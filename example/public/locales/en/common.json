--- conflicted
+++ resolved
@@ -129,11 +129,7 @@
         "success": "Successful",
         "succesMessage": "Id: {{id}} {{resource}} edited",
         "undoable": "You have {{seconds}} seconds to undo"
-<<<<<<< HEAD
-    }
-=======
     },
     "loading": "Loading",
     "backHome": "Back Home"
->>>>>>> de6b4a41
 }