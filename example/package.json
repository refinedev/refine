{
  "name": "example",
  "version": "0.1.0",
  "private": true,
  "dependencies": {
    "@testing-library/jest-dom": "^5.11.4",
    "@testing-library/react": "^11.1.0",
    "@testing-library/user-event": "^12.1.10",
    "@types/jest": "^26.0.15",
    "@types/node": "^12.0.0",
    "@types/react": "^17.0.0",
    "@types/react-dom": "^17.0.0",
    "dayjs": "^1.10.4",
    "http-proxy-middleware": "^1.0.6",
    "i18next": "^20.1.0",
    "i18next-xhr-backend": "^3.2.2",
    "react-i18next": "^11.8.11",
    "react-markdown": "^5.0.3",
    "react-mde": "^11.0.6",
    "react-quill": "^1.3.5",
    "react-scripts": "4.0.2",
    "showdown": "^1.9.1",
    "typescript": "^4.1.2",
    "web-vitals": "^1.0.1",
    "readmin": "../packages/core",
    "readmin-json-server": "../packages/json-server",
<<<<<<< HEAD
    "readmin-demo-sidebar": "../packages/demo-sidebar",
=======
    "readmin-nestjsx-crud": "../packages/nestjsx-crud",
>>>>>>> 38c19070
    "react": "../node_modules/react",
    "react-dom": "../node_modules/react-dom"
  },
  "scripts": {
    "start": "react-scripts start",
    "build": "react-scripts build",
    "test": "react-scripts test",
    "eject": "react-scripts eject"
  },
  "browserslist": {
    "production": [
      ">0.2%",
      "not dead",
      "not op_mini all"
    ],
    "development": [
      "last 1 chrome version",
      "last 1 firefox version",
      "last 1 safari version"
    ]
  },
  "devDependencies": {
    "@babel/core": "^7.12.16",
    "@types/showdown": "^1.9.3"
  }
}<|MERGE_RESOLUTION|>--- conflicted
+++ resolved
@@ -24,11 +24,8 @@
     "web-vitals": "^1.0.1",
     "readmin": "../packages/core",
     "readmin-json-server": "../packages/json-server",
-<<<<<<< HEAD
     "readmin-demo-sidebar": "../packages/demo-sidebar",
-=======
     "readmin-nestjsx-crud": "../packages/nestjsx-crud",
->>>>>>> 38c19070
     "react": "../node_modules/react",
     "react-dom": "../node_modules/react-dom"
   },
