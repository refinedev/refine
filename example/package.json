--- conflicted
+++ resolved
@@ -15,11 +15,8 @@
     "i18next-xhr-backend": "^3.2.2",
     "react": "file:../node_modules/react",
     "react-dom": "file:../node_modules/react-dom",
-<<<<<<< HEAD
     "react-mde": "^11.0.6",
-=======
     "react-quill": "^1.3.5",
->>>>>>> 2a081ebc
     "react-scripts": "4.0.2",
     "readmin": "file:../.",
     "showdown": "^1.9.1",
