--- conflicted
+++ resolved
@@ -7,16 +7,10 @@
     Edit,
     Form,
     FormItem,
-<<<<<<< HEAD
     TextInput,
     TextareaInput,
     SelectInput,
-=======
-    Input,
-    Textarea,
-    Select,
     ReferenceInput,
->>>>>>> e76e03dc
 } from "readmin";
 
 export const PostList = (props: any) => {
@@ -82,12 +76,8 @@
                         },
                     ]}
                 >
-<<<<<<< HEAD
                     <SelectInput
                         defaultValue="active"
-=======
-                    <Select
->>>>>>> e76e03dc
                         options={[
                             {
                                 label: "Active",
