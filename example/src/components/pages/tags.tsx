--- conflicted
+++ resolved
@@ -14,21 +14,13 @@
     Input,
     getDefaultSortOrder,
     Edit,
-<<<<<<< HEAD
-    useCreate,
-    useCreateForm,
-} from "refinejs";
+} from "@pankod/refine";
 
 export interface ITags {
     title: string;
 }
 
 export const TagsList = (props: { resourceName: string }) => {
-=======
-} from "@pankod/refine";
-
-export const TagsList = (props: any) => {
->>>>>>> 7bdc9f21
     const translate = useTranslate();
     const { tableProps, sorter } = useTable<ITags>({
         initialSorter: [
