--- conflicted
+++ resolved
@@ -24,17 +24,12 @@
     Table,
     useTable,
     useForm,
-    useEditForm,
     Space,
     EditButton,
     DeleteButton,
     ShowButton,
-<<<<<<< HEAD
-=======
-    useForm,
     CreateButton,
     ExportButton,
->>>>>>> c88f1dd2
 } from "readmin";
 
 import ReactMarkdown from "react-markdown";
@@ -46,18 +41,10 @@
 
 export const PostList = (props: any) => {
     const translate = useTranslate();
-<<<<<<< HEAD
-
-    const { tableProps } = useTable({
-        permanentFilter: {
-            categoryId: [37, 20],
-        },
-=======
     const { tableProps, sorter, filters } = useTable({
         // permanentFilter: {
         //     categoryId: [37, 20]
         // },
->>>>>>> c88f1dd2
         initialSorter: [
             {
                 field: "id",
