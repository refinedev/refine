--- conflicted
+++ resolved
@@ -79,22 +79,7 @@
         ],
     });
 
-<<<<<<< HEAD
-    // collect categoryIds
-    const [categoryIds, setCategoryIds] = React.useState<string[]>([]);
-
-    React.useEffect(() => {
-        if (tableProps.dataSource) {
-            setCategoryIds(
-                tableProps.dataSource.map((item) => item.category.id),
-            );
-        }
-    }, [tableProps.dataSource]);
-
-    const { data, isLoading, refetch } = useMany<ICategory>(
-=======
     const { data, isLoading } = useMany<ICategory>(
->>>>>>> 4610ccb4
         "categories",
         tableProps?.dataSource?.map((item) => item.category.id) ?? [],
         {
