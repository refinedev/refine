import * as React from "react";

import {
    List,
    Create,
    Edit,
    Show,
    Form,
    Steps,
    TextField,
    TagField,
    FilterDropdown,
    Select,
    Radio,
    Input,
    Upload,
    MarkdownField,
    getValueFromEvent,
    useApiUrl,
    useFileUploadState,
    useTranslate,
    Button,
    Table,
    useTable,
    Space,
    EditButton,
    DeleteButton,
    ShowButton,
    SaveButton,
    useStepsForm,
    CreateButton,
    ExportButton,
    CloneButton,
    getDefaultSortOrder,
    getDefaultFilter,
    DateField,
    ImportButton,
    useShow,
    Typography,
    useSelect,
    useMany,
<<<<<<< HEAD
    useDeleteMany,
    useList,
=======
>>>>>>> d5e69b4d
} from "@pankod/refine";

import ReactMarkdown from "react-markdown";
import ReactMde from "react-mde";

import "react-mde/lib/styles/css/react-mde-all.css";

const { Title, Text } = Typography;

interface IPost {
    title: string;
    slug: string;
    status: "published" | "draft" | "rejected";
    createdAt: string;
    category: ICategory;
    user: {
        id: string;
    };
    tags: [{ id: string }];
}

interface ICategory {
    id: string;
    title: string;
}

export const PostList = (props: any) => {
    const translate = useTranslate();

    const { tableProps, sorter, filters } = useTable<IPost>({
        initialCurrent: 3,
        initialPageSize: 8,
        initialSorter: [
            {
                field: "createdAt",
                order: "descend",
            },
        ],
    });

<<<<<<< HEAD
    const { data: dataTest } = useList("posts", {
        pagination: { current: 3, pageSize: 8 },
        filters: [
            {
                field: "status",
                operator: "eq",
                value: "rejected",
            },
        ],
        sort: { order: "ascend", field: "title" },
    });

    console.log("uselist data: ", dataTest);

    const [selectedRowKeys, setSelectedRowKeys] = React.useState<
        (string | number)[]
    >([]);

    const {
        mutate,
        isSuccess,
        isLoading: deleteManyIsLoading,
    } = useDeleteMany<IPost>("posts");

    const deleteSelectedItems = () => {
        mutate({ ids: selectedRowKeys });
    };

    React.useEffect(() => {
        if (isSuccess) {
            setSelectedRowKeys([]);
        }
    }, [isSuccess]);

    const onSelectChange = (selectedRowKeys: (string | number)[]) => {
        console.log({ selectedRowKeys });
        setSelectedRowKeys(selectedRowKeys);
    };

    const rowSelection = {
        selectedRowKeys,
        onChange: onSelectChange,
        selections: [
            Table.SELECTION_ALL,
            Table.SELECTION_INVERT,
            Table.SELECTION_NONE,
        ],
    };

    const hasSelected = selectedRowKeys.length > 0;

=======
>>>>>>> d5e69b4d
    const categoryIds =
        tableProps?.dataSource?.map((item) => item.category.id) ?? [];

    const { data, isLoading } = useMany<ICategory>("categories", categoryIds, {
        enabled: categoryIds.length > 0,
    });

    const { selectProps: categorySelectProps } = useSelect<ICategory>({
        resource: "categories",
        optionLabel: "title",
        optionValue: "id",
        defaultValue: getDefaultFilter("category.id", filters),
    });

    const extra = (
        <Space direction="horizontal">
            <ExportButton
                sorter={sorter}
                filters={filters}
                pageSize={100}
                maxItemCount={300}
                mapData={(item) => {
                    return {
                        id: item.id,
                        title: item.title,
                        slug: item.slug,
                        content: item.content,
                        status: item.status,
                        categoryId: item.category.id,
                        userId: item.user?.id,
                    };
                }}
            />
            <ImportButton
                mapData={(item) => {
                    return {
                        title: item.title,
                        content: item.content,
                        status: item.status,
                        category: {
                            id: item.categoryId,
                        },
                        user: {
                            id: item.userId,
                        },
                    };
                }}
                batchSize={null}
            />
            <CreateButton />
        </Space>
    );

    return (
        <List
            {...props}
            pageHeaderProps={{
                extra,
            }}
        >
            <Table<IPost>
                {...tableProps}
                key="id"
                pagination={{
                    ...tableProps.pagination,
                    position: ["bottomCenter"],
                    size: "small",
                }}
            >
                <Table.Column
                    dataIndex="title"
                    title={translate("common:resources.posts.fields.title")}
                    key="title"
                    sorter={{
                        multiple: 1,
                    }}
                    defaultSortOrder={getDefaultSortOrder("title", sorter)}
                />
                <Table.Column
                    dataIndex="slug"
                    title={translate("common:resources.posts.fields.slug")}
                    key="slug"
                />
                <Table.Column
                    dataIndex={["category", "id"]}
                    title={translate("common:resources.posts.fields.category")}
                    key="category.id"
                    render={(value) => {
                        if (isLoading) {
                            return <TextField value="Loading..." />;
                        }

                        return (
                            <TextField
                                value={
                                    data?.data.find((item) => item.id === value)
                                        ?.title
                                }
                            />
                        );
                    }}
                    filterDropdown={(props) => (
                        <FilterDropdown {...props}>
                            <Select
                                style={{ minWidth: 200 }}
                                mode="multiple"
                                placeholder="Select Category"
                                {...categorySelectProps}
                            />
                        </FilterDropdown>
                    )}
                    defaultFilteredValue={getDefaultFilter(
                        "category.id",
                        filters,
                    )}
                />
                <Table.Column
                    dataIndex="status"
                    title={translate(
                        "common:resources.posts.fields.status.title",
                    )}
                    key="status"
                    render={(value) => <TagField value={value} />}
                    filterDropdown={(props) => (
                        <FilterDropdown {...props}>
                            <Radio.Group>
                                <Radio value="published">
                                    {translate(
                                        "common:resources.posts.fields.status.published",
                                    )}
                                </Radio>
                                <Radio value="draft">
                                    {translate(
                                        "common:resources.posts.fields.status.draft",
                                    )}
                                </Radio>
                                <Radio value="rejected">
                                    {translate(
                                        "common:resources.posts.fields.status.rejected",
                                    )}
                                </Radio>
                            </Radio.Group>
                        </FilterDropdown>
                    )}
                    defaultFilteredValue={getDefaultFilter("status", filters)}
                />
                <Table.Column
                    dataIndex="createdAt"
                    title={translate("common:resources.posts.fields.createdAt")}
                    key="createdAt"
                    render={(value) => <DateField format="LLL" value={value} />}
                    sorter={{
                        multiple: 2,
                    }}
                    defaultSortOrder={getDefaultSortOrder("createdAt", sorter)}
                />
                <Table.Column
                    title={translate("common:table.actions", "Actions")}
                    dataIndex="actions"
                    key="actions"
                    render={(
                        _text: string | number,
                        record: {
                            id: string | number;
                        },
                    ): React.ReactNode => (
                        <Space>
                            <EditButton size="small" recordItemId={record.id} />
                            <DeleteButton
                                size="small"
                                recordItemId={record.id}
                            />
                            <ShowButton size="small" recordItemId={record.id} />
                            <CloneButton
                                size="small"
                                recordItemId={record.id}
                            />
                        </Space>
                    )}
                />
            </Table>
        </List>
    );
};

export const PostCreate = (props: any) => {
    const { Step } = Steps;

    const apiUrl = useApiUrl();
    const translate = useTranslate();

    const [selectedTab, setSelectedTab] = React.useState<"write" | "preview">(
        "write",
    );
    const { isLoading, onChange } = useFileUploadState();

    const {
        current,
        gotoStep,
        stepsProps,
        submit,
        formLoading,
        formProps,
    } = useStepsForm({
        warnWhenUnsavedChanges: true,
        defaultFormValues: () => {
            return {
                status: "published",
            };
        },
    });

    const { selectProps: categorySelectProps } = useSelect({
        resource: "categories",
    });

    const { selectProps: userSelectProps } = useSelect({
        resource: "users",
        optionLabel: "email",
    });

    const { selectProps: tagsSelectProps } = useSelect({
        resource: "tags",
    });

    const formList = [
        <>
            <Form.Item
                label={translate("common:resources.posts.fields.title")}
                name="title"
                rules={[
                    {
                        required: true,
                    },
                ]}
            >
                <Input />
            </Form.Item>
            <Form.Item
                label={translate("common:resources.posts.fields.content")}
                name="content"
                rules={[
                    {
                        required: true,
                    },
                ]}
            >
                <ReactMde
                    selectedTab={selectedTab}
                    onTabChange={setSelectedTab}
                    generateMarkdownPreview={(markdown) =>
                        Promise.resolve(<ReactMarkdown source={markdown} />)
                    }
                />
            </Form.Item>
            <Form.Item
                label={translate("common:resources.posts.fields.status.title")}
                name="status"
                rules={[
                    {
                        required: true,
                    },
                ]}
            >
                <Select
                    options={[
                        {
                            label: translate(
                                "common:resources.posts.fields.status.published",
                            ),
                            value: "published",
                        },
                        {
                            label: translate(
                                "common:resources.posts.fields.status.draft",
                            ),
                            value: "draft",
                        },
                        {
                            label: translate(
                                "common:resources.posts.fields.status.rejected",
                            ),
                            value: "rejected",
                        },
                    ]}
                />
            </Form.Item>
            <Form.Item label={translate("common:resources.posts.fields.image")}>
                <Form.Item
                    name="images"
                    valuePropName="fileList"
                    getValueFromEvent={getValueFromEvent}
                    noStyle
                >
                    <Upload.Dragger
                        name="file"
                        action={`${apiUrl}/media/upload`}
                        listType="picture"
                        maxCount={5}
                        multiple
                        onChange={onChange}
                    >
                        <p className="ant-upload-text">
                            {translate("common:upload.title")}
                        </p>
                        <p className="ant-upload-hint">
                            {translate("common:upload.description")}
                        </p>
                    </Upload.Dragger>
                </Form.Item>
            </Form.Item>
        </>,

        <>
            <Form.Item
                label={translate("common:resources.posts.fields.category")}
                name={["category", "id"]}
                rules={[
                    {
                        required: true,
                    },
                ]}
            >
                <Select {...categorySelectProps} />
            </Form.Item>
            <Form.Item
                label={translate("common:resources.posts.fields.user")}
                name={["name", "id"]}
                rules={[
                    {
                        required: true,
                    },
                ]}
                help="Autocomplete (search user email)"
            >
                <Select {...userSelectProps} />
            </Form.Item>
            <Form.Item
                label={translate("common:resources.posts.fields.tags")}
                name="tags"
                rules={[
                    {
                        required: true,
                    },
                ]}
                // TODO: tags interface
                getValueProps={(tags?: { id: string }[]) => {
                    return { value: tags?.map((tag) => tag.id) };
                }}
                getValueFromEvent={(args: string[]) => {
                    return args.map((item) => ({
                        id: item,
                    }));
                }}
            >
                <Select mode="multiple" {...tagsSelectProps} />
            </Form.Item>
        </>,
    ];

    return (
        <Create
            actionButtons={
                <>
                    {current > 0 && (
                        <Button
                            onClick={() => {
                                gotoStep(current - 1);
                            }}
                        >
                            {translate(
                                "common:resources.posts.forms.prevButton",
                            )}
                        </Button>
                    )}
                    {current < formList.length - 1 && (
                        <Button
                            onClick={() => {
                                gotoStep(current + 1);
                            }}
                        >
                            {translate(
                                "common:resources.posts.forms.nextButton",
                            )}
                        </Button>
                    )}
                    {current === formList.length - 1 && (
                        <SaveButton
                            style={{ marginRight: 10 }}
                            loading={isLoading || formLoading}
                            onClick={() => submit()}
                        />
                    )}
                </>
            }
        >
            <Steps {...stepsProps}>
                <Step title="Content" />
                <Step title="Relations" />
            </Steps>

            <div style={{ marginTop: 60 }}>
                <Form
                    {...formProps}
                    wrapperCol={{ span: 24 }}
                    layout="vertical"
                >
                    {formList[current]}
                </Form>
            </div>
        </Create>
    );
};

export const PostEdit = (props: any) => {
    const { Step } = Steps;

    const apiUrl = useApiUrl();
    const translate = useTranslate();

    const [selectedTab, setSelectedTab] = React.useState<"write" | "preview">(
        "write",
    );
    const { onChange, isLoading } = useFileUploadState();

    const {
        current,
        gotoStep,
        stepsProps,
        submit,
        formLoading,
        formProps,
        queryResult,
    } = useStepsForm<IPost>({
        warnWhenUnsavedChanges: true,
        redirect: "list",
        mutationMode: "pessimistic",
    });

    const postData = queryResult?.data?.data;
    const { selectProps: categorySelectProps } = useSelect({
        resource: "categories",
        defaultValue: postData?.category.id,
    });

    const { selectProps: userSelectProps } = useSelect({
        resource: "users",
        optionLabel: "email",
        defaultValue: postData?.user.id,
    });

    const { selectProps: tagsSelectProps } = useSelect({
        resource: "tags",
        // TODO: tag interface
        defaultValue: postData?.tags.map((tag: { id: string }) => tag.id),
    });

    const formList = [
        <>
            <Form.Item
                label={translate("common:resources.posts.fields.title")}
                name="title"
                rules={[
                    {
                        required: true,
                    },
                ]}
            >
                <Input />
            </Form.Item>
            <Form.Item
                label={translate("common:resources.posts.fields.content")}
                name="content"
                rules={[
                    {
                        required: true,
                    },
                ]}
            >
                <ReactMde
                    selectedTab={selectedTab}
                    onTabChange={setSelectedTab}
                    generateMarkdownPreview={(markdown) =>
                        Promise.resolve(<ReactMarkdown source={markdown} />)
                    }
                />
            </Form.Item>
            <Form.Item
                label={translate("common:resources.posts.fields.status.title")}
                name="status"
                rules={[
                    {
                        required: true,
                    },
                ]}
            >
                <Select
                    options={[
                        {
                            label: translate(
                                "common:resources.posts.fields.status.published",
                            ),
                            value: "published",
                        },
                        {
                            label: translate(
                                "common:resources.posts.fields.status.draft",
                            ),
                            value: "draft",
                        },
                        {
                            label: translate(
                                "common:resources.posts.fields.status.rejected",
                            ),
                            value: "rejected",
                        },
                    ]}
                />
            </Form.Item>
            <Form.Item label={translate("common:resources.posts.fields.image")}>
                <Form.Item
                    name="images"
                    valuePropName="fileList"
                    getValueFromEvent={getValueFromEvent}
                    noStyle
                >
                    <Upload.Dragger
                        name="file"
                        action={`${apiUrl}/media/upload`}
                        listType="picture"
                        maxCount={5}
                        multiple
                        onChange={onChange}
                    >
                        <p className="ant-upload-text">
                            {translate("common:upload.title")}
                        </p>
                        <p className="ant-upload-hint">
                            {translate("common:upload.description")}
                        </p>
                    </Upload.Dragger>
                </Form.Item>
            </Form.Item>
        </>,

        <>
            <Form.Item
                label={translate("common:resources.posts.fields.category")}
                name={["category", "id"]}
                rules={[
                    {
                        required: true,
                    },
                ]}
            >
                <Select
                    mode="multiple"
                    placeholder="Select Category"
                    {...categorySelectProps}
                />
            </Form.Item>
            <Form.Item
                label={translate("common:resources.posts.fields.user")}
                name={["user", "id"]}
                rules={[
                    {
                        required: true,
                    },
                ]}
                help="Autocomplete (search user email)"
            >
                <Select {...userSelectProps} />
            </Form.Item>
            <Form.Item
                label={translate("common:resources.posts.fields.tags")}
                name="tags"
                rules={[
                    {
                        required: true,
                    },
                ]}
                // TODO: Tags Interface
                getValueProps={(tags?: { id: string }[]) => {
                    return { value: tags?.map((tag) => tag.id) };
                }}
                getValueFromEvent={(args: string[]) => {
                    return args.map((item) => ({
                        id: item,
                    }));
                }}
            >
                <Select mode="multiple" {...tagsSelectProps} />
            </Form.Item>
        </>,
    ];

    return (
        <Edit
            {...props}
            canDelete
            actionButtons={
                <>
                    {current > 0 && (
                        <Button onClick={() => gotoStep(current - 1)}>
                            {translate(
                                "common:resources.posts.forms.prevButton",
                            )}
                        </Button>
                    )}
                    {current < formList.length - 1 && (
                        <Button onClick={() => gotoStep(current + 1)}>
                            {translate(
                                "common:resources.posts.forms.nextButton",
                            )}
                        </Button>
                    )}
                    {current === formList.length - 1 && (
                        <SaveButton
                            style={{ marginRight: 10 }}
                            loading={isLoading || formLoading}
                            onClick={() => submit()}
                            disabled={formLoading}
                        />
                    )}
                </>
            }
        >
            <Steps {...stepsProps}>
                <Step title="Content" />
                <Step title="Relations" />
            </Steps>

            <div style={{ marginTop: 60 }}>
                <Form
                    {...formProps}
                    wrapperCol={{ span: 24 }}
                    layout="vertical"
                >
                    {formList[current]}
                </Form>
            </div>
        </Edit>
    );
};

export const PostShow = (props: any) => {
    const { queryResult } = useShow();
    const { data, isLoading } = queryResult;
    const record = data?.data;

    return (
        <Show {...props} isLoading={isLoading}>
            <Title level={5}>Id</Title>
            <Text>{record?.id}</Text>

            <Title level={5}>Title</Title>
            <Text>{record?.title}</Text>

            <Title level={5}>Content</Title>
            <MarkdownField value={record?.content}></MarkdownField>
        </Show>
    );
};<|MERGE_RESOLUTION|>--- conflicted
+++ resolved
@@ -39,11 +39,7 @@
     Typography,
     useSelect,
     useMany,
-<<<<<<< HEAD
-    useDeleteMany,
     useList,
-=======
->>>>>>> d5e69b4d
 } from "@pankod/refine";
 
 import ReactMarkdown from "react-markdown";
@@ -84,7 +80,6 @@
         ],
     });
 
-<<<<<<< HEAD
     const { data: dataTest } = useList("posts", {
         pagination: { current: 3, pageSize: 8 },
         filters: [
@@ -99,45 +94,6 @@
 
     console.log("uselist data: ", dataTest);
 
-    const [selectedRowKeys, setSelectedRowKeys] = React.useState<
-        (string | number)[]
-    >([]);
-
-    const {
-        mutate,
-        isSuccess,
-        isLoading: deleteManyIsLoading,
-    } = useDeleteMany<IPost>("posts");
-
-    const deleteSelectedItems = () => {
-        mutate({ ids: selectedRowKeys });
-    };
-
-    React.useEffect(() => {
-        if (isSuccess) {
-            setSelectedRowKeys([]);
-        }
-    }, [isSuccess]);
-
-    const onSelectChange = (selectedRowKeys: (string | number)[]) => {
-        console.log({ selectedRowKeys });
-        setSelectedRowKeys(selectedRowKeys);
-    };
-
-    const rowSelection = {
-        selectedRowKeys,
-        onChange: onSelectChange,
-        selections: [
-            Table.SELECTION_ALL,
-            Table.SELECTION_INVERT,
-            Table.SELECTION_NONE,
-        ],
-    };
-
-    const hasSelected = selectedRowKeys.length > 0;
-
-=======
->>>>>>> d5e69b4d
     const categoryIds =
         tableProps?.dataSource?.map((item) => item.category.id) ?? [];
 
