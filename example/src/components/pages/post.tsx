--- conflicted
+++ resolved
@@ -33,11 +33,8 @@
     useStepsForm,
     CreateButton,
     ExportButton,
-<<<<<<< HEAD
     getDefaultSortOrder,
-=======
     Icons,
->>>>>>> fae21474
 } from "readmin";
 
 import ReactMarkdown from "react-markdown";
