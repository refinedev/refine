--- conflicted
+++ resolved
@@ -78,11 +78,8 @@
             },
         ],
     });
-
-<<<<<<< HEAD
-    const { selectProps: categorySelectProps } = useSelect({
-=======
-    // collect categoryIds
+  
+      // collect categoryIds
     const [categoryIds, setCategoryIds] = React.useState<string[]>([]);
 
     React.useEffect(() => {
@@ -107,8 +104,7 @@
         }
     }, [categoryIds]);
 
-    const { ...categorySelectProps } = useSelect({
->>>>>>> ccdb1a6d
+    const { selectProps: categorySelectProps } = useSelect({
         resource: "categories",
         optionLabel: "title",
         optionValue: "id",
