import * as React from "react";

import {
    List,
    Create,
    Edit,
    Show,
    Form,
    Steps,
    ReferenceField,
    TextField,
    TagField,
    FilterDropdown,
    Select,
    Radio,
    Input,
    Upload,
    MarkdownField,
    normalizeFile,
    useApiUrl,
    useFileUploadState,
    useTranslate,
    Button,
    Table,
    useTable,
    Space,
    EditButton,
    DeleteButton,
    ShowButton,
    SaveButton,
    useStepsForm,
    CreateButton,
    ExportButton,
    CloneButton,
    getDefaultSortOrder,
    DateField,
    ImportButton,
<<<<<<< HEAD
    useShow,
    Typography,
=======
    useSelect,
>>>>>>> c8ff9e4c
} from "readmin";

import ReactMarkdown from "react-markdown";
import ReactMde from "react-mde";

import "react-mde/lib/styles/css/react-mde-all.css";

const { Title, Text } = Typography;

export const PostList = (props: any) => {
    const translate = useTranslate();
    const { tableProps, sorter, filters } = useTable({
        // permanentFilter: {
        //     categoryId: [50, 49],
        // },
        initialSorter: [
            {
                field: "createdAt",
                order: "descend",
            },
        ],
        initialFilter: {
            status: ["published"],
        },
    });

    const categorySelectProps = useSelect({
        resource: "categories",
        optionLabel: "title",
        optionValue: "id",
    });

    const Actions = () => (
        <Space direction="horizontal">
            <ExportButton
                sorter={sorter}
                filters={filters}
                pageSize={100}
                maxItemCount={300}
                mapData={(item) => {
                    return {
                        id: item.id,
                        title: item.title,
                        slug: item.slug,
                        content: item.content,
                        status: item.status,
                        categoryId: item.category.id,
                        userId: item.user?.id,
                    };
                }}
            />
            <ImportButton
                mapData={(item) => {
                    return {
                        title: item.title,
                        content: item.content,
                        status: item.status,
                        category: {
                            id: item.categoryId,
                        },
                        user: {
                            id: item.userId,
                        },
                    };
                }}
                batchSize={null}
            />
            <CreateButton />
        </Space>
    );

    return (
        <List {...props} actionButtons={<Actions />}>
            <Table
                {...tableProps}
                rowKey="id"
                pagination={{
                    ...tableProps.pagination,
                    position: ["bottomCenter"],
                    size: "small",
                }}
            >
                <Table.Column
                    dataIndex="title"
                    title={translate("common:resources.posts.fields.title")}
                    key="title"
                    render={(value) => <TextField value={value} />}
                    sorter={{
                        multiple: 1,
                    }}
                    defaultSortOrder={getDefaultSortOrder("title", sorter)}
                />
                <Table.Column
                    dataIndex="slug"
                    title={translate("common:resources.posts.fields.slug")}
                    key="slug"
                    render={(value) => <TextField value={value} />}
                />
                <Table.Column
                    dataIndex="category"
                    title={translate("common:resources.posts.fields.category")}
                    key="category.id"
                    render={({ id }) => (
                        <ReferenceField resource="categories" value={id}>
                            <TextField renderRecordKey="title" />
                        </ReferenceField>
                    )}
                    filterDropdown={(props) => (
                        <FilterDropdown {...props}>
                            <Select
                                style={{ minWidth: 200 }}
                                showSearch
                                mode="multiple"
                                placeholder="Select Category"
                                filterOption={false}
                                {...categorySelectProps}
                            />
                        </FilterDropdown>
                    )}
                />
                <Table.Column
                    dataIndex="status"
                    title={translate(
                        "common:resources.posts.fields.status.title",
                    )}
                    key="status"
                    render={(value) => <TagField value={value} />}
                    filterDropdown={(props) => (
                        <FilterDropdown {...props}>
                            <Radio.Group>
                                <Radio value="published">
                                    {translate(
                                        "common:resources.posts.fields.status.published",
                                    )}
                                </Radio>
                                <Radio value="draft">
                                    {translate(
                                        "common:resources.posts.fields.status.draft",
                                    )}
                                </Radio>
                            </Radio.Group>
                        </FilterDropdown>
                    )}
                    defaultFilteredValue={["published"]}
                />
                <Table.Column
                    dataIndex="createdAt"
                    title={translate("common:resources.posts.fields.createdAt")}
                    key="createdAt"
                    render={(value) => <DateField format="LLL" value={value} />}
                    sorter={{
                        multiple: 2,
                    }}
                    defaultSortOrder={getDefaultSortOrder("createdAt", sorter)}
                />
                <Table.Column
                    title={translate("common:table.actions", "Actions")}
                    dataIndex="actions"
                    key="actions"
                    render={(
                        _text: string | number,
                        record: {
                            id: string | number;
                        },
                    ): React.ReactNode => (
                        <Space>
                            <EditButton size="small" recordItemId={record.id} />
                            <DeleteButton
                                size="small"
                                recordItemId={record.id}
                            />
                            <ShowButton size="small" recordItemId={record.id} />
                            <CloneButton
                                size="small"
                                recordItemId={record.id}
                            />
                        </Space>
                    )}
                />
            </Table>
        </List>
    );
};

export const PostCreate = (props: any) => {
    const { Step } = Steps;

    const apiUrl = useApiUrl();
    const translate = useTranslate();

    const [selectedTab, setSelectedTab] = React.useState<"write" | "preview">(
        "write",
    );
    const { isLoading, onChange } = useFileUploadState();

    const {
        current,
        gotoStep,
        stepsProps,
        submit,
        formLoading,
        formProps,
    } = useStepsForm({
        warnWhenUnsavedChanges: true,
        defaultFormValues: () => {
            return {
                status: "published",
            };
        },
    });

    const categorySelectProps = useSelect({
        resource: "categories",
        optionLabel: "title",
        optionValue: "id",
    });

    const userSelectProps = useSelect({
        resource: "users",
        optionLabel: "email",
        optionValue: "id",
    });

    const formList = [
        <>
            <Form.Item
                label={translate("common:resources.posts.fields.title")}
                name="title"
                rules={[
                    {
                        required: true,
                    },
                ]}
            >
                <Input />
            </Form.Item>
            <Form.Item
                label={translate("common:resources.posts.fields.content")}
                name="content"
                rules={[
                    {
                        required: true,
                    },
                ]}
            >
                <ReactMde
                    selectedTab={selectedTab}
                    onTabChange={setSelectedTab}
                    generateMarkdownPreview={(markdown) =>
                        Promise.resolve(<ReactMarkdown source={markdown} />)
                    }
                />
            </Form.Item>
            <Form.Item
                label={translate("common:resources.posts.fields.status.title")}
                name="status"
                rules={[
                    {
                        required: true,
                    },
                ]}
            >
                <Select
                    options={[
                        {
                            label: translate(
                                "common:resources.posts.fields.status.published",
                            ),
                            value: "published",
                        },
                        {
                            label: translate(
                                "common:resources.posts.fields.status.draft",
                            ),
                            value: "draft",
                        },
                    ]}
                />
            </Form.Item>
            <Form.Item label={translate("common:resources.posts.fields.image")}>
                <Form.Item
                    name="images"
                    valuePropName="fileList"
                    getValueFromEvent={normalizeFile}
                    noStyle
                >
                    <Upload.Dragger
                        name="file"
                        action={`${apiUrl}/media/upload`}
                        listType="picture"
                        maxCount={5}
                        multiple
                        onChange={onChange}
                    >
                        <p className="ant-upload-text">
                            {translate("common:upload.title")}
                        </p>
                        <p className="ant-upload-hint">
                            {translate("common:upload.description")}
                        </p>
                    </Upload.Dragger>
                </Form.Item>
            </Form.Item>
        </>,

        <>
            <Form.Item
                label={translate("common:resources.posts.fields.category")}
                name="category"
                rules={[
                    {
                        required: true,
                    },
                ]}
                valuePropName=""
                getValueFromEvent={(id) => {
                    return { id };
                }}
            >
                <Select
                    showSearch
                    filterOption={false}
                    {...categorySelectProps}
                />
            </Form.Item>
            <Form.Item
                label={translate("common:resources.posts.fields.user")}
                name="user"
                rules={[
                    {
                        required: true,
                    },
                ]}
                help="Autocomplete (search user email)"
                valuePropName=""
                getValueFromEvent={(id) => {
                    return { id };
                }}
            >
                <Select showSearch filterOption={false} {...userSelectProps} />
            </Form.Item>
        </>,
    ];

    return (
        <Create
            {...props}
            actionButtons={
                <>
                    {current > 0 && (
                        <Button
                            onClick={() => {
                                gotoStep(current - 1);
                            }}
                        >
                            {translate(
                                "common:resources.posts.forms.prevButton",
                            )}
                        </Button>
                    )}
                    {current < formList.length - 1 && (
                        <Button
                            onClick={() => {
                                gotoStep(current + 1);
                            }}
                        >
                            {translate(
                                "common:resources.posts.forms.nextButton",
                            )}
                        </Button>
                    )}
                    {current === formList.length - 1 && (
                        <SaveButton
                            style={{ marginRight: 10 }}
                            loading={isLoading || formLoading}
                            onClick={() => submit()}
                        />
                    )}
                </>
            }
        >
            <Steps {...stepsProps}>
                <Step title="Content" />
                <Step title="Relations" />
            </Steps>

            <div style={{ marginTop: 60 }}>
                <Form
                    {...formProps}
                    wrapperCol={{ span: 24 }}
                    layout="vertical"
                >
                    {formList[current]}
                </Form>
            </div>
        </Create>
    );
};

export const PostEdit = (props: any) => {
    const { Step } = Steps;

    const apiUrl = useApiUrl();
    const translate = useTranslate();

    const [selectedTab, setSelectedTab] = React.useState<"write" | "preview">(
        "write",
    );
    const { onChange, isLoading } = useFileUploadState();

    const {
        current,
        gotoStep,
        stepsProps,
        submit,
        formLoading,
        formProps,
    } = useStepsForm({
        warnWhenUnsavedChanges: true,
        redirect: "list",
        mutationMode: "pessimistic",
    });

    const categorySelectProps = useSelect({
        resource: "categories",
        optionLabel: "title",
        optionValue: "id",
    });

    const userSelectProps = useSelect({
        resource: "users",
        optionLabel: "email",
        optionValue: "id",
    });

    const formList = [
        <>
            <Form.Item
                label={translate("common:resources.posts.fields.title")}
                name="title"
                rules={[
                    {
                        required: true,
                    },
                ]}
            >
                <Input />
            </Form.Item>
            <Form.Item
                label={translate("common:resources.posts.fields.content")}
                name="content"
                rules={[
                    {
                        required: true,
                    },
                ]}
            >
                <ReactMde
                    selectedTab={selectedTab}
                    onTabChange={setSelectedTab}
                    generateMarkdownPreview={(markdown) =>
                        Promise.resolve(<ReactMarkdown source={markdown} />)
                    }
                />
            </Form.Item>
            <Form.Item
                label={translate("common:resources.posts.fields.status.title")}
                name="status"
                rules={[
                    {
                        required: true,
                    },
                ]}
            >
                <Select
                    options={[
                        {
                            label: translate(
                                "common:resources.posts.fields.status.published",
                            ),
                            value: "published",
                        },
                        {
                            label: translate(
                                "common:resources.posts.fields.status.draft",
                            ),
                            value: "draft",
                        },
                    ]}
                />
            </Form.Item>
            <Form.Item label={translate("common:resources.posts.fields.image")}>
                <Form.Item
                    name="images"
                    valuePropName="fileList"
                    getValueFromEvent={normalizeFile}
                    noStyle
                >
                    <Upload.Dragger
                        name="file"
                        action={`${apiUrl}/media/upload`}
                        listType="picture"
                        maxCount={5}
                        multiple
                        onChange={onChange}
                    >
                        <p className="ant-upload-text">
                            {translate("common:upload.title")}
                        </p>
                        <p className="ant-upload-hint">
                            {translate("common:upload.description")}
                        </p>
                    </Upload.Dragger>
                </Form.Item>
            </Form.Item>
        </>,

        <>
            <Form.Item
                label={translate("common:resources.posts.fields.category")}
                name="category"
                rules={[
                    {
                        required: true,
                    },
                ]}
                getValueProps={({ id }) => {
                    return { value: id };
                }}
                getValueFromEvent={(id) => {
                    return { id };
                }}
            >
                <Select
                    showSearch
                    filterOption={false}
                    {...categorySelectProps}
                />
            </Form.Item>
            <Form.Item
                label={translate("common:resources.posts.fields.user")}
                name="user"
                rules={[
                    {
                        required: true,
                    },
                ]}
                getValueProps={({ id }) => {
                    return { value: id };
                }}
                getValueFromEvent={(id) => {
                    return { id };
                }}
                help="Autocomplete (search user email)"
            >
                <Select showSearch filterOption={false} {...userSelectProps} />
            </Form.Item>
        </>,
    ];

    return (
        <Edit
            {...props}
            actionButtons={
                <>
                    {current > 0 && (
                        <Button onClick={() => gotoStep(current - 1)}>
                            {translate(
                                "common:resources.posts.forms.prevButton",
                            )}
                        </Button>
                    )}
                    {current < formList.length - 1 && (
                        <Button onClick={() => gotoStep(current + 1)}>
                            {translate(
                                "common:resources.posts.forms.nextButton",
                            )}
                        </Button>
                    )}
                    {current === formList.length - 1 && (
                        <SaveButton
                            style={{ marginRight: 10 }}
                            loading={isLoading || formLoading}
                            onClick={() => submit()}
                            disabled={formLoading}
                        />
                    )}
                </>
            }
        >
            <Steps {...stepsProps}>
                <Step title="Content" />
                <Step title="Relations" />
            </Steps>

            <div style={{ marginTop: 60 }}>
                <Form
                    {...formProps}
                    wrapperCol={{ span: 24 }}
                    layout="vertical"
                >
                    {formList[current]}
                </Form>
            </div>
        </Edit>
    );
};

export const PostShow = (props: any) => {
    const { queryResult } = useShow({});
    const { data, isLoading } = queryResult;
    const record = data?.data;

    return (
        <Show {...props} isLoading={isLoading}>
            <Title level={5}>Id</Title>
            <Text>{record?.id}</Text>

            <Title level={5}>Title</Title>
            <Text>{record?.title}</Text>

            <Title level={5}>Content</Title>
            <MarkdownField value={record?.content}></MarkdownField>
        </Show>
    );
};<|MERGE_RESOLUTION|>--- conflicted
+++ resolved
@@ -35,12 +35,9 @@
     getDefaultSortOrder,
     DateField,
     ImportButton,
-<<<<<<< HEAD
     useShow,
     Typography,
-=======
     useSelect,
->>>>>>> c8ff9e4c
 } from "readmin";
 
 import ReactMarkdown from "react-markdown";
