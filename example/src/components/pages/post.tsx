--- conflicted
+++ resolved
@@ -12,11 +12,6 @@
     TextField,
     TagField,
     FilterDropdown,
-<<<<<<< HEAD
-    RadioInput,
-    RadioGroupInput,
-    useTranslate,
-=======
     Select,
     Radio,
     Input,
@@ -26,7 +21,7 @@
     MarkdownField,
     normalizeFile,
     useApiUrl,
->>>>>>> 83cdd165
+    useTranslate,
 } from "readmin";
 
 import { ShowAside, ShowComponent } from "../show";
@@ -120,22 +115,14 @@
 };
 
 export const PostCreate = (props: any) => {
-<<<<<<< HEAD
+    const apiUrl = useApiUrl();
     const translate = useTranslate();
+
     return (
         <Create {...props}>
             <Form wrapperCol={{ span: 14 }} layout="vertical">
-                <FormItem
+                <Form.Item
                     label={translate("common:resources.posts.fields.title")}
-=======
-    const apiUrl = useApiUrl();
-
-    return (
-        <Create {...props}>
-            <Form wrapperCol={{ span: 14 }} layout="vertical">
-                <Form.Item
-                    label="Title"
->>>>>>> 83cdd165
                     name="title"
                     rules={[
                         {
@@ -143,35 +130,21 @@
                         },
                     ]}
                 >
-<<<<<<< HEAD
-                    <TextInput />
-                </FormItem>
-                <FormItem
+                    <Input />
+                </Form.Item>
+                <Form.Item
                     label={translate("common:resources.posts.fields.url")}
-=======
+                    name="slug"
+                    rules={[
+                        {
+                            required: true,
+                        },
+                    ]}
+                >
                     <Input />
                 </Form.Item>
                 <Form.Item
-                    label="Url"
->>>>>>> 83cdd165
-                    name="slug"
-                    rules={[
-                        {
-                            required: true,
-                        },
-                    ]}
-                >
-<<<<<<< HEAD
-                    <TextInput />
-                </FormItem>
-                <FormItem
                     label={translate("common:resources.posts.fields.content")}
-=======
-                    <Input />
-                </Form.Item>
-                <Form.Item
-                    label="Content"
->>>>>>> 83cdd165
                     name="content"
                     rules={[
                         {
@@ -179,17 +152,10 @@
                         },
                     ]}
                 >
-<<<<<<< HEAD
-                    <TextareaInput />
-                </FormItem>
-                <FormItem
+                    <Input.TextArea />
+                </Form.Item>
+                <Form.Item
                     label={translate("common:resources.posts.fields.status")}
-=======
-                    <Input.TextArea />
-                </Form.Item>
-                <Form.Item
-                    label="Status"
->>>>>>> 83cdd165
                     name="status"
                     rules={[
                         {
@@ -210,15 +176,9 @@
                             },
                         ]}
                     />
-<<<<<<< HEAD
-                </FormItem>
-                <FormItem
+                </Form.Item>
+                <Form.Item
                     label={translate("common:resources.posts.fields.category")}
-=======
-                </Form.Item>
-                <Form.Item
-                    label="Category"
->>>>>>> 83cdd165
                     name="categoryId"
                     rules={[
                         {
@@ -234,19 +194,11 @@
                             order: "asc",
                         }}
                     >
-<<<<<<< HEAD
-                        <SelectInput />
-                    </ReferenceInput>
-                </FormItem>
-                <FormItem
+                        <Select />
+                    </Reference>
+                </Form.Item>
+                <Form.Item
                     label={translate("common:resources.posts.fields.user")}
-=======
-                        <Select />
-                    </Reference>
-                </Form.Item>
-                <Form.Item
-                    label="User"
->>>>>>> 83cdd165
                     name="userId"
                     rules={[
                         {
@@ -263,19 +215,11 @@
                             order: "asc",
                         }}
                     >
-<<<<<<< HEAD
-                        <SelectInput showSearch />
-                    </ReferenceInput>
-                </FormItem>
-                <FormItem
+                        <Select showSearch />
+                    </Reference>
+                </Form.Item>
+                <Form.Item
                     label={translate("common:resources.posts.fields.tags")}
-=======
-                        <Select showSearch />
-                    </Reference>
-                </Form.Item>
-                <Form.Item
-                    label="Tags"
->>>>>>> 83cdd165
                     name="tags"
                     rules={[
                         {
@@ -288,7 +232,9 @@
                     </Reference>
                 </Form.Item>
 
-                <Form.Item label="Image">
+                <Form.Item
+                    label={translate("common:resources.posts.fields.image")}
+                >
                     <Form.Item
                         name="image"
                         valuePropName="fileList"
@@ -321,22 +267,14 @@
 };
 
 export const PostEdit = (props: any) => {
-<<<<<<< HEAD
+    const apiUrl = useApiUrl();
     const translate = useTranslate();
+
     return (
         <Edit {...props}>
             <Form wrapperCol={{ span: 14 }} layout="vertical">
-                <FormItem
+                <Form.Item
                     label={translate("common:resources.posts.fields.title")}
-=======
-    const apiUrl = useApiUrl();
-
-    return (
-        <Edit {...props}>
-            <Form wrapperCol={{ span: 14 }} layout="vertical">
-                <Form.Item
-                    label="Title"
->>>>>>> 83cdd165
                     name="title"
                     rules={[
                         {
@@ -344,35 +282,21 @@
                         },
                     ]}
                 >
-<<<<<<< HEAD
-                    <TextInput />
-                </FormItem>
-                <FormItem
+                    <Input />
+                </Form.Item>
+                <Form.Item
                     label={translate("common:resources.posts.fields.url")}
-=======
+                    name="slug"
+                    rules={[
+                        {
+                            required: true,
+                        },
+                    ]}
+                >
                     <Input />
                 </Form.Item>
                 <Form.Item
-                    label="Url"
->>>>>>> 83cdd165
-                    name="slug"
-                    rules={[
-                        {
-                            required: true,
-                        },
-                    ]}
-                >
-<<<<<<< HEAD
-                    <TextInput />
-                </FormItem>
-                <FormItem
                     label={translate("common:resources.posts.fields.content")}
-=======
-                    <Input />
-                </Form.Item>
-                <Form.Item
-                    label="Content"
->>>>>>> 83cdd165
                     name="content"
                     rules={[
                         {
@@ -380,17 +304,10 @@
                         },
                     ]}
                 >
-<<<<<<< HEAD
-                    <TextareaInput />
-                </FormItem>
-                <FormItem
+                    <Markdown />
+                </Form.Item>
+                <Form.Item
                     label={translate("common:resources.posts.fields.status")}
-=======
-                    <Markdown />
-                </Form.Item>
-                <Form.Item
-                    label="Status"
->>>>>>> 83cdd165
                     name="status"
                     rules={[
                         {
@@ -411,15 +328,9 @@
                             },
                         ]}
                     />
-<<<<<<< HEAD
-                </FormItem>
-                <FormItem
+                </Form.Item>
+                <Form.Item
                     label={translate("common:resources.posts.fields.category")}
-=======
-                </Form.Item>
-                <Form.Item
-                    label="Category"
->>>>>>> 83cdd165
                     name="categoryId"
                     rules={[
                         {
@@ -435,19 +346,11 @@
                             order: "asc",
                         }}
                     >
-<<<<<<< HEAD
-                        <SelectInput showSearch />
-                    </ReferenceInput>
-                </FormItem>
-                <FormItem
+                        <Select showSearch />
+                    </Reference>
+                </Form.Item>
+                <Form.Item
                     label={translate("common:resources.posts.fields.user")}
-=======
-                        <Select showSearch />
-                    </Reference>
-                </Form.Item>
-                <Form.Item
-                    label="User"
->>>>>>> 83cdd165
                     name="userId"
                     rules={[
                         {
@@ -456,21 +359,12 @@
                     ]}
                     help="Autocomplete (search user email)"
                 >
-<<<<<<< HEAD
-                    <ReferenceInput reference="users" optionText="email">
-                        <SelectInput showSearch />
-                    </ReferenceInput>
-                </FormItem>
-                <FormItem
-                    label={translate("common:resources.posts.fields.tags")}
-=======
                     <Reference reference="users" optionText="email">
                         <Select showSearch />
                     </Reference>
                 </Form.Item>
                 <Form.Item
-                    label="Tags"
->>>>>>> 83cdd165
+                    label={translate("common:resources.posts.fields.tags")}
                     name="tags"
                     rules={[
                         {
@@ -482,7 +376,9 @@
                         <Select mode="multiple" />
                     </Reference>
                 </Form.Item>
-                <Form.Item label="Image">
+                <Form.Item
+                    label={translate("common:resources.posts.fields.image")}
+                >
                     <Form.Item
                         name="image"
                         valuePropName="fileList"
