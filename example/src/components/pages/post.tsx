import * as React from "react";
import { useHistory } from "react-router-dom";
import { SaveOutlined } from "@ant-design/icons";
// import { useStepsForm } from "sunflower-antd";

import {
    List,
    Column,
    Create,
    Edit,
    Show,
    Form,
    Steps,
    Reference,
    ReferenceField,
    TextField,
    TagField,
    FilterDropdown,
    Select,
    Radio,
    Input,
    Upload,
    ShowSimple,
    MarkdownField,
    normalizeFile,
    useApiUrl,
    useFileUploadState,
    useTranslate,
    Button,
    useCreate,
    Table,
    useTable,
    useForm,
    Space,
    EditButton,
    DeleteButton,
    ShowButton,
<<<<<<< HEAD
=======
    useForm,
    useStepsForm,
>>>>>>> be2b622a
    CreateButton,
    ExportButton,
} from "readmin";

import ReactMarkdown from "react-markdown";
import ReactMde from "react-mde";

import "react-mde/lib/styles/css/react-mde-all.css";

import { ShowAside } from "../show";

export const PostList = (props: any) => {
    const translate = useTranslate();
    const { tableProps, sorter, filters } = useTable({
        // permanentFilter: {
        //     categoryId: [37, 20]
        // },
        initialSorter: [
            {
                field: "id",
                order: "descend",
            },
        ],
        initialFilter: {
            status: ["active"],
        },
    });

    const actions = (
        <Space direction="horizontal">
            <ExportButton
                sorter={sorter}
                filters={filters}
                pageSize={100}
                maxItemCount={300}
                mapData={(item) => {
                    return {
                        id: item.id,
                        title: item.title,
                        slug: item.slug,
                        content: item.content,
                        status: item.status,
                    };
                }}
            />
            <CreateButton />
        </Space>
    );

    return (
        <List {...props} actionButtons={actions}>
            <Table
                {...tableProps}
                rowKey="id"
                pagination={{
                    ...tableProps.pagination,
                    position: ["bottomCenter"],
                    size: "small",
                }}
            >
                <Column
                    dataIndex="id"
                    title={translate("common:resources.posts.fields.id")}
                    key="id"
                    sorter={{
                        multiple: 3,
                    }}
                    defaultSortOrder="descend"
                />
                <Column
                    dataIndex="title"
                    title={translate("common:resources.posts.fields.title")}
                    key="title"
                    render={(value) => <TextField value={value} />}
                    sorter={{
                        multiple: 1,
                    }}
                />
                <Column
                    dataIndex="slug"
                    title={translate("common:resources.posts.fields.slug")}
                    key="slug"
                    render={(value) => <TextField value={value} />}
                    sorter={{
                        multiple: 2,
                    }}
                />
                <Column
                    dataIndex="categoryId"
                    title={translate("common:resources.posts.fields.category")}
                    key="categoryId"
                    render={(value) => (
                        <ReferenceField resource="categories" value={value}>
                            <TextField renderRecordKey="title" />
                        </ReferenceField>
                    )}
                    filterDropdown={(props) => (
                        <FilterDropdown {...props}>
                            <Reference
                                reference="categories"
                                optionText="title"
                                sort={{
                                    field: "title",
                                    order: "asc",
                                }}
                            >
                                <Select
                                    style={{ minWidth: 200 }}
                                    showSearch
                                    mode="multiple"
                                    placeholder="Select Category"
                                />
                            </Reference>
                        </FilterDropdown>
                    )}
                />
                <Column
                    dataIndex="status"
                    title={translate("common:resources.posts.fields.status")}
                    key="status"
                    render={(value) => <TagField value={value} />}
                    filterDropdown={(props) => (
                        <FilterDropdown {...props}>
                            <Radio.Group>
                                <Radio value="active">Active</Radio>
                                <Radio value="draft">Draft</Radio>
                            </Radio.Group>
                        </FilterDropdown>
                    )}
                    defaultFilteredValue={["active"]}
                />
                <Column
                    title={translate("common:table.actions", "Actions")}
                    dataIndex="actions"
                    key="actions"
                    render={(
                        _text: string | number,
                        record: {
                            id: string | number;
                        },
                    ): React.ReactNode => (
                        <Space>
                            <EditButton size="small" recordItemId={record.id} />
                            <DeleteButton
                                size="small"
                                recordItemId={record.id}
                            />
                            <ShowButton size="small" recordItemId={record.id} />
                        </Space>
                    )}
                />
            </Table>
        </List>
    );
};

export const PostCreate = (props: any) => {
    const { Step } = Steps;
    const history = useHistory();

    const apiUrl = useApiUrl();
    const translate = useTranslate();

    const [selectedTab, setSelectedTab] = React.useState<"write" | "preview">(
        "write",
    );
    const { isLoading, onChange } = useFileUploadState();

    const {
        current,
        gotoStep,
        stepsProps,
        submit,
        formLoading,
        formProps,
    } = useStepsForm({ warnWhenUnsavedChanges: true });

    const formList = [
        <>
            <Form.Item
                label={translate("common:resources.posts.fields.title")}
                name="title"
                rules={[
                    {
                        required: true,
                    },
                ]}
            >
                <Input />
            </Form.Item>
            <Form.Item
                label={translate("common:resources.posts.fields.url")}
                name="slug"
                rules={[
                    {
                        required: true,
                    },
                ]}
            >
                <Input />
            </Form.Item>
            <Form.Item
                label={translate("common:resources.posts.fields.content")}
                name="content"
                rules={[
                    {
                        required: true,
                    },
                ]}
            >
                <ReactMde
                    selectedTab={selectedTab}
                    onTabChange={setSelectedTab}
                    generateMarkdownPreview={(markdown) =>
                        Promise.resolve(<ReactMarkdown source={markdown} />)
                    }
                />
            </Form.Item>
        </>,

        <>
            <Form.Item
                label={translate("common:resources.posts.fields.status")}
                name="status"
                rules={[
                    {
                        required: true,
                    },
                ]}
            >
                <Select
                    defaultValue="active"
                    options={[
                        {
                            label: "Active",
                            value: "active",
                        },
                        {
                            label: "Draft",
                            value: "draft",
                        },
                    ]}
                />
            </Form.Item>
            <Form.Item
                label={translate("common:resources.posts.fields.category")}
                name="categoryId"
                rules={[
                    {
                        required: true,
                    },
                ]}
            >
                <Reference
                    reference="categories"
                    optionText="title"
                    sort={{
                        field: "title",
                        order: "asc",
                    }}
                >
                    <Select showSearch />
                </Reference>
            </Form.Item>
        </>,

        <>
            <Form.Item
                label={translate("common:resources.posts.fields.user")}
                name="userId"
                rules={[
                    {
                        required: true,
                    },
                ]}
                help="Autocomplete (search user email)"
            >
                <Reference reference="users" optionText="email">
                    <Select showSearch />
                </Reference>
            </Form.Item>
            <Form.Item
                label={translate("common:resources.posts.fields.tags")}
                name="tags"
                rules={[
                    {
                        required: true,
                    },
                ]}
            >
                <Reference reference="tags" optionText="title">
                    <Select mode="multiple" />
                </Reference>
            </Form.Item>
        </>,

        <>
            <Form.Item label={translate("common:resources.posts.fields.image")}>
                <Form.Item
                    name="image"
                    valuePropName="fileList"
                    getValueFromEvent={normalizeFile}
                    noStyle
                >
                    <Upload.Dragger
                        name="file"
                        action={`${apiUrl}/upload`}
                        listType="picture"
                        maxCount={5}
                        multiple
                        onChange={onChange}
                    >
                        <p className="ant-upload-text">
                            Click or drag file to this area to upload
                        </p>
                        <p className="ant-upload-hint">
                            Support for a single upload.
                        </p>
                    </Upload.Dragger>
                </Form.Item>
            </Form.Item>
        </>,
    ];

    return (
        <Create
            {...props}
            actionButtons={
                <>
                    {current > 0 && (
                        <Button
                            onClick={() => {
                                gotoStep(current - 1);
                            }}
                        >
                            {translate(
                                "common:resources.posts.forms.prevButton",
                            )}
                        </Button>
                    )}
                    {current < formList.length - 1 && (
                        <Button
                            onClick={() => {
                                gotoStep(current + 1);
                            }}
                        >
                            {translate(
                                "common:resources.posts.forms.nextButton",
                            )}
                        </Button>
                    )}
                    {current === formList.length - 1 && (
                        <Button
                            style={{ marginRight: 10 }}
                            type="primary"
                            icon={<SaveOutlined />}
                            loading={isLoading || formLoading}
                            onClick={() => submit()}
                        >
                            {translate("common:buttons.save", "Save")}
                        </Button>
                    )}
                </>
            }
        >
            <Steps {...stepsProps}>
                <Step title="Description" />
                <Step title="Informations" />
                <Step title="Details" />
                <Step title="Image" />
            </Steps>

            <div style={{ marginTop: 60 }}>
                <Form
                    {...formProps}
                    wrapperCol={{ span: 14 }}
                    layout="vertical"
                >
                    {formList[current]}
                </Form>
            </div>
        </Create>
    );
};

export const PostEdit = (props: any) => {
    const { Step } = Steps;

    const apiUrl = useApiUrl();
    const translate = useTranslate();

    const [selectedTab, setSelectedTab] = React.useState<"write" | "preview">(
        "write",
    );
    const { onChange, isLoading } = useFileUploadState();

    const formList = [
        <>
            <Form.Item
                label={translate("common:resources.posts.fields.title")}
                name="title"
                rules={[
                    {
                        required: true,
                    },
                ]}
            >
                <Input />
            </Form.Item>
            <Form.Item
                label={translate("common:resources.posts.fields.url")}
                name="slug"
                rules={[
                    {
                        required: true,
                    },
                ]}
            >
                <Input />
            </Form.Item>
            <Form.Item
                label={translate("common:resources.posts.fields.content")}
                name="content"
                rules={[
                    {
                        required: true,
                    },
                ]}
            >
                <ReactMde
                    selectedTab={selectedTab}
                    onTabChange={setSelectedTab}
                    generateMarkdownPreview={(markdown) =>
                        Promise.resolve(<ReactMarkdown source={markdown} />)
                    }
                />
            </Form.Item>
        </>,

        <>
            <Form.Item
                label={translate("common:resources.posts.fields.status")}
                name="status"
                rules={[
                    {
                        required: true,
                    },
                ]}
            >
                <Select
                    defaultValue="active"
                    options={[
                        {
                            label: "Active",
                            value: "active",
                        },
                        {
                            label: "Draft",
                            value: "draft",
                        },
                    ]}
                />
            </Form.Item>
            <Form.Item
                label={translate("common:resources.posts.fields.category")}
                name="categoryId"
                rules={[
                    {
                        required: true,
                    },
                ]}
            >
                <Reference
                    reference="categories"
                    optionText="title"
                    sort={{
                        field: "title",
                        order: "asc",
                    }}
                >
                    <Select showSearch />
                </Reference>
            </Form.Item>
        </>,

        <>
            <Form.Item
                label={translate("common:resources.posts.fields.user")}
                name="userId"
                rules={[
                    {
                        required: true,
                    },
                ]}
                help="Autocomplete (search user email)"
            >
                <Reference reference="users" optionText="email">
                    <Select showSearch />
                </Reference>
            </Form.Item>
            <Form.Item
                label={translate("common:resources.posts.fields.tags")}
                name="tags"
                rules={[
                    {
                        required: true,
                    },
                ]}
            >
                <Reference reference="tags" optionText="title">
                    <Select mode="multiple" />
                </Reference>
            </Form.Item>
        </>,

        <>
            <Form.Item label={translate("common:resources.posts.fields.image")}>
                <Form.Item
                    name="image"
                    valuePropName="fileList"
                    getValueFromEvent={normalizeFile}
                    noStyle
                >
                    <Upload.Dragger
                        name="file"
                        action={`${apiUrl}/upload`}
                        listType="picture"
                        maxCount={5}
                        multiple
                        onChange={onChange}
                    >
                        <p className="ant-upload-text">
                            Click or drag file to this area to upload
                        </p>
                        <p className="ant-upload-hint">
                            Support for a single upload.
                        </p>
                    </Upload.Dragger>
                </Form.Item>
            </Form.Item>
        </>,
    ];

    const {
        current,
        gotoStep,
        stepsProps,
        submit,
        formLoading,
        formProps,
    } = useStepsForm({
        warnWhenUnsavedChanges: true,
    });

    return (
        <Edit
            {...props}
            actionButtons={
                <>
                    {current > 0 && (
                        <Button onClick={() => gotoStep(current - 1)}>
                            {translate(
                                "common:resources.posts.forms.prevButton",
                            )}
                        </Button>
                    )}
                    {current < formList.length - 1 && (
                        <Button onClick={() => gotoStep(current + 1)}>
                            {translate(
                                "common:resources.posts.forms.nextButton",
                            )}
                        </Button>
                    )}
                    {current === formList.length - 1 && (
                        <Button
                            style={{ marginRight: 10 }}
                            type="primary"
                            icon={<SaveOutlined />}
                            loading={isLoading || formLoading}
                            onClick={() => submit()}
                        >
                            {translate("common:buttons.save", "Save")}
                        </Button>
                    )}
                </>
            }
        >
            <Steps {...stepsProps}>
                <Step title="Description" />
                <Step title="Informations" />
                <Step title="Details" />
                <Step title="Image" />
            </Steps>

            <div style={{ marginTop: 60 }}>
                <Form
                    {...formProps}
                    wrapperCol={{ span: 14 }}
                    layout="vertical"
                >
                    {formList[current]}
                </Form>
            </div>
        </Edit>
    );
};

export const PostShow = (props: any) => {
    return (
        <Show {...props} aside={ShowAside}>
            <ShowSimple title="Post Title">
                <TextField renderRecordKey="id" />
                <TextField renderRecordKey="title" />
                <TextField renderRecordKey="userId" />
                <MarkdownField renderRecordKey="content" />
            </ShowSimple>
        </Show>
    );
};<|MERGE_RESOLUTION|>--- conflicted
+++ resolved
@@ -35,11 +35,8 @@
     EditButton,
     DeleteButton,
     ShowButton,
-<<<<<<< HEAD
-=======
     useForm,
     useStepsForm,
->>>>>>> be2b622a
     CreateButton,
     ExportButton,
 } from "readmin";
