--- conflicted
+++ resolved
@@ -21,15 +21,12 @@
     useApiUrl,
     useFileUploadState,
     useTranslate,
-<<<<<<< HEAD
     AntdTable,
     useTable,
     Space,
     EditButton,
     DeleteButton,
     ShowButton,
-=======
->>>>>>> a4bbaa3e
 } from "readmin";
 
 import ReactMarkdown from "react-markdown";
