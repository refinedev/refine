import * as React from "react";
import {
    List,
    Table,
    Column,
    Create,
    Edit,
    Show,
    Form,
    Reference,
    ReferenceField,
    TextField,
    TagField,
    FilterDropdown,
    Select,
    Radio,
    Input,
<<<<<<< HEAD
    Upload,
    normalizeFile,
    useApiUrl,
=======
    ShowSimple,
>>>>>>> 5174d707
} from "readmin";

import { ShowAside, ShowComponent } from "../show";

export const PostList = (props: any) => {
    return (
        <List {...props}>
            <Table
                rowKey="id"
                pagination={{
                    pageSize: 20,
                    position: ["bottomCenter"],
                    size: "small",
                }}
            >
                <Column
                    dataIndex="id"
                    title="ID"
                    key="id"
                    sorter={{
                        multiple: 3,
                    }}
                    defaultSortOrder="descend"
                />
                <Column
                    dataIndex="title"
                    title="Title"
                    key="title"
                    render={(value) => <TextField value={value} />}
                    sorter={{
                        multiple: 1,
                    }}
                />
                <Column
                    dataIndex="slug"
                    title="Slug"
                    key="slug"
                    render={(value) => <TextField value={value} />}
                    sorter={{
                        multiple: 2,
                    }}
                />
                <Column
                    dataIndex="categoryId"
                    title="Category"
                    key="categoryId"
                    render={(value) => (
                        <ReferenceField resource="categories" value={value}>
                            <TextField renderRecordKey="title" />
                        </ReferenceField>
                    )}
                    filterDropdown={(props) => (
                        <FilterDropdown {...props}>
                            <Reference
                                reference="categories"
                                optionText="title"
                                sort={{
                                    field: "title",
                                    order: "asc",
                                }}
                            >
                                <Select
                                    style={{ minWidth: 200 }}
                                    showSearch
                                    mode="multiple"
                                    placeholder="Select Category"
                                />
                            </Reference>
                        </FilterDropdown>
                    )}
                />
                <Column
                    dataIndex="status"
                    title="Status"
                    key="status"
                    render={(value) => <TagField value={value} />}
                    filterDropdown={(props) => (
                        <FilterDropdown {...props}>
                            <Radio.Group>
                                <Radio value="active">Active</Radio>
                                <Radio value="draft">Draft</Radio>
                            </Radio.Group>
                        </FilterDropdown>
                    )}
                    defaultFilteredValue={["active"]}
                />
            </Table>
        </List>
    );
};

export const PostCreate = (props: any) => {
    const apiUrl = useApiUrl();

    return (
        <Create {...props}>
            <Form wrapperCol={{ span: 14 }} layout="vertical">
                <Form.Item
                    label="Title"
                    name="title"
                    rules={[
                        {
                            required: true,
                        },
                    ]}
                >
                    <Input />
                </Form.Item>
                <Form.Item
                    label="Url"
                    name="slug"
                    rules={[
                        {
                            required: true,
                        },
                    ]}
                >
                    <Input />
                </Form.Item>
                <Form.Item
                    label="Content"
                    name="content"
                    rules={[
                        {
                            required: true,
                        },
                    ]}
                >
                    <Input.TextArea />
                </Form.Item>
                <Form.Item
                    label="Status"
                    name="status"
                    rules={[
                        {
                            required: true,
                        },
                    ]}
                >
                    <Select
                        defaultValue="active"
                        options={[
                            {
                                label: "Active",
                                value: "active",
                            },
                            {
                                label: "Draft",
                                value: "draft",
                            },
                        ]}
                    />
                </Form.Item>
                <Form.Item
                    label="Category"
                    name="categoryId"
                    rules={[
                        {
                            required: true,
                        },
                    ]}
                >
                    <Reference
                        reference="categories"
                        optionText="title"
                        sort={{
                            field: "title",
                            order: "asc",
                        }}
                    >
                        <Select />
                    </Reference>
                </Form.Item>
                <Form.Item
                    label="User"
                    name="userId"
                    rules={[
                        {
                            required: true,
                        },
                    ]}
                    help="Autocomplete (search user email)"
                >
                    <Reference
                        reference="users"
                        optionText="email"
                        sort={{
                            field: "email",
                            order: "asc",
                        }}
                    >
                        <Select showSearch />
                    </Reference>
                </Form.Item>
                <Form.Item
                    label="Tags"
                    name="tags"
                    rules={[
                        {
                            required: true,
                        },
                    ]}
                >
                    <Reference reference="tags" optionText="title">
                        <Select mode="multiple" />
                    </Reference>
                </Form.Item>

                <Form.Item label="Image">
                    <Form.Item
                        name="image"
                        valuePropName="fileList"
                        getValueFromEvent={normalizeFile}
                        noStyle
                        rules={[
                            {
                                required: true,
                            },
                        ]}
                    >
                        <Upload.Dragger
                            name="file"
                            action={`${apiUrl}/upload`}
                            listType="picture"
                            maxCount={1}
                        >
                            <p className="ant-upload-text">
                                Click or drag file to this area to upload
                            </p>
                            <p className="ant-upload-hint">
                                Support for a single upload.
                            </p>
                        </Upload.Dragger>
                    </Form.Item>
                </Form.Item>
            </Form>
        </Create>
    );
};

export const PostEdit = (props: any) => {
    const apiUrl = useApiUrl();

    return (
        <Edit {...props}>
            <Form wrapperCol={{ span: 14 }} layout="vertical">
                <Form.Item
                    label="Title"
                    name="title"
                    rules={[
                        {
                            required: true,
                        },
                    ]}
                >
                    <Input />
                </Form.Item>
                <Form.Item
                    label="Url"
                    name="slug"
                    rules={[
                        {
                            required: true,
                        },
                    ]}
                >
                    <Input />
                </Form.Item>
                <Form.Item
                    label="Content"
                    name="content"
                    rules={[
                        {
                            required: true,
                        },
                    ]}
                >
                    <Input.TextArea />
                </Form.Item>
                <Form.Item
                    label="Status"
                    name="status"
                    rules={[
                        {
                            required: true,
                        },
                    ]}
                >
                    <Select
                        defaultValue="active"
                        options={[
                            {
                                label: "Active",
                                value: "active",
                            },
                            {
                                label: "Draft",
                                value: "draft",
                            },
                        ]}
                    />
                </Form.Item>
                <Form.Item
                    label="Category"
                    name="categoryId"
                    rules={[
                        {
                            required: true,
                        },
                    ]}
                >
                    <Reference
                        reference="categories"
                        optionText="title"
                        sort={{
                            field: "title",
                            order: "asc",
                        }}
                    >
                        <Select showSearch />
                    </Reference>
                </Form.Item>
                <Form.Item
                    label="User"
                    name="userId"
                    rules={[
                        {
                            required: true,
                        },
                    ]}
                    help="Autocomplete (search user email)"
                >
                    <Reference reference="users" optionText="email">
                        <Select showSearch />
                    </Reference>
                </Form.Item>
                <Form.Item
                    label="Tags"
                    name="tags"
                    rules={[
                        {
                            required: true,
                        },
                    ]}
                >
                    <Reference reference="tags" optionText="title">
                        <Select mode="multiple" />
                    </Reference>
                </Form.Item>
                <Form.Item label="Image">
                    <Form.Item
                        name="image"
                        valuePropName="fileList"
                        getValueFromEvent={normalizeFile}
                        noStyle
                    >
                        <Upload.Dragger
                            name="file"
                            action={`${apiUrl}/upload`}
                            listType="picture"
                            maxCount={1}
                        >
                            <p className="ant-upload-text">
                                Click or drag file to this area to upload
                            </p>
                            <p className="ant-upload-hint">
                                Support for a single upload.
                            </p>
                        </Upload.Dragger>
                    </Form.Item>
                </Form.Item>
            </Form>
        </Edit>
    );
};

export const PostShow = (props: any) => {
    return (
        <Show {...props} aside={ShowAside} component={ShowComponent}>
            <ShowSimple title="Post Title">
                <TextField renderRecordKey="id" />
                <TextField renderRecordKey="title" />
                <TextField renderRecordKey="userId" />
            </ShowSimple>
        </Show>
    );
};<|MERGE_RESOLUTION|>--- conflicted
+++ resolved
@@ -15,13 +15,10 @@
     Select,
     Radio,
     Input,
-<<<<<<< HEAD
     Upload,
     normalizeFile,
     useApiUrl,
-=======
     ShowSimple,
->>>>>>> 5174d707
 } from "readmin";
 
 import { ShowAside, ShowComponent } from "../show";
