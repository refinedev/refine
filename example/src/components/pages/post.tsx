--- conflicted
+++ resolved
@@ -17,13 +17,10 @@
     Input,
     Upload,
     ShowSimple,
-<<<<<<< HEAD
     Markdown,
     MarkdownField,
-=======
     normalizeFile,
     useApiUrl,
->>>>>>> 05e4ff12
 } from "readmin";
 
 import { ShowAside, ShowComponent } from "../show";
