import * as React from "react";

import {
    List,
    Create,
    Edit,
    Show,
    Form,
    Steps,
    TextField,
    TagField,
    FilterDropdown,
    Select,
    Radio,
    Input,
    Upload,
    MarkdownField,
    getValueFromEvent,
    useApiUrl,
    useFileUploadState,
    useTranslate,
    Button,
    Table,
    useTable,
    Space,
    EditButton,
    DeleteButton,
    ShowButton,
    SaveButton,
    useStepsForm,
    CreateButton,
    ExportButton,
    CloneButton,
    getDefaultSortOrder,
    getDefaultFilter,
    DateField,
    ImportButton,
    useShow,
    Typography,
    useSelect,
    useMany,
<<<<<<< HEAD
=======
    DatePicker,
    useDeleteMany,
>>>>>>> 5c22ca54
} from "@pankod/refine";

import ReactMarkdown from "react-markdown";
import ReactMde from "react-mde";

import "react-mde/lib/styles/css/react-mde-all.css";

const { Title, Text } = Typography;

interface IPost {
    title: string;
    slug: string;
    status: "published" | "draft" | "rejected";
    createdAt: string;
    category: ICategory;
    user: {
        id: string;
    };
    tags: [{ id: string }];
}

interface ICategory {
    id: string;
    title: string;
}

export const PostList = (props: any) => {
    const translate = useTranslate();
    const { RangePicker } = DatePicker;

    const { tableProps, sorter, filters } = useTable<IPost>({
        initialSorter: [
            {
                field: "createdAt",
                order: "descend",
            },
        ],
    });

    const categoryIds =
        tableProps?.dataSource?.map((item) => item.category.id) ?? [];

    const { data, isLoading } = useMany<ICategory>("categories", categoryIds, {
        enabled: categoryIds.length > 0,
    });

    const { selectProps: categorySelectProps } = useSelect<ICategory>({
        resource: "categories",
        optionLabel: "title",
        optionValue: "id",
        defaultValue: getDefaultFilter("category.id", filters),
    });

    const extra = (
        <Space direction="horizontal">
            <ExportButton
                sorter={sorter}
                filters={filters}
                pageSize={100}
                maxItemCount={300}
                mapData={(item) => {
                    return {
                        id: item.id,
                        title: item.title,
                        slug: item.slug,
                        content: item.content,
                        status: item.status,
                        categoryId: item.category.id,
                        userId: item.user?.id,
                    };
                }}
            />
            <ImportButton
                mapData={(item) => {
                    return {
                        title: item.title,
                        content: item.content,
                        status: item.status,
                        category: {
                            id: item.categoryId,
                        },
                        user: {
                            id: item.userId,
                        },
                    };
                }}
                batchSize={null}
            />
            <CreateButton />
        </Space>
    );

    return (
        <List
            {...props}
            pageHeaderProps={{
                extra,
            }}
        >
            <Table<IPost>
                {...tableProps}
                key="id"
                pagination={{
                    ...tableProps.pagination,
                    position: ["bottomCenter"],
                    size: "small",
                }}
            >
                <Table.Column
                    dataIndex="title"
                    title={translate("common:resources.posts.fields.title")}
                    key="title"
                    sorter={{
                        multiple: 1,
                    }}
                    defaultSortOrder={getDefaultSortOrder("title", sorter)}
                />
                <Table.Column
                    dataIndex="slug"
                    title={translate("common:resources.posts.fields.slug")}
                    key="slug"
                />
                <Table.Column
                    dataIndex={["category", "id"]}
                    title={translate("common:resources.posts.fields.category")}
                    key="category.id"
                    render={(value) => {
                        if (isLoading) {
                            return <TextField value="Loading..." />;
                        }

                        return (
                            <TextField
                                value={
                                    data?.data.find((item) => item.id === value)
                                        ?.title
                                }
                            />
                        );
                    }}
                    filterDropdown={(props) => (
                        <FilterDropdown {...props}>
                            <Select
                                style={{ minWidth: 200 }}
                                mode="multiple"
                                placeholder="Select Category"
                                {...categorySelectProps}
                            />
                        </FilterDropdown>
                    )}
                    defaultFilteredValue={getDefaultFilter(
                        "category.id",
                        filters,
                    )}
                />
                <Table.Column
                    dataIndex="status"
                    title={translate(
                        "common:resources.posts.fields.status.title",
                    )}
                    key="status"
                    render={(value) => <TagField value={value} />}
                    filterDropdown={(props) => (
                        <FilterDropdown {...props}>
                            <Radio.Group>
                                <Radio value="published">
                                    {translate(
                                        "common:resources.posts.fields.status.published",
                                    )}
                                </Radio>
                                <Radio value="draft">
                                    {translate(
                                        "common:resources.posts.fields.status.draft",
                                    )}
                                </Radio>
                                <Radio value="rejected">
                                    {translate(
                                        "common:resources.posts.fields.status.rejected",
                                    )}
                                </Radio>
                            </Radio.Group>
                        </FilterDropdown>
                    )}
                    defaultFilteredValue={getDefaultFilter("status", filters)}
                />
                <Table.Column
                    dataIndex="createdAt"
                    title={translate("common:resources.posts.fields.createdAt")}
                    key="createdAt"
                    render={(value) => <DateField format="LLL" value={value} />}
                    sorter={{
                        multiple: 2,
                    }}
                    defaultSortOrder={getDefaultSortOrder("createdAt", sorter)}
                />

                <Table.Column
                    title={translate("common:table.actions", "Actions")}
                    dataIndex="actions"
                    key="actions"
                    render={(
                        _text: string | number,
                        record: {
                            id: string | number;
                        },
                    ): React.ReactNode => (
                        <Space>
                            <EditButton size="small" recordItemId={record.id} />
                            <DeleteButton
                                size="small"
                                recordItemId={record.id}
                            />
                            <ShowButton size="small" recordItemId={record.id} />
                            <CloneButton
                                size="small"
                                recordItemId={record.id}
                            />
                        </Space>
                    )}
                />
            </Table>
        </List>
    );
};

export const PostCreate = (props: any) => {
    const { Step } = Steps;

    const apiUrl = useApiUrl();
    const translate = useTranslate();

    const [selectedTab, setSelectedTab] = React.useState<"write" | "preview">(
        "write",
    );
    const { isLoading, onChange } = useFileUploadState();

    const {
        current,
        gotoStep,
        stepsProps,
        submit,
        formLoading,
        formProps,
    } = useStepsForm({
        warnWhenUnsavedChanges: true,
        defaultFormValues: () => {
            return {
                status: "published",
            };
        },
    });

    const { selectProps: categorySelectProps } = useSelect({
        resource: "categories",
    });

    const { selectProps: userSelectProps } = useSelect({
        resource: "users",
        optionLabel: "email",
    });

    const { selectProps: tagsSelectProps } = useSelect({
        resource: "tags",
    });

    const formList = [
        <>
            <Form.Item
                label={translate("common:resources.posts.fields.title")}
                name="title"
                rules={[
                    {
                        required: true,
                    },
                ]}
            >
                <Input />
            </Form.Item>
            <Form.Item
                label={translate("common:resources.posts.fields.content")}
                name="content"
                rules={[
                    {
                        required: true,
                    },
                ]}
            >
                <ReactMde
                    selectedTab={selectedTab}
                    onTabChange={setSelectedTab}
                    generateMarkdownPreview={(markdown) =>
                        Promise.resolve(<ReactMarkdown source={markdown} />)
                    }
                />
            </Form.Item>
            <Form.Item
                label={translate("common:resources.posts.fields.status.title")}
                name="status"
                rules={[
                    {
                        required: true,
                    },
                ]}
            >
                <Select
                    options={[
                        {
                            label: translate(
                                "common:resources.posts.fields.status.published",
                            ),
                            value: "published",
                        },
                        {
                            label: translate(
                                "common:resources.posts.fields.status.draft",
                            ),
                            value: "draft",
                        },
                        {
                            label: translate(
                                "common:resources.posts.fields.status.rejected",
                            ),
                            value: "rejected",
                        },
                    ]}
                />
            </Form.Item>
            <Form.Item label={translate("common:resources.posts.fields.image")}>
                <Form.Item
                    name="images"
                    valuePropName="fileList"
                    getValueFromEvent={getValueFromEvent}
                    noStyle
                >
                    <Upload.Dragger
                        name="file"
                        action={`${apiUrl}/media/upload`}
                        listType="picture"
                        maxCount={5}
                        multiple
                        onChange={onChange}
                    >
                        <p className="ant-upload-text">
                            {translate("common:upload.title")}
                        </p>
                        <p className="ant-upload-hint">
                            {translate("common:upload.description")}
                        </p>
                    </Upload.Dragger>
                </Form.Item>
            </Form.Item>
        </>,

        <>
            <Form.Item
                label={translate("common:resources.posts.fields.category")}
                name={["category", "id"]}
                rules={[
                    {
                        required: true,
                    },
                ]}
            >
                <Select {...categorySelectProps} />
            </Form.Item>
            <Form.Item
                label={translate("common:resources.posts.fields.user")}
                name={["name", "id"]}
                rules={[
                    {
                        required: true,
                    },
                ]}
                help="Autocomplete (search user email)"
            >
                <Select {...userSelectProps} />
            </Form.Item>
            <Form.Item
                label={translate("common:resources.posts.fields.tags")}
                name="tags"
                rules={[
                    {
                        required: true,
                    },
                ]}
                // TODO: tags interface
                getValueProps={(tags?: { id: string }[]) => {
                    return { value: tags?.map((tag) => tag.id) };
                }}
                getValueFromEvent={(args: string[]) => {
                    return args.map((item) => ({
                        id: item,
                    }));
                }}
            >
                <Select mode="multiple" {...tagsSelectProps} />
            </Form.Item>
        </>,
    ];

    return (
        <Create
            actionButtons={
                <>
                    {current > 0 && (
                        <Button
                            onClick={() => {
                                gotoStep(current - 1);
                            }}
                        >
                            {translate(
                                "common:resources.posts.forms.prevButton",
                            )}
                        </Button>
                    )}
                    {current < formList.length - 1 && (
                        <Button
                            onClick={() => {
                                gotoStep(current + 1);
                            }}
                        >
                            {translate(
                                "common:resources.posts.forms.nextButton",
                            )}
                        </Button>
                    )}
                    {current === formList.length - 1 && (
                        <SaveButton
                            style={{ marginRight: 10 }}
                            loading={isLoading || formLoading}
                            onClick={() => submit()}
                        />
                    )}
                </>
            }
        >
            <Steps {...stepsProps}>
                <Step title="Content" />
                <Step title="Relations" />
            </Steps>

            <div style={{ marginTop: 60 }}>
                <Form
                    {...formProps}
                    wrapperCol={{ span: 24 }}
                    layout="vertical"
                >
                    {formList[current]}
                </Form>
            </div>
        </Create>
    );
};

export const PostEdit = (props: any) => {
    const { Step } = Steps;

    const apiUrl = useApiUrl();
    const translate = useTranslate();

    const [selectedTab, setSelectedTab] = React.useState<"write" | "preview">(
        "write",
    );
    const { onChange, isLoading } = useFileUploadState();

    const {
        current,
        gotoStep,
        stepsProps,
        submit,
        formLoading,
        formProps,
        queryResult,
    } = useStepsForm<IPost>({
        warnWhenUnsavedChanges: true,
        redirect: "list",
        mutationMode: "pessimistic",
    });

    const postData = queryResult?.data?.data;
    const { selectProps: categorySelectProps } = useSelect({
        resource: "categories",
        defaultValue: postData?.category.id,
    });

    const { selectProps: userSelectProps } = useSelect({
        resource: "users",
        optionLabel: "email",
        defaultValue: postData?.user.id,
    });

    const { selectProps: tagsSelectProps } = useSelect({
        resource: "tags",
        // TODO: tag interface
        defaultValue: postData?.tags.map((tag: { id: string }) => tag.id),
    });

    const formList = [
        <>
            <Form.Item
                label={translate("common:resources.posts.fields.title")}
                name="title"
                rules={[
                    {
                        required: true,
                    },
                ]}
            >
                <Input />
            </Form.Item>
            <Form.Item
                label={translate("common:resources.posts.fields.content")}
                name="content"
                rules={[
                    {
                        required: true,
                    },
                ]}
            >
                <ReactMde
                    selectedTab={selectedTab}
                    onTabChange={setSelectedTab}
                    generateMarkdownPreview={(markdown) =>
                        Promise.resolve(<ReactMarkdown source={markdown} />)
                    }
                />
            </Form.Item>
            <Form.Item
                label={translate("common:resources.posts.fields.status.title")}
                name="status"
                rules={[
                    {
                        required: true,
                    },
                ]}
            >
                <Select
                    options={[
                        {
                            label: translate(
                                "common:resources.posts.fields.status.published",
                            ),
                            value: "published",
                        },
                        {
                            label: translate(
                                "common:resources.posts.fields.status.draft",
                            ),
                            value: "draft",
                        },
                        {
                            label: translate(
                                "common:resources.posts.fields.status.rejected",
                            ),
                            value: "rejected",
                        },
                    ]}
                />
            </Form.Item>
            <Form.Item label={translate("common:resources.posts.fields.image")}>
                <Form.Item
                    name="images"
                    valuePropName="fileList"
                    getValueFromEvent={getValueFromEvent}
                    noStyle
                >
                    <Upload.Dragger
                        name="file"
                        action={`${apiUrl}/media/upload`}
                        listType="picture"
                        maxCount={5}
                        multiple
                        onChange={onChange}
                    >
                        <p className="ant-upload-text">
                            {translate("common:upload.title")}
                        </p>
                        <p className="ant-upload-hint">
                            {translate("common:upload.description")}
                        </p>
                    </Upload.Dragger>
                </Form.Item>
            </Form.Item>
        </>,

        <>
            <Form.Item
                label={translate("common:resources.posts.fields.category")}
                name={["category", "id"]}
                rules={[
                    {
                        required: true,
                    },
                ]}
            >
                <Select
                    mode="multiple"
                    placeholder="Select Category"
                    {...categorySelectProps}
                />
            </Form.Item>
            <Form.Item
                label={translate("common:resources.posts.fields.user")}
                name={["user", "id"]}
                rules={[
                    {
                        required: true,
                    },
                ]}
                help="Autocomplete (search user email)"
            >
                <Select {...userSelectProps} />
            </Form.Item>
            <Form.Item
                label={translate("common:resources.posts.fields.tags")}
                name="tags"
                rules={[
                    {
                        required: true,
                    },
                ]}
                // TODO: Tags Interface
                getValueProps={(tags?: { id: string }[]) => {
                    return { value: tags?.map((tag) => tag.id) };
                }}
                getValueFromEvent={(args: string[]) => {
                    return args.map((item) => ({
                        id: item,
                    }));
                }}
            >
                <Select mode="multiple" {...tagsSelectProps} />
            </Form.Item>
        </>,
    ];

    return (
        <Edit
            {...props}
            canDelete
            actionButtons={
                <>
                    {current > 0 && (
                        <Button onClick={() => gotoStep(current - 1)}>
                            {translate(
                                "common:resources.posts.forms.prevButton",
                            )}
                        </Button>
                    )}
                    {current < formList.length - 1 && (
                        <Button onClick={() => gotoStep(current + 1)}>
                            {translate(
                                "common:resources.posts.forms.nextButton",
                            )}
                        </Button>
                    )}
                    {current === formList.length - 1 && (
                        <SaveButton
                            style={{ marginRight: 10 }}
                            loading={isLoading || formLoading}
                            onClick={() => submit()}
                            disabled={formLoading}
                        />
                    )}
                </>
            }
        >
            <Steps {...stepsProps}>
                <Step title="Content" />
                <Step title="Relations" />
            </Steps>

            <div style={{ marginTop: 60 }}>
                <Form
                    {...formProps}
                    wrapperCol={{ span: 24 }}
                    layout="vertical"
                >
                    {formList[current]}
                </Form>
            </div>
        </Edit>
    );
};

export const PostShow = (props: any) => {
    const { queryResult } = useShow();
    const { data, isLoading } = queryResult;
    const record = data?.data;

    return (
        <Show {...props} isLoading={isLoading}>
            <Title level={5}>Id</Title>
            <Text>{record?.id}</Text>

            <Title level={5}>Title</Title>
            <Text>{record?.title}</Text>

            <Title level={5}>Content</Title>
            <MarkdownField value={record?.content}></MarkdownField>
        </Show>
    );
};<|MERGE_RESOLUTION|>--- conflicted
+++ resolved
@@ -39,11 +39,7 @@
     Typography,
     useSelect,
     useMany,
-<<<<<<< HEAD
-=======
-    DatePicker,
     useDeleteMany,
->>>>>>> 5c22ca54
 } from "@pankod/refine";
 
 import ReactMarkdown from "react-markdown";
@@ -72,7 +68,6 @@
 
 export const PostList = (props: any) => {
     const translate = useTranslate();
-    const { RangePicker } = DatePicker;
 
     const { tableProps, sorter, filters } = useTable<IPost>({
         initialSorter: [
@@ -82,6 +77,43 @@
             },
         ],
     });
+
+    const [selectedRowKeys, setSelectedRowKeys] = React.useState<
+        (string | number)[]
+    >([]);
+
+    const {
+        mutate,
+        isSuccess,
+        isLoading: deleteManyIsLoading,
+    } = useDeleteMany<IPost>("posts");
+
+    const deleteSelectedItems = () => {
+        mutate({ ids: selectedRowKeys });
+    };
+
+    React.useEffect(() => {
+        if (isSuccess) {
+            setSelectedRowKeys([]);
+        }
+    }, [isSuccess]);
+
+    const onSelectChange = (selectedRowKeys: (string | number)[]) => {
+        console.log({ selectedRowKeys });
+        setSelectedRowKeys(selectedRowKeys);
+    };
+
+    const rowSelection = {
+        selectedRowKeys,
+        onChange: onSelectChange,
+        selections: [
+            Table.SELECTION_ALL,
+            Table.SELECTION_INVERT,
+            Table.SELECTION_NONE,
+        ],
+    };
+
+    const hasSelected = selectedRowKeys.length > 0;
 
     const categoryIds =
         tableProps?.dataSource?.map((item) => item.category.id) ?? [];
@@ -143,9 +175,25 @@
                 extra,
             }}
         >
+            <div style={{ padding: "16px 8px" }}>
+                <Button
+                    type="primary"
+                    onClick={deleteSelectedItems}
+                    disabled={!hasSelected}
+                    loading={deleteManyIsLoading}
+                >
+                    {translate("common:resources.posts.deleteMany")}
+                </Button>
+                <span style={{ marginLeft: 8 }}>
+                    {hasSelected
+                        ? `Selected ${selectedRowKeys.length} items`
+                        : ""}
+                </span>
+            </div>
             <Table<IPost>
                 {...tableProps}
-                key="id"
+                rowSelection={rowSelection}
+                rowKey="id"
                 pagination={{
                     ...tableProps.pagination,
                     position: ["bottomCenter"],
@@ -239,7 +287,6 @@
                     }}
                     defaultSortOrder={getDefaultSortOrder("createdAt", sorter)}
                 />
-
                 <Table.Column
                     title={translate("common:table.actions", "Actions")}
                     dataIndex="actions"
