--- conflicted
+++ resolved
@@ -21,11 +21,8 @@
     MarkdownField,
     normalizeFile,
     useApiUrl,
-<<<<<<< HEAD
     useFileUploadState,
-=======
     useTranslate,
->>>>>>> 55f900c8
 } from "readmin";
 
 import { ShowAside } from "../show";
