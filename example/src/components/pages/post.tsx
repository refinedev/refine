--- conflicted
+++ resolved
@@ -150,11 +150,6 @@
                     filterDropdown={(props) => (
                         <FilterDropdown {...props}>
                             <Radio.Group>
-<<<<<<< HEAD
-                                <Radio value="active">Active</Radio>
-                                <Radio value="passive">Passive</Radio>
-                                <Radio value="draft">Draft</Radio>
-=======
                                 <Radio value="active">
                                     {translate(
                                         "common:resources.posts.fields.status.active",
@@ -165,7 +160,11 @@
                                         "common:resources.posts.fields.status.draft",
                                     )}
                                 </Radio>
->>>>>>> bbc16ab7
+                                <Radio value="passive">
+                                    {translate(
+                                        "common:resources.posts.fields.status.passive",
+                                    )}
+                                </Radio>
                             </Radio.Group>
                         </FilterDropdown>
                     )}
@@ -269,15 +268,21 @@
                 <Select
                     options={[
                         {
-                            label: "Active",
+                            label: translate(
+                                "common:resources.posts.fields.status.active",
+                            ),
                             value: "active",
                         },
                         {
-                            label: "Passive",
+                            label: translate(
+                                "common:resources.posts.fields.status.passive",
+                            ),
                             value: "passive",
                         },
                         {
-                            label: "Draft",
+                            label: translate(
+                                "common:resources.posts.fields.status.draft",
+                            ),
                             value: "draft",
                         },
                     ]}
@@ -474,18 +479,23 @@
                 ]}
             >
                 <Select
-                    defaultValue="active"
                     options={[
                         {
-                            label: "Active",
+                            label: translate(
+                                "common:resources.posts.fields.status.active",
+                            ),
                             value: "active",
                         },
                         {
-                            label: "Passive",
+                            label: translate(
+                                "common:resources.posts.fields.status.passive",
+                            ),
                             value: "passive",
                         },
                         {
-                            label: "Draft",
+                            label: translate(
+                                "common:resources.posts.fields.status.draft",
+                            ),
                             value: "draft",
                         },
                     ]}
