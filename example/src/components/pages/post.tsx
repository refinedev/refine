import * as React from "react";
import { useHistory } from "react-router-dom";
import { SaveOutlined } from "@ant-design/icons";
// import { useStepsForm } from "sunflower-antd";

import {
    List,
    Column,
    Create,
    Edit,
    Show,
    Form,
    Steps,
    Reference,
    ReferenceField,
    TextField,
    TagField,
    FilterDropdown,
    Select,
    Radio,
    Input,
    Upload,
    ShowSimple,
    MarkdownField,
    normalizeFile,
    useApiUrl,
    useFileUploadState,
    useTranslate,
    Button,
    useCreate,
    Table,
    useTable,
    Space,
    EditButton,
    DeleteButton,
    ShowButton,
    useForm,
    useStepsForm,
    CreateButton,
    ExportButton,
} from "readmin";

import ReactMarkdown from "react-markdown";
import ReactMde from "react-mde";

import "react-mde/lib/styles/css/react-mde-all.css";

import { ShowAside } from "../show";

export const PostList = (props: any) => {
    const translate = useTranslate();
    const { tableProps, sorter, filters } = useTable({
        // permanentFilter: {
        //     categoryId: [37, 20]
        // },
        initialSorter: [
            {
                field: "id",
                order: "descend",
            },
        ],
        initialFilter: {
            status: ["active"],
        },
    });

    const actions = (
        <Space direction="horizontal">
            <ExportButton
                sorter={sorter}
                filters={filters}
                pageSize={100}
                maxItemCount={300}
                mapData={(item) => {
                    return {
                        id: item.id,
                        title: item.title,
                        slug: item.slug,
                        content: item.content,
                        status: item.status,
                    };
                }}
            />
            <CreateButton />
        </Space>
    );

    return (
        <List {...props} actionButtons={actions}>
            <Table
                {...tableProps}
                rowKey="id"
                pagination={{
                    ...tableProps.pagination,
                    position: ["bottomCenter"],
                    size: "small",
                }}
            >
                <Column
                    dataIndex="id"
                    title={translate("common:resources.posts.fields.id")}
                    key="id"
                    sorter={{
                        multiple: 3,
                    }}
                    defaultSortOrder="descend"
                />
                <Column
                    dataIndex="title"
                    title={translate("common:resources.posts.fields.title")}
                    key="title"
                    render={(value) => <TextField value={value} />}
                    sorter={{
                        multiple: 1,
                    }}
                />
                <Column
                    dataIndex="slug"
                    title={translate("common:resources.posts.fields.slug")}
                    key="slug"
                    render={(value) => <TextField value={value} />}
                    sorter={{
                        multiple: 2,
                    }}
                />
                <Column
                    dataIndex="categoryId"
                    title={translate("common:resources.posts.fields.category")}
                    key="categoryId"
                    render={(value) => (
                        <ReferenceField resource="categories" value={value}>
                            <TextField renderRecordKey="title" />
                        </ReferenceField>
                    )}
                    filterDropdown={(props) => (
                        <FilterDropdown {...props}>
                            <Reference
                                reference="categories"
                                optionText="title"
                                sort={{
                                    field: "title",
                                    order: "asc",
                                }}
                            >
                                <Select
                                    style={{ minWidth: 200 }}
                                    showSearch
                                    mode="multiple"
                                    placeholder="Select Category"
                                />
                            </Reference>
                        </FilterDropdown>
                    )}
                />
                <Column
                    dataIndex="status"
                    title={translate("common:resources.posts.fields.status")}
                    key="status"
                    render={(value) => <TagField value={value} />}
                    filterDropdown={(props) => (
                        <FilterDropdown {...props}>
                            <Radio.Group>
                                <Radio value="active">Active</Radio>
                                <Radio value="draft">Draft</Radio>
                            </Radio.Group>
                        </FilterDropdown>
                    )}
                    defaultFilteredValue={["active"]}
                />
                <Column
                    title={translate("common:table.actions", "Actions")}
                    dataIndex="actions"
                    key="actions"
                    render={(
                        _text: string | number,
                        record: {
                            id: string | number;
                        },
                    ): React.ReactNode => (
                        <Space>
                            <EditButton size="small" recordItemId={record.id} />
                            <DeleteButton
                                size="small"
                                recordItemId={record.id}
                            />
                            <ShowButton size="small" recordItemId={record.id} />
                        </Space>
                    )}
                />
            </Table>
        </List>
    );
};

export const PostCreate = (props: any) => {
    const { Step } = Steps;
    const history = useHistory();

    const apiUrl = useApiUrl();
    const translate = useTranslate();

    const [selectedTab, setSelectedTab] = React.useState<"write" | "preview">(
        "write",
    );
    const { isLoading, onChange } = useFileUploadState();

    const {
        current,
        gotoStep,
        stepsProps,
        submit,
        formLoading,
        formProps,
    } = useStepsForm({ warnWhenUnsavedChanges: true });

    const formList = [
        <>
            <Form.Item
                label={translate("common:resources.posts.fields.title")}
                name="title"
                rules={[
                    {
                        required: true,
                    },
                ]}
            >
                <Input />
            </Form.Item>
            <Form.Item
                label={translate("common:resources.posts.fields.url")}
                name="slug"
                rules={[
                    {
                        required: true,
                    },
                ]}
            >
                <Input />
            </Form.Item>
            <Form.Item
                label={translate("common:resources.posts.fields.content")}
                name="content"
                rules={[
                    {
                        required: true,
                    },
                ]}
            >
                <ReactMde
                    selectedTab={selectedTab}
                    onTabChange={setSelectedTab}
                    generateMarkdownPreview={(markdown) =>
                        Promise.resolve(<ReactMarkdown source={markdown} />)
                    }
                />
            </Form.Item>
        </>,

        <>
            <Form.Item
                label={translate("common:resources.posts.fields.status")}
                name="status"
                rules={[
                    {
                        required: true,
                    },
                ]}
            >
                <Select
                    defaultValue="active"
                    options={[
                        {
                            label: "Active",
                            value: "active",
                        },
                        {
                            label: "Draft",
                            value: "draft",
                        },
                    ]}
                />
            </Form.Item>
            <Form.Item
                label={translate("common:resources.posts.fields.category")}
                name="categoryId"
                rules={[
                    {
                        required: true,
                    },
                ]}
            >
                <Reference
                    reference="categories"
                    optionText="title"
                    sort={{
                        field: "title",
                        order: "asc",
                    }}
                >
                    <Select showSearch />
                </Reference>
            </Form.Item>
        </>,

        <>
            <Form.Item
                label={translate("common:resources.posts.fields.user")}
                name="userId"
                rules={[
                    {
                        required: true,
                    },
                ]}
                help="Autocomplete (search user email)"
            >
                <Reference reference="users" optionText="email">
                    <Select showSearch />
                </Reference>
            </Form.Item>
            <Form.Item
                label={translate("common:resources.posts.fields.tags")}
                name="tags"
                rules={[
                    {
                        required: true,
                    },
                ]}
            >
                <Reference reference="tags" optionText="title">
                    <Select mode="multiple" />
                </Reference>
            </Form.Item>
        </>,

        <>
            <Form.Item label={translate("common:resources.posts.fields.image")}>
                <Form.Item
                    name="image"
                    valuePropName="fileList"
                    getValueFromEvent={normalizeFile}
                    noStyle
                >
                    <Upload.Dragger
                        name="file"
                        action={`${apiUrl}/upload`}
                        listType="picture"
                        maxCount={5}
                        multiple
                        onChange={onChange}
                    >
                        <p className="ant-upload-text">
                            Click or drag file to this area to upload
                        </p>
                        <p className="ant-upload-hint">
                            Support for a single upload.
                        </p>
                    </Upload.Dragger>
                </Form.Item>
            </Form.Item>
        </>,
    ];

    return (
        <Create
            {...props}
            actionButtons={
                <>
                    {current > 0 && (
                        <Button
                            onClick={() => {
                                gotoStep(current - 1);
                            }}
                        >
                            {translate(
                                "common:resources.posts.forms.prevButton",
                            )}
                        </Button>
                    )}
                    {current < formList.length - 1 && (
                        <Button
                            onClick={() => {
                                gotoStep(current + 1);
                            }}
                        >
                            {translate(
                                "common:resources.posts.forms.nextButton",
                            )}
                        </Button>
                    )}
                    {current === formList.length - 1 && (
                        <Button
                            style={{ marginRight: 10 }}
                            type="primary"
                            icon={<SaveOutlined />}
                            loading={isLoading || formLoading}
                            onClick={() => submit()}
                        >
                            {translate("common:buttons.save", "Save")}
                        </Button>
                    )}
                </>
            }
        >
            <Steps {...stepsProps}>
                <Step title="Description" />
                <Step title="Informations" />
                <Step title="Details" />
                <Step title="Image" />
            </Steps>

            <div style={{ marginTop: 60 }}>
                <Form
                    {...formProps}
                    wrapperCol={{ span: 14 }}
                    layout="vertical"
                >
                    {formList[current]}
                </Form>
            </div>
        </Create>
    );
};

export const PostEdit = (props: any) => {
    const { Step } = Steps;

    const apiUrl = useApiUrl();
    const translate = useTranslate();

    const [selectedTab, setSelectedTab] = React.useState<"write" | "preview">(
        "write",
    );
    const { onChange, isLoading } = useFileUploadState();

<<<<<<< HEAD
    const {
        formProps,
        isLoading: isLoadingFormData,
        saveButtonProps,
    } = useForm({ redirect: "show" });
=======
    const formList = [
        <>
            <Form.Item
                label={translate("common:resources.posts.fields.title")}
                name="title"
                rules={[
                    {
                        required: true,
                    },
                ]}
            >
                <Input />
            </Form.Item>
            <Form.Item
                label={translate("common:resources.posts.fields.url")}
                name="slug"
                rules={[
                    {
                        required: true,
                    },
                ]}
            >
                <Input />
            </Form.Item>
            <Form.Item
                label={translate("common:resources.posts.fields.content")}
                name="content"
                rules={[
                    {
                        required: true,
                    },
                ]}
            >
                <ReactMde
                    selectedTab={selectedTab}
                    onTabChange={setSelectedTab}
                    generateMarkdownPreview={(markdown) =>
                        Promise.resolve(<ReactMarkdown source={markdown} />)
                    }
                />
            </Form.Item>
        </>,
>>>>>>> be2b622a

        <>
            <Form.Item
                label={translate("common:resources.posts.fields.status")}
                name="status"
                rules={[
                    {
                        required: true,
                    },
                ]}
            >
                <Select
                    defaultValue="active"
                    options={[
                        {
                            label: "Active",
                            value: "active",
                        },
                        {
                            label: "Draft",
                            value: "draft",
                        },
                    ]}
                />
            </Form.Item>
            <Form.Item
                label={translate("common:resources.posts.fields.category")}
                name="categoryId"
                rules={[
                    {
                        required: true,
                    },
                ]}
            >
                <Reference
                    reference="categories"
                    optionText="title"
                    sort={{
                        field: "title",
                        order: "asc",
                    }}
                >
                    <Select showSearch />
                </Reference>
            </Form.Item>
        </>,

        <>
            <Form.Item
                label={translate("common:resources.posts.fields.user")}
                name="userId"
                rules={[
                    {
                        required: true,
                    },
                ]}
                help="Autocomplete (search user email)"
            >
                <Reference reference="users" optionText="email">
                    <Select showSearch />
                </Reference>
            </Form.Item>
            <Form.Item
                label={translate("common:resources.posts.fields.tags")}
                name="tags"
                rules={[
                    {
                        required: true,
                    },
                ]}
            >
                <Reference reference="tags" optionText="title">
                    <Select mode="multiple" />
                </Reference>
            </Form.Item>
        </>,

        <>
            <Form.Item label={translate("common:resources.posts.fields.image")}>
                <Form.Item
                    name="image"
                    valuePropName="fileList"
                    getValueFromEvent={normalizeFile}
                    noStyle
                >
                    <Upload.Dragger
                        name="file"
                        action={`${apiUrl}/upload`}
                        listType="picture"
                        maxCount={5}
                        multiple
                        onChange={onChange}
                    >
                        <p className="ant-upload-text">
                            Click or drag file to this area to upload
                        </p>
                        <p className="ant-upload-hint">
                            Support for a single upload.
                        </p>
                    </Upload.Dragger>
                </Form.Item>
            </Form.Item>
        </>,
    ];

    const {
        current,
        gotoStep,
        stepsProps,
        submit,
        formLoading,
        formProps,
    } = useStepsForm({
        warnWhenUnsavedChanges: true,
    });

    return (
        <Edit
            {...props}
            actionButtons={
                <>
                    {current > 0 && (
                        <Button onClick={() => gotoStep(current - 1)}>
                            {translate(
                                "common:resources.posts.forms.prevButton",
                            )}
                        </Button>
                    )}
                    {current < formList.length - 1 && (
                        <Button onClick={() => gotoStep(current + 1)}>
                            {translate(
                                "common:resources.posts.forms.nextButton",
                            )}
                        </Button>
                    )}
                    {current === formList.length - 1 && (
                        <Button
                            style={{ marginRight: 10 }}
                            type="primary"
                            icon={<SaveOutlined />}
                            loading={isLoading || formLoading}
                            onClick={() => submit()}
                        >
                            {translate("common:buttons.save", "Save")}
                        </Button>
                    )}
                </>
            }
        >
            <Steps {...stepsProps}>
                <Step title="Description" />
                <Step title="Informations" />
                <Step title="Details" />
                <Step title="Image" />
            </Steps>

            <div style={{ marginTop: 60 }}>
                <Form
                    {...formProps}
                    wrapperCol={{ span: 14 }}
                    layout="vertical"
                >
                    {formList[current]}
                </Form>
            </div>
        </Edit>
    );
};

export const PostShow = (props: any) => {
    return (
        <Show {...props} aside={ShowAside}>
            <ShowSimple title="Post Title">
                <TextField renderRecordKey="id" />
                <TextField renderRecordKey="title" />
                <TextField renderRecordKey="userId" />
                <MarkdownField renderRecordKey="content" />
            </ShowSimple>
        </Show>
    );
};<|MERGE_RESOLUTION|>--- conflicted
+++ resolved
@@ -1,7 +1,5 @@
 import * as React from "react";
-import { useHistory } from "react-router-dom";
 import { SaveOutlined } from "@ant-design/icons";
-// import { useStepsForm } from "sunflower-antd";
 
 import {
     List,
@@ -194,7 +192,6 @@
 
 export const PostCreate = (props: any) => {
     const { Step } = Steps;
-    const history = useHistory();
 
     const apiUrl = useApiUrl();
     const translate = useTranslate();
@@ -432,13 +429,18 @@
     );
     const { onChange, isLoading } = useFileUploadState();
 
-<<<<<<< HEAD
     const {
+        current,
+        gotoStep,
+        stepsProps,
+        submit,
+        formLoading,
         formProps,
-        isLoading: isLoadingFormData,
-        saveButtonProps,
-    } = useForm({ redirect: "show" });
-=======
+    } = useStepsForm({
+        warnWhenUnsavedChanges: true,
+        redirect: "show",
+    });
+
     const formList = [
         <>
             <Form.Item
@@ -481,7 +483,6 @@
                 />
             </Form.Item>
         </>,
->>>>>>> be2b622a
 
         <>
             <Form.Item
@@ -587,17 +588,6 @@
         </>,
     ];
 
-    const {
-        current,
-        gotoStep,
-        stepsProps,
-        submit,
-        formLoading,
-        formProps,
-    } = useStepsForm({
-        warnWhenUnsavedChanges: true,
-    });
-
     return (
         <Edit
             {...props}
