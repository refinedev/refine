import React, { useState } from "react";
import {
    List,
    Table,
    Create,
    Edit,
    Form,
    Column,
    ImageField,
    ReferenceField,
<<<<<<< HEAD
    useTranslate,
} from "readmin";

export const TagList = (props: any) => {
    const translate = useTranslate();
=======
    Input,
    Button,
    AntdTable,
} from "readmin";

export const TagList = (props: any) => {
    const [selectedRowKeys, setSelectedRowKeys] = useState([]);
    const [loading, setLoading] = useState(false);

    const start = () => {
        setLoading(true);

        setTimeout(() => {
            setSelectedRowKeys([]);
            setLoading(false);
        }, 1000);
    };

    const onSelectChange = (selectedRowKeys: any) => {
        console.log("selectedRowKeys changed: ", selectedRowKeys);
        setSelectedRowKeys(selectedRowKeys);
    };

    const rowSelection = {
        selectedRowKeys,
        onChange: onSelectChange,
        selections: [
            AntdTable.SELECTION_ALL,
            AntdTable.SELECTION_INVERT,
            AntdTable.SELECTION_NONE,
        ],
    };

    const hasSelected = selectedRowKeys.length > 0;

>>>>>>> 83cdd165
    return (
        <List {...props}>
            <div style={{ padding: "16px 8px" }}>
                <Button
                    type="primary"
                    onClick={start}
                    disabled={!hasSelected}
                    loading={loading}
                >
                    Reload
                </Button>
                <span style={{ marginLeft: 8 }}>
                    {hasSelected
                        ? `Selected ${selectedRowKeys.length} items`
                        : ""}
                </span>
            </div>
            <Table
                rowSelection={rowSelection}
                rowKey="id"
                pagination={{
                    pageSize: 20,
                    position: ["bottomCenter"],
                    size: "small",
                }}
            >
                <Column
                    key="id"
                    dataIndex="id"
                    title={translate("common:resources.tags.fields.id")}
                />
                <Column
                    key="title"
                    dataIndex="title"
                    title={translate("common:resources.tags.fields.title")}
                />
                <Column
                    key="id"
                    dataIndex="id"
                    title={translate("common:resources.tags.fields.image")}
                    render={(value) => (
                        <ReferenceField resource="images" value={value}>
                            <ImageField
                                renderRecordKey="url"
                                imageTitle="meow"
                                width={200}
                            />
                        </ReferenceField>
                    )}
                />
            </Table>
        </List>
    );
};

export const TagCreate = (props: any) => {
    const translate = useTranslate();
    return (
        <Create {...props}>
            <Form wrapperCol={{ span: 14 }} layout="vertical">
<<<<<<< HEAD
                <FormItem
                    label={translate("common:resources.tags.fields.image")}
=======
                <Form.Item
                    label="Title"
>>>>>>> 83cdd165
                    name="title"
                    rules={[
                        {
                            required: true,
                        },
                    ]}
                >
                    <Input />
                </Form.Item>
            </Form>
        </Create>
    );
};

export const TagEdit = (props: any) => {
    const translate = useTranslate();
    return (
        <Edit {...props}>
            <Form wrapperCol={{ span: 14 }} layout="vertical">
<<<<<<< HEAD
                <FormItem
                    label={translate("common:resources.tags.fields.title")}
=======
                <Form.Item
                    label="Title"
>>>>>>> 83cdd165
                    name="title"
                    rules={[
                        {
                            required: true,
                        },
                    ]}
                >
                    <Input />
                </Form.Item>
            </Form>
        </Edit>
    );
};<|MERGE_RESOLUTION|>--- conflicted
+++ resolved
@@ -8,19 +8,14 @@
     Column,
     ImageField,
     ReferenceField,
-<<<<<<< HEAD
+    Input,
+    Button,
+    AntdTable,
     useTranslate,
 } from "readmin";
 
 export const TagList = (props: any) => {
     const translate = useTranslate();
-=======
-    Input,
-    Button,
-    AntdTable,
-} from "readmin";
-
-export const TagList = (props: any) => {
     const [selectedRowKeys, setSelectedRowKeys] = useState([]);
     const [loading, setLoading] = useState(false);
 
@@ -50,7 +45,6 @@
 
     const hasSelected = selectedRowKeys.length > 0;
 
->>>>>>> 83cdd165
     return (
         <List {...props}>
             <div style={{ padding: "16px 8px" }}>
@@ -111,13 +105,8 @@
     return (
         <Create {...props}>
             <Form wrapperCol={{ span: 14 }} layout="vertical">
-<<<<<<< HEAD
-                <FormItem
+                <Form.Item
                     label={translate("common:resources.tags.fields.image")}
-=======
-                <Form.Item
-                    label="Title"
->>>>>>> 83cdd165
                     name="title"
                     rules={[
                         {
@@ -137,13 +126,8 @@
     return (
         <Edit {...props}>
             <Form wrapperCol={{ span: 14 }} layout="vertical">
-<<<<<<< HEAD
-                <FormItem
+                <Form.Item
                     label={translate("common:resources.tags.fields.title")}
-=======
-                <Form.Item
-                    label="Title"
->>>>>>> 83cdd165
                     name="title"
                     rules={[
                         {
