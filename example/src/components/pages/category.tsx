import * as React from "react";
<<<<<<< HEAD
import {
    List,
    Table,
    Create,
    Edit,
    Form,
    FormItem,
    TextInput,
    Column,
    useTranslate,
} from "readmin";
=======
import { List, Table, Create, Edit, Form, Column, Input } from "readmin";
>>>>>>> 83cdd165

export const CategoryList = (props: { resourceName: string }) => {
    const translate = useTranslate();
    return (
        <List {...props}>
            <Table
                rowKey="id"
                pagination={{
                    pageSize: 20,
                    position: ["bottomCenter"],
                    size: "small",
                }}
            >
                <Column
                    key="id"
                    dataIndex="id"
                    title={translate("common:resources.categories.fields.id")}
                />
                <Column
                    key="title"
                    dataIndex="title"
                    title={translate(
                        "common:resources.categories.fields.title",
                    )}
                />
            </Table>
        </List>
    );
};

export const CategoryCreate = (props: any) => {
    const translate = useTranslate();
    return (
        <Create {...props}>
            <Form wrapperCol={{ span: 14 }} layout="vertical">
<<<<<<< HEAD
                <FormItem
                    label={translate("common:resources.categories.forms.title")}
=======
                <Form.Item
                    label="Title"
>>>>>>> 83cdd165
                    name="title"
                    rules={[
                        {
                            required: true,
                        },
                    ]}
                >
                    <Input />
                </Form.Item>
            </Form>
        </Create>
    );
};

export const CategoryEdit = (props: any) => {
    const translate = useTranslate();
    return (
        <Edit {...props}>
            <Form wrapperCol={{ span: 14 }} layout="vertical">
<<<<<<< HEAD
                <FormItem
                    label={translate("common:resources.categories.forms.title")}
=======
                <Form.Item
                    label="Title"
>>>>>>> 83cdd165
                    name="title"
                    rules={[
                        {
                            required: true,
                        },
                    ]}
                >
                    <Input />
                </Form.Item>
            </Form>
        </Edit>
    );
};<|MERGE_RESOLUTION|>--- conflicted
+++ resolved
@@ -1,19 +1,14 @@
 import * as React from "react";
-<<<<<<< HEAD
 import {
     List,
     Table,
     Create,
     Edit,
     Form,
-    FormItem,
-    TextInput,
     Column,
+    Input,
     useTranslate,
 } from "readmin";
-=======
-import { List, Table, Create, Edit, Form, Column, Input } from "readmin";
->>>>>>> 83cdd165
 
 export const CategoryList = (props: { resourceName: string }) => {
     const translate = useTranslate();
@@ -49,13 +44,8 @@
     return (
         <Create {...props}>
             <Form wrapperCol={{ span: 14 }} layout="vertical">
-<<<<<<< HEAD
-                <FormItem
+                <Form.Item
                     label={translate("common:resources.categories.forms.title")}
-=======
-                <Form.Item
-                    label="Title"
->>>>>>> 83cdd165
                     name="title"
                     rules={[
                         {
@@ -75,13 +65,8 @@
     return (
         <Edit {...props}>
             <Form wrapperCol={{ span: 14 }} layout="vertical">
-<<<<<<< HEAD
-                <FormItem
+                <Form.Item
                     label={translate("common:resources.categories.forms.title")}
-=======
-                <Form.Item
-                    label="Title"
->>>>>>> 83cdd165
                     name="title"
                     rules={[
                         {
