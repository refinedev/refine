import * as React from "react";
import {
    List,
    Table,
    Create,
    Edit,
    Form,
    Input,
    useTranslate,
    DeleteButton,
    Button,
    EditButton,
    SaveButton,
    Space,
    useForm,
    useEditableTable,
    TextField,
    ExportButton,
    ImportButton,
    CreateButton,
    DateField,
    getDefaultSortOrder,
    HttpError,
} from "@pankod/refine";

export interface ICategory {
    id: string;
    title: string;
}

export const CategoryList = (props: any) => {
    const translate = useTranslate();
    const {
        tableProps,
        sorter,
        filters,
        formProps,
        isEditing,
        saveButtonProps,
        editButtonProps,
        cancelButtonProps,
        setEditId,
<<<<<<< HEAD
    } = useEditableTable<ICategory>({
=======
    } = useEditableTable<ICategory, HttpError, ICategory>({
>>>>>>> a64db725
        initialSorter: [
            {
                field: "createdAt",
                order: "descend",
            },
        ],
    });

    const Actions: React.FC = () => (
        <Space direction="horizontal">
            <ExportButton
                sorter={sorter}
                filters={filters}
                pageSize={100}
                maxItemCount={300}
            />
            <ImportButton />
            <CreateButton />
        </Space>
    );

    return (
        <List {...props} actionButtons={<Actions />}>
            <Form {...formProps}>
                <Table
                    {...tableProps}
                    rowKey="id"
                    pagination={{
                        ...tableProps.pagination,
                        position: ["bottomCenter"],
                        size: "small",
                    }}
                    onRow={(record) => ({
                        onClick: (event: any) => {
                            if (event.target.nodeName === "TD") {
                                setEditId && setEditId(record.id);
                            }
                        },
                    })}
                >
                    <Table.Column
                        key="title"
                        dataIndex="title"
                        title={translate(
                            "common:resources.categories.fields.title",
                        )}
                        render={(value, data: any) => {
                            if (isEditing(data.id)) {
                                return (
                                    <Form.Item
                                        name="title"
                                        style={{ margin: 0 }}
                                    >
                                        <Input />
                                    </Form.Item>
                                );
                            }
                            return <TextField value={value} />;
                        }}
                    />
                    <Table.Column
                        dataIndex="createdAt"
                        title={translate(
                            "common:resources.categories.fields.createdAt",
                        )}
                        key="createdAt"
                        render={(value) => (
                            <DateField format="LLL" value={value} />
                        )}
                        sorter={{
                            multiple: 1,
                        }}
                        defaultSortOrder={getDefaultSortOrder(
                            "createdAt",
                            sorter,
                        )}
                    />
                    <Table.Column
                        title={translate("common:table.actions", "Actions")}
                        dataIndex="actions"
                        key="actions"
                        render={(
                            _text: string | number,
                            record: {
                                id: string | number;
                            },
                        ): React.ReactNode => {
                            if (isEditing(record.id)) {
                                return (
                                    <Space>
                                        <SaveButton
                                            {...saveButtonProps}
                                            size="small"
                                        />
                                        <Button
                                            {...cancelButtonProps}
                                            size="small"
                                        >
                                            Cancel
                                        </Button>
                                    </Space>
                                );
                            }
                            return (
                                <Space>
                                    <EditButton
                                        {...editButtonProps(record.id)}
                                        size="small"
                                    />
                                    <DeleteButton
                                        size="small"
                                        recordItemId={record.id}
                                    />
                                </Space>
                            );
                        }}
                    />
                </Table>
            </Form>
        </List>
    );
};

export const CategoryCreate = (props: any) => {
    const translate = useTranslate();

    const { formProps, saveButtonProps } = useForm<
        ICategory,
        HttpError,
        { title: string }
    >();

    return (
        <Create {...props} saveButtonProps={saveButtonProps}>
            <Form {...formProps} wrapperCol={{ span: 14 }} layout="vertical">
                <Form.Item
                    label={translate("common:resources.categories.forms.title")}
                    name="title"
                    rules={[
                        {
                            required: true,
                        },
                    ]}
                >
                    <Input />
                </Form.Item>
            </Form>
        </Create>
    );
};

export const CategoryEdit = (props: any) => {
    const translate = useTranslate();

    const { formProps, saveButtonProps } = useForm<
        ICategory,
        HttpError,
        { title: string }
    >();

    return (
        <Edit {...props} saveButtonProps={saveButtonProps}>
            <Form {...formProps} wrapperCol={{ span: 14 }} layout="vertical">
                <Form.Item
                    label={translate("common:resources.categories.forms.title")}
                    name="title"
                    rules={[
                        {
                            required: true,
                        },
                    ]}
                >
                    <Input />
                </Form.Item>
            </Form>
        </Edit>
    );
};<|MERGE_RESOLUTION|>--- conflicted
+++ resolved
@@ -40,11 +40,7 @@
         editButtonProps,
         cancelButtonProps,
         setEditId,
-<<<<<<< HEAD
-    } = useEditableTable<ICategory>({
-=======
     } = useEditableTable<ICategory, HttpError, ICategory>({
->>>>>>> a64db725
         initialSorter: [
             {
                 field: "createdAt",
