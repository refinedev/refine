import * as React from "react";
<<<<<<< HEAD
import {
    List,
    Table,
    Column,
    EmailField,
    TagField,
    BooleanField,
} from "readmin";
=======
import { List, Table, Column, EmailField, TagField, DateField } from "readmin";
>>>>>>> fdd307d7

export const UserList = (props: any) => {
    return (
        <List {...props}>
            <Table rowKey="id">
                <Column key="id" dataIndex="id" title="ID" />
                <Column
                    key="firstName"
                    dataIndex="firstName"
                    title="First Name"
                />
                <Column key="lastName" dataIndex="lastName" title="Last Name" />
                <Column
                    dataIndex="status"
                    title="Status"
                    key="status"
                    render={(value) => <TagField value={value} />}
                />
                <Column
                    key="email"
                    dataIndex="email"
                    title="Email"
                    render={(value) => <EmailField value={value} />}
                />
<<<<<<< HEAD
                <Column
                    dataIndex="status"
                    title="Status"
                    key="boolean"
                    render={(value) => <BooleanField value={value} />}
=======

                <Column
                    key="birthday"
                    dataIndex="birthday"
                    title="Birthday"
                    render={(value) => <DateField value={value} />}
>>>>>>> fdd307d7
                />
            </Table>
        </List>
    );
};<|MERGE_RESOLUTION|>--- conflicted
+++ resolved
@@ -1,5 +1,4 @@
 import * as React from "react";
-<<<<<<< HEAD
 import {
     List,
     Table,
@@ -7,10 +6,8 @@
     EmailField,
     TagField,
     BooleanField,
+    DateField,
 } from "readmin";
-=======
-import { List, Table, Column, EmailField, TagField, DateField } from "readmin";
->>>>>>> fdd307d7
 
 export const UserList = (props: any) => {
     return (
@@ -35,20 +32,17 @@
                     title="Email"
                     render={(value) => <EmailField value={value} />}
                 />
-<<<<<<< HEAD
                 <Column
                     dataIndex="status"
                     title="Status"
                     key="boolean"
                     render={(value) => <BooleanField value={value} />}
-=======
-
+                />
                 <Column
                     key="birthday"
                     dataIndex="birthday"
                     title="Birthday"
                     render={(value) => <DateField value={value} />}
->>>>>>> fdd307d7
                 />
             </Table>
         </List>
