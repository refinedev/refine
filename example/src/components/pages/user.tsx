--- conflicted
+++ resolved
@@ -5,21 +5,16 @@
     Column,
     EmailField,
     TagField,
-<<<<<<< HEAD
-    DateField,
-    useTranslate,
-} from "readmin";
-=======
     BooleanField,
     DateField,
     Show,
     ShowTab,
     Tab,
     TextField,
+    useTranslate,
 } from "readmin";
 
 import { Aside } from "../aside";
->>>>>>> 83cdd165
 
 export const UserList = (props: any) => {
     const translate = useTranslate();
