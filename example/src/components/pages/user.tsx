import * as React from "react";
<<<<<<< HEAD
import { List, Table, Column, EmailField, TagField, DateField } from "readmin";
import { Aside } from "../aside";
=======
import {
    List,
    Table,
    Column,
    EmailField,
    TagField,
    BooleanField,
    DateField,
} from "readmin";
>>>>>>> 59d2be9b

export const UserList = (props: any) => {
    return (
        <List {...props} aside={Aside}>
            <Table
                rowKey="id"
                pagination={{
                    pageSize: 20,
                    position: ["bottomCenter"],
                    size: "small",
                }}
            >
                <Column key="id" dataIndex="id" title="ID" />
                <Column
                    key="firstName"
                    dataIndex="firstName"
                    title="First Name"
                />
                <Column key="lastName" dataIndex="lastName" title="Last Name" />
                <Column
                    dataIndex="status"
                    title="Status"
                    key="status"
                    render={(value) => <TagField value={value} />}
                />
                <Column
                    key="email"
                    dataIndex="email"
                    title="Email"
                    render={(value) => <EmailField value={value} />}
                />
                <Column
                    dataIndex="status"
                    title="Status"
                    key="boolean"
                    render={(value) => <BooleanField value={value} />}
                />
                <Column
                    key="birthday"
                    dataIndex="birthday"
                    title="Birthday"
                    render={(value) => <DateField value={value} />}
                />
            </Table>
        </List>
    );
};<|MERGE_RESOLUTION|>--- conflicted
+++ resolved
@@ -1,8 +1,4 @@
 import * as React from "react";
-<<<<<<< HEAD
-import { List, Table, Column, EmailField, TagField, DateField } from "readmin";
-import { Aside } from "../aside";
-=======
 import {
     List,
     Table,
@@ -12,7 +8,8 @@
     BooleanField,
     DateField,
 } from "readmin";
->>>>>>> 59d2be9b
+
+import { Aside } from "../aside";
 
 export const UserList = (props: any) => {
     return (
