import React from "react";
import {
    Admin,
    Resource,
    AuthProvider,
    JsonServer,
    Icons,
    Authenticated,
} from "readmin";
import { useTranslation } from "react-i18next";

import {
    PostCreate,
    PostList,
    PostEdit,
    PostShow,
} from "./components/pages/post";
import { CategoryList, CategoryCreate } from "./components/pages/category";
import {
    UserList,
    UserShow,
    UserEdit,
    UserCreate,
} from "./components/pages/user";
import { TagList, TagCreate, TagEdit } from "./components/pages/tag";
import { ImagesList } from "./components/pages/images";
import { FilesList } from "./components/pages/files";
import { DashboardPage } from "./components/pages/dashboard";
import { ReadyPage } from "./components/ready";
import { LoginPage } from "./components/login";
import {
    LandingCreate,
    LandingEdit,
    LandingList,
    LandingShow,
} from "./components/pages/landing";
import {
    PostLightCreate,
    PostLightEdit,
    PostLightList,
    PostLightShow,
} from "./components/pages/post-light";

function App() {
    const authProvider: AuthProvider = {
        login: (params: any) => {
            if (params.username === "admin") {
                localStorage.setItem("username", params.username);
                return Promise.resolve();
            }

            return Promise.reject();
        },
        logout: () => {
            localStorage.removeItem("username");
            return Promise.resolve();
        },
        checkError: () => Promise.resolve(),
        checkAuth: () =>
            localStorage.getItem("username")
                ? Promise.resolve()
                : Promise.reject(),
        getPermissions: () => Promise.resolve(["admin"]),
        getUserIdentity: () =>
            Promise.resolve({
                id: 1,
                fullName: "Jane Doe",
                avatar:
                    "https://unsplash.com/photos/IWLOvomUmWU/download?force=true&w=640",
            }),
    };

    const { t, i18n } = useTranslation(["common", "translation"]);

    const i18nProvider = {
        translate: (key: string, defaultTranslate: string) =>
            t(key, defaultTranslate),
        changeLocale: (lang: string) => i18n.changeLanguage(lang),
        getLocale: () => i18n.language,
    };

    const CustomPage = () => {
        return <div>anon and authenticated custom page</div>;
    };

    const AuthenticatedCustomPage = () => {
        return (
            <Authenticated>
                <div>authenticated custom page</div>
            </Authenticated>
        );
    };

    return (
        <Admin
            authProvider={authProvider}
            dataProvider={JsonServer("/api")}
            loginPage={LoginPage}
            dashboard={DashboardPage}
            ready={ReadyPage}
            i18nProvider={i18nProvider}
            mutationMode="pessimistic"
<<<<<<< HEAD
            syncWithLocation
=======
            routes={[
                {
                    exact: true,
                    component: CustomPage,
                    path: "/custom",
                },
                {
                    exact: true,
                    component: AuthenticatedCustomPage,
                    path: "/customauth",
                },
            ]}
>>>>>>> fae21474
        >
            <Resource
                name="posts"
                list={PostList}
                create={PostCreate}
                edit={PostEdit}
                show={PostShow}
                canDelete
            />
            <Resource
                name="posts"
                list={PostLightList}
                create={PostLightCreate}
                edit={PostLightEdit}
                show={PostLightShow}
                options={{ label: "Post Light", route: "post-light" }}
                canDelete
            />
            <Resource
                name="categories"
                list={CategoryList}
                create={CategoryCreate}
                canDelete
            />
            <Resource
                name="users"
                list={UserList}
                edit={UserEdit}
                create={UserCreate}
                show={UserShow}
                icon={<Icons.UserOutlined />}
            />
            <Resource
                name="tags"
                list={TagList}
                edit={TagEdit}
                create={TagCreate}
                canDelete
            />
            <Resource name="images" list={ImagesList} />
            <Resource name="files" list={FilesList} />
            <Resource
                name="landing"
                list={LandingList}
                show={LandingShow}
                create={LandingCreate}
                edit={LandingEdit}
            />
        </Admin>
    );
}

export default App;<|MERGE_RESOLUTION|>--- conflicted
+++ resolved
@@ -100,9 +100,7 @@
             ready={ReadyPage}
             i18nProvider={i18nProvider}
             mutationMode="pessimistic"
-<<<<<<< HEAD
             syncWithLocation
-=======
             routes={[
                 {
                     exact: true,
@@ -115,7 +113,6 @@
                     path: "/customauth",
                 },
             ]}
->>>>>>> fae21474
         >
             <Resource
                 name="posts"
