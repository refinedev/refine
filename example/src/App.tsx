import React from 'react';

import { Admin, Resource, AuthProvider, JsonServer } from 'readmin';

import { PostCreate, PostList, PostEdit } from './components/pages/post'
import { CategoryList, CategoryCreate } from './components/pages/category';
import { UserList } from './components/pages/user';
import { TagList, TagCreate, TagEdit } from './components/pages/tag';
import { DashboardPage } from './components/pages/dashboard';
<<<<<<< HEAD
import { ReadyPage } from './components/ready';
=======

import { LoginPage } from "./components/login";
>>>>>>> c3fcd6ce

function App() {
  const authProvider: AuthProvider = {
    login: (params: any) => {
      if (params.username === 'admin') {
        localStorage.setItem('username', params.username);
        return Promise.resolve();
      }

      return Promise.reject();
    },
    logout: () => {
      localStorage.removeItem('username');
      return Promise.resolve();
    },
    checkError: () => Promise.resolve(),
    checkAuth: () =>
      localStorage.getItem('username') ? Promise.resolve() : Promise.reject(),
    getPermissions: () => Promise.resolve(['admin']),
    getUserIdentity: () =>
      Promise.resolve({
        id: 1,
        fullName: 'Jane Doe',
        avatar:
          'https://unsplash.com/photos/IWLOvomUmWU/download?force=true&w=640'
      })
  };

  return (
    <Admin
      authProvider={authProvider}
      dataProvider={JsonServer('https://readmin-fake-rest.pankod.com')}
      loginPage={LoginPage}
      dashboard={DashboardPage}
      ready={ReadyPage}
    >
      <Resource
        name="posts"
        list={PostList}
        create={PostCreate}
        edit={PostEdit}
        canDelete
      />
      <Resource
        name="categories"
        list={CategoryList}
        create={CategoryCreate}
        canDelete
      />
      <Resource name="users" list={UserList} />
      <Resource
        name="tags"
        list={TagList}
        edit={TagEdit}
        create={TagCreate}
        canDelete
      />
    </Admin>
  );
}

export default App;<|MERGE_RESOLUTION|>--- conflicted
+++ resolved
@@ -7,12 +7,8 @@
 import { UserList } from './components/pages/user';
 import { TagList, TagCreate, TagEdit } from './components/pages/tag';
 import { DashboardPage } from './components/pages/dashboard';
-<<<<<<< HEAD
 import { ReadyPage } from './components/ready';
-=======
-
 import { LoginPage } from "./components/login";
->>>>>>> c3fcd6ce
 
 function App() {
   const authProvider: AuthProvider = {
