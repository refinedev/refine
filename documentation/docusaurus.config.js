/**
 * Copyright (c) 2017-present, Facebook, Inc.
 *
 * This source code is licensed under the MIT license found in the
 * LICENSE file in the root directory of this source tree.
 */

const siteConfig = {
<<<<<<< HEAD
  title: 'Refine',
  tagline: 'Admin panel. Reimagined.',
  url: 'https://pankod.github.io',
  baseUrl: '/',
 projectName: 'refine',
  organizationName: 'pankod',
  favicon: 'img/refine_favicon.png',
  presets: [
    [
      '@docusaurus/preset-classic',
      {
        docs: {
          path: './docs',
          sidebarPath: require.resolve('./sidebars.js'),
          editUrl:
            'https://github.com/pankod/refine/tree/master/documentation',
          showLastUpdateAuthor: true,
          showLastUpdateTime: true,
        },
        theme: {
          customCss: require.resolve('./src/css/custom.css'),
        },
      },
    ],
  ],
  themeConfig: {
    colorMode: {
      // "light" | "dark"
      defaultMode: "dark",
      disableSwitch: false
    },
    image: 'img/footer_icon.png',
    algolia: {
      apiKey: '3b7cf26a19755c7de95bcb3632edd314',
      indexName: 'refine',
    },
    navbar: {
      title: '',
      logo: {
        alt: 'refine Logo',
        src: 'img/refine_logo.png',
      },
      items: [
        { to: 'docs', label: 'Docs', position: 'right' },
        {
          href: 'https://github.com/pankod/refine',
          label: 'GitHub',
          position: 'right',
        },
      ],
    },
    footer: {
      style: 'dark',
      links: [
        {
          title: 'Docs',
          items: [
           
          ],
        },
        {
          title: 'Community',
          items: [
=======
    title: "Refine",
    tagline: "Refine. Reimagined.",
    url: "https://pankod.github.io",
    baseUrl: "/",
    projectName: "refine",
    organizationName: "pankod",
    favicon: "img/footer_icon.png",
    presets: [
        [
            "@docusaurus/preset-classic",
>>>>>>> f6a63c27
            {
                docs: {
                    path: "./docs",
                    sidebarPath: require.resolve("./sidebars.js"),
                    editUrl:
                        "https://github.com/pankod/refine/tree/master/documentation",
                    showLastUpdateAuthor: true,
                    showLastUpdateTime: true,
                },
                theme: {
                    customCss: require.resolve("./src/css/custom.css"),
                },
            },
        ],
    ],
    themeConfig: {
        image: "img/footer_icon.png",
        algolia: {
            apiKey: "3b7cf26a19755c7de95bcb3632edd314",
            indexName: "refine",
        },
        navbar: {
            title: "refine",
            logo: {
                alt: "refine Logo",
                src: "img/pankod_footer_logo.png",
            },
            items: [
                { to: "docs", label: "Docs", position: "right" },
                {
                    href: "https://github.com/pankod/refine",
                    label: "GitHub",
                    position: "right",
                },
            ],
        },
        footer: {
            style: "dark",
            links: [
                {
                    title: "Docs",
                    items: [],
                },
                {
                    title: "Community",
                    items: [
                        {
                            label: "Twitter",
                            href: "https://twitter.com/PankodDev",
                        },
                    ],
                },
                {
                    title: "More",
                    items: [
                        {
                            label: "GitHub",
                            href: "https://github.com/pankod/refine",
                        },
                        {
                            html: `
                  <a href="https://github.com/pankod/refine" target="_blank" rel="noreferrer noopener" aria-label="Star this project on GitHub">
                    <img src="https://img.shields.io/github/stars/pankod/refine?logo=reverbnation&logoColor=white" alt="github-stars" />
                  </a>
                `,
                        },
                    ],
                },
            ],
            logo: {
                alt: "Pankod Logo",
                src: "img/pankod_footer_logo.png",
                href: "https://github.com/pankod",
            },
            copyright: `Copyright © ${new Date().getFullYear()} Pankod, Inc.`,
        },
    },
};

module.exports = siteConfig;<|MERGE_RESOLUTION|>--- conflicted
+++ resolved
@@ -6,7 +6,6 @@
  */
 
 const siteConfig = {
-<<<<<<< HEAD
   title: 'Refine',
   tagline: 'Admin panel. Reimagined.',
   url: 'https://pankod.github.io',
@@ -70,18 +69,6 @@
         {
           title: 'Community',
           items: [
-=======
-    title: "Refine",
-    tagline: "Refine. Reimagined.",
-    url: "https://pankod.github.io",
-    baseUrl: "/",
-    projectName: "refine",
-    organizationName: "pankod",
-    favicon: "img/footer_icon.png",
-    presets: [
-        [
-            "@docusaurus/preset-classic",
->>>>>>> f6a63c27
             {
                 docs: {
                     path: "./docs",
