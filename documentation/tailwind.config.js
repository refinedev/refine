--- conflicted
+++ resolved
@@ -117,14 +117,10 @@
                 "header-blur": "12px",
             },
             backgroundImage: {
-<<<<<<< HEAD
                 "landing-noise": [
-=======
+                    "url(https://refine.ams3.cdn.digitaloceanspaces.com/website/static/assets/landing-noise.webp)",
+                ],
                 noise: "url(https://refine.ams3.cdn.digitaloceanspaces.com/website/static/assets/landing-noise.webp)",
-                "landing-noise":
->>>>>>> 3bbf90a9
-                    "url(https://refine.ams3.cdn.digitaloceanspaces.com/website/static/assets/landing-noise.webp)",
-                ],
                 "walkthrough-button-shadow":
                     "conic-gradient(from 231deg at 50% 50%, #A3A3F5 0%, #4D4DB2 6%, #4D4DB2 44%, #A3A3F5 50%, #4D4DB2 56%, #4D4DB2 94%, #A3A3F5 100%)",
                 "walkthrough-button-alt-shadow":
@@ -423,17 +419,14 @@
                 "landing-packages-left":
                     "landing-packages-left 65s linear infinite",
                 "landing-packages-right":
-<<<<<<< HEAD
                     "landing-packages-right 60s linear infinite",
                 "code-scroll": "code-scroll 35s linear infinite",
-=======
                     "landing-packages-right 20s linear infinite",
                 "beam-spin": "beam-spin 3s linear 1 forwards",
                 "landing-hero-beam-line":
                     "landing-hero-beam-line 7.5s ease-in-out infinite",
                 "landing-hero-beam-bottom":
                     "landing-hero-beam-bottom 7.5s ease-in-out infinite",
->>>>>>> 3bbf90a9
             },
             keyframes: {
                 "code-scroll": {
