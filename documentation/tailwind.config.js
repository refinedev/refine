const defaultTheme = require("tailwindcss/defaultTheme");
const plugin = require("tailwindcss/plugin");

/** @type {import('tailwindcss').Config} */
module.exports = {
  darkMode: ["class", '[data-theme="dark"]'],
  content: [
    "./src/**/*.{js,jsx,ts,tsx}",
    "./docs/**/*.{md,mdx,tsx}",
    "./tutorial/**/*.{md,mdx,tsx}",
  ],
  jit: true,
  theme: {
    extend: {
      zIndex: {
        modal: 100,
        mobileNavbar: 1000,
        "top-announcement": 1000,
      },
      colors: {
        discord: "#5865F2",
        twitter: "#00AAEC",
        refine: {
          red: "#FF4C4D",
          orange: "#FF9933",
          yellow: "#FFBF00",
          green: "#1FAD66",
          "green-alt": "#26D97F",
          "tutorial-green": "#24A866",
          cyan: "#0F8A8A",
          "cyan-alt": "#47EBEB",
          blue: "#0080FF",
          selection: "#6EF7F7",
          "enterprise-purple": "#4D0099",
          "enterprise-purple-2": "#8000ff",
          "enterprise-purple-3": "#E6CCFF",
          "enterprise-purple-4": "#3C216A",
          "blue-alt": "#6EB3F7",
          "blue-2": "#58AFDF",
          "blue-2-light": "#E6F7FF",
          "react-dark-link": "#149ECA",
          "react-light-link": "#087EA4",
          "react-dark-code": "#16181D",
          "react-light-code": "#FFFFFF",
          indigo: "#3333FF",
          "indigo-alt": "#8080FF",
          purple: "#8000FF",
          "purple-alt": "#B366FF",
          pink: "#ED5EC9",
          bg: "#0A0A29",
          kdb: "#DBDBF0",
          "react-dark-orange": "#DB7D27",
          "react-dark-purple": "#8891EC",
          "react-dark-green": "#44AC99",
          "react-dark-green-alt": "#26D97F",
          "react-light-orange": "#C76A15",
          "react-light-purple": "#575FB7",
          "react-light-green": "#2B6E62",
          "react-light-green-alt": "#24A866",
          "react-light-orange-bg": "#FEF5E7",
          "react-light-purple-bg": "#F3F4FD",
          "react-light-green-bg": "#F4FBF9",
          "tutorial-dark-bg": "#1D2026",
          "bg-alt": "#262640",
          "link-dark": "#6EB3F7",
          "link-light": "#0080FF",
          "landing-tile-icon-border": "#4D4DB2",
          "landing-playground-border": "#4D4DB2",
          "landing-tile-image-border": "#272762",
          "landing-stats-fallback-bg": "#242442",
          "landing-footer-bg": "#0F0F3D",
          "landing-footer-border": "#2E2E78",
          "walkthrough-button-bg": "#4D4DB2",
          "walkthrough-button-alt-bg": "#474E6B",
          "enterprise-table-alt-dark": "#1D1E30",
          "enterprise-table-alt": "#F4F8FB",
        },
        gray: {
          0: "rgb(var(--color-gray-0) / <alpha-value>)",
          50: "rgb(var(--color-gray-50) / <alpha-value>)",
          100: "rgb(var(--color-gray-100) / <alpha-value>)",
          200: "rgb(var(--color-gray-200) / <alpha-value>)",
          300: "rgb(var(--color-gray-300) / <alpha-value>)",
          400: "rgb(var(--color-gray-400) / <alpha-value>)",
          500: "rgb(var(--color-gray-500) / <alpha-value>)",
          600: "rgb(var(--color-gray-600) / <alpha-value>)",
          700: "rgb(var(--color-gray-700) / <alpha-value>)",
          800: "rgb(var(--color-gray-800) / <alpha-value>)",
          900: "rgb(var(--color-gray-900) / <alpha-value>)",
          1000: "rgb(var(--color-gray-1000) / <alpha-value>)",
        },
        "refine-week": {
          supabase: {
            "cover-shadow": "rgba(62, 207, 142, 0.25)",
            "day-indicator-start": "#1FAD66",
            "day-indicator-stop": "#3ECF8E",
          },
          strapi: {
            "cover-shadow": "rgba(73, 69, 255, 0.25)",
            "day-indicator-start": "#4945FF",
            "day-indicator-stop": "#4D88FF",
          },
        },
      },
      fontFamily: {
        sans: ["var(--primary-font-sans)", ...defaultTheme.fontFamily.sans],
        mono: ["Source Code Pro", ...defaultTheme.fontFamily.mono],
        montserrat: ["Montserrat", ...defaultTheme.fontFamily.serif],
        disket: ["Disket Mono", ...defaultTheme.fontFamily.mono],
        inter: ["Inter", ...defaultTheme.fontFamily.serif],
        "jetBrains-mono": ["JetBrains Mono", ...defaultTheme.fontFamily.mono],
      },
      dropShadow: {
        "showcase-highlight": [
          "0px 3px 7px rgba(108, 119, 147, 0.141)",

          "0px 13px 13px rgba(108, 119, 147, 0.141)",

          "0px 20px 18px rgba(108, 119, 147, 0.18)",

<<<<<<< HEAD
                    "0px 34px 21px rgba(108, 119, 147, 0.2)",
                    "0px 54px 23px rgba(108, 119, 147, 0)",
                ],
                "github-stars-glow": [
                    "0px 0px 3px #FF993330",
                    "0px 0px 6px #FF9933A0",
                    "0px 0px 16px #FF9933A0",
                    "0px 0px 16px #FF9933",
                ],
            },
            boxShadow: {
                modal: "4px 8px 16px rgba(42, 42, 66, 0.25)",
                tile: "6px 8px 16px 0 rgba(42, 42, 66, 0.4)",
                integrationTile: "3px 4px 8px 0 rgba(42, 42, 66, 0.25)",
                tagTile: "3px -2px 8px 0 rgba(42, 42, 66, 0.25)",
                startTiles: "4px 8px 16px rgba(42, 42, 66, 0.25)",
                menuItem: "2px 4px 8px rgba(36, 36, 54, 0.2)",
                "menu-dark": "0px 0px 0px 4px rgba(48, 52, 80, 0.25)",
                "menu-light": "0px 0px 0px 4px rgba(222, 229, 237, 0.25)",
                "landing-sweet-spot-code-dark":
                    "0px 2.26915px 2.21381px 0px rgba(0, 0, 0, 0.07), 0px 5.45308px 5.32008px 0px rgba(0, 0, 0, 0.11), 0px 10.26767px 10.01724px 0px rgba(0, 0, 0, 0.13), 0px 18.31577px 17.86905px 0px rgba(0, 0, 0, 0.15), 0px 34.25764px 33.42209px 0px rgba(0, 0, 0, 0.19), 0px 82px 80px 0px rgba(0, 0, 0, 0.26)",
                "landing-sweet-spot-code-light":
                    "0px 2.26915px 2.21381px 0px rgba(0, 0, 0, 0.02), 0px 5.45308px 5.32008px 0px rgba(0, 0, 0, 0.04), 0px 10.26767px 10.01724px 0px rgba(0, 0, 0, 0.04), 0px 18.31577px 17.86905px 0px rgba(0, 0, 0, 0.05), 0px 34.25764px 33.42209px 0px rgba(0, 0, 0, 0.06), 0px 82px 80px 0px rgba(0, 0, 0, 0.09)",
                "landing-wai-shadow-light":
                    "0px -1.5px 0px rgba(237,242,247,0.5)",
                "landing-wai-shadow-dark": "0px -1.5px 0px rgba(20,20,31,0.5)",
            },
            backgroundColor: {
                "landing-header-bg": "rgba(10, 10, 41, 0.70)",
                "landing-header-border": "rgba(48, 52, 80, 0.70)",
                "common-header-bg-dark": "rgba(29, 30, 48, 0.70)",
                "common-header-bg-light": "rgba(244, 248, 251, 0.85)",
            },
            backdropBlur: {
                "header-blur": "12px",
            },
            backgroundImage: {
                "landing-noise": [
                    "url(https://refine.ams3.cdn.digitaloceanspaces.com/website/static/assets/landing-noise.webp)",
                ],
                noise: "url(https://refine.ams3.cdn.digitaloceanspaces.com/website/static/assets/landing-noise.webp)",
                "walkthrough-button-shadow":
                    "conic-gradient(from 231deg at 50% 50%, #A3A3F5 0%, #4D4DB2 6%, #4D4DB2 44%, #A3A3F5 50%, #4D4DB2 56%, #4D4DB2 94%, #A3A3F5 100%)",
                "walkthrough-button-alt-shadow":
                    "conic-gradient(from 231deg at 50% 50%, #A3A3F5 0%, #474E6B 6%, #474E6B 44%, #A3A3F5 50%, #474E6B 56%, #474E6B 94%, #A3A3F5 100%)",
                "selected-tab-light":
                    "linear-gradient(180deg, rgba(110, 179, 247, 0) 50%, rgba(0, 128, 255, 0.25) 100%)",
                "selected-tab-dark":
                    "linear-gradient(180deg, rgba(110, 179, 247, 0) 50%, rgba(0, 128, 255, 0.25) 100%)",
                "landing-stars": [
                    "linear-gradient(180deg, rgba(10,10,41,0.6) 0%, rgba(10, 10, 41, 0.4) 100%)",
                    "url(https://refine.ams3.cdn.digitaloceanspaces.com/website/static/assets/landing-stars.webp)",
                    "url(https://refine.ams3.cdn.digitaloceanspaces.com/website/static/assets/landing-noise.webp)",
                ],
                "landing-component-divider-dark":
                    "linear-gradient(90deg, rgba(48, 52, 80, 0) 0%, #303450 12.5%, #303450 87.5%, rgba(48, 52, 80, 0) 100%)",
                "landing-component-divider":
                    "linear-gradient(270deg, rgba(31, 173, 102, 0) 0%, rgba(31, 173, 102, 0.5) 12.5%, rgba(31, 173, 102, 0.5) 87.5%, rgba(31, 173, 102, 0) 100%)",
                "landing-component-badge": [
                    "linear-gradient(306deg, #303450 0%, rgba(20, 20, 31, 0.5) 100%)",
                    "linear-gradient(168deg, rgba(38, 217, 127, 0.9) 15%, rgba(71, 235, 235, 0) 50%)",
                    "linear-gradient(0deg, #303450, #303450)",
                ],
                "landing-component-badge-glow":
                    "radial-gradient(50% 50% at 50% 50%, rgba(38, 217, 127, 0.1) 0%, rgba(71, 235, 235, 0) 100%)",
                "landing-text-bg":
                    "linear-gradient(180deg, #FFFFFF 0%, rgba(255, 255, 255, 0.6) 100%)",
                "landing-text-bg-alt":
                    "linear-gradient(180deg, #FFFFFF 0%, rgba(255, 255, 255, 0.4) 80%, rgba(255,255,255,0.4) 100%)",
                "landing-sliding-highlight-bg":
                    "linear-gradient(180deg, #3FDCF7 0%, rgba(63, 220, 247, 0.6) 100%)",
                "landing-rainbow":
                    "conic-gradient(from 180deg at 50% 50%, #3FDCF7 0deg, #1890FF 51.43deg, #6813CB 102.86deg, #FF003D 154.29deg, #FF8A00 205.71deg, #FFD600 257.14deg, #67BE23 308.57deg, #3FDCF7 360deg)",
                "landing-ghost":
                    "conic-gradient(from 90deg at 50% 50%, rgba(255, 255, 255, 0.25) 0%, rgba(255, 255, 255, 0.25) 10%, rgba(255, 255, 255, 1) 20%, rgba(255, 255, 255, 0.25) 30%, rgba(255, 255, 255, 0.25) 60%, rgba(255, 255, 255, 1) 70%, rgba(255, 255, 255, 0.25) 80%, rgba(255, 255, 255, 0.25) 100%)",
                "landing-hero-video-bg":
                    "url('https://refine.ams3.cdn.digitaloceanspaces.com/website/static/assets/hero-video-bg.webp')",
                "landing-hero-bottom-bg":
                    "url('https://refine.ams3.cdn.digitaloceanspaces.com/website/static/assets/hero-bottom-bg.svg')",
                "landing-hero-mobile-animation-bg":
                    "url('https://refine.ams3.cdn.digitaloceanspaces.com/website/static/assets/hero-mobile-animation.svg')",
                "landing-video-bottom-mobile-bg":
                    "url('https://refine.ams3.cdn.digitaloceanspaces.com/website/static/assets/hero-video-bottom-mobile.svg')",
                "landing-video-bottom-line":
                    "url('https://refine.ams3.cdn.digitaloceanspaces.com/website/static/assets/landing-video-bottom-line.svg')",
                "landing-video-bottom-line-glow":
                    "url('https://refine.ams3.cdn.digitaloceanspaces.com/website/static/assets/landing-video-bottom-line-glow.svg')",
                "landing-linear-spectrum":
                    "linear-gradient(90deg, #FFFE00 0%, #FF9933 12.5%, #FF4C4D 25%, #ED5EC9 37.5%, #8000FF 50%, #3333FF 62.5%, #0080FF 75%, #47EBEB 87.5%, #26D97F 100%)",
                "landing-planar-grid":
                    "url('https://refine.ams3.cdn.digitaloceanspaces.com/website/static/assets/landing-planar-grid.svg')",
                "landing-planar-grid-reversed":
                    "url('https://refine.ams3.cdn.digitaloceanspaces.com/website/static/assets/landing-planar-grid-reversed.svg')",
                "landing-planar-grid-mobile":
                    "url('https://refine.ams3.cdn.digitaloceanspaces.com/website/static/assets/landing-planar-grid-mobile.svg')",
                "landing-planar-grid-reversed-mobile":
                    "url('https://refine.ams3.cdn.digitaloceanspaces.com/website/static/assets/landing-planar-grid-reversed-mobile.svg')",
                "landing-tile-image-bg":
                    "radial-gradient(50.33% 83.06% at -0.33% 100%, rgba(77, 77, 179, 0.5) 0%, rgba(77, 77, 179, 0) 100%)",
                "landing-tile-tile-bg":
                    "radial-gradient(232% 232% at 100% 100%, rgba(77, 77, 179, 0) 0%, rgba(77, 77, 179, 0.05) 33.33%, rgba(77, 77, 179, 0.1) 66.67%, rgba(77, 77, 179, 0.2) 100%)",
                "landing-tile-border-bg":
                    "radial-gradient(100% 100% at 0% 0%, #4D4DB3 0%, rgba(77, 77, 179, 0.05) 50%, rgba(77, 77, 179, 0.5) 100%)",
                "landing-tile-grid-bg":
                    "url('https://refine.ams3.cdn.digitaloceanspaces.com/website/static/assets/landing-tile-grid.svg')",
                "landing-tile-grid-mobile-bg":
                    "url('https://refine.ams3.cdn.digitaloceanspaces.com/website/static/assets/landing-tile-grid-mobile.svg')",
                "landing-stats-bg": [
                    "radial-gradient(59.21% 56.25% at 0% 0%, #17174F 0%, rgba(23, 23, 79, 0) 100%)",
                    "linear-gradient(180deg, rgba(0, 0, 0, 0.33) 0%, rgba(0, 0, 0, 0.165) 100%)",
                ],
                "landing-stats-border-bg":
                    "conic-gradient(from -90deg at 50% 50%, rgba(77, 77, 179, 0) 0deg, #4D4DB3 39.37deg, rgba(77, 77, 179, 0) 86.25deg, rgba(77, 77, 179, 0) 198.75deg, #4D4DB3 232.5deg, rgba(77, 77, 179, 0) 275.62deg, rgba(77, 77, 179, 0) 360deg)",
                "landing-stats-text-dark":
                    "linear-gradient(180deg, #FFF 25%, rgba(255, 255, 255, 0.25) 100%)",
                "landing-stats-text":
                    "linear-gradient(180deg, #14141F 25%, rgba(20, 20, 31, 0.50) 100%)",
                "landing-playground-bg": [
                    "linear-gradient(90deg, rgba(23, 23, 79, 0) 0%, #17174F 100%)",
                    "linear-gradient(180deg, rgba(0, 0, 0, 0.165) 0%, rgba(0, 0, 0, 0.33) 50%, rgba(0, 0, 0, 0.165) 100%)",
                ],
                "landing-playground-slide-left-bg":
                    "url('https://refine.ams3.cdn.digitaloceanspaces.com/website/static/assets/landing-playground-slide-left.svg')",
                "landing-playground-slide-right-bg":
                    "url('https://refine.ams3.cdn.digitaloceanspaces.com/website/static/assets/landing-playground-slide-right.svg')",
                "landing-trusted-by-developers-dark": [
                    "url(https://refine.ams3.cdn.digitaloceanspaces.com/website/static/assets/landing-noise.webp)",
                    "radial-gradient(40% 100% at 110% 0%, rgba(71, 235, 235, 0.15) 0%, rgba(71, 235, 235, 0.00) 100%)",
                ],
                "landing-trusted-by-developers": [
                    "radial-gradient(40% 100% at 110% 20%, rgba(0, 128, 255, 0.15) 0%, #F4F8FB 100%)",
                ],
                "landing-packages-dark": [
                    "url(https://refine.ams3.cdn.digitaloceanspaces.com/website/static/assets/landing-noise.webp)",
                    "radial-gradient(50% 100% at 50% -40%, rgba(71, 235, 235, 0.15) 0%, rgba(71, 235, 235, 0.00) 100%)",
                ],
                "landing-packages": [
                    "radial-gradient(50% 100% at 50% -60%, rgba(0, 128, 255, 0.15) 0%, #F4F8FB 100%)",
                ],
                "landing-sweet-spot-glow-red-dark": [
                    "url(https://refine.ams3.cdn.digitaloceanspaces.com/website/static/assets/landing-noise.webp)",
                    "radial-gradient(50% 50% at 50% 50%, rgba(250, 56, 82, 0.15) 0%, rgba(250, 56, 82, 0.00) 100%)",
                ],
                "landing-sweet-spot-glow-yellow-dark": [
                    "url(https://refine.ams3.cdn.digitaloceanspaces.com/website/static/assets/landing-noise.webp)",
                    "radial-gradient(50% 50% at 50% 50%, rgba(249, 213, 31, 0.15) 0%, rgba(249, 213, 31, 0.00) 100%)",
                ],
                "landing-sweet-spot-glow-orange-dark": [
                    "url(https://refine.ams3.cdn.digitaloceanspaces.com/website/static/assets/landing-noise.webp)",
                    "radial-gradient(50% 50% at 50% 50%, rgba(249, 140, 31, 0.15) 0%, rgba(249, 140, 31, 0.00) 100%)",
                ],
                "landing-sweet-spot-glow-cyan-dark": [
                    "url(https://refine.ams3.cdn.digitaloceanspaces.com/website/static/assets/landing-noise.webp)",
                    "radial-gradient(50% 50% at 50% 50%, rgba(71, 209, 191, 0.15) 0%, rgba(71, 209, 191, 0.00) 100%)",
                ],
                "landing-sweet-spot-glow-blue-dark": [
                    "url(https://refine.ams3.cdn.digitaloceanspaces.com/website/static/assets/landing-noise.webp)",
                    "radial-gradient(50% 50% at 50% 50%, rgba(61, 184, 245, 0.15) 0%, rgba(61, 184, 245, 0.00) 100%)",
                ],
                "landing-sweet-spot-glow-indigo-dark": [
                    "url(https://refine.ams3.cdn.digitaloceanspaces.com/website/static/assets/landing-noise.webp)",
                    "radial-gradient(50% 50% at 50% 50%, rgba(89, 89, 255, 0.15) 0%, rgba(89, 89, 255, 0.00) 100%)",
                ],
                "landing-sweet-spot-glow-red-light": [
                    "radial-gradient(50% 50% at 70% 0%, rgba(210, 45, 45, 0.05) 0%, rgba(210, 45, 45, 0.00) 100%)",
                    "radial-gradient(50% 50% at 50% 50%, rgba(210, 45, 45, 0.15) 0%, rgba(210, 45, 45, 0.00) 100%)",
                ],
                "landing-sweet-spot-glow-yellow-light": [
                    "radial-gradient(50% 50% at 70% 0%, rgba(244, 106, 37, 0.05) 0%, rgba(244, 106, 37, 0.00) 100%)",
                    "radial-gradient(50% 50% at 50% 50%, rgba(244, 106, 37, 0.15) 0%, rgba(244, 106, 37, 0.00) 100%)",
                ],
                "landing-sweet-spot-glow-orange-light": [
                    "radial-gradient(50% 50% at 70% 0%, rgba(255, 159, 26, 0.05) 0%, rgba(255, 159, 26, 0.00) 100%)",
                    "radial-gradient(50% 50% at 50% 50%, rgba(255, 159, 26, 0.15) 0%, rgba(255, 159, 26, 0.00) 100%)",
                ],
                "landing-sweet-spot-glow-cyan-light": [
                    "radial-gradient(50% 50% at 70% 0%, rgba(8, 145, 145, 0.05) 0%, rgba(8, 145, 145, 0.00) 100%)",
                    "radial-gradient(50% 50% at 50% 50%, rgba(8, 145, 145, 0.15) 0%, rgba(8, 145, 145, 0.00) 100%)",
                ],
                "landing-sweet-spot-glow-blue-light": [
                    "radial-gradient(50% 50% at 70% 0%, rgba(31, 128, 224, 0.05) 0%, rgba(31, 128, 224, 0.00) 100%)",
                    "radial-gradient(50% 50% at 50% 50%, rgba(31, 128, 224, 0.15) 0%, rgba(31, 128, 224, 0.00) 100%)",
                ],
                "landing-sweet-spot-glow-indigo-light": [
                    "radial-gradient(50% 50% at 70% 0%, rgba(105, 59, 198, 0.05) 0%, rgba(105, 59, 198, 0.00) 100%)",
                    "radial-gradient(50% 50% at 50% 50%, rgba(105, 59, 198, 0.15) 0%, rgba(105, 59, 198, 0.00) 100%)",
                ],
                "landing-packages-text":
                    "linear-gradient(180deg, #14141F 0%, #474E6B 100%)",
                "landing-packages-text-dark":
                    "linear-gradient(180deg, #FFF 0%, rgba(255, 255, 255, 0.50) 100%)",
                "hackathon-button-bg":
                    "linear-gradient(90deg, rgba(255, 76, 166, 0.3) 0%, rgba(128, 0, 255, 0.3) 50%, rgba(0, 128, 255, 0.3) 100%);",
                "refine-week-supabase-timeline-item-bg":
                    "linear-gradient(360deg, rgba(62, 207, 142, 0) 0%, rgba(62, 207, 142, 0.25) 50%, rgba(62, 207, 142, 0) 100%)",
                "refine-week-supabase-timeline-item-bg-lg":
                    "linear-gradient(256deg, rgba(62, 207, 142, 0.25) 0%, rgba(62, 207, 142, 0) 60%)",
                "refine-week-strapi-timeline-item-bg":
                    "linear-gradient(360deg, rgba(73, 69, 255, 0) 0%, rgba(73, 69, 255, 0.25) 50%, rgba(73, 69, 255, 0) 100%)",
                "refine-week-strapi-timeline-item-bg-lg":
                    "linear-gradient(256deg, rgba(73, 69, 255, 0.25) 0%, rgba(73, 69, 255, 0) 60%)",
                "week-of-refine-strapi-card":
                    "linear-gradient(207deg, rgba(73, 69, 255, 0.25) 0%, rgba(73, 69, 255, 0.00) 100%)",
                "week-of-refine-supabase-card":
                    "linear-gradient(207deg, rgba(62, 207, 142, 0.25) 0%, rgba(62, 207, 142, 0.00) 100%)",
                "week-of-refine-strapi-card-light":
                    "linear-gradient(207deg, rgba(73, 69, 255, 0.15) 0%, rgba(73, 69, 255, 0.00) 100%)",
                "week-of-refine-supabase-card-light":
                    "linear-gradient(207deg, rgba(62, 207, 142, 0.15) 0%, rgba(62, 207, 142, 0.00) 100%)",
                "banner-examples-gray": [
                    "url(https://refine.ams3.cdn.digitaloceanspaces.com/website/static/assets/landing-noise.webp)",
                    `radial-gradient(70.09% 100% at 50% 0%, #474E6B 0%, #303450 100%)`,
                ],
                "banner-examples-purple": [
                    "url(https://refine.ams3.cdn.digitaloceanspaces.com/website/static/assets/landing-noise.webp)",
                    `radial-gradient(294.84% 141.42% at 100% 100%, #33F 0%, #8000FF 50%, #303450 100%)`,
                ],
                "banner-examples-modal-gray": [
                    "url(https://refine.ams3.cdn.digitaloceanspaces.com/website/static/assets/landing-noise.webp)",
                    `radial-gradient(75.69% 100% at 50% 0%, #474E6B 0%, #303450 100%)`,
                ],
                "banner-examples-modal-purple": [
                    "url(https://refine.ams3.cdn.digitaloceanspaces.com/website/static/assets/landing-noise.webp)",
                    `radial-gradient(152.26% 141.42% at 100% 100%, #33F 0%, #8000FF 50%, #303450 100%)`,
                ],
                "banner-examples-sider-gray": [
                    "url(https://refine.ams3.cdn.digitaloceanspaces.com/website/static/assets/landing-noise.webp)",
                    `radial-gradient(75.69% 100% at 50% 0%, #474E6B 0%, #303450 100%)`,
                ],
                "banner-examples-sider-purple": [
                    "url(https://refine.ams3.cdn.digitaloceanspaces.com/website/static/assets/landing-noise.webp)",
                    `radial-gradient(191.28% 141.42% at 100% 100%, #33F 0%, #8000FF 50%, #303450 100%)`,
                ],
                "banner-examples-text":
                    "linear-gradient(180deg, #FFF 0%, rgba(255, 255, 255, 0.50) 100%)",
                "top-announcement-text":
                    "linear-gradient(90deg, rgba(31, 63, 72, 0.00) 0%, #1F3F48 10%, #1F3F48 90%, rgba(31, 63, 72, 0.00) 100%)",
                "sidebar-item-shiny-dark":
                    "radial-gradient(457.67% 141.42% at 0% 0%, rgba(71, 235, 235, 0.10) 0%, rgba(71, 235, 235, 0.20) 100%)",
                "sidebar-item-shiny-light":
                    "radial-gradient(457.67% 141.42% at 0% 0%, rgba(0, 128, 255, 0.20) 0%, rgba(0, 128, 255, 0.10) 100%)",
                "top-announcement-bg-tr":
                    "url('https://refine.ams3.cdn.digitaloceanspaces.com/website/static/assets/top-announcement-tr.png')",
                "landing-hero-item-name-gradient":
                    "linear-gradient(180deg, #FFFFFF 0%, rgba(255, 255, 255, 0.5) 100%)",
                "landing-hero-item-background":
                    "radial-gradient(104% 104% at 0% 0%, rgba(249, 210, 54, 0.10) 0%, rgba(249, 210, 54, 0.00) 100%)",
                "landing-hero-beam-bottom":
                    "linear-gradient(90deg, rgba(255,255,255,0), #47EBEB, rgba(255,255,255,0))",
                "landing-hero-beam-bottom-light":
                    "linear-gradient(90deg, rgba(255,255,255,0), #0080FF, rgba(255,255,255,0))",
                "landing-hero-github-stars-gradient":
                    "radial-gradient(260.41% 41.87% at 8.38% 50%, rgba(255, 153, 51, 0.10) 0%, rgba(255, 153, 51, 0.00) 100%)",
                "landing-hero-github-stars-text-light":
                    "linear-gradient(180deg, #14141F 0%, #6C7793 100%)",
                "landing-hero-github-stars-text-dark":
                    "linear-gradient(180deg, #FFF 0%, rgba(255, 255, 255, 0.50) 100%)",
                "landing-hero-xray-dot-center-bg":
                    "radial-gradient(100% 100% at 0% 0%, #74FFFF 0%, #0FBDBD 50%, #0FBDBD 100%)",
                "landing-hero-xray-dot-center-bg-light":
                    "radial-gradient(100% 100% at 0% 0%, #74FFFF 0%, #0080FF 50%, #0080FF 100%)",
                "landing-wizard-option-bg-dark": [
                    "radial-gradient(50% 50% at 50% 50%, rgba(71, 235, 235, 0.15) 0%, rgba(71, 235, 235, 0) 100%)",
                    "url(https://refine.ams3.cdn.digitaloceanspaces.com/website/static/assets/landing-noise.webp)",
                ],
                "landing-wizard-option-bg-light": [
                    "radial-gradient(50% 50% at 50% 50%, rgba(0, 128, 255, 0.15) 0%, rgba(0, 128, 255, 0) 100%)",
                ],
                "landing-hero-beam-bg":
                    "conic-gradient(from 280deg, currentColor 6%, transparent 14%, transparent 100%)",
                "footer-dark-bg": [
                    "linear-gradient(180deg, rgba(29, 30, 48, 0.5) 0%, #14141F 100%)",
                ],
                "landing-wizard-side-bg": [
                    "radial-gradient(50% 50% at 50% 50%, rgba(48, 52, 80, 0.75) 0%, rgba(48, 52, 80, 0.38) 50%, rgba(48, 52, 80, 0.00) 100%)",
                ],
                "landing-wizard-side-bg-light": [
                    "radial-gradient(50% 50% at 50% 50%, rgba(48, 52, 80, 0.75) 0%, rgba(48, 52, 80, 0.1) 50%, rgba(48, 52, 80, 0.00) 100%)",
                ],
                "landing-copy-command-hover-bg-dark": [
                    "radial-gradient(transparent 30%, rgba(71, 235, 235, 0.25))",
                ],
                "landing-copy-command-hover-bg-light": [
                    "radial-gradient(transparent 30%, rgba(0, 128, 255, 0.1))",
                ],
                "enterprise-cta-dark": [
                    "url(https://refine.ams3.cdn.digitaloceanspaces.com/website/static/assets/landing-noise.webp)",
                    "radial-gradient(45% 80% at 50% 50%, rgba(71, 235, 235, 0.15) 0%, rgba(71, 235, 235, 0.00) 100%)",
                ],
                "enterprise-cta-dark-md": [
                    "url(https://refine.ams3.cdn.digitaloceanspaces.com/website/static/assets/landing-noise.webp)",
                    "radial-gradient(30% 100% at 100% 50%, rgba(71, 235, 235, 0.15) 0%, rgba(71, 235, 235, 0.00) 100%)",
                ],
                "enterprise-cta-light":
                    "radial-gradient(100% 100% at 50% 50%, rgba(0, 128, 255, 0.15) 0%, rgba(0, 128, 255, 0.00) 100%)",
                "enterprise-cta-light-md":
                    "radial-gradient(60% 100% at 100% 50%, rgba(0, 128, 255, 0.15) 0%, rgba(0, 128, 255, 0.00) 100%)",
                "enterprise-data-source-dark":
                    "radial-gradient(100% 90% at 120% -12%, rgba(255, 255, 255, 0.50) 45%, rgba(255, 255, 255, 0.00) 100%)",
                "enterprise-frequent-updates-dark": [
                    "url(https://refine.ams3.cdn.digitaloceanspaces.com/website/static/assets/landing-noise.webp)",
                    "radial-gradient(70% 90% at 50% 100%, rgba(38, 217, 127, 0.10) 0%, rgba(38, 217, 127, 0.00) 100%)",
                ],
                "enterprise-frequent-updates-light":
                    "radial-gradient(100% 100% at 50% 100%, rgba(0, 128, 255, 0.25) 0%, rgba(0, 128, 255, 0.00) 100%)",
                "enterprise-frequent-updates-dark-md": [
                    "url(https://refine.ams3.cdn.digitaloceanspaces.com/website/static/assets/landing-noise.webp)",
                    "radial-gradient(50% 100% at 100% 50%, rgba(38, 217, 127, 0.15) 0%, rgba(38, 217, 127, 0.00) 100%)",
                ],
                "enterprise-frequent-updates-light-md":
                    "radial-gradient(120% 100% at 100% 50%, rgba(0, 128, 255, 0.25) 0%, rgba(0, 128, 255, 0.00) 100%)",
                "new-badge-border-dark": `conic-gradient( from 45deg at 50% 50%, #194b3a, rgb(38 217 127 / 40%), #194b3a, #194b3a, #194b3a, #26d97f, #194b3a, #194b3a, #194b3a)`,
                "new-badge-border-light": `conic-gradient(
=======
          "0px 34px 21px rgba(108, 119, 147, 0.2)",
          "0px 54px 23px rgba(108, 119, 147, 0)",
        ],
        "github-stars-glow": [
          "0px 0px 3px #FF993330",
          "0px 0px 6px #FF9933A0",
          "0px 0px 16px #FF9933A0",
          "0px 0px 16px #FF9933",
        ],
      },
      boxShadow: {
        modal: "4px 8px 16px rgba(42, 42, 66, 0.25)",
        tile: "6px 8px 16px 0 rgba(42, 42, 66, 0.4)",
        integrationTile: "3px 4px 8px 0 rgba(42, 42, 66, 0.25)",
        tagTile: "3px -2px 8px 0 rgba(42, 42, 66, 0.25)",
        startTiles: "4px 8px 16px rgba(42, 42, 66, 0.25)",
        menuItem: "2px 4px 8px rgba(36, 36, 54, 0.2)",
        "menu-dark": "0px 0px 0px 4px rgba(48, 52, 80, 0.25)",
        "menu-light": "0px 0px 0px 4px rgba(222, 229, 237, 0.25)",
        "landing-sweet-spot-code-dark":
          "0px 2.26915px 2.21381px 0px rgba(0, 0, 0, 0.07), 0px 5.45308px 5.32008px 0px rgba(0, 0, 0, 0.11), 0px 10.26767px 10.01724px 0px rgba(0, 0, 0, 0.13), 0px 18.31577px 17.86905px 0px rgba(0, 0, 0, 0.15), 0px 34.25764px 33.42209px 0px rgba(0, 0, 0, 0.19), 0px 82px 80px 0px rgba(0, 0, 0, 0.26)",
        "landing-sweet-spot-code-light":
          "0px 2.26915px 2.21381px 0px rgba(0, 0, 0, 0.02), 0px 5.45308px 5.32008px 0px rgba(0, 0, 0, 0.04), 0px 10.26767px 10.01724px 0px rgba(0, 0, 0, 0.04), 0px 18.31577px 17.86905px 0px rgba(0, 0, 0, 0.05), 0px 34.25764px 33.42209px 0px rgba(0, 0, 0, 0.06), 0px 82px 80px 0px rgba(0, 0, 0, 0.09)",
      },
      backgroundColor: {
        "landing-header-bg": "rgba(10, 10, 41, 0.70)",
        "landing-header-border": "rgba(48, 52, 80, 0.70)",
        "common-header-bg-dark": "rgba(29, 30, 48, 0.70)",
        "common-header-bg-light": "rgba(244, 248, 251, 0.85)",
      },
      backdropBlur: {
        "header-blur": "12px",
      },
      backgroundImage: {
        "landing-noise": [
          "url(https://refine.ams3.cdn.digitaloceanspaces.com/website/static/assets/landing-noise.webp)",
        ],
        noise:
          "url(https://refine.ams3.cdn.digitaloceanspaces.com/website/static/assets/landing-noise.webp)",
        "walkthrough-button-shadow":
          "conic-gradient(from 231deg at 50% 50%, #A3A3F5 0%, #4D4DB2 6%, #4D4DB2 44%, #A3A3F5 50%, #4D4DB2 56%, #4D4DB2 94%, #A3A3F5 100%)",
        "walkthrough-button-alt-shadow":
          "conic-gradient(from 231deg at 50% 50%, #A3A3F5 0%, #474E6B 6%, #474E6B 44%, #A3A3F5 50%, #474E6B 56%, #474E6B 94%, #A3A3F5 100%)",
        "selected-tab-light":
          "linear-gradient(180deg, rgba(110, 179, 247, 0) 50%, rgba(0, 128, 255, 0.25) 100%)",
        "selected-tab-dark":
          "linear-gradient(180deg, rgba(110, 179, 247, 0) 50%, rgba(0, 128, 255, 0.25) 100%)",
        "landing-stars": [
          "linear-gradient(180deg, rgba(10,10,41,0.6) 0%, rgba(10, 10, 41, 0.4) 100%)",
          "url(https://refine.ams3.cdn.digitaloceanspaces.com/website/static/assets/landing-stars.webp)",
          "url(https://refine.ams3.cdn.digitaloceanspaces.com/website/static/assets/landing-noise.webp)",
        ],
        "landing-component-divider-dark":
          "linear-gradient(90deg, rgba(48, 52, 80, 0) 0%, #303450 12.5%, #303450 87.5%, rgba(48, 52, 80, 0) 100%)",
        "landing-component-divider":
          "linear-gradient(270deg, rgba(31, 173, 102, 0) 0%, rgba(31, 173, 102, 0.5) 12.5%, rgba(31, 173, 102, 0.5) 87.5%, rgba(31, 173, 102, 0) 100%)",
        "landing-component-badge": [
          "linear-gradient(306deg, #303450 0%, rgba(20, 20, 31, 0.5) 100%)",
          "linear-gradient(168deg, rgba(38, 217, 127, 0.9) 15%, rgba(71, 235, 235, 0) 50%)",
          "linear-gradient(0deg, #303450, #303450)",
        ],
        "landing-component-badge-glow":
          "radial-gradient(50% 50% at 50% 50%, rgba(38, 217, 127, 0.1) 0%, rgba(71, 235, 235, 0) 100%)",
        "landing-text-bg":
          "linear-gradient(180deg, #FFFFFF 0%, rgba(255, 255, 255, 0.6) 100%)",
        "landing-text-bg-alt":
          "linear-gradient(180deg, #FFFFFF 0%, rgba(255, 255, 255, 0.4) 80%, rgba(255,255,255,0.4) 100%)",
        "landing-sliding-highlight-bg":
          "linear-gradient(180deg, #3FDCF7 0%, rgba(63, 220, 247, 0.6) 100%)",
        "landing-rainbow":
          "conic-gradient(from 180deg at 50% 50%, #3FDCF7 0deg, #1890FF 51.43deg, #6813CB 102.86deg, #FF003D 154.29deg, #FF8A00 205.71deg, #FFD600 257.14deg, #67BE23 308.57deg, #3FDCF7 360deg)",
        "landing-ghost":
          "conic-gradient(from 90deg at 50% 50%, rgba(255, 255, 255, 0.25) 0%, rgba(255, 255, 255, 0.25) 10%, rgba(255, 255, 255, 1) 20%, rgba(255, 255, 255, 0.25) 30%, rgba(255, 255, 255, 0.25) 60%, rgba(255, 255, 255, 1) 70%, rgba(255, 255, 255, 0.25) 80%, rgba(255, 255, 255, 0.25) 100%)",
        "landing-hero-video-bg":
          "url('https://refine.ams3.cdn.digitaloceanspaces.com/website/static/assets/hero-video-bg.webp')",
        "landing-hero-bottom-bg":
          "url('https://refine.ams3.cdn.digitaloceanspaces.com/website/static/assets/hero-bottom-bg.svg')",
        "landing-hero-mobile-animation-bg":
          "url('https://refine.ams3.cdn.digitaloceanspaces.com/website/static/assets/hero-mobile-animation.svg')",
        "landing-video-bottom-mobile-bg":
          "url('https://refine.ams3.cdn.digitaloceanspaces.com/website/static/assets/hero-video-bottom-mobile.svg')",
        "landing-video-bottom-line":
          "url('https://refine.ams3.cdn.digitaloceanspaces.com/website/static/assets/landing-video-bottom-line.svg')",
        "landing-video-bottom-line-glow":
          "url('https://refine.ams3.cdn.digitaloceanspaces.com/website/static/assets/landing-video-bottom-line-glow.svg')",
        "landing-linear-spectrum":
          "linear-gradient(90deg, #FFFE00 0%, #FF9933 12.5%, #FF4C4D 25%, #ED5EC9 37.5%, #8000FF 50%, #3333FF 62.5%, #0080FF 75%, #47EBEB 87.5%, #26D97F 100%)",
        "landing-planar-grid":
          "url('https://refine.ams3.cdn.digitaloceanspaces.com/website/static/assets/landing-planar-grid.svg')",
        "landing-planar-grid-reversed":
          "url('https://refine.ams3.cdn.digitaloceanspaces.com/website/static/assets/landing-planar-grid-reversed.svg')",
        "landing-planar-grid-mobile":
          "url('https://refine.ams3.cdn.digitaloceanspaces.com/website/static/assets/landing-planar-grid-mobile.svg')",
        "landing-planar-grid-reversed-mobile":
          "url('https://refine.ams3.cdn.digitaloceanspaces.com/website/static/assets/landing-planar-grid-reversed-mobile.svg')",
        "landing-tile-image-bg":
          "radial-gradient(50.33% 83.06% at -0.33% 100%, rgba(77, 77, 179, 0.5) 0%, rgba(77, 77, 179, 0) 100%)",
        "landing-tile-tile-bg":
          "radial-gradient(232% 232% at 100% 100%, rgba(77, 77, 179, 0) 0%, rgba(77, 77, 179, 0.05) 33.33%, rgba(77, 77, 179, 0.1) 66.67%, rgba(77, 77, 179, 0.2) 100%)",
        "landing-tile-border-bg":
          "radial-gradient(100% 100% at 0% 0%, #4D4DB3 0%, rgba(77, 77, 179, 0.05) 50%, rgba(77, 77, 179, 0.5) 100%)",
        "landing-tile-grid-bg":
          "url('https://refine.ams3.cdn.digitaloceanspaces.com/website/static/assets/landing-tile-grid.svg')",
        "landing-tile-grid-mobile-bg":
          "url('https://refine.ams3.cdn.digitaloceanspaces.com/website/static/assets/landing-tile-grid-mobile.svg')",
        "landing-stats-bg": [
          "radial-gradient(59.21% 56.25% at 0% 0%, #17174F 0%, rgba(23, 23, 79, 0) 100%)",
          "linear-gradient(180deg, rgba(0, 0, 0, 0.33) 0%, rgba(0, 0, 0, 0.165) 100%)",
        ],
        "landing-stats-border-bg":
          "conic-gradient(from -90deg at 50% 50%, rgba(77, 77, 179, 0) 0deg, #4D4DB3 39.37deg, rgba(77, 77, 179, 0) 86.25deg, rgba(77, 77, 179, 0) 198.75deg, #4D4DB3 232.5deg, rgba(77, 77, 179, 0) 275.62deg, rgba(77, 77, 179, 0) 360deg)",
        "landing-stats-text-dark":
          "linear-gradient(180deg, #FFF 25%, rgba(255, 255, 255, 0.25) 100%)",
        "landing-stats-text":
          "linear-gradient(180deg, #14141F 25%, rgba(20, 20, 31, 0.50) 100%)",
        "landing-playground-bg": [
          "linear-gradient(90deg, rgba(23, 23, 79, 0) 0%, #17174F 100%)",
          "linear-gradient(180deg, rgba(0, 0, 0, 0.165) 0%, rgba(0, 0, 0, 0.33) 50%, rgba(0, 0, 0, 0.165) 100%)",
        ],
        "landing-playground-slide-left-bg":
          "url('https://refine.ams3.cdn.digitaloceanspaces.com/website/static/assets/landing-playground-slide-left.svg')",
        "landing-playground-slide-right-bg":
          "url('https://refine.ams3.cdn.digitaloceanspaces.com/website/static/assets/landing-playground-slide-right.svg')",
        "landing-trusted-by-developers-dark": [
          "url(https://refine.ams3.cdn.digitaloceanspaces.com/website/static/assets/landing-noise.webp)",
          "radial-gradient(40% 100% at 110% 0%, rgba(71, 235, 235, 0.15) 0%, rgba(71, 235, 235, 0.00) 100%)",
        ],
        "landing-trusted-by-developers": [
          "radial-gradient(40% 100% at 110% 20%, rgba(0, 128, 255, 0.15) 0%, #F4F8FB 100%)",
        ],
        "landing-packages-dark": [
          "url(https://refine.ams3.cdn.digitaloceanspaces.com/website/static/assets/landing-noise.webp)",
          "radial-gradient(50% 100% at 50% -40%, rgba(71, 235, 235, 0.15) 0%, rgba(71, 235, 235, 0.00) 100%)",
        ],
        "landing-packages": [
          "radial-gradient(50% 100% at 50% -60%, rgba(0, 128, 255, 0.15) 0%, #F4F8FB 100%)",
        ],
        "landing-sweet-spot-glow-red-dark": [
          "url(https://refine.ams3.cdn.digitaloceanspaces.com/website/static/assets/landing-noise.webp)",
          "radial-gradient(50% 50% at 50% 50%, rgba(250, 56, 82, 0.15) 0%, rgba(250, 56, 82, 0.00) 100%)",
        ],
        "landing-sweet-spot-glow-yellow-dark": [
          "url(https://refine.ams3.cdn.digitaloceanspaces.com/website/static/assets/landing-noise.webp)",
          "radial-gradient(50% 50% at 50% 50%, rgba(249, 213, 31, 0.15) 0%, rgba(249, 213, 31, 0.00) 100%)",
        ],
        "landing-sweet-spot-glow-orange-dark": [
          "url(https://refine.ams3.cdn.digitaloceanspaces.com/website/static/assets/landing-noise.webp)",
          "radial-gradient(50% 50% at 50% 50%, rgba(249, 140, 31, 0.15) 0%, rgba(249, 140, 31, 0.00) 100%)",
        ],
        "landing-sweet-spot-glow-cyan-dark": [
          "url(https://refine.ams3.cdn.digitaloceanspaces.com/website/static/assets/landing-noise.webp)",
          "radial-gradient(50% 50% at 50% 50%, rgba(71, 209, 191, 0.15) 0%, rgba(71, 209, 191, 0.00) 100%)",
        ],
        "landing-sweet-spot-glow-blue-dark": [
          "url(https://refine.ams3.cdn.digitaloceanspaces.com/website/static/assets/landing-noise.webp)",
          "radial-gradient(50% 50% at 50% 50%, rgba(61, 184, 245, 0.15) 0%, rgba(61, 184, 245, 0.00) 100%)",
        ],
        "landing-sweet-spot-glow-indigo-dark": [
          "url(https://refine.ams3.cdn.digitaloceanspaces.com/website/static/assets/landing-noise.webp)",
          "radial-gradient(50% 50% at 50% 50%, rgba(89, 89, 255, 0.15) 0%, rgba(89, 89, 255, 0.00) 100%)",
        ],
        "landing-sweet-spot-glow-red-light": [
          "radial-gradient(50% 50% at 70% 0%, rgba(210, 45, 45, 0.05) 0%, rgba(210, 45, 45, 0.00) 100%)",
          "radial-gradient(50% 50% at 50% 50%, rgba(210, 45, 45, 0.15) 0%, rgba(210, 45, 45, 0.00) 100%)",
        ],
        "landing-sweet-spot-glow-yellow-light": [
          "radial-gradient(50% 50% at 70% 0%, rgba(244, 106, 37, 0.05) 0%, rgba(244, 106, 37, 0.00) 100%)",
          "radial-gradient(50% 50% at 50% 50%, rgba(244, 106, 37, 0.15) 0%, rgba(244, 106, 37, 0.00) 100%)",
        ],
        "landing-sweet-spot-glow-orange-light": [
          "radial-gradient(50% 50% at 70% 0%, rgba(255, 159, 26, 0.05) 0%, rgba(255, 159, 26, 0.00) 100%)",
          "radial-gradient(50% 50% at 50% 50%, rgba(255, 159, 26, 0.15) 0%, rgba(255, 159, 26, 0.00) 100%)",
        ],
        "landing-sweet-spot-glow-cyan-light": [
          "radial-gradient(50% 50% at 70% 0%, rgba(8, 145, 145, 0.05) 0%, rgba(8, 145, 145, 0.00) 100%)",
          "radial-gradient(50% 50% at 50% 50%, rgba(8, 145, 145, 0.15) 0%, rgba(8, 145, 145, 0.00) 100%)",
        ],
        "landing-sweet-spot-glow-blue-light": [
          "radial-gradient(50% 50% at 70% 0%, rgba(31, 128, 224, 0.05) 0%, rgba(31, 128, 224, 0.00) 100%)",
          "radial-gradient(50% 50% at 50% 50%, rgba(31, 128, 224, 0.15) 0%, rgba(31, 128, 224, 0.00) 100%)",
        ],
        "landing-sweet-spot-glow-indigo-light": [
          "radial-gradient(50% 50% at 70% 0%, rgba(105, 59, 198, 0.05) 0%, rgba(105, 59, 198, 0.00) 100%)",
          "radial-gradient(50% 50% at 50% 50%, rgba(105, 59, 198, 0.15) 0%, rgba(105, 59, 198, 0.00) 100%)",
        ],
        "landing-packages-text":
          "linear-gradient(180deg, #14141F 0%, #474E6B 100%)",
        "landing-packages-text-dark":
          "linear-gradient(180deg, #FFF 0%, rgba(255, 255, 255, 0.50) 100%)",
        "hackathon-button-bg":
          "linear-gradient(90deg, rgba(255, 76, 166, 0.3) 0%, rgba(128, 0, 255, 0.3) 50%, rgba(0, 128, 255, 0.3) 100%);",
        "refine-week-supabase-timeline-item-bg":
          "linear-gradient(360deg, rgba(62, 207, 142, 0) 0%, rgba(62, 207, 142, 0.25) 50%, rgba(62, 207, 142, 0) 100%)",
        "refine-week-supabase-timeline-item-bg-lg":
          "linear-gradient(256deg, rgba(62, 207, 142, 0.25) 0%, rgba(62, 207, 142, 0) 60%)",
        "refine-week-strapi-timeline-item-bg":
          "linear-gradient(360deg, rgba(73, 69, 255, 0) 0%, rgba(73, 69, 255, 0.25) 50%, rgba(73, 69, 255, 0) 100%)",
        "refine-week-strapi-timeline-item-bg-lg":
          "linear-gradient(256deg, rgba(73, 69, 255, 0.25) 0%, rgba(73, 69, 255, 0) 60%)",
        "week-of-refine-strapi-card":
          "linear-gradient(207deg, rgba(73, 69, 255, 0.25) 0%, rgba(73, 69, 255, 0.00) 100%)",
        "week-of-refine-supabase-card":
          "linear-gradient(207deg, rgba(62, 207, 142, 0.25) 0%, rgba(62, 207, 142, 0.00) 100%)",
        "week-of-refine-strapi-card-light":
          "linear-gradient(207deg, rgba(73, 69, 255, 0.15) 0%, rgba(73, 69, 255, 0.00) 100%)",
        "week-of-refine-supabase-card-light":
          "linear-gradient(207deg, rgba(62, 207, 142, 0.15) 0%, rgba(62, 207, 142, 0.00) 100%)",
        "banner-examples-gray": [
          "url(https://refine.ams3.cdn.digitaloceanspaces.com/website/static/assets/landing-noise.webp)",
          `radial-gradient(70.09% 100% at 50% 0%, #474E6B 0%, #303450 100%)`,
        ],
        "banner-examples-purple": [
          "url(https://refine.ams3.cdn.digitaloceanspaces.com/website/static/assets/landing-noise.webp)",
          `radial-gradient(294.84% 141.42% at 100% 100%, #33F 0%, #8000FF 50%, #303450 100%)`,
        ],
        "banner-examples-modal-gray": [
          "url(https://refine.ams3.cdn.digitaloceanspaces.com/website/static/assets/landing-noise.webp)",
          `radial-gradient(75.69% 100% at 50% 0%, #474E6B 0%, #303450 100%)`,
        ],
        "banner-examples-modal-purple": [
          "url(https://refine.ams3.cdn.digitaloceanspaces.com/website/static/assets/landing-noise.webp)",
          `radial-gradient(152.26% 141.42% at 100% 100%, #33F 0%, #8000FF 50%, #303450 100%)`,
        ],
        "banner-examples-sider-gray": [
          "url(https://refine.ams3.cdn.digitaloceanspaces.com/website/static/assets/landing-noise.webp)",
          `radial-gradient(75.69% 100% at 50% 0%, #474E6B 0%, #303450 100%)`,
        ],
        "banner-examples-sider-purple": [
          "url(https://refine.ams3.cdn.digitaloceanspaces.com/website/static/assets/landing-noise.webp)",
          `radial-gradient(191.28% 141.42% at 100% 100%, #33F 0%, #8000FF 50%, #303450 100%)`,
        ],
        "banner-examples-text":
          "linear-gradient(180deg, #FFF 0%, rgba(255, 255, 255, 0.50) 100%)",
        "top-announcement-text":
          "linear-gradient(90deg, rgba(31, 63, 72, 0.00) 0%, #1F3F48 10%, #1F3F48 90%, rgba(31, 63, 72, 0.00) 100%)",
        "sidebar-item-shiny-dark":
          "radial-gradient(457.67% 141.42% at 0% 0%, rgba(71, 235, 235, 0.10) 0%, rgba(71, 235, 235, 0.20) 100%)",
        "sidebar-item-shiny-light":
          "radial-gradient(457.67% 141.42% at 0% 0%, rgba(0, 128, 255, 0.20) 0%, rgba(0, 128, 255, 0.10) 100%)",
        "top-announcement-bg-tr":
          "url('https://refine.ams3.cdn.digitaloceanspaces.com/website/static/assets/top-announcement-tr.png')",
        "landing-hero-item-name-gradient":
          "linear-gradient(180deg, #FFFFFF 0%, rgba(255, 255, 255, 0.5) 100%)",
        "landing-hero-item-background":
          "radial-gradient(104% 104% at 0% 0%, rgba(249, 210, 54, 0.10) 0%, rgba(249, 210, 54, 0.00) 100%)",
        "landing-hero-beam-bottom":
          "linear-gradient(90deg, rgba(255,255,255,0), #47EBEB, rgba(255,255,255,0))",
        "landing-hero-beam-bottom-light":
          "linear-gradient(90deg, rgba(255,255,255,0), #0080FF, rgba(255,255,255,0))",
        "landing-hero-github-stars-gradient":
          "radial-gradient(260.41% 41.87% at 8.38% 50%, rgba(255, 153, 51, 0.10) 0%, rgba(255, 153, 51, 0.00) 100%)",
        "landing-hero-github-stars-text-light":
          "linear-gradient(180deg, #14141F 0%, #6C7793 100%)",
        "landing-hero-github-stars-text-dark":
          "linear-gradient(180deg, #FFF 0%, rgba(255, 255, 255, 0.50) 100%)",
        "landing-hero-xray-dot-center-bg":
          "radial-gradient(100% 100% at 0% 0%, #74FFFF 0%, #0FBDBD 50%, #0FBDBD 100%)",
        "landing-hero-xray-dot-center-bg-light":
          "radial-gradient(100% 100% at 0% 0%, #74FFFF 0%, #0080FF 50%, #0080FF 100%)",
        "landing-wizard-option-bg-dark": [
          "radial-gradient(50% 50% at 50% 50%, rgba(71, 235, 235, 0.15) 0%, rgba(71, 235, 235, 0) 100%)",
          "url(https://refine.ams3.cdn.digitaloceanspaces.com/website/static/assets/landing-noise.webp)",
        ],
        "landing-wizard-option-bg-light": [
          "radial-gradient(50% 50% at 50% 50%, rgba(0, 128, 255, 0.15) 0%, rgba(0, 128, 255, 0) 100%)",
        ],
        "landing-hero-beam-bg":
          "conic-gradient(from 280deg, currentColor 6%, transparent 14%, transparent 100%)",
        "footer-dark-bg": [
          "linear-gradient(180deg, rgba(29, 30, 48, 0.5) 0%, #14141F 100%)",
        ],
        "landing-wizard-side-bg": [
          "radial-gradient(50% 50% at 50% 50%, rgba(48, 52, 80, 0.75) 0%, rgba(48, 52, 80, 0.38) 50%, rgba(48, 52, 80, 0.00) 100%)",
        ],
        "landing-wizard-side-bg-light": [
          "radial-gradient(50% 50% at 50% 50%, rgba(48, 52, 80, 0.75) 0%, rgba(48, 52, 80, 0.1) 50%, rgba(48, 52, 80, 0.00) 100%)",
        ],
        "landing-copy-command-hover-bg-dark": [
          "radial-gradient(transparent 30%, rgba(71, 235, 235, 0.25))",
        ],
        "landing-copy-command-hover-bg-light": [
          "radial-gradient(transparent 30%, rgba(0, 128, 255, 0.1))",
        ],
        "enterprise-cta-dark": [
          "url(https://refine.ams3.cdn.digitaloceanspaces.com/website/static/assets/landing-noise.webp)",
          "radial-gradient(45% 80% at 50% 50%, rgba(71, 235, 235, 0.15) 0%, rgba(71, 235, 235, 0.00) 100%)",
        ],
        "enterprise-cta-dark-md": [
          "url(https://refine.ams3.cdn.digitaloceanspaces.com/website/static/assets/landing-noise.webp)",
          "radial-gradient(30% 100% at 100% 50%, rgba(71, 235, 235, 0.15) 0%, rgba(71, 235, 235, 0.00) 100%)",
        ],
        "enterprise-cta-light":
          "radial-gradient(100% 100% at 50% 50%, rgba(0, 128, 255, 0.15) 0%, rgba(0, 128, 255, 0.00) 100%)",
        "enterprise-cta-light-md":
          "radial-gradient(60% 100% at 100% 50%, rgba(0, 128, 255, 0.15) 0%, rgba(0, 128, 255, 0.00) 100%)",
        "enterprise-data-source-dark":
          "radial-gradient(100% 90% at 120% -12%, rgba(255, 255, 255, 0.50) 45%, rgba(255, 255, 255, 0.00) 100%)",
        "enterprise-frequent-updates-dark": [
          "url(https://refine.ams3.cdn.digitaloceanspaces.com/website/static/assets/landing-noise.webp)",
          "radial-gradient(70% 90% at 50% 100%, rgba(38, 217, 127, 0.10) 0%, rgba(38, 217, 127, 0.00) 100%)",
        ],
        "enterprise-frequent-updates-light":
          "radial-gradient(100% 100% at 50% 100%, rgba(0, 128, 255, 0.25) 0%, rgba(0, 128, 255, 0.00) 100%)",
        "enterprise-frequent-updates-dark-md": [
          "url(https://refine.ams3.cdn.digitaloceanspaces.com/website/static/assets/landing-noise.webp)",
          "radial-gradient(50% 100% at 100% 50%, rgba(38, 217, 127, 0.15) 0%, rgba(38, 217, 127, 0.00) 100%)",
        ],
        "enterprise-frequent-updates-light-md":
          "radial-gradient(120% 100% at 100% 50%, rgba(0, 128, 255, 0.25) 0%, rgba(0, 128, 255, 0.00) 100%)",
        "new-badge-border-dark": `conic-gradient( from 45deg at 50% 50%, #194b3a, rgb(38 217 127 / 40%), #194b3a, #194b3a, #194b3a, #26d97f, #194b3a, #194b3a, #194b3a)`,
        "new-badge-border-light": `conic-gradient(
>>>>>>> 1b146257
                    from 45deg at 50% 50%,
                    #b7dbff,
                    rgb(0 128 255 / 50%),
                    #b7dbff,
                    #b7dbff,
                    #b7dbff,
                    #0080ff,
                    #b7dbff,
                    #b7dbff,
                    #b7dbff
                )`,
        "purple-new-badge-border-dark": `conic-gradient(
                    from 45deg at 50% 50%,
                    #4D0099,
                    #E6CCFF,
                    #4D0099,
                    #4D0099,
                    #4D0099,
                    #E6CCFF,
                    #4D0099,
                    #4D0099,
                    #4D0099
                )`,
        "purple-new-badge-border-light": `conic-gradient(
                    from 45deg at 50% 50%,
                    #E6CCFF,
                    #4D0099,
                    #E6CCFF,
                    #E6CCFF,
                    #E6CCFF,
                    #4D0099,
                    #E6CCFF,
                    #E6CCFF,
                    #E6CCFF
                )`,
<<<<<<< HEAD
                "enterprise-cta-button-bg-light":
                    "radial-gradient(100% 375% at 100% 50%, #8000FF 0%, #3333FF 100%)",
                "enterprise-cta-button-bg-dark":
                    "radial-gradient(100% 375% at 100% 50%, #26D97F 0%, #47EBEB 100%)",
                "landing-wai-sunshine-light":
                    "url(https://refine.ams3.cdn.digitaloceanspaces.com/website/static/assets/wheel-already-invented-sunshine-light.png)",
                "landing-wai-sunshine-dark":
                    "url(https://refine.ams3.cdn.digitaloceanspaces.com/website/static/assets/wheel-already-invented-sunshine-normal.webp)",
                "landing-wai-grid-light":
                    "url(https://refine.ams3.cdn.digitaloceanspaces.com/website/static/assets/wheel-already-invented-grid-unit-normal-light.png)",
                "landing-wai-grid-dark":
                    "url(https://refine.ams3.cdn.digitaloceanspaces.com/website/static/assets/wheel-already-invented-grid-unit-normal.png)",
                "landing-wai-bg-dark":
                    "radial-gradient(57.03% 100% at 50% 0%, rgba(71, 235, 235, 0.25) 0%, rgba(71, 235, 235, 0) 100%)",
            },
            backgroundPosition: {
                "landing-wizard-option-right":
                    "top -350px right -350px, center",
                "landing-wizard-option-left":
                    "bottom -350px left -350px, center",
                "landing-wizard-side-left-position": "center left",
                "landing-wizard-side-right-position": "center right",
                "landing-sweet-spot-glow-position-lg":
                    "center, calc(50% + 800px) calc(50% - 300px)",
                "landing-sweet-spot-glow-position-md":
                    "center, calc(50% + 490px) calc(50% + 180px)",
                "landing-sweet-spot-glow-position-xs":
                    "center, calc(50% - 30px) calc(50% + 300px)",
                "wheel-already-invented-position": "center",
            },
            backgroundSize: {
                "landing-wizard-option": "600px 600px, auto",
                "landing-wizard-side-size": "512px 512px",
                "landing-sweet-spot-glow-size-lg": "auto auto, 1600px 1600px",
                "landing-sweet-spot-glow-size-xs": "auto auto, 656px 656px",
                "wheel-already-invented-size": "100% 1px",
                "landing-github-stars-border-bg-size": "72px 72px",
            },
            animation: {
                "spin-slow": "spin 3s linear infinite",
                beat: "2s ease-in-out 1.5s infinite normal forwards running landing-hero-beat",
                "playground-slide-down":
                    "playground-slide-down 45s linear infinite",
                "playground-slide-down-mobile":
                    "playground-slide-down-mobile 45s linear infinite",
                "playground-slide-up":
                    "playground-slide-up 45s linear infinite",
                "playground-slide-up-mobile":
                    "playground-slide-up-mobile 45s linear infinite",
                "hackathon-button-bg":
                    "hackathon-button-bg 2s ease-in-out infinite alternate",
                "walkthrough-bounce":
                    "walkthrough-bounce 3s ease-in-out infinite",
                "top-announcement-glow":
                    "top-announcement-glow 1s ease-in-out infinite alternate",
                "landing-hero-grid-beats":
                    "landing-hero-grid-beats 2s ease-in-out infinite",
                "hero-logo-pulse": "hero-logo-pulse 4s ease-in-out infinite",
                "mini-bounce": "mini-bounce 3s ease-in-out infinite",
                "dot-waves": "dot-waves 2.5s linear infinite",
                "landing-packages-left":
                    "landing-packages-left 65s linear infinite",
                "landing-packages-right":
                    "landing-packages-right 60s linear infinite",
                "code-scroll": "code-scroll 25s linear infinite",
                "beam-spin": "beam-spin 3s linear 1 forwards",
                "landing-hero-beam-line":
                    "landing-hero-beam-line 7.5s ease-in-out infinite",
                "landing-hero-beam-glow":
                    "landing-hero-beam-glow 7.5s ease-in-out infinite",
                "landing-hero-beam-bottom":
                    "landing-hero-beam-bottom 7.5s ease-in-out infinite",
                "showcase-bottom-fade-reveal":
                    "showcase-bottom-fade-reveal 0.3s ease-in-out forwards",
                "opacity-reveal": "opacity-reveal 1s ease-in-out forwards",
                "wheel-already-invented-reveal":
                    "wheel-already-invented-reveal 0.6s cubic-bezier(.23,.95,.64,1.24) forwards",
                "showcase-reveal": "showcase-reveal 0.3s ease-in-out forwards",
                "github-stars-border":
                    "github-stars-border 10s linear infinite alternate",
                "github-stars-glow":
                    "github-stars-glow 10s linear infinite alternate",
                "enterprise-iam-services-left":
                    "enterprise-iam-services-left 40s linear infinite",
                "enterprise-iam-services-right":
                    "enterprise-iam-services-right 40s linear infinite",
                "enterprise-data-source-left":
                    "enterprise-data-source-left 25s linear infinite",
                "enterprise-data-source-right":
                    "enterprise-data-source-right 25s linear infinite",
                "enterprise-table-left-to-right":
                    "enterprise-table-left-to-right 0.3s ease-in-out forwards",
                "enterprise-table-right-to-left":
                    "enterprise-table-right-to-left 0.3s ease-in-out forwards",
                "new-badge-border": "new-badge-border 4s linear infinite",
                reveal: "reveal 0.3s ease-in-out forwards",
                "progress-fill": "progressFill 1s linear 1 forwards",
            },
            keyframes: {
                progressFill: {
                    "0%": {
                        width: "0%",
                    },
                    "100%": {
                        width: "100%",
                    },
                },
                reveal: {
                    "0%": {
                        opacity: 0,
                    },
                    "100%": {
                        opacity: 1,
                    },
                },
                "code-scroll": {
                    "0%": {
                        transform: "translateY(0)",
                    },
                    "100%": {
                        transform: "translateY(-448px)",
                    },
                },
                "walkthrough-bounce": {
                    "0%": {
                        transform: "translateY(4%)",
                    },
                    "50%": {
                        transform: "none",
                    },
                    "100%": {
                        transform: "translateY(4%)",
                    },
                },
                "hackathon-button-bg": {
                    "0%": {
                        backgroundPosition: "0% 0%",
                    },
                    "100%": {
                        backgroundPosition: "100% 0%",
                    },
                },
                "landing-hero-beat": {
                    "0%": {
                        opacity: 0.4,
                    },
                    "5%": {
                        opacity: 0.4,
                    },
                    "50%": {
                        opacity: 1,
                    },
                    "95%": {
                        opacity: 0.4,
                    },
                    "100%": {
                        opacity: 0.4,
                    },
                },
                "playground-slide-down-mobile": {
                    "0%": {
                        transform: "translateY(0px)",
                    },
                    "99.99%": {
                        transform: "translateY(-1655px)",
                    },
                    "100%": {
                        transform: "translateY(0px)",
                    },
                },
                "playground-slide-down": {
                    "0%": {
                        transform: "translateY(0px)",
                    },
                    "99.99%": {
                        transform: "translateY(-3329px)",
                    },
                    "100%": {
                        transform: "translateY(0px)",
                    },
                },
                "playground-slide-up-mobile": {
                    "0%": {
                        transform: "translateY(-1655px)",
                    },
                    "99.99%": {
                        transform: "translateY(0px)",
                    },
                    "100%": {
                        transform: "translateY(-1655px)",
                    },
                },
                "playground-slide-up": {
                    "0%": {
                        transform: "translateY(-3328px)",
                    },
                    "99.99%": {
                        transform: "translateY(0px)",
                    },
                    "100%": {
                        transform: "translateY(-3328px)",
                    },
                },
                "top-announcement-glow": {
                    "0%": {
                        opacity: 1,
                    },
                    "100%": {
                        opacity: 0,
                    },
                },
                "landing-hero-grid-beats": {
                    "0%": {
                        fillOpacity: 0,
                    },
                    "50%": {
                        fillOpacity: 0.8,
                    },
                    "100%": {
                        fillOpacity: 0,
                    },
                },
                "hero-logo-pulse": {
                    "0%": {
                        fillOpacity: 1,
                    },
                    "50%": {
                        fillOpacity: 0.75,
                    },
                    "100%": {
                        fillOpacity: 1,
                    },
                },
                "mini-bounce": {
                    "0%": {
                        transform: "translateY(0%)",
                    },
                    "50%": {
                        transform: "translateY(-8%)",
                    },
                    "100%": {
                        transform: "translateY(0%)",
                    },
                },
                "dot-waves": {
                    "0%": {
                        transform: "scale(0)",
                        opacity: 1,
                    },
                    "75%": {
                        transform: "scale(2)",
                        opacity: 0,
                    },
                    "100%": {
                        transform: "scale(0)",
                        opacity: 0,
                    },
                },
                "landing-packages-left": {
                    "0%": { transform: "translateX(0)" },
                    "100%": { transform: "translateX(-50%)" },
                },
                "landing-packages-right": {
                    "0%": { transform: "translateX(0)" },
                    "100%": { transform: "translateX(50%)" },
                },
                "beam-spin": {
                    "0%": {
                        transform:
                            "translateX(-45px) translateY(-190px) translateZ(0) rotate(0deg)",
                    },
                    "100%": {
                        transform:
                            "translateX(-45px) translateY(-190px) translateZ(0) rotate(-360deg)",
                    },
                },
                "landing-hero-beam-line": {
                    "0%": {
                        opacity: 1,
                    },
                    "50%": {
                        opacity: 0.5,
                    },
                    "100%": {
                        opacity: 1,
                    },
                },
                "landing-hero-beam-glow": {
                    "0%": {
                        opacity: 1,
                    },
                    "50%": {
                        opacity: 0.25,
                    },
                    "100%": {
                        opacity: 1,
                    },
                },
                "landing-hero-beam-bottom": {
                    "0%": {
                        opacity: 1,
                        transform: "scaleX(1)",
                    },
                    "50%": {
                        opacity: 0.5,
                        transform: "scaleX(0.5)",
                    },
                    "100%": {
                        opacity: 1,
                        transform: "scaleX(1)",
                    },
                },
                "showcase-bottom-fade-reveal": {
                    "0%": {
                        opacity: 0,
                        transform: "translateY(96px)",
                    },
                    "100%": {
                        opacity: 1,
                        transform: "translateY(0)",
                    },
                },
                "opacity-reveal": {
                    "0%": {
                        opacity: 0,
                    },
                    "100%": {
                        opacity: 1,
                    },
                },
                "wheel-already-invented-reveal": {
                    "0%": {},
                    "100%": {
                        transform: "translateX(0)",
                    },
                },
                "showcase-reveal": {
                    "0%": {
                        // transform: "translateY(-100px)",
                        opacity: 0,
                    },
                    "100%": {
                        transform: "translateY(0)",
                        opacity: 1,
                    },
                },
                "github-stars-border": {
                    "0%": {
                        transform: "translateX(-72px)",
                    },
                    "100%": {
                        transform: "translateX(216px)",
                    },
                },
=======
      },
      backgroundPosition: {
        "landing-wizard-option-right": "top -350px right -350px, center",
        "landing-wizard-option-left": "bottom -350px left -350px, center",
        "landing-wizard-side-left-position": "center left",
        "landing-wizard-side-right-position": "center right",
        "landing-sweet-spot-glow-position-lg":
          "center, calc(50% + 800px) calc(50% - 300px)",
        "landing-sweet-spot-glow-position-md":
          "center, calc(50% + 490px) calc(50% + 180px)",
        "landing-sweet-spot-glow-position-xs":
          "center, calc(50% - 30px) calc(50% + 300px)",
        "wheel-already-invented-position": "center",
      },
      backgroundSize: {
        "landing-wizard-option": "600px 600px, auto",
        "landing-wizard-side-size": "512px 512px",
        "landing-sweet-spot-glow-size-lg": "auto auto, 1600px 1600px",
        "landing-sweet-spot-glow-size-xs": "auto auto, 656px 656px",
        "wheel-already-invented-size": "100% 1px",
        "landing-github-stars-border-bg-size": "72px 72px",
      },
      animation: {
        "spin-slow": "spin 3s linear infinite",
        beat: "2s ease-in-out 1.5s infinite normal forwards running landing-hero-beat",
        "playground-slide-down": "playground-slide-down 45s linear infinite",
        "playground-slide-down-mobile":
          "playground-slide-down-mobile 45s linear infinite",
        "playground-slide-up": "playground-slide-up 45s linear infinite",
        "playground-slide-up-mobile":
          "playground-slide-up-mobile 45s linear infinite",
        "hackathon-button-bg":
          "hackathon-button-bg 2s ease-in-out infinite alternate",
        "walkthrough-bounce": "walkthrough-bounce 3s ease-in-out infinite",
        "top-announcement-glow":
          "top-announcement-glow 1s ease-in-out infinite alternate",
        "landing-hero-grid-beats":
          "landing-hero-grid-beats 2s ease-in-out infinite",
        "hero-logo-pulse": "hero-logo-pulse 4s ease-in-out infinite",
        "mini-bounce": "mini-bounce 3s ease-in-out infinite",
        "dot-waves": "dot-waves 2.5s linear infinite",
        "landing-packages-left": "landing-packages-left 65s linear infinite",
        "landing-packages-right": "landing-packages-right 60s linear infinite",
        "code-scroll": "code-scroll 25s linear infinite",
        "beam-spin": "beam-spin 3s linear 1 forwards",
        "landing-hero-beam-line":
          "landing-hero-beam-line 7.5s ease-in-out infinite",
        "landing-hero-beam-glow":
          "landing-hero-beam-glow 7.5s ease-in-out infinite",
        "landing-hero-beam-bottom":
          "landing-hero-beam-bottom 7.5s ease-in-out infinite",
        "showcase-bottom-fade-reveal":
          "showcase-bottom-fade-reveal 0.3s ease-in-out forwards",
        "opacity-reveal": "opacity-reveal 1s ease-in-out forwards",
        "wheel-already-invented-reveal":
          "wheel-already-invented-reveal 0.6s cubic-bezier(.23,.95,.64,1.24) forwards",
        "showcase-reveal": "showcase-reveal 0.3s ease-in-out forwards",
        "github-stars-border":
          "github-stars-border 10s linear infinite alternate",
        "github-stars-glow": "github-stars-glow 10s linear infinite alternate",
        "enterprise-iam-services-left":
          "enterprise-iam-services-left 40s linear infinite",
        "enterprise-iam-services-right":
          "enterprise-iam-services-right 40s linear infinite",
        "enterprise-data-source-left":
          "enterprise-data-source-left 25s linear infinite",
        "enterprise-data-source-right":
          "enterprise-data-source-right 25s linear infinite",
        "enterprise-table-left-to-right":
          "enterprise-table-left-to-right 0.3s ease-in-out forwards",
        "enterprise-table-right-to-left":
          "enterprise-table-right-to-left 0.3s ease-in-out forwards",
        "new-badge-border": "new-badge-border 4s linear infinite",
        reveal: "reveal 0.3s ease-in-out forwards",
        "progress-fill": "progressFill 1s linear 1 forwards",
      },
      keyframes: {
        progressFill: {
          "0%": {
            width: "0%",
          },
          "100%": {
            width: "100%",
          },
        },
        reveal: {
          "0%": {
            opacity: 0,
          },
          "100%": {
            opacity: 1,
          },
        },
        "code-scroll": {
          "0%": {
            transform: "translateY(0)",
          },
          "100%": {
            transform: "translateY(-448px)",
          },
        },
        "walkthrough-bounce": {
          "0%": {
            transform: "translateY(4%)",
          },
          "50%": {
            transform: "none",
          },
          "100%": {
            transform: "translateY(4%)",
          },
        },
        "hackathon-button-bg": {
          "0%": {
            backgroundPosition: "0% 0%",
          },
          "100%": {
            backgroundPosition: "100% 0%",
          },
        },
        "landing-hero-beat": {
          "0%": {
            opacity: 0.4,
          },
          "5%": {
            opacity: 0.4,
          },
          "50%": {
            opacity: 1,
          },
          "95%": {
            opacity: 0.4,
          },
          "100%": {
            opacity: 0.4,
          },
        },
        "playground-slide-down-mobile": {
          "0%": {
            transform: "translateY(0px)",
          },
          "99.99%": {
            transform: "translateY(-1655px)",
          },
          "100%": {
            transform: "translateY(0px)",
          },
        },
        "playground-slide-down": {
          "0%": {
            transform: "translateY(0px)",
          },
          "99.99%": {
            transform: "translateY(-3329px)",
          },
          "100%": {
            transform: "translateY(0px)",
          },
        },
        "playground-slide-up-mobile": {
          "0%": {
            transform: "translateY(-1655px)",
          },
          "99.99%": {
            transform: "translateY(0px)",
          },
          "100%": {
            transform: "translateY(-1655px)",
          },
        },
        "playground-slide-up": {
          "0%": {
            transform: "translateY(-3328px)",
          },
          "99.99%": {
            transform: "translateY(0px)",
          },
          "100%": {
            transform: "translateY(-3328px)",
          },
        },
        "top-announcement-glow": {
          "0%": {
            opacity: 1,
          },
          "100%": {
            opacity: 0,
          },
        },
        "landing-hero-grid-beats": {
          "0%": {
            fillOpacity: 0,
          },
          "50%": {
            fillOpacity: 0.8,
          },
          "100%": {
            fillOpacity: 0,
          },
        },
        "hero-logo-pulse": {
          "0%": {
            fillOpacity: 1,
          },
          "50%": {
            fillOpacity: 0.75,
          },
          "100%": {
            fillOpacity: 1,
          },
        },
        "mini-bounce": {
          "0%": {
            transform: "translateY(0%)",
          },
          "50%": {
            transform: "translateY(-8%)",
          },
          "100%": {
            transform: "translateY(0%)",
          },
        },
        "dot-waves": {
          "0%": {
            transform: "scale(0)",
            opacity: 1,
          },
          "75%": {
            transform: "scale(2)",
            opacity: 0,
          },
          "100%": {
            transform: "scale(0)",
            opacity: 0,
          },
        },
        "landing-packages-left": {
          "0%": { transform: "translateX(0)" },
          "100%": { transform: "translateX(-50%)" },
        },
        "landing-packages-right": {
          "0%": { transform: "translateX(0)" },
          "100%": { transform: "translateX(50%)" },
        },
        "beam-spin": {
          "0%": {
            transform:
              "translateX(-45px) translateY(-190px) translateZ(0) rotate(0deg)",
          },
          "100%": {
            transform:
              "translateX(-45px) translateY(-190px) translateZ(0) rotate(-360deg)",
          },
        },
        "landing-hero-beam-line": {
          "0%": {
            opacity: 1,
          },
          "50%": {
            opacity: 0.5,
          },
          "100%": {
            opacity: 1,
          },
        },
        "landing-hero-beam-glow": {
          "0%": {
            opacity: 1,
          },
          "50%": {
            opacity: 0.25,
          },
          "100%": {
            opacity: 1,
          },
        },
        "landing-hero-beam-bottom": {
          "0%": {
            opacity: 1,
            transform: "scaleX(1)",
          },
          "50%": {
            opacity: 0.5,
            transform: "scaleX(0.5)",
          },
          "100%": {
            opacity: 1,
            transform: "scaleX(1)",
          },
        },
        "showcase-bottom-fade-reveal": {
          "0%": {
            opacity: 0,
            transform: "translateY(96px)",
          },
          "100%": {
            opacity: 1,
            transform: "translateY(0)",
          },
        },
        "opacity-reveal": {
          "0%": {
            opacity: 0,
          },
          "100%": {
            opacity: 1,
          },
        },
        "wheel-already-invented-reveal": {
          "0%": {},
          "100%": {
            transform: "translateX(0)",
          },
        },
        "showcase-reveal": {
          "0%": {
            // transform: "translateY(-100px)",
            opacity: 0,
          },
          "100%": {
            transform: "translateY(0)",
            opacity: 1,
          },
        },
        "github-stars-border": {
          "0%": {
            transform: "translateX(-72px)",
          },
          "100%": {
            transform: "translateX(216px)",
          },
        },
>>>>>>> 1b146257

        "github-stars-glow": {
          "0%": {
            transform: "translateX(0) scale(0.5)",
          },
          "50%": {
            transform: "translateX(78px) scale(1)",
          },
          "100%": {
            transform: "translateX(156px) scale(0.5)",
          },
        },
        "enterprise-iam-services-left": {
          "0%": { transform: "translateX(0)" },
          "100%": { transform: "translateX(-50%)" },
        },
        "enterprise-iam-services-right": {
          "0%": { transform: "translateX(0)" },
          "100%": { transform: "translateX(50%)" },
        },
        "enterprise-data-source-left": {
          "0%": { transform: "translateX(0)" },
          "100%": { transform: "translateX(-50%)" },
        },
        "enterprise-data-source-right": {
          "0%": { transform: "translateX(0)" },
          "100%": { transform: "translateX(50%)" },
        },
        "enterprise-table-left-to-right": {
          "0%": { transform: "translateX(-100%)", opacity: 0 },
          "100%": { transform: "translateX(0)", opacity: 1 },
        },
        "enterprise-table-right-to-left": {
          "0%": { transform: "translateX(100%)", opacity: 0 },
          "100%": { transform: "translateX(0)", opacity: 1 },
        },
        "new-badge-border": {
          "0%": { transform: "rotate(0deg)" },
          "100%": { transform: "rotate(360deg)" },
        },
      },
    },
    screens: {
      ...defaultTheme.screens,
      "content-sm": "480px",
      "widening-start": "544px",
      "content-md": "656px",
      "content-2xl": "864px",
      "content-4xl": "1536px",
      "header-sm": "640px",
      "header-md": "1200px",
      "landing-content": "944px",
      "landing-xs": "360px",
      "landing-sm": "720px",
      "landing-md": "960px",
      "landing-lg": "1296px",
      "landing-xl": "1440px",
      "tutorial-sm": "720px",
      "tutorial-md": "960px",
      "tutorial-lg": "1440px",
      "landing-footer": "1264px",
      "blog-sm": "688px",
      "blog-md": "1000px",
      "blog-lg": "1280px",
      "blog-max": "1408px",
      "blog-xl": "1440px",
      "blog-2xl": "1584px",
      walkthrough: "976px",
    },
  },
  plugins: [
    require("@tailwindcss/typography"),
    plugin(({ addVariant }) => {
      addVariant("light", `[data-theme="light"] &`);
    }),
  ],
  corePlugins: {
    // preflight: false,
  },
};<|MERGE_RESOLUTION|>--- conflicted
+++ resolved
@@ -118,321 +118,6 @@
 
           "0px 20px 18px rgba(108, 119, 147, 0.18)",
 
-<<<<<<< HEAD
-                    "0px 34px 21px rgba(108, 119, 147, 0.2)",
-                    "0px 54px 23px rgba(108, 119, 147, 0)",
-                ],
-                "github-stars-glow": [
-                    "0px 0px 3px #FF993330",
-                    "0px 0px 6px #FF9933A0",
-                    "0px 0px 16px #FF9933A0",
-                    "0px 0px 16px #FF9933",
-                ],
-            },
-            boxShadow: {
-                modal: "4px 8px 16px rgba(42, 42, 66, 0.25)",
-                tile: "6px 8px 16px 0 rgba(42, 42, 66, 0.4)",
-                integrationTile: "3px 4px 8px 0 rgba(42, 42, 66, 0.25)",
-                tagTile: "3px -2px 8px 0 rgba(42, 42, 66, 0.25)",
-                startTiles: "4px 8px 16px rgba(42, 42, 66, 0.25)",
-                menuItem: "2px 4px 8px rgba(36, 36, 54, 0.2)",
-                "menu-dark": "0px 0px 0px 4px rgba(48, 52, 80, 0.25)",
-                "menu-light": "0px 0px 0px 4px rgba(222, 229, 237, 0.25)",
-                "landing-sweet-spot-code-dark":
-                    "0px 2.26915px 2.21381px 0px rgba(0, 0, 0, 0.07), 0px 5.45308px 5.32008px 0px rgba(0, 0, 0, 0.11), 0px 10.26767px 10.01724px 0px rgba(0, 0, 0, 0.13), 0px 18.31577px 17.86905px 0px rgba(0, 0, 0, 0.15), 0px 34.25764px 33.42209px 0px rgba(0, 0, 0, 0.19), 0px 82px 80px 0px rgba(0, 0, 0, 0.26)",
-                "landing-sweet-spot-code-light":
-                    "0px 2.26915px 2.21381px 0px rgba(0, 0, 0, 0.02), 0px 5.45308px 5.32008px 0px rgba(0, 0, 0, 0.04), 0px 10.26767px 10.01724px 0px rgba(0, 0, 0, 0.04), 0px 18.31577px 17.86905px 0px rgba(0, 0, 0, 0.05), 0px 34.25764px 33.42209px 0px rgba(0, 0, 0, 0.06), 0px 82px 80px 0px rgba(0, 0, 0, 0.09)",
-                "landing-wai-shadow-light":
-                    "0px -1.5px 0px rgba(237,242,247,0.5)",
-                "landing-wai-shadow-dark": "0px -1.5px 0px rgba(20,20,31,0.5)",
-            },
-            backgroundColor: {
-                "landing-header-bg": "rgba(10, 10, 41, 0.70)",
-                "landing-header-border": "rgba(48, 52, 80, 0.70)",
-                "common-header-bg-dark": "rgba(29, 30, 48, 0.70)",
-                "common-header-bg-light": "rgba(244, 248, 251, 0.85)",
-            },
-            backdropBlur: {
-                "header-blur": "12px",
-            },
-            backgroundImage: {
-                "landing-noise": [
-                    "url(https://refine.ams3.cdn.digitaloceanspaces.com/website/static/assets/landing-noise.webp)",
-                ],
-                noise: "url(https://refine.ams3.cdn.digitaloceanspaces.com/website/static/assets/landing-noise.webp)",
-                "walkthrough-button-shadow":
-                    "conic-gradient(from 231deg at 50% 50%, #A3A3F5 0%, #4D4DB2 6%, #4D4DB2 44%, #A3A3F5 50%, #4D4DB2 56%, #4D4DB2 94%, #A3A3F5 100%)",
-                "walkthrough-button-alt-shadow":
-                    "conic-gradient(from 231deg at 50% 50%, #A3A3F5 0%, #474E6B 6%, #474E6B 44%, #A3A3F5 50%, #474E6B 56%, #474E6B 94%, #A3A3F5 100%)",
-                "selected-tab-light":
-                    "linear-gradient(180deg, rgba(110, 179, 247, 0) 50%, rgba(0, 128, 255, 0.25) 100%)",
-                "selected-tab-dark":
-                    "linear-gradient(180deg, rgba(110, 179, 247, 0) 50%, rgba(0, 128, 255, 0.25) 100%)",
-                "landing-stars": [
-                    "linear-gradient(180deg, rgba(10,10,41,0.6) 0%, rgba(10, 10, 41, 0.4) 100%)",
-                    "url(https://refine.ams3.cdn.digitaloceanspaces.com/website/static/assets/landing-stars.webp)",
-                    "url(https://refine.ams3.cdn.digitaloceanspaces.com/website/static/assets/landing-noise.webp)",
-                ],
-                "landing-component-divider-dark":
-                    "linear-gradient(90deg, rgba(48, 52, 80, 0) 0%, #303450 12.5%, #303450 87.5%, rgba(48, 52, 80, 0) 100%)",
-                "landing-component-divider":
-                    "linear-gradient(270deg, rgba(31, 173, 102, 0) 0%, rgba(31, 173, 102, 0.5) 12.5%, rgba(31, 173, 102, 0.5) 87.5%, rgba(31, 173, 102, 0) 100%)",
-                "landing-component-badge": [
-                    "linear-gradient(306deg, #303450 0%, rgba(20, 20, 31, 0.5) 100%)",
-                    "linear-gradient(168deg, rgba(38, 217, 127, 0.9) 15%, rgba(71, 235, 235, 0) 50%)",
-                    "linear-gradient(0deg, #303450, #303450)",
-                ],
-                "landing-component-badge-glow":
-                    "radial-gradient(50% 50% at 50% 50%, rgba(38, 217, 127, 0.1) 0%, rgba(71, 235, 235, 0) 100%)",
-                "landing-text-bg":
-                    "linear-gradient(180deg, #FFFFFF 0%, rgba(255, 255, 255, 0.6) 100%)",
-                "landing-text-bg-alt":
-                    "linear-gradient(180deg, #FFFFFF 0%, rgba(255, 255, 255, 0.4) 80%, rgba(255,255,255,0.4) 100%)",
-                "landing-sliding-highlight-bg":
-                    "linear-gradient(180deg, #3FDCF7 0%, rgba(63, 220, 247, 0.6) 100%)",
-                "landing-rainbow":
-                    "conic-gradient(from 180deg at 50% 50%, #3FDCF7 0deg, #1890FF 51.43deg, #6813CB 102.86deg, #FF003D 154.29deg, #FF8A00 205.71deg, #FFD600 257.14deg, #67BE23 308.57deg, #3FDCF7 360deg)",
-                "landing-ghost":
-                    "conic-gradient(from 90deg at 50% 50%, rgba(255, 255, 255, 0.25) 0%, rgba(255, 255, 255, 0.25) 10%, rgba(255, 255, 255, 1) 20%, rgba(255, 255, 255, 0.25) 30%, rgba(255, 255, 255, 0.25) 60%, rgba(255, 255, 255, 1) 70%, rgba(255, 255, 255, 0.25) 80%, rgba(255, 255, 255, 0.25) 100%)",
-                "landing-hero-video-bg":
-                    "url('https://refine.ams3.cdn.digitaloceanspaces.com/website/static/assets/hero-video-bg.webp')",
-                "landing-hero-bottom-bg":
-                    "url('https://refine.ams3.cdn.digitaloceanspaces.com/website/static/assets/hero-bottom-bg.svg')",
-                "landing-hero-mobile-animation-bg":
-                    "url('https://refine.ams3.cdn.digitaloceanspaces.com/website/static/assets/hero-mobile-animation.svg')",
-                "landing-video-bottom-mobile-bg":
-                    "url('https://refine.ams3.cdn.digitaloceanspaces.com/website/static/assets/hero-video-bottom-mobile.svg')",
-                "landing-video-bottom-line":
-                    "url('https://refine.ams3.cdn.digitaloceanspaces.com/website/static/assets/landing-video-bottom-line.svg')",
-                "landing-video-bottom-line-glow":
-                    "url('https://refine.ams3.cdn.digitaloceanspaces.com/website/static/assets/landing-video-bottom-line-glow.svg')",
-                "landing-linear-spectrum":
-                    "linear-gradient(90deg, #FFFE00 0%, #FF9933 12.5%, #FF4C4D 25%, #ED5EC9 37.5%, #8000FF 50%, #3333FF 62.5%, #0080FF 75%, #47EBEB 87.5%, #26D97F 100%)",
-                "landing-planar-grid":
-                    "url('https://refine.ams3.cdn.digitaloceanspaces.com/website/static/assets/landing-planar-grid.svg')",
-                "landing-planar-grid-reversed":
-                    "url('https://refine.ams3.cdn.digitaloceanspaces.com/website/static/assets/landing-planar-grid-reversed.svg')",
-                "landing-planar-grid-mobile":
-                    "url('https://refine.ams3.cdn.digitaloceanspaces.com/website/static/assets/landing-planar-grid-mobile.svg')",
-                "landing-planar-grid-reversed-mobile":
-                    "url('https://refine.ams3.cdn.digitaloceanspaces.com/website/static/assets/landing-planar-grid-reversed-mobile.svg')",
-                "landing-tile-image-bg":
-                    "radial-gradient(50.33% 83.06% at -0.33% 100%, rgba(77, 77, 179, 0.5) 0%, rgba(77, 77, 179, 0) 100%)",
-                "landing-tile-tile-bg":
-                    "radial-gradient(232% 232% at 100% 100%, rgba(77, 77, 179, 0) 0%, rgba(77, 77, 179, 0.05) 33.33%, rgba(77, 77, 179, 0.1) 66.67%, rgba(77, 77, 179, 0.2) 100%)",
-                "landing-tile-border-bg":
-                    "radial-gradient(100% 100% at 0% 0%, #4D4DB3 0%, rgba(77, 77, 179, 0.05) 50%, rgba(77, 77, 179, 0.5) 100%)",
-                "landing-tile-grid-bg":
-                    "url('https://refine.ams3.cdn.digitaloceanspaces.com/website/static/assets/landing-tile-grid.svg')",
-                "landing-tile-grid-mobile-bg":
-                    "url('https://refine.ams3.cdn.digitaloceanspaces.com/website/static/assets/landing-tile-grid-mobile.svg')",
-                "landing-stats-bg": [
-                    "radial-gradient(59.21% 56.25% at 0% 0%, #17174F 0%, rgba(23, 23, 79, 0) 100%)",
-                    "linear-gradient(180deg, rgba(0, 0, 0, 0.33) 0%, rgba(0, 0, 0, 0.165) 100%)",
-                ],
-                "landing-stats-border-bg":
-                    "conic-gradient(from -90deg at 50% 50%, rgba(77, 77, 179, 0) 0deg, #4D4DB3 39.37deg, rgba(77, 77, 179, 0) 86.25deg, rgba(77, 77, 179, 0) 198.75deg, #4D4DB3 232.5deg, rgba(77, 77, 179, 0) 275.62deg, rgba(77, 77, 179, 0) 360deg)",
-                "landing-stats-text-dark":
-                    "linear-gradient(180deg, #FFF 25%, rgba(255, 255, 255, 0.25) 100%)",
-                "landing-stats-text":
-                    "linear-gradient(180deg, #14141F 25%, rgba(20, 20, 31, 0.50) 100%)",
-                "landing-playground-bg": [
-                    "linear-gradient(90deg, rgba(23, 23, 79, 0) 0%, #17174F 100%)",
-                    "linear-gradient(180deg, rgba(0, 0, 0, 0.165) 0%, rgba(0, 0, 0, 0.33) 50%, rgba(0, 0, 0, 0.165) 100%)",
-                ],
-                "landing-playground-slide-left-bg":
-                    "url('https://refine.ams3.cdn.digitaloceanspaces.com/website/static/assets/landing-playground-slide-left.svg')",
-                "landing-playground-slide-right-bg":
-                    "url('https://refine.ams3.cdn.digitaloceanspaces.com/website/static/assets/landing-playground-slide-right.svg')",
-                "landing-trusted-by-developers-dark": [
-                    "url(https://refine.ams3.cdn.digitaloceanspaces.com/website/static/assets/landing-noise.webp)",
-                    "radial-gradient(40% 100% at 110% 0%, rgba(71, 235, 235, 0.15) 0%, rgba(71, 235, 235, 0.00) 100%)",
-                ],
-                "landing-trusted-by-developers": [
-                    "radial-gradient(40% 100% at 110% 20%, rgba(0, 128, 255, 0.15) 0%, #F4F8FB 100%)",
-                ],
-                "landing-packages-dark": [
-                    "url(https://refine.ams3.cdn.digitaloceanspaces.com/website/static/assets/landing-noise.webp)",
-                    "radial-gradient(50% 100% at 50% -40%, rgba(71, 235, 235, 0.15) 0%, rgba(71, 235, 235, 0.00) 100%)",
-                ],
-                "landing-packages": [
-                    "radial-gradient(50% 100% at 50% -60%, rgba(0, 128, 255, 0.15) 0%, #F4F8FB 100%)",
-                ],
-                "landing-sweet-spot-glow-red-dark": [
-                    "url(https://refine.ams3.cdn.digitaloceanspaces.com/website/static/assets/landing-noise.webp)",
-                    "radial-gradient(50% 50% at 50% 50%, rgba(250, 56, 82, 0.15) 0%, rgba(250, 56, 82, 0.00) 100%)",
-                ],
-                "landing-sweet-spot-glow-yellow-dark": [
-                    "url(https://refine.ams3.cdn.digitaloceanspaces.com/website/static/assets/landing-noise.webp)",
-                    "radial-gradient(50% 50% at 50% 50%, rgba(249, 213, 31, 0.15) 0%, rgba(249, 213, 31, 0.00) 100%)",
-                ],
-                "landing-sweet-spot-glow-orange-dark": [
-                    "url(https://refine.ams3.cdn.digitaloceanspaces.com/website/static/assets/landing-noise.webp)",
-                    "radial-gradient(50% 50% at 50% 50%, rgba(249, 140, 31, 0.15) 0%, rgba(249, 140, 31, 0.00) 100%)",
-                ],
-                "landing-sweet-spot-glow-cyan-dark": [
-                    "url(https://refine.ams3.cdn.digitaloceanspaces.com/website/static/assets/landing-noise.webp)",
-                    "radial-gradient(50% 50% at 50% 50%, rgba(71, 209, 191, 0.15) 0%, rgba(71, 209, 191, 0.00) 100%)",
-                ],
-                "landing-sweet-spot-glow-blue-dark": [
-                    "url(https://refine.ams3.cdn.digitaloceanspaces.com/website/static/assets/landing-noise.webp)",
-                    "radial-gradient(50% 50% at 50% 50%, rgba(61, 184, 245, 0.15) 0%, rgba(61, 184, 245, 0.00) 100%)",
-                ],
-                "landing-sweet-spot-glow-indigo-dark": [
-                    "url(https://refine.ams3.cdn.digitaloceanspaces.com/website/static/assets/landing-noise.webp)",
-                    "radial-gradient(50% 50% at 50% 50%, rgba(89, 89, 255, 0.15) 0%, rgba(89, 89, 255, 0.00) 100%)",
-                ],
-                "landing-sweet-spot-glow-red-light": [
-                    "radial-gradient(50% 50% at 70% 0%, rgba(210, 45, 45, 0.05) 0%, rgba(210, 45, 45, 0.00) 100%)",
-                    "radial-gradient(50% 50% at 50% 50%, rgba(210, 45, 45, 0.15) 0%, rgba(210, 45, 45, 0.00) 100%)",
-                ],
-                "landing-sweet-spot-glow-yellow-light": [
-                    "radial-gradient(50% 50% at 70% 0%, rgba(244, 106, 37, 0.05) 0%, rgba(244, 106, 37, 0.00) 100%)",
-                    "radial-gradient(50% 50% at 50% 50%, rgba(244, 106, 37, 0.15) 0%, rgba(244, 106, 37, 0.00) 100%)",
-                ],
-                "landing-sweet-spot-glow-orange-light": [
-                    "radial-gradient(50% 50% at 70% 0%, rgba(255, 159, 26, 0.05) 0%, rgba(255, 159, 26, 0.00) 100%)",
-                    "radial-gradient(50% 50% at 50% 50%, rgba(255, 159, 26, 0.15) 0%, rgba(255, 159, 26, 0.00) 100%)",
-                ],
-                "landing-sweet-spot-glow-cyan-light": [
-                    "radial-gradient(50% 50% at 70% 0%, rgba(8, 145, 145, 0.05) 0%, rgba(8, 145, 145, 0.00) 100%)",
-                    "radial-gradient(50% 50% at 50% 50%, rgba(8, 145, 145, 0.15) 0%, rgba(8, 145, 145, 0.00) 100%)",
-                ],
-                "landing-sweet-spot-glow-blue-light": [
-                    "radial-gradient(50% 50% at 70% 0%, rgba(31, 128, 224, 0.05) 0%, rgba(31, 128, 224, 0.00) 100%)",
-                    "radial-gradient(50% 50% at 50% 50%, rgba(31, 128, 224, 0.15) 0%, rgba(31, 128, 224, 0.00) 100%)",
-                ],
-                "landing-sweet-spot-glow-indigo-light": [
-                    "radial-gradient(50% 50% at 70% 0%, rgba(105, 59, 198, 0.05) 0%, rgba(105, 59, 198, 0.00) 100%)",
-                    "radial-gradient(50% 50% at 50% 50%, rgba(105, 59, 198, 0.15) 0%, rgba(105, 59, 198, 0.00) 100%)",
-                ],
-                "landing-packages-text":
-                    "linear-gradient(180deg, #14141F 0%, #474E6B 100%)",
-                "landing-packages-text-dark":
-                    "linear-gradient(180deg, #FFF 0%, rgba(255, 255, 255, 0.50) 100%)",
-                "hackathon-button-bg":
-                    "linear-gradient(90deg, rgba(255, 76, 166, 0.3) 0%, rgba(128, 0, 255, 0.3) 50%, rgba(0, 128, 255, 0.3) 100%);",
-                "refine-week-supabase-timeline-item-bg":
-                    "linear-gradient(360deg, rgba(62, 207, 142, 0) 0%, rgba(62, 207, 142, 0.25) 50%, rgba(62, 207, 142, 0) 100%)",
-                "refine-week-supabase-timeline-item-bg-lg":
-                    "linear-gradient(256deg, rgba(62, 207, 142, 0.25) 0%, rgba(62, 207, 142, 0) 60%)",
-                "refine-week-strapi-timeline-item-bg":
-                    "linear-gradient(360deg, rgba(73, 69, 255, 0) 0%, rgba(73, 69, 255, 0.25) 50%, rgba(73, 69, 255, 0) 100%)",
-                "refine-week-strapi-timeline-item-bg-lg":
-                    "linear-gradient(256deg, rgba(73, 69, 255, 0.25) 0%, rgba(73, 69, 255, 0) 60%)",
-                "week-of-refine-strapi-card":
-                    "linear-gradient(207deg, rgba(73, 69, 255, 0.25) 0%, rgba(73, 69, 255, 0.00) 100%)",
-                "week-of-refine-supabase-card":
-                    "linear-gradient(207deg, rgba(62, 207, 142, 0.25) 0%, rgba(62, 207, 142, 0.00) 100%)",
-                "week-of-refine-strapi-card-light":
-                    "linear-gradient(207deg, rgba(73, 69, 255, 0.15) 0%, rgba(73, 69, 255, 0.00) 100%)",
-                "week-of-refine-supabase-card-light":
-                    "linear-gradient(207deg, rgba(62, 207, 142, 0.15) 0%, rgba(62, 207, 142, 0.00) 100%)",
-                "banner-examples-gray": [
-                    "url(https://refine.ams3.cdn.digitaloceanspaces.com/website/static/assets/landing-noise.webp)",
-                    `radial-gradient(70.09% 100% at 50% 0%, #474E6B 0%, #303450 100%)`,
-                ],
-                "banner-examples-purple": [
-                    "url(https://refine.ams3.cdn.digitaloceanspaces.com/website/static/assets/landing-noise.webp)",
-                    `radial-gradient(294.84% 141.42% at 100% 100%, #33F 0%, #8000FF 50%, #303450 100%)`,
-                ],
-                "banner-examples-modal-gray": [
-                    "url(https://refine.ams3.cdn.digitaloceanspaces.com/website/static/assets/landing-noise.webp)",
-                    `radial-gradient(75.69% 100% at 50% 0%, #474E6B 0%, #303450 100%)`,
-                ],
-                "banner-examples-modal-purple": [
-                    "url(https://refine.ams3.cdn.digitaloceanspaces.com/website/static/assets/landing-noise.webp)",
-                    `radial-gradient(152.26% 141.42% at 100% 100%, #33F 0%, #8000FF 50%, #303450 100%)`,
-                ],
-                "banner-examples-sider-gray": [
-                    "url(https://refine.ams3.cdn.digitaloceanspaces.com/website/static/assets/landing-noise.webp)",
-                    `radial-gradient(75.69% 100% at 50% 0%, #474E6B 0%, #303450 100%)`,
-                ],
-                "banner-examples-sider-purple": [
-                    "url(https://refine.ams3.cdn.digitaloceanspaces.com/website/static/assets/landing-noise.webp)",
-                    `radial-gradient(191.28% 141.42% at 100% 100%, #33F 0%, #8000FF 50%, #303450 100%)`,
-                ],
-                "banner-examples-text":
-                    "linear-gradient(180deg, #FFF 0%, rgba(255, 255, 255, 0.50) 100%)",
-                "top-announcement-text":
-                    "linear-gradient(90deg, rgba(31, 63, 72, 0.00) 0%, #1F3F48 10%, #1F3F48 90%, rgba(31, 63, 72, 0.00) 100%)",
-                "sidebar-item-shiny-dark":
-                    "radial-gradient(457.67% 141.42% at 0% 0%, rgba(71, 235, 235, 0.10) 0%, rgba(71, 235, 235, 0.20) 100%)",
-                "sidebar-item-shiny-light":
-                    "radial-gradient(457.67% 141.42% at 0% 0%, rgba(0, 128, 255, 0.20) 0%, rgba(0, 128, 255, 0.10) 100%)",
-                "top-announcement-bg-tr":
-                    "url('https://refine.ams3.cdn.digitaloceanspaces.com/website/static/assets/top-announcement-tr.png')",
-                "landing-hero-item-name-gradient":
-                    "linear-gradient(180deg, #FFFFFF 0%, rgba(255, 255, 255, 0.5) 100%)",
-                "landing-hero-item-background":
-                    "radial-gradient(104% 104% at 0% 0%, rgba(249, 210, 54, 0.10) 0%, rgba(249, 210, 54, 0.00) 100%)",
-                "landing-hero-beam-bottom":
-                    "linear-gradient(90deg, rgba(255,255,255,0), #47EBEB, rgba(255,255,255,0))",
-                "landing-hero-beam-bottom-light":
-                    "linear-gradient(90deg, rgba(255,255,255,0), #0080FF, rgba(255,255,255,0))",
-                "landing-hero-github-stars-gradient":
-                    "radial-gradient(260.41% 41.87% at 8.38% 50%, rgba(255, 153, 51, 0.10) 0%, rgba(255, 153, 51, 0.00) 100%)",
-                "landing-hero-github-stars-text-light":
-                    "linear-gradient(180deg, #14141F 0%, #6C7793 100%)",
-                "landing-hero-github-stars-text-dark":
-                    "linear-gradient(180deg, #FFF 0%, rgba(255, 255, 255, 0.50) 100%)",
-                "landing-hero-xray-dot-center-bg":
-                    "radial-gradient(100% 100% at 0% 0%, #74FFFF 0%, #0FBDBD 50%, #0FBDBD 100%)",
-                "landing-hero-xray-dot-center-bg-light":
-                    "radial-gradient(100% 100% at 0% 0%, #74FFFF 0%, #0080FF 50%, #0080FF 100%)",
-                "landing-wizard-option-bg-dark": [
-                    "radial-gradient(50% 50% at 50% 50%, rgba(71, 235, 235, 0.15) 0%, rgba(71, 235, 235, 0) 100%)",
-                    "url(https://refine.ams3.cdn.digitaloceanspaces.com/website/static/assets/landing-noise.webp)",
-                ],
-                "landing-wizard-option-bg-light": [
-                    "radial-gradient(50% 50% at 50% 50%, rgba(0, 128, 255, 0.15) 0%, rgba(0, 128, 255, 0) 100%)",
-                ],
-                "landing-hero-beam-bg":
-                    "conic-gradient(from 280deg, currentColor 6%, transparent 14%, transparent 100%)",
-                "footer-dark-bg": [
-                    "linear-gradient(180deg, rgba(29, 30, 48, 0.5) 0%, #14141F 100%)",
-                ],
-                "landing-wizard-side-bg": [
-                    "radial-gradient(50% 50% at 50% 50%, rgba(48, 52, 80, 0.75) 0%, rgba(48, 52, 80, 0.38) 50%, rgba(48, 52, 80, 0.00) 100%)",
-                ],
-                "landing-wizard-side-bg-light": [
-                    "radial-gradient(50% 50% at 50% 50%, rgba(48, 52, 80, 0.75) 0%, rgba(48, 52, 80, 0.1) 50%, rgba(48, 52, 80, 0.00) 100%)",
-                ],
-                "landing-copy-command-hover-bg-dark": [
-                    "radial-gradient(transparent 30%, rgba(71, 235, 235, 0.25))",
-                ],
-                "landing-copy-command-hover-bg-light": [
-                    "radial-gradient(transparent 30%, rgba(0, 128, 255, 0.1))",
-                ],
-                "enterprise-cta-dark": [
-                    "url(https://refine.ams3.cdn.digitaloceanspaces.com/website/static/assets/landing-noise.webp)",
-                    "radial-gradient(45% 80% at 50% 50%, rgba(71, 235, 235, 0.15) 0%, rgba(71, 235, 235, 0.00) 100%)",
-                ],
-                "enterprise-cta-dark-md": [
-                    "url(https://refine.ams3.cdn.digitaloceanspaces.com/website/static/assets/landing-noise.webp)",
-                    "radial-gradient(30% 100% at 100% 50%, rgba(71, 235, 235, 0.15) 0%, rgba(71, 235, 235, 0.00) 100%)",
-                ],
-                "enterprise-cta-light":
-                    "radial-gradient(100% 100% at 50% 50%, rgba(0, 128, 255, 0.15) 0%, rgba(0, 128, 255, 0.00) 100%)",
-                "enterprise-cta-light-md":
-                    "radial-gradient(60% 100% at 100% 50%, rgba(0, 128, 255, 0.15) 0%, rgba(0, 128, 255, 0.00) 100%)",
-                "enterprise-data-source-dark":
-                    "radial-gradient(100% 90% at 120% -12%, rgba(255, 255, 255, 0.50) 45%, rgba(255, 255, 255, 0.00) 100%)",
-                "enterprise-frequent-updates-dark": [
-                    "url(https://refine.ams3.cdn.digitaloceanspaces.com/website/static/assets/landing-noise.webp)",
-                    "radial-gradient(70% 90% at 50% 100%, rgba(38, 217, 127, 0.10) 0%, rgba(38, 217, 127, 0.00) 100%)",
-                ],
-                "enterprise-frequent-updates-light":
-                    "radial-gradient(100% 100% at 50% 100%, rgba(0, 128, 255, 0.25) 0%, rgba(0, 128, 255, 0.00) 100%)",
-                "enterprise-frequent-updates-dark-md": [
-                    "url(https://refine.ams3.cdn.digitaloceanspaces.com/website/static/assets/landing-noise.webp)",
-                    "radial-gradient(50% 100% at 100% 50%, rgba(38, 217, 127, 0.15) 0%, rgba(38, 217, 127, 0.00) 100%)",
-                ],
-                "enterprise-frequent-updates-light-md":
-                    "radial-gradient(120% 100% at 100% 50%, rgba(0, 128, 255, 0.25) 0%, rgba(0, 128, 255, 0.00) 100%)",
-                "new-badge-border-dark": `conic-gradient( from 45deg at 50% 50%, #194b3a, rgb(38 217 127 / 40%), #194b3a, #194b3a, #194b3a, #26d97f, #194b3a, #194b3a, #194b3a)`,
-                "new-badge-border-light": `conic-gradient(
-=======
           "0px 34px 21px rgba(108, 119, 147, 0.2)",
           "0px 54px 23px rgba(108, 119, 147, 0)",
         ],
@@ -456,6 +141,8 @@
           "0px 2.26915px 2.21381px 0px rgba(0, 0, 0, 0.07), 0px 5.45308px 5.32008px 0px rgba(0, 0, 0, 0.11), 0px 10.26767px 10.01724px 0px rgba(0, 0, 0, 0.13), 0px 18.31577px 17.86905px 0px rgba(0, 0, 0, 0.15), 0px 34.25764px 33.42209px 0px rgba(0, 0, 0, 0.19), 0px 82px 80px 0px rgba(0, 0, 0, 0.26)",
         "landing-sweet-spot-code-light":
           "0px 2.26915px 2.21381px 0px rgba(0, 0, 0, 0.02), 0px 5.45308px 5.32008px 0px rgba(0, 0, 0, 0.04), 0px 10.26767px 10.01724px 0px rgba(0, 0, 0, 0.04), 0px 18.31577px 17.86905px 0px rgba(0, 0, 0, 0.05), 0px 34.25764px 33.42209px 0px rgba(0, 0, 0, 0.06), 0px 82px 80px 0px rgba(0, 0, 0, 0.09)",
+        "landing-wai-shadow-light": "0px -1.5px 0px rgba(237,242,247,0.5)",
+        "landing-wai-shadow-dark": "0px -1.5px 0px rgba(20,20,31,0.5)",
       },
       backgroundColor: {
         "landing-header-bg": "rgba(10, 10, 41, 0.70)",
@@ -744,7 +431,6 @@
           "radial-gradient(120% 100% at 100% 50%, rgba(0, 128, 255, 0.25) 0%, rgba(0, 128, 255, 0.00) 100%)",
         "new-badge-border-dark": `conic-gradient( from 45deg at 50% 50%, #194b3a, rgb(38 217 127 / 40%), #194b3a, #194b3a, #194b3a, #26d97f, #194b3a, #194b3a, #194b3a)`,
         "new-badge-border-light": `conic-gradient(
->>>>>>> 1b146257
                     from 45deg at 50% 50%,
                     #b7dbff,
                     rgb(0 128 255 / 50%),
@@ -780,362 +466,20 @@
                     #E6CCFF,
                     #E6CCFF
                 )`,
-<<<<<<< HEAD
-                "enterprise-cta-button-bg-light":
-                    "radial-gradient(100% 375% at 100% 50%, #8000FF 0%, #3333FF 100%)",
-                "enterprise-cta-button-bg-dark":
-                    "radial-gradient(100% 375% at 100% 50%, #26D97F 0%, #47EBEB 100%)",
-                "landing-wai-sunshine-light":
-                    "url(https://refine.ams3.cdn.digitaloceanspaces.com/website/static/assets/wheel-already-invented-sunshine-light.png)",
-                "landing-wai-sunshine-dark":
-                    "url(https://refine.ams3.cdn.digitaloceanspaces.com/website/static/assets/wheel-already-invented-sunshine-normal.webp)",
-                "landing-wai-grid-light":
-                    "url(https://refine.ams3.cdn.digitaloceanspaces.com/website/static/assets/wheel-already-invented-grid-unit-normal-light.png)",
-                "landing-wai-grid-dark":
-                    "url(https://refine.ams3.cdn.digitaloceanspaces.com/website/static/assets/wheel-already-invented-grid-unit-normal.png)",
-                "landing-wai-bg-dark":
-                    "radial-gradient(57.03% 100% at 50% 0%, rgba(71, 235, 235, 0.25) 0%, rgba(71, 235, 235, 0) 100%)",
-            },
-            backgroundPosition: {
-                "landing-wizard-option-right":
-                    "top -350px right -350px, center",
-                "landing-wizard-option-left":
-                    "bottom -350px left -350px, center",
-                "landing-wizard-side-left-position": "center left",
-                "landing-wizard-side-right-position": "center right",
-                "landing-sweet-spot-glow-position-lg":
-                    "center, calc(50% + 800px) calc(50% - 300px)",
-                "landing-sweet-spot-glow-position-md":
-                    "center, calc(50% + 490px) calc(50% + 180px)",
-                "landing-sweet-spot-glow-position-xs":
-                    "center, calc(50% - 30px) calc(50% + 300px)",
-                "wheel-already-invented-position": "center",
-            },
-            backgroundSize: {
-                "landing-wizard-option": "600px 600px, auto",
-                "landing-wizard-side-size": "512px 512px",
-                "landing-sweet-spot-glow-size-lg": "auto auto, 1600px 1600px",
-                "landing-sweet-spot-glow-size-xs": "auto auto, 656px 656px",
-                "wheel-already-invented-size": "100% 1px",
-                "landing-github-stars-border-bg-size": "72px 72px",
-            },
-            animation: {
-                "spin-slow": "spin 3s linear infinite",
-                beat: "2s ease-in-out 1.5s infinite normal forwards running landing-hero-beat",
-                "playground-slide-down":
-                    "playground-slide-down 45s linear infinite",
-                "playground-slide-down-mobile":
-                    "playground-slide-down-mobile 45s linear infinite",
-                "playground-slide-up":
-                    "playground-slide-up 45s linear infinite",
-                "playground-slide-up-mobile":
-                    "playground-slide-up-mobile 45s linear infinite",
-                "hackathon-button-bg":
-                    "hackathon-button-bg 2s ease-in-out infinite alternate",
-                "walkthrough-bounce":
-                    "walkthrough-bounce 3s ease-in-out infinite",
-                "top-announcement-glow":
-                    "top-announcement-glow 1s ease-in-out infinite alternate",
-                "landing-hero-grid-beats":
-                    "landing-hero-grid-beats 2s ease-in-out infinite",
-                "hero-logo-pulse": "hero-logo-pulse 4s ease-in-out infinite",
-                "mini-bounce": "mini-bounce 3s ease-in-out infinite",
-                "dot-waves": "dot-waves 2.5s linear infinite",
-                "landing-packages-left":
-                    "landing-packages-left 65s linear infinite",
-                "landing-packages-right":
-                    "landing-packages-right 60s linear infinite",
-                "code-scroll": "code-scroll 25s linear infinite",
-                "beam-spin": "beam-spin 3s linear 1 forwards",
-                "landing-hero-beam-line":
-                    "landing-hero-beam-line 7.5s ease-in-out infinite",
-                "landing-hero-beam-glow":
-                    "landing-hero-beam-glow 7.5s ease-in-out infinite",
-                "landing-hero-beam-bottom":
-                    "landing-hero-beam-bottom 7.5s ease-in-out infinite",
-                "showcase-bottom-fade-reveal":
-                    "showcase-bottom-fade-reveal 0.3s ease-in-out forwards",
-                "opacity-reveal": "opacity-reveal 1s ease-in-out forwards",
-                "wheel-already-invented-reveal":
-                    "wheel-already-invented-reveal 0.6s cubic-bezier(.23,.95,.64,1.24) forwards",
-                "showcase-reveal": "showcase-reveal 0.3s ease-in-out forwards",
-                "github-stars-border":
-                    "github-stars-border 10s linear infinite alternate",
-                "github-stars-glow":
-                    "github-stars-glow 10s linear infinite alternate",
-                "enterprise-iam-services-left":
-                    "enterprise-iam-services-left 40s linear infinite",
-                "enterprise-iam-services-right":
-                    "enterprise-iam-services-right 40s linear infinite",
-                "enterprise-data-source-left":
-                    "enterprise-data-source-left 25s linear infinite",
-                "enterprise-data-source-right":
-                    "enterprise-data-source-right 25s linear infinite",
-                "enterprise-table-left-to-right":
-                    "enterprise-table-left-to-right 0.3s ease-in-out forwards",
-                "enterprise-table-right-to-left":
-                    "enterprise-table-right-to-left 0.3s ease-in-out forwards",
-                "new-badge-border": "new-badge-border 4s linear infinite",
-                reveal: "reveal 0.3s ease-in-out forwards",
-                "progress-fill": "progressFill 1s linear 1 forwards",
-            },
-            keyframes: {
-                progressFill: {
-                    "0%": {
-                        width: "0%",
-                    },
-                    "100%": {
-                        width: "100%",
-                    },
-                },
-                reveal: {
-                    "0%": {
-                        opacity: 0,
-                    },
-                    "100%": {
-                        opacity: 1,
-                    },
-                },
-                "code-scroll": {
-                    "0%": {
-                        transform: "translateY(0)",
-                    },
-                    "100%": {
-                        transform: "translateY(-448px)",
-                    },
-                },
-                "walkthrough-bounce": {
-                    "0%": {
-                        transform: "translateY(4%)",
-                    },
-                    "50%": {
-                        transform: "none",
-                    },
-                    "100%": {
-                        transform: "translateY(4%)",
-                    },
-                },
-                "hackathon-button-bg": {
-                    "0%": {
-                        backgroundPosition: "0% 0%",
-                    },
-                    "100%": {
-                        backgroundPosition: "100% 0%",
-                    },
-                },
-                "landing-hero-beat": {
-                    "0%": {
-                        opacity: 0.4,
-                    },
-                    "5%": {
-                        opacity: 0.4,
-                    },
-                    "50%": {
-                        opacity: 1,
-                    },
-                    "95%": {
-                        opacity: 0.4,
-                    },
-                    "100%": {
-                        opacity: 0.4,
-                    },
-                },
-                "playground-slide-down-mobile": {
-                    "0%": {
-                        transform: "translateY(0px)",
-                    },
-                    "99.99%": {
-                        transform: "translateY(-1655px)",
-                    },
-                    "100%": {
-                        transform: "translateY(0px)",
-                    },
-                },
-                "playground-slide-down": {
-                    "0%": {
-                        transform: "translateY(0px)",
-                    },
-                    "99.99%": {
-                        transform: "translateY(-3329px)",
-                    },
-                    "100%": {
-                        transform: "translateY(0px)",
-                    },
-                },
-                "playground-slide-up-mobile": {
-                    "0%": {
-                        transform: "translateY(-1655px)",
-                    },
-                    "99.99%": {
-                        transform: "translateY(0px)",
-                    },
-                    "100%": {
-                        transform: "translateY(-1655px)",
-                    },
-                },
-                "playground-slide-up": {
-                    "0%": {
-                        transform: "translateY(-3328px)",
-                    },
-                    "99.99%": {
-                        transform: "translateY(0px)",
-                    },
-                    "100%": {
-                        transform: "translateY(-3328px)",
-                    },
-                },
-                "top-announcement-glow": {
-                    "0%": {
-                        opacity: 1,
-                    },
-                    "100%": {
-                        opacity: 0,
-                    },
-                },
-                "landing-hero-grid-beats": {
-                    "0%": {
-                        fillOpacity: 0,
-                    },
-                    "50%": {
-                        fillOpacity: 0.8,
-                    },
-                    "100%": {
-                        fillOpacity: 0,
-                    },
-                },
-                "hero-logo-pulse": {
-                    "0%": {
-                        fillOpacity: 1,
-                    },
-                    "50%": {
-                        fillOpacity: 0.75,
-                    },
-                    "100%": {
-                        fillOpacity: 1,
-                    },
-                },
-                "mini-bounce": {
-                    "0%": {
-                        transform: "translateY(0%)",
-                    },
-                    "50%": {
-                        transform: "translateY(-8%)",
-                    },
-                    "100%": {
-                        transform: "translateY(0%)",
-                    },
-                },
-                "dot-waves": {
-                    "0%": {
-                        transform: "scale(0)",
-                        opacity: 1,
-                    },
-                    "75%": {
-                        transform: "scale(2)",
-                        opacity: 0,
-                    },
-                    "100%": {
-                        transform: "scale(0)",
-                        opacity: 0,
-                    },
-                },
-                "landing-packages-left": {
-                    "0%": { transform: "translateX(0)" },
-                    "100%": { transform: "translateX(-50%)" },
-                },
-                "landing-packages-right": {
-                    "0%": { transform: "translateX(0)" },
-                    "100%": { transform: "translateX(50%)" },
-                },
-                "beam-spin": {
-                    "0%": {
-                        transform:
-                            "translateX(-45px) translateY(-190px) translateZ(0) rotate(0deg)",
-                    },
-                    "100%": {
-                        transform:
-                            "translateX(-45px) translateY(-190px) translateZ(0) rotate(-360deg)",
-                    },
-                },
-                "landing-hero-beam-line": {
-                    "0%": {
-                        opacity: 1,
-                    },
-                    "50%": {
-                        opacity: 0.5,
-                    },
-                    "100%": {
-                        opacity: 1,
-                    },
-                },
-                "landing-hero-beam-glow": {
-                    "0%": {
-                        opacity: 1,
-                    },
-                    "50%": {
-                        opacity: 0.25,
-                    },
-                    "100%": {
-                        opacity: 1,
-                    },
-                },
-                "landing-hero-beam-bottom": {
-                    "0%": {
-                        opacity: 1,
-                        transform: "scaleX(1)",
-                    },
-                    "50%": {
-                        opacity: 0.5,
-                        transform: "scaleX(0.5)",
-                    },
-                    "100%": {
-                        opacity: 1,
-                        transform: "scaleX(1)",
-                    },
-                },
-                "showcase-bottom-fade-reveal": {
-                    "0%": {
-                        opacity: 0,
-                        transform: "translateY(96px)",
-                    },
-                    "100%": {
-                        opacity: 1,
-                        transform: "translateY(0)",
-                    },
-                },
-                "opacity-reveal": {
-                    "0%": {
-                        opacity: 0,
-                    },
-                    "100%": {
-                        opacity: 1,
-                    },
-                },
-                "wheel-already-invented-reveal": {
-                    "0%": {},
-                    "100%": {
-                        transform: "translateX(0)",
-                    },
-                },
-                "showcase-reveal": {
-                    "0%": {
-                        // transform: "translateY(-100px)",
-                        opacity: 0,
-                    },
-                    "100%": {
-                        transform: "translateY(0)",
-                        opacity: 1,
-                    },
-                },
-                "github-stars-border": {
-                    "0%": {
-                        transform: "translateX(-72px)",
-                    },
-                    "100%": {
-                        transform: "translateX(216px)",
-                    },
-                },
-=======
+        "enterprise-cta-button-bg-light":
+          "radial-gradient(100% 375% at 100% 50%, #8000FF 0%, #3333FF 100%)",
+        "enterprise-cta-button-bg-dark":
+          "radial-gradient(100% 375% at 100% 50%, #26D97F 0%, #47EBEB 100%)",
+        "landing-wai-sunshine-light":
+          "url(https://refine.ams3.cdn.digitaloceanspaces.com/website/static/assets/wheel-already-invented-sunshine-light.png)",
+        "landing-wai-sunshine-dark":
+          "url(https://refine.ams3.cdn.digitaloceanspaces.com/website/static/assets/wheel-already-invented-sunshine-normal.webp)",
+        "landing-wai-grid-light":
+          "url(https://refine.ams3.cdn.digitaloceanspaces.com/website/static/assets/wheel-already-invented-grid-unit-normal-light.png)",
+        "landing-wai-grid-dark":
+          "url(https://refine.ams3.cdn.digitaloceanspaces.com/website/static/assets/wheel-already-invented-grid-unit-normal.png)",
+        "landing-wai-bg-dark":
+          "radial-gradient(57.03% 100% at 50% 0%, rgba(71, 235, 235, 0.25) 0%, rgba(71, 235, 235, 0) 100%)",
       },
       backgroundPosition: {
         "landing-wizard-option-right": "top -350px right -350px, center",
@@ -1468,7 +812,6 @@
             transform: "translateX(216px)",
           },
         },
->>>>>>> 1b146257
 
         "github-stars-glow": {
           "0%": {
