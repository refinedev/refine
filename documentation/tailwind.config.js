--- conflicted
+++ resolved
@@ -57,7 +57,6 @@
                 startTiles: "4px 8px 16px rgba(42, 42, 66, 0.25)",
                 menuItem: "2px 4px 8px rgba(36, 36, 54, 0.2)",
             },
-<<<<<<< HEAD
             backgroundImage: {
                 "landing-stars": [
                     "linear-gradient(180deg, rgba(10,10,41,0.6) 0%, rgba(10, 10, 41, 0.4) 100%)",
@@ -79,15 +78,6 @@
                     "url('/assets/landing-video-bottom-line-glow.svg')",
                 "landing-linear-spectrum":
                     "linear-gradient(90deg, #FFFE00 0%, #FF9933 12.5%, #FF4C4D 25%, #ED5EC9 37.5%, #8000FF 50%, #3333FF 62.5%, #0080FF 75%, #47EBEB 87.5%, #26D97F 100%)",
-=======
-            screens: {
-                "content-sm": "480px",
-                "content-md": "656px",
-                "content-2xl": "864px",
-                short: { raw: "(max-height: 650px) and (min-width: 1024px)" },
-                "header-sm": "640px",
-                "header-md": "1200px",
->>>>>>> 1faa331b
             },
             animation: {
                 "spin-slow": "spin 3s linear infinite",
@@ -115,7 +105,11 @@
         },
         screens: {
             ...defaultTheme.screens,
-            content: "656px",
+            "content-sm": "480px",
+            "content-md": "656px",
+            "content-2xl": "864px",
+            "header-sm": "640px",
+            "header-md": "1200px",
             "landing-xs": "360px",
             "landing-sm": "480px",
             "landing-md": "640px",
