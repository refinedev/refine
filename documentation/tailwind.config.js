const defaultTheme = require("tailwindcss/defaultTheme");

/** @type {import('tailwindcss').Config} */
module.exports = {
<<<<<<< HEAD
    // important: "#__docusaurus",
=======
    darkMode: ["class", '[data-theme="dark"]'],
>>>>>>> 19b29b49
    content: ["./src/**/*.{js,jsx,ts,tsx}"],
    darkMode: ["class", '[data-theme="dark"]'],
    theme: {
        extend: {
            colors: {
                discord: "#5865F2",
                twitter: "#00AAEC",
                refine: {
                    red: "#FF4C4D",
                    orange: "#FF9933",
                    yellow: "#FFBF00",
                    green: "#1FAD66",
                    cyan: "#0FBDBD",
                    blue: "#0080FF",
                    indigo: "#3333FF",
                    purple: "#8000FF",
                    pink: "#ED5EC9",
                    bg: "#0A0A29",
                    link: "#6EB3F7",
                },
                gray: {
                    0: "#FFFFFF",
                    50: "#F4F8FB",
                    100: "#EDF2F7",
                    200: "#DEE5ED",
                    300: "#CFD7E2",
                    400: "#A3ADC2",
                    500: "#6C7793",
                    600: "#474E6B",
                    700: "#303450",
                    800: "#1D1E30",
                    900: "#14141F",
                    1000: "#000000",
                },
            },
            fontFamily: {
                sans: ["Outfit", ...defaultTheme.fontFamily.sans],
                mono: ["Roboto Mono", ...defaultTheme.fontFamily.mono],
                montserrat: ["Montserrat", ...defaultTheme.fontFamily.serif],
                inter: ["Inter", ...defaultTheme.fontFamily.serif],
            },
            boxShadow: {
                githubFloatingCta: "4px 8px 16px rgba(42, 42, 66, 0.25)",
                modal: "4px 8px 16px rgba(42, 42, 66, 0.25)",
                tile: "6px 8px 16px 0 rgba(42, 42, 66, 0.4)",
                integrationTile: "3px 4px 8px 0 rgba(42, 42, 66, 0.25)",
                tagTile: "3px -2px 8px 0 rgba(42, 42, 66, 0.25)",
                startTiles: "4px 8px 16px rgba(42, 42, 66, 0.25)",
                menuItem: "2px 4px 8px rgba(36, 36, 54, 0.2)",
            },
            screens: {
                content: "656px",
                short: { raw: "(max-height: 650px) and (min-width: 1024px)" },
            },
        },
    },
    plugins: [
        require("@tailwindcss/line-clamp"),
        require("@tailwindcss/typography"),
    ],
    corePlugins: {
        // preflight: false,
    },
};<|MERGE_RESOLUTION|>--- conflicted
+++ resolved
@@ -2,11 +2,7 @@
 
 /** @type {import('tailwindcss').Config} */
 module.exports = {
-<<<<<<< HEAD
-    // important: "#__docusaurus",
-=======
     darkMode: ["class", '[data-theme="dark"]'],
->>>>>>> 19b29b49
     content: ["./src/**/*.{js,jsx,ts,tsx}"],
     darkMode: ["class", '[data-theme="dark"]'],
     theme: {
