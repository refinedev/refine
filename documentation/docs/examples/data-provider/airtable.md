---
id: airtable
title: Airtable
---

<<<<<<< HEAD
By using **refine**`s full-featured [Airtable](https://www.airtable.com/) Data Provider, it allows you to access your data quickly without any additional setup or coding. The following example will show you how to use your Airtable data within the **refine** project.
=======
By using **refine**`s full-featured Airtable Data Provider, it allows you to access your data quickly without any additional setup or coding. The following example will show you how to use your Airtable data within the **refine** project.
>>>>>>> c5f0288c

[View Airtable Example Source](https://github.com/pankod/refine/tree/master/examples/dataProvider/airtable)

<iframe src="https://codesandbox.io/embed/refine-airtable-example-n49fu?autoresize=1&fontsize=14&theme=dark&view=preview"
    style={{width: "100%", height:"80vh", border: "0px", borderRadius: "8px", overflow:"hidden"}}
    title="refine-airtable-example"
    allow="accelerometer; ambient-light-sensor; camera; encrypted-media; geolocation; gyroscope; hid; microphone; midi; payment; usb; vr; xr-spatial-tracking"
    sandbox="allow-forms allow-modals allow-popups allow-presentation allow-same-origin allow-scripts"
></iframe><|MERGE_RESOLUTION|>--- conflicted
+++ resolved
@@ -3,11 +3,7 @@
 title: Airtable
 ---
 
-<<<<<<< HEAD
 By using **refine**`s full-featured [Airtable](https://www.airtable.com/) Data Provider, it allows you to access your data quickly without any additional setup or coding. The following example will show you how to use your Airtable data within the **refine** project.
-=======
-By using **refine**`s full-featured Airtable Data Provider, it allows you to access your data quickly without any additional setup or coding. The following example will show you how to use your Airtable data within the **refine** project.
->>>>>>> c5f0288c
 
 [View Airtable Example Source](https://github.com/pankod/refine/tree/master/examples/dataProvider/airtable)
 
