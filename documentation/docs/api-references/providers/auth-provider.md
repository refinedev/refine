---
id: auth-provider
title: Auth Provider
sidebar_label: Auth Provider
---

import login from '@site/static/img/guides-and-concepts/providers/auth-provider/login.png';
import logout from '@site/static/img/guides-and-concepts/providers/auth-provider/logout.gif';
import header from '@site/static/img/guides-and-concepts/providers/auth-provider/header.png';

**refine** let's you set authentication logic by providing the `authProvider` property to the `<Refine>` component.

`authProvider` is an object with methods that **refine** uses when necessary. These methods are needed to return a Promise. They also can be accessed with specialized hooks.

An auth provider must include following methods:

```tsx
const authProvider = {
    login: () => Promise.resolve(),
    logout: () => Promise.resolve(),
    checkAuth: () => Promise.resolve(),
    checkError: () => Promise.resolve(),
    getPermissions: () => Promise.resolve(),
    getUserIdentity: () => Promise.resolve(),
};
```

:::important
**refine** consumes these methods using [authorization hooks](api-references/hooks/auth/useLogin.md).
Authorization hooks are used to manage authentication and authorization operations like login, logout and catching Http errors etc.
:::

## Usage

To use `authProvider` in **refine**, we have to pass the `authProvider` to the `<Admin />` component.

```tsx title="App.tsx"
import {
    Refine,
    //highlight-next-line
    AuthProvider,
} from "@pankod/refine";
import dataProvider from "@pankod/refine-simple-rest";
//highlight-next-line
import authProvider from "./auth-provider";

const API_URL = "https://api.fake-rest.refine.dev";

const App = () => {
    return (
        <Refine
            //highlight-next-line
            authProvider={authProvider}
            dataProvider={dataProvider(API_URL)}
        >
            ...
        </Refine>
    );
};
```

By default, **refine** doesn't require authentication configuration.

If an `authProvider` property is not provided, **refine** will use the default `authProvider`. This default `authProvider` lets the app work without an authentication requirement.  
If your app doesn't require authentication, no further setup is necessary for the app to work.

## Creating an `authProvider`

We will build a simple `authProvider` from scratch to show the logic of how `authProvider` methods interact with the app.

### `login`

**refine** expects this method to return a resolved Promise if the login is successful, and a rejected Promise if it is not.

-   If the login is successful, pages that require authentication becomes accessible.

-   If the login fails, **refine** displays an error notification to the user.

<br />

Here we show an example `login` method that stores auth data in `localStorage`.
For the sake of simplicity, we'll use mock data and check the user credentials from local storage.

```tsx title="auth-provider.ts"
const mockUsers = [{ username: "admin" }, { username: "editor" }];

const authProvider = {
    //highlight-start
    login: ({ username, password, remember }) => {
        // Suppose we actually send a request to the back end here.
        const user = mockUsers.find((item) => item.username === username);

        if (user) {
            localStorage.setItem("auth", JSON.stringify(user));
            return Promise.resolve();
        }

        return Promise.reject();
    },
    //highlight-end
};
```

<br />

`login` method will be accessible via `useLogin` auth hook.

```tsx
import { useLogin } from "@pankod/refine";

const { mutate: login } = useLogin();

login(values);
```

:::tip
`mutate` acquired from `useLogin` can accept any kind of object for values since `login` method from `authProvider` does not have a restriction on its parameters.  
A type parameter for the values can be provided to `useLogin`.

```tsx
const { mutate: login } =
    useLogin<{ username: string; password: string; remember: boolean }>();
```

:::

> [Refer to useLogin documentation for more information. &#8594](api-references/hooks/auth/useLogin.md)

<br />

#### Default login page

If an `authProvider` is given, refine shows a default login page on `"/"` and `"/login"` routes and a login form if a custom `LoginPage` is not provided.
Rest of the app won't be accessible until a successful authentication.  
After submission, login form calls the `login` method from `authProvider`.

<br />

<div style={{textAlign: "center"}}>
    <img style={{width: "50%"}} src={login} />
</div>

<br />
<br />

:::important
If an `authProvider` is given, [Resources](/api-references/components/resource.md) passed to `<Refine>` as children are only accessible if the login is successful. if no `authProvider` was provided, they are accessible without authentication.  
:::

:::tip
[Refer to example on how to customize the default login page.&#8594](/examples/customization/customLogin.md)
:::

<br />

### `logout`

**refine** expects this method to return a resolved Promise if the logout is successful, and a rejected Promise if it is not.

-   If the logout is successful, pages that requires authentication becomes unaccessible.

-   If the logout fails, **refine** displays an error notification to the user.

<br />

Here we show an example `logout` that removes auth data from local storage and returns a resolved promise.

```tsx title="auth-provider.ts"
const authProvider = {
    ...
    //highlight-start
    logout: () => {
        localStorage.removeItem("auth");
        return Promise.resolve();
    }
    //highlight-end
    ...
}
```

<br />

`logout` method will be accessible via the `useLogout` auth hook.

```tsx
import { useLogout } from "@pankod/refine";

const { mutate: logout } = useLogout();

logout();
```

:::tip
`mutate` acquired from `useLogout` can accept any kind of object for values since `logout` method from `authProvider` doesn't have a restriction on its parameters.  
:::

> [Refer to useLogout documentation for more information. &#8594](api-references/hooks/auth/useLogout.md)

<br />

#### Default logout button

If authentication is enabled, a logout button appears at the bottom of the side bar menu. When the button is clicked, `logout` method from `authProvider` is called.

**refine** redirects the app to `/login` route by default.
<br />

<div>
    <img src={logout} />
</div>
<br/>

#### Redirection after logout

Redirection url can be customized by returning a route string, or false to disable redirection after logout.

```tsx
const authProvider = {
    ...
    logout: () => {
        localStorage.removeItem("auth");
        // highlight-next-line
        return Promise.resolve("custom-url");
    }
}
```

:::tip
Current authentication data needs to be cleaned by the `logout` method. For example, if a token is stored in local storage, `logout` must remove it as shown above.
:::

<br />

### `checkError`

When a [`dataProvider`](api-references/providers/data-provider.md) method returns an error, `checkError` is called with the error object.  
If `checkError` returns a rejected promise, the `logout` method is called and user becomes unauthorized and gets redirected to `/login` page by default.

In this example, we log the user out when HTTP error status code is `401`.  
You can decide, depending on any error status code you want to check, if the users continue to process by returning a resolved promise or if they are logged out for rejecting the promise.

```tsx title="auth-provider.ts"
const authProvider = {
    ...
    logout: () => {
        localStorage.removeItem("auth");
        return Promise.resolve();
    },
    // highlight-start
    checkError: (error) => {
        if (error.status === 401) {
            return Promise.reject();
        }
        return Promise.resolve();
    },
    // highlight-end
   ...
};
```

<br />

`checkError` method will be accessible via the `useCheckError` auth hook.

```tsx
import { useCheckError } from "@pankod/refine";

const { mutate: checkError } = useCheckError();

checkError(error);
```

:::tip
`mutate` acquired from `useLogout` can accept any kind of object for values since `logout` method from `authProvider` doesn't have a restriction on its parameters.  
:::

> [Refer to useCheckError documentation for more information. &#8594](api-references/hooks/auth/useCheckError.md)

<br />

#### Redirection after error

You can override the default redirection by giving a path to the rejected promise.

```tsx
checkError: (error) => {
    if (error.status === 401) {
        // highlight-next-line
        return Promise.reject("custom-url");
    }
    ...
}
```

:::important
Redirection path given to `checkError` overrides the one on `logout`.
:::

<br />

### `checkAuth`

Whenever route changes, `checkAuth` from `authProvider` is called.  
When `checkAuth` returns a rejected promise, authentication is cancelled and the app is redirected to an error page that allows the user to navigate to the root path which shows a login page by default.

Checking the authentication data can be easily done here. For example if the authentication data is stored in the local storage:

```tsx title="auth-provider.ts"
const authProvider = {
   ...
    // highlight-start
    checkAuth: () => {
        localStorage.getItem("auth") ? Promise.resolve() : Promise.reject(),
    // highlight-end
   ...
};
```

<br />

`checkAuth` method will be accessible via `useAuthenticated` auth hook.

```tsx
import { useAuthenticated } from "@pankod/refine";

const {
    isSuccess,
    isLoading,
    isError,
    refetch: checkAuth,
} = useAuthenticated();
```

> [Refer to useAuthenticated documentation for more information. &#8594](api-references/hooks/auth/useAuthenticated.md)

<br />

### `getPermissions`

You may want to require authorization for certain parts of the app based on the permissions that current user have. Permission logic can be defined in the `getPermission` method.

We will show you how to give authorization based on roles determined in `getPermissions`.

```tsx title="auth-provider.ts"
const mockUsers = [
    {
        username: "admin",
        // highlight-next-line
        roles: ["admin"],
    },
    {
        username: "editor",
         // highlight-next-line
        roles: ["editor"],
    }
];

const authProvider = {
...
    // highlight-start
    getPermissions: () => {
        const auth = localStorage.getItem("auth");
        if (auth) {
            const parsedUser = JSON.parse(auth);
            return Promise.resolve(parsedUser.roles);
        }
        return Promise.reject();
    },
    // highlight-end
 ...
};
```

<br/>

Data that `getPermissions` resolves with is accesible by the [`usePermissions`](api-references/hooks/auth/usePermissions.md) hook.

For example let's say that only the admins must be able to create new posts from the list page.
`<List>` can show a button for creating new posts. If it's required that only admins can create new posts, this button must be only accessible to users who has the `"admin"` role.

```tsx title="pages/post/list"
import { List, usePermissions } from "@pankod/refine";

export const PostList: React.FC = () => {
    const { data: permissionsData } = usePermissions();

    return <List canCreate={permissionsData?.includes("admin")}>...</List>;
};
```

> [Refer to usePermissions documentation for more information. &#8594](api-references/hooks/auth/usePermissions.md)

<br/>

### `getUserIdentity`

User data can be accessed within the app by returning a resolved Promise in the `getUserIdentity` method.

```tsx title="auth-provider.ts"
const authProvider = {
...
        // highlight-start
    getUserIdentity: () => {
        const auth = localStorage.getItem("auth");
        if (auth) {
            const parsedUser = JSON.parse(auth);
            return Promise.resolve(parsedUser.username);
        }
        return Promise.reject();
    }
    // highlight-end
};
```

<br />

The resolved data can be acquired using the [`useGetIdentity`](api-references/hooks/auth/useGetIdentity.md) hook.

```tsx
import { useGetIdentity } from "@pankod/refine";

const { data: userIdentity } = useGetIdentity();
// userIdentity: "admin"
```

> [Refer to useGetIdentity documentation for more information. &#8594](api-references/hooks/auth/useGetIdentity.md)

<br />

```tsx title="auth-provider.ts"
const authProvider = {
    ...
    getUserIdentity: () => {
        // highlight-start
        const user = {
            name: "Jane Doe",
            avatar: "https://i.pravatar.cc/150?u=refine",
        };
        return Promise.resolve(user);
        // highlight-end
    },
};
```

If the resolved data has a `name` or `avatar` property, **refine** renders a suitable header for that data:

<br />

<div style={{textAlign: "center"}}>
    <img src={header} />
</div>

<br />

:::tip
If the resolved data has a `name` property, a name text appears; if it has an `avatar` property, an avatar image appears; if it has a `name` and an `avatar` property, they both appear together.
:::
<br />

## Setting Authorization Credentials

<<<<<<< HEAD
After user logs in, their credentials can be sent along with the API request by configuring the [`dataProvider`](/api-references/providers/data-provider.md). A custom `httpClient` can be passed to `dataProvider` to include configurations like cookies and request headers.
=======
After user logs in, their credentials can be sent along with the API request by configuring the [`dataProvider`](api-references/providers/data-provider.md). A custom `httpClient` can be passed to [`dataProvider`](api-references/providers/data-provider.md) to include configurations like cookies and request headers.
>>>>>>> fe91835b

We'll show how to add a token acquired from the `login` method to the **Authorization** header of the **HTTP** requests.

```tsx title="App.tsx"
...
//highlight-next-line
import axios from "axios";

//highlight-next-line
const axiosInstance = axios.create();

//highlight-start
const mockUsers = [
    { username: "admin", token: "123" },
    { username: "editor", token: "321" }
];
//highlight-end

const App = () => {
    const authProvider: AuthProvider = {
        login: ({ username, password }) => {
                // Suppose we actually send a request to the back end here.
                const user = mockUsers.find((item) => item.username === username);

                if (user) {
                    localStorage.setItem("auth", JSON.stringify(user));

                    // highlight-start
                    axiosInstance.defaults.headers = {
                        Authorization: `Bearer ${user.token}`,
                    };
                    // highlight-end

                    return Promise.resolve();
                }
                return Promise.reject();
            },
            ...
        };

    return (
        <Admin
            authProvider={authProvider}
            // highlight-next-line
            dataProvider={dataProvider(API_URL, axiosInstance)}>
            ...
        </Admin>
    );
}
```

:::note
We recommend using **axios** as the Http client with the **@pankod/refine-simple-rest** [`dataProvider`](api-references/providers/data-provider.md). Other Http clients can also be preferred.
:::

## Hooks and Components

These hooks can be used with the `authProvider` authentication and authorization operations.

-   [useAuthenticated](/api-references/hooks/auth/useAuthenticated.md)
-   [useCheckError](/api-references/hooks/auth/useCheckError.md)
-   [useGetIdentity](/api-references/hooks/auth/useGetIdentity.md)
-   [useLogin](/api-references/hooks/auth/useLogin.md)
-   [useLogout](/api-references/hooks/auth/useLogout.md)
-   [usePermissions](/api-references/hooks/auth/usePermissions.md)
-   [`<Authenticated />`](/api-references/components/auth/authenticated.md)

<br />

## API Reference

### Properties

| Property                                                                                                 | Description                               | Resolve condition                     |
| -------------------------------------------------------------------------------------------------------- | ----------------------------------------- | ------------------------------------- |
| login <div className=" required">Required</div>                                                          | Logs user in                               | Auth confirms login                   |
| logout <div className=" required">Required</div>                                                         | Logs user out                              | Auth confirms logout                  |
| checkAuth <div className=" required">Required</div>                                                      | Checks credentials on each route changes   | Authentication still persist          |
| checkError <div className=" required">Required</div>                                                     | Checks if a dataProvider returns an error | Data provider doesn't return an error |
| <div className="required-block"><div>getPermissions</div> <div className="required">Required</div></div> | Can be use to get user credentials        | Authorization roles accepted          |
| getUserIdentity                                                                                          | Can be use to get user identity           | User identity avaliable to return     |

<br />

## Live Codesandbox Example

<iframe src="https://codesandbox.io/embed/refine-authorization-example-b26r5?autoresize=1&fontsize=14&module=%2Fsrc%2FApp.tsx&theme=dark&view=preview"
    style={{width: "100%", height:"80vh", border: "0px", borderRadius: "8px", overflow:"hidden"}}
    title="refine-authorization-example"
    allow="accelerometer; ambient-light-sensor; camera; encrypted-media; geolocation; gyroscope; hid; microphone; midi; payment; usb; vr; xr-spatial-tracking"
    sandbox="allow-forms allow-modals allow-popups allow-presentation allow-same-origin allow-scripts"
></iframe><|MERGE_RESOLUTION|>--- conflicted
+++ resolved
@@ -459,11 +459,7 @@
 
 ## Setting Authorization Credentials
 
-<<<<<<< HEAD
-After user logs in, their credentials can be sent along with the API request by configuring the [`dataProvider`](/api-references/providers/data-provider.md). A custom `httpClient` can be passed to `dataProvider` to include configurations like cookies and request headers.
-=======
 After user logs in, their credentials can be sent along with the API request by configuring the [`dataProvider`](api-references/providers/data-provider.md). A custom `httpClient` can be passed to [`dataProvider`](api-references/providers/data-provider.md) to include configurations like cookies and request headers.
->>>>>>> fe91835b
 
 We'll show how to add a token acquired from the `login` method to the **Authorization** header of the **HTTP** requests.
 
