--- conflicted
+++ resolved
@@ -43,11 +43,7 @@
 
 The `<Edit>` component has a save button by default. If you want to customize this button you can use the `saveButtonProps` property like the code below.
 
-<<<<<<< HEAD
 Clicking on the save button will submit your form.
-=======
-Clicking on the save button submits your form.
->>>>>>> 6e4a8de8
 
 [Refer to the `<SaveButton>` documentation for detailed usage. &#8594](#)
 
@@ -71,41 +67,9 @@
 };
 ```
 
-<<<<<<< HEAD
-### `Aside`
-
-It allows us to add a component to the right of the `<Edit>` component.
-
-```tsx
-import { Edit, Card } from "@pankod/refine";
-
-const Aside: React.FC = () => {
-    return (
-        <Card title="Post Edit Details" extra={<a href="#">More</a>}>
-            <p>Here you can give useful information about post edit.</p>
-        </Card>
-    );
-};
-
-export const Edit: React.FC = () => {
-    return <Edit Aside={Aside}>...</Edit>;
-};
-```
-
-<br/>
-<div>
-    <img src={asideUsage} alt="Aside Usage"/>
-</div>
-<br/>
-
 ### `actionButtons`
 
 `<Edit>` uses the Ant Design [`<Card>`](https://ant.design/components/card) component. The `action` property of the `<Card>` component shows `<SaveButton>` or `<DeleteButton>` depending on your resource definition on the `<Resource>` components. If you want to use other things instead of these buttons, you can use the `actionButton` property like the code below.
-=======
-### `actionButtons`
-
-`<Edit>` uses the Ant Design [`<Card>`](https://ant.design/components/card) component. The `action` property of the `<Card>` component shows `<SaveButton>` and `<DeleteButton>` depending on your resource definition on the `<Resource>` components. If you want to use other things instead of these buttons, you can use the `actionButton` property like the code below.
->>>>>>> 6e4a8de8
 
 ```tsx
 import { Edit } from "@pankod/refine";
@@ -135,11 +99,7 @@
 ### `pageHeaderProps`
 
 `<Edit>` uses the Ant Design [`<PageHeader>`](https://ant.design/components/page-header/#API) components, which means that you can customize the properties of `pageHeaderProps`.
-<<<<<<< HEAD
 By default, the `extra` property of the `<PageHeader>` component shows `<RefreshButton>` or `<ListButton>` depending on your resource definition on the `<Resource>` component. 
-=======
-By default, the `extra` property of the `<PageHeader>` component shows `<RefreshButton>` and `<ListButton>` depending on your resource definition on the `<Resource>` component.
->>>>>>> 6e4a8de8
 
 ```tsx
 import { Edit } from "@pankod/refine";
@@ -247,24 +207,13 @@
 
 | Property          | Description                                 | Type                                                              | Default                                                                            |
 | ----------------- | ------------------------------------------- | ----------------------------------------------------------------- | ---------------------------------------------------------------------------------- |
-<<<<<<< HEAD
 | canDelete         | Adds a delete button                          | `boolean`                                                         | If `<Resource>` has `canDelete` prop it is `true` else `false` `false`             |
 | deleteButtonProps | Adds properties for delete button                | [`DeleteButtonProps`](../../interfaces.md#delete-button-props)    | `<DeleteButton>`                                                                   |
 | saveButtonProps   | Adds properties for create button                | `{ disabled: boolean; onClick: () => void; loading: boolean; }`   | `<SaveButton>`                                                                     |
 | title             | Adds the title                                  | `string`                                                          | `"Edit"` prefix and singular of `resource.name`                                    |
-| aside             | Adds a component to right side                | `React.ReactNode`                                                 | `undefined`                                                                        |
 | actionButtons     | Passes properties for `<PageHeader>`             | `React.ReactNode`                                                 | `<SaveButton>` and depending on your `<Resource>` configuration (`canDelete` prop) |
 | pageHeaderProps   | Passes properties for `<PageHeader>`             | [PageHeaderProps](https://ant.design/components/page-header/#API) | { ghost: false, [title](#title), extra: `<ListButton>` and `<RefreshButton>` }     |
 | recordItemId      | The record id for `<RefreshButton>`             | `string`                                                          |                                                                                    |
-=======
-| canDelete         | Adds a delete button                        | `boolean`                                                         | If `<Resource>` has `canDelete` prop it is `true` else `false` `false`             |
-| deleteButtonProps | Adds properties for delete button           | [`DeleteButtonProps`](../../interfaces.md#delete-button-props)    | `<DeleteButton>`                                                                   |
-| saveButtonProps   | Adds properties for create button           | `{ disabled: boolean; onClick: () => void; loading: boolean; }`   | `<SaveButton>`                                                                     |
-| title             | Adds the title                              | `string`                                                          | `"Edit"` prefix and singular of `resource.name`                                    |
-| actionButtons     | Passes properties for `<PageHeader>`        | `React.ReactNode`                                                 | `<SaveButton>` and depending on your `<Resource>` configuration (`canDelete` prop) |
-| pageHeaderProps   | Passes properties for `<PageHeader>`        | [PageHeaderProps](https://ant.design/components/page-header/#API) | { ghost: false, [title](#title), extra: `<ListButton>` and `<RefreshButton>` }     |
-| recordItemId      | The record id for `<RefreshButton>`         | `string`                                                          |                                                                                    |
->>>>>>> 6e4a8de8
 | mutationMode      | [Determines when mutations are executed](#) | ` "pessimistic` \| `"optimistic` \| `"undoable"`                  | `"pessimistic"`\*                                                                  |
 | resource          | [`Resource`](#) for API data interactions   | `string`                                                          | Resource name that it reads from the URL.                                          |
 
