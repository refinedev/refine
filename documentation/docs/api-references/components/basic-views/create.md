---
id: create
title: Create
---

import pageHeaderPropsUsage from '@site/static/img/guides-and-concepts/basic-views/create/pageHeaderProps.png'
import actionButtonsUsage from '@site/static/img/guides-and-concepts/basic-views/create/actionButtons.png'

`<Create>` provides us a layout to display the page. It does not contain any logic but adds extra functionalities like action buttons and giving titles to the page.

We'll show what `<Create>` does using properties with examples.

## Properties

### `title`

It allows adding title inside the `<Create>` component. if you don't pass title props it uses "Create" prefix and singular resource name by default. For example, for the `/posts/create` resource, it will be like "Create post".

```tsx
import { Create } from "@pankod/refine";

export const Create: React.FC = () => {
    return <Create title="Custom Title">...</Create>;
};
```

### `saveButtonProps`

`<Create>` component has a default button that submits the form. If you want to customize this button you can use the `saveButtonProps` property like the code below.


[Refer to the `<SaveButton>` documentation for detailed usage. &#8594](#)

```tsx
import { Create } from "@pankod/refine";

export const Create: React.FC = () => {
    return <Create saveButtonProps={{ size: "small" }}>...</Create>;
};
```

<<<<<<< HEAD


### `Aside`

It allows adding a component to the right of the `<Edit>` component.

```tsx
import { Edit, Card } from "@pankod/refine";

const Aside: React.FC = () => {
    return (
        <Card title="Post Create Details" extra={<a href="#">More</a>}>
            <p>Here you can give useful information about post you are creating.</p>
        </Card>
    );
};

export const Create: React.FC = () => {
    return <Create Aside={Aside}>...</Create>;
};
```

<br/>
<div>
    <img src={asideUsage} alt="Aside Usage"/>
</div>
<br/>

=======
>>>>>>> aaa2f0d7
### `actionButtons`

`<Create>` uses the Ant Design [`<Card>`](https://ant.design/components/card) component. The `action` prop of the `<Card>` component shows `<SaveButton>` and `<DeleteButton>` depending on your resource definition on the `<Resource>` components. If you want to use other things instead of these buttons, you can use the `actionButton` property like the below code.

```tsx
import { Create, Button } from "@pankod/refine";

export const Create: React.FC = () => {
    return (
        <Create
            actionButtons={
                <>
                    <Button type="primary">Custom Button 1</Button>
                    <Button size="small">Custom Button 2</Button>
                </>
            }
        >
            ...
        </Create>
    );
};
```

<br/>
<div>
    <img src={actionButtonsUsage} alt="actionButton Usage"/>
</div>
<br/>

### `pageHeaderProps`

`<Create>` uses the Ant Design `<PageHeader>` components so you can customize with the props of `pageHeaderProps`.

[Refer to the `<PageHeader>` documentation for detailed usage. &#8594](https://ant.design/components/page-header/#API)

```tsx
import { Create } from "@pankod/refine";

export const Create: React.FC = () => {
    return (
        <Create
            pageHeaderProps={{
                onBack: () => console.log("Hello, refine"),
                subTitle: "Subtitle",
            }}
        >
            ...
        </Create>
    );
};
```

<br/>
<div>
    <img src={pageHeaderPropsUsage} alt="pageHeaderProps Usage"/>
</div>
<br/>

### `resource`

The `<Create>` component reads the `resource` information from the route by default. This default behavior will not work on custom pages. If you want to use the `<Create>` component in a custom page, you can use the `resource` prop.

[Refer to the custom pages documentation for detailed usage. &#8594](#)

```tsx
import { Refine, Resource, Create } from "@pankod/refine";
import dataProvider from "@pankod/refine-simple-rest";

const CustomPage = () => {
//highlight-next-line
    return <Create resource="posts">...</Create>;
};

export const App: React.FC = () => {
    return (
        <Refine
            dataProvider={dataProvider("https://api.fake-rest.refine.dev/")}
            routes={[
                {
                    exact: true,
                    component: CustomPage,
                    path: "/custom",
                },
            ]}
        >
            <Resource name="posts" />
        </Refine>
    );
};
```
## API Reference

### Properties

| Property        | Description                               | Type                                                              | Default                                                                            |
| --------------- | ----------------------------------------- | ----------------------------------------------------------------- | ---------------------------------------------------------------------------------- |
| saveButtonProps | Adds props for create button              | `{ disabled: boolean; onClick: () => void; loading: boolean; }`   | `<SaveButton>`                                                                     |
| title           | Adds title                                | `string`                                                          | `"Edit"` prefix and singular of `resource.name`                                    |
<<<<<<< HEAD
| Aside           | Adds a component to right side             | `React.ReactNode`                                                 | `undefined`                                                                        |
| actionButtons   | Passes the props for `<PageHeader>`           | `React.ReactNode`                                                 | `<SaveButton>` and depending on your `<Resource>` configuration (`canDelete` prop) |
| pageHeaderProps | Passes the props for `<PageHeader>`           | [PageHeaderProps](https://ant.design/components/page-header/#API) | { ghost: false, [title](#title), extra: `<ListButton>` and `<RefreshButton>` }     |
=======
| actionButtons   | Passes the props for `<PageHeader>`       | `React.ReactNode`                                                 | `<SaveButton>` and depending on your `<Resource>` configuration (`canDelete` prop) |
| pageHeaderProps | Passes the props for `<PageHeader>`       | [PageHeaderProps](https://ant.design/components/page-header/#API) | { ghost: false, [title](#title), extra: `<ListButton>` and `<RefreshButton>` }     |
>>>>>>> aaa2f0d7
| resource        | [`Resource`](#) for API data interactions | `string`                                                          | Resource name that it reads from the URL.                                          |<|MERGE_RESOLUTION|>--- conflicted
+++ resolved
@@ -39,37 +39,6 @@
 };
 ```
 
-<<<<<<< HEAD
-
-
-### `Aside`
-
-It allows adding a component to the right of the `<Edit>` component.
-
-```tsx
-import { Edit, Card } from "@pankod/refine";
-
-const Aside: React.FC = () => {
-    return (
-        <Card title="Post Create Details" extra={<a href="#">More</a>}>
-            <p>Here you can give useful information about post you are creating.</p>
-        </Card>
-    );
-};
-
-export const Create: React.FC = () => {
-    return <Create Aside={Aside}>...</Create>;
-};
-```
-
-<br/>
-<div>
-    <img src={asideUsage} alt="Aside Usage"/>
-</div>
-<br/>
-
-=======
->>>>>>> aaa2f0d7
 ### `actionButtons`
 
 `<Create>` uses the Ant Design [`<Card>`](https://ant.design/components/card) component. The `action` prop of the `<Card>` component shows `<SaveButton>` and `<DeleteButton>` depending on your resource definition on the `<Resource>` components. If you want to use other things instead of these buttons, you can use the `actionButton` property like the below code.
@@ -168,12 +137,6 @@
 | --------------- | ----------------------------------------- | ----------------------------------------------------------------- | ---------------------------------------------------------------------------------- |
 | saveButtonProps | Adds props for create button              | `{ disabled: boolean; onClick: () => void; loading: boolean; }`   | `<SaveButton>`                                                                     |
 | title           | Adds title                                | `string`                                                          | `"Edit"` prefix and singular of `resource.name`                                    |
-<<<<<<< HEAD
-| Aside           | Adds a component to right side             | `React.ReactNode`                                                 | `undefined`                                                                        |
 | actionButtons   | Passes the props for `<PageHeader>`           | `React.ReactNode`                                                 | `<SaveButton>` and depending on your `<Resource>` configuration (`canDelete` prop) |
 | pageHeaderProps | Passes the props for `<PageHeader>`           | [PageHeaderProps](https://ant.design/components/page-header/#API) | { ghost: false, [title](#title), extra: `<ListButton>` and `<RefreshButton>` }     |
-=======
-| actionButtons   | Passes the props for `<PageHeader>`       | `React.ReactNode`                                                 | `<SaveButton>` and depending on your `<Resource>` configuration (`canDelete` prop) |
-| pageHeaderProps | Passes the props for `<PageHeader>`       | [PageHeaderProps](https://ant.design/components/page-header/#API) | { ghost: false, [title](#title), extra: `<ListButton>` and `<RefreshButton>` }     |
->>>>>>> aaa2f0d7
 | resource        | [`Resource`](#) for API data interactions | `string`                                                          | Resource name that it reads from the URL.                                          |