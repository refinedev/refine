--- conflicted
+++ resolved
@@ -5,12 +5,11 @@
 description: useCreateMany data hook from refine is a modified version of react-query's useMutation for multiple create mutations
 ---
 
-<<<<<<< HEAD
+
 `useCreateMany` is a modified version of `react-query`'s [`useMutation`](https://react-query.tanstack.com/reference/useMutation#) for multiple create mutations.
+
 It uses `createMany` method as mutation function from the `dataProvider` which is passed to `<Refine>`.
-=======
-`useCreateMany` is a modified version of `react-query`'s [`useMutation`](https://react-query.tanstack.com/reference/useMutation#) for multiple create mutations. It uses `createMany` method as mutation function from the `dataProvider` which is passed to `<Refine>`.
->>>>>>> cc519b34
+
 
 ## Features
 
