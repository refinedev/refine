---
id: useCreate
title: useCreate
siderbar_label: useCreate
description: useCreate data hook from refine is a modified version of react-query's useMutation for create mutations
---

`useCreate` is a modified version of `react-query`'s [`useMutation`](https://react-query.tanstack.com/reference/useMutation#) for create mutations. 

It uses `create` method as mutation function from the [`dataProvider`](api-references/providers/data-provider.md) which is passed to `<Refine>`.

## Features

* Shows notifications after the mutation succeeds or fails.

* Automatically invalidates the `list` queries after mutation is succesfully run.
[Refer to React Query docs for detailed information &#8594](https://react-query.tanstack.com/guides/invalidations-from-mutations)

## Usage

Let'say we have a resource named `categories`

```ts title="https://api.fake-rest.refine.dev/categories"
{
    [
        {
            id: 1,
            title: "E-business",
        },
        {
            id: 2,
            title: "Virtual Invoice Avon",
        },
        {
            id: 3,
            title: "Unbranded",
        },
    ];
}
```

```tsx twoslash
type CategoryMutationResult = {
    id: string;
    title: string;
}

import { useCreate } from "@pankod/refine";

const { mutate } = useCreate<CategoryMutationResult>();

mutate({
    resource: "categories",
    values: {
        title: "New Category",
    }
});
```

:::tip
`mutate` can also accept lifecycle methods like `onSuccess` and `onError`.

[Refer to react-query docs for further information. &#8594](https://react-query.tanstack.com/guides/mutations#mutation-side-effects)
:::

After the mutation runs `categories` will be updated as below:

```ts title="https://api.fake-rest.refine.dev/categories" {14-17}
{
    [
        {
            id: 1,
            title: "E-business",
        },
        {
            id: 2,
            title: "Virtual Invoice Avon",
        },
        {
            id: 3,
            title: "Unbranded",
        },
        {
            id: 4,
            title: "New Category",
        },
    ];
}
```
:::note
Queries that use `/categories` endpoint will be automatically invalidated to show the updated data. For example, data returned from [useList](useList.md) will be automatically updated.
:::

:::tip
`useCreate` returns `react-query`'s `useMutation` result which includes [a lot properties](https://react-query.tanstack.com/reference/useMutation), one of which being `mutate`.
:::

:::important
Variables passed to `mutate` must have these types.

```tsx
{
    resource: string;
    values: TVariables = {};
}
```
:::

## API
### Properties

<<<<<<< HEAD
| Property                                            | Description                                                                    | Type                                                                       | Default                                                              |
| --------------------------------------------------- | ------------------------------------------------------------------------------ | -------------------------------------------------------------------------- | -------------------------------------------------------------------- |
| resource  <div className=" required">Required</div> | [`Resource`](/api-references/components/resource.md) for API data interactions | `string`                                                                   |                                                                      |
| values  <div className=" required">Required</div>   | Values for mutation function                                                   | `TVariables`                                                               | {}                                                                   |
| successNotification                                 | Successful Mutation notification                                               | [`SuccessErrorNotification`](../../interfaces.md#successerrornotification) | "Successfully created `resource`"                                    |
| errorNotification                                   | Unsuccessful Mutation notification                                             | [`SuccessErrorNotification`](../../interfaces.md#successerrornotification) | "There was an error creating `resource` (status code: `statusCode`)" |
| metaData                                            | Metadata query for `dataProvider`                                              | [`MetaDataOptions`](/api-references/interfaces.md#metadataquery)           | {}                                                                   |
=======
| Property                                            | Description                               | Type                                                                       | Default                                                      |
| --------------------------------------------------- | ----------------------------------------- | -------------------------------------------------------------------------- | ------------------------------------------------------------ |
| resource <div className="required-block"><div>resource</div> <div className=" required">Required</div></div> | [`Resource`](/api-references/components/resource.md) for API data interactions | `string`                                                                   |                                                              |
| values  <div className="required">Required</div>   | Values for mutation function              | `TVariables`                                                               | {}                                                           |
| successNotification                                 | Successful Mutation notification          | [`SuccessErrorNotification`](../../interfaces.md#successerrornotification) | "Successfully created `resource`"                            |
| errorNotification                                   | Unsuccessful Mutation notification        | [`SuccessErrorNotification`](../../interfaces.md#successerrornotification) | "There was an error creating `resource` (status code: `statusCode`)" |
>>>>>>> baae0471

### Type Parameters


| Property   | Desription                                                                          | Type                                           | Default                                        |
| ---------- | ----------------------------------------------------------------------------------- | ---------------------------------------------- | ---------------------------------------------- |
| TData      | Result data of the mutation. Extends [`BaseRecord`](../../interfaces.md#baserecord) | [`BaseRecord`](../../interfaces.md#baserecord) | [`BaseRecord`](../../interfaces.md#baserecord) |
| TError     | Custom error object that extends [`HttpError`](../../interfaces.md#httperror)       | [`HttpError`](../../interfaces.md#httperror)   | [`HttpError`](../../interfaces.md#httperror)   |
| TVariables | Values for mutation function                                                        | `{}`                                           | `{}`                                           |
### Return value

| Description                               | Type                                                                                                                                                                                   |
| ----------------------------------------- | -------------------------------------------------------------------------------------------------------------------------------------------------------------------------------------- |
| Result of the `react-query`'s useMutation | [`UseMutationResult<`<br/>`{ data: TData },`<br/>`TError,`<br/>`  { resource: string; values: TVariables; },`<br/>` unknown>`](https://react-query.tanstack.com/reference/useMutation) |
<|MERGE_RESOLUTION|>--- conflicted
+++ resolved
@@ -109,22 +109,13 @@
 ## API
 ### Properties
 
-<<<<<<< HEAD
 | Property                                            | Description                                                                    | Type                                                                       | Default                                                              |
 | --------------------------------------------------- | ------------------------------------------------------------------------------ | -------------------------------------------------------------------------- | -------------------------------------------------------------------- |
-| resource  <div className=" required">Required</div> | [`Resource`](/api-references/components/resource.md) for API data interactions | `string`                                                                   |                                                                      |
+| resource  <div className="required-block"><div>resource</div> <div className=" required">Required</div></div> | [`Resource`](/api-references/components/resource.md) for API data interactions | `string`                                                                   |                                                                      |
 | values  <div className=" required">Required</div>   | Values for mutation function                                                   | `TVariables`                                                               | {}                                                                   |
 | successNotification                                 | Successful Mutation notification                                               | [`SuccessErrorNotification`](../../interfaces.md#successerrornotification) | "Successfully created `resource`"                                    |
 | errorNotification                                   | Unsuccessful Mutation notification                                             | [`SuccessErrorNotification`](../../interfaces.md#successerrornotification) | "There was an error creating `resource` (status code: `statusCode`)" |
 | metaData                                            | Metadata query for `dataProvider`                                              | [`MetaDataOptions`](/api-references/interfaces.md#metadataquery)           | {}                                                                   |
-=======
-| Property                                            | Description                               | Type                                                                       | Default                                                      |
-| --------------------------------------------------- | ----------------------------------------- | -------------------------------------------------------------------------- | ------------------------------------------------------------ |
-| resource <div className="required-block"><div>resource</div> <div className=" required">Required</div></div> | [`Resource`](/api-references/components/resource.md) for API data interactions | `string`                                                                   |                                                              |
-| values  <div className="required">Required</div>   | Values for mutation function              | `TVariables`                                                               | {}                                                           |
-| successNotification                                 | Successful Mutation notification          | [`SuccessErrorNotification`](../../interfaces.md#successerrornotification) | "Successfully created `resource`"                            |
-| errorNotification                                   | Unsuccessful Mutation notification        | [`SuccessErrorNotification`](../../interfaces.md#successerrornotification) | "There was an error creating `resource` (status code: `statusCode`)" |
->>>>>>> baae0471
 
 ### Type Parameters
 
@@ -134,6 +125,7 @@
 | TData      | Result data of the mutation. Extends [`BaseRecord`](../../interfaces.md#baserecord) | [`BaseRecord`](../../interfaces.md#baserecord) | [`BaseRecord`](../../interfaces.md#baserecord) |
 | TError     | Custom error object that extends [`HttpError`](../../interfaces.md#httperror)       | [`HttpError`](../../interfaces.md#httperror)   | [`HttpError`](../../interfaces.md#httperror)   |
 | TVariables | Values for mutation function                                                        | `{}`                                           | `{}`                                           |
+
 ### Return value
 
 | Description                               | Type                                                                                                                                                                                   |
