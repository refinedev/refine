---
id: useGetIdentity
title: useGetIdentity
siderbar_label: useGetIdentity
description: useGetIdentity data hook from refine is a modified version of react-query's useQuery for retrieving user data
---

`useGetIdentity` calls the `getUserIdentity` method from the [`authProvider`](/docs/api-references/providers/auth-provider) under the hood.

It returns the result of `react-query`'s `useQuery`  which includes many properties, some of which being `isSuccess` and `isError`. Data that is resolved from the `getUserIdentity` will be returned as the `data` in the query result.

## Usage

`useGetIdentity` can be useful when you want to get the user information anywhere in your code.

Imagine that you want to show the user's name.

<<<<<<< HEAD
We have a logic in [`authProvider`](/docs/api-references/providers/auth-provider)'s `getUserIdentity` method like below.
=======
- We have a logic in [`authProvider`](/docs/api-references/providers/auth-provider)'s `getUserIdentity` method like below. (degismeli)
>>>>>>> 35610d3d

```tsx
const authProvider: AuthProvider = {
  ...
    // highlight-start
    getUserIdentity: () =>
            Promise.resolve({
                id: 1,
                fullName: "Jane Doe",
            }),
    // highlight-end
  ...
};
```
<br/>


You can access identity data like below.

```tsx
// highlight-next-line
import { useGetIdentity } from "@pankod/refine";

export const User: React.FC = () => {
    // highlight-next-line
    const { data: identity } = useGetIdentity<{ id: string; fullName: string}>();

    return <span>{identity?.fullName}</span>
}
```

:::caution
This hook can only be used if the `authProvider` is provided.
:::<|MERGE_RESOLUTION|>--- conflicted
+++ resolved
@@ -15,11 +15,9 @@
 
 Imagine that you want to show the user's name.
 
-<<<<<<< HEAD
+
 We have a logic in [`authProvider`](/docs/api-references/providers/auth-provider)'s `getUserIdentity` method like below.
-=======
-- We have a logic in [`authProvider`](/docs/api-references/providers/auth-provider)'s `getUserIdentity` method like below. (degismeli)
->>>>>>> 35610d3d
+
 
 ```tsx
 const authProvider: AuthProvider = {
