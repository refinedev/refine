--- conflicted
+++ resolved
@@ -135,7 +135,6 @@
 ];
 ```
 
-<<<<<<< HEAD
 <br/>
 
 ### Ant Design
@@ -156,10 +155,7 @@
 
 <br/>
 
-## Live Codesandbox Example
-=======
 ## Live StackBlitz Example
->>>>>>> 2ed49579
 
 You can review the example to examine the multi-level menu concept in more detail.
 
