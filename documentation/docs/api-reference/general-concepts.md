---
id: general-concepts
title: General Concepts
---

-   **refine** core is fully independent of UI. So you can use core components and hooks without any UI dependency.
<<<<<<< HEAD
-   All the **data** related hooks([`useTable`](/docs/api-reference/core/hooks/useTable), [`useForm`](/api-reference/core/hooks/useForm.md), [`useList`](/api-reference/core/hooks/data/useList.md) etc.) of **refine** can be given some common properties like `resource`, `metaData`, `queryOptions` etc.
=======
-   All the **data** related hooks([`useTable`](/api-reference/core/hooks/useTable.md), [`useForm`](/api-reference/core/hooks/useForm.md), [`useList`](/docs/api-reference/core/hooks/data/useList) etc.) of **refine** can be given some common properties like `resource`, `metaData`, `queryOptions` etc.
>>>>>>> afc2fac2

### `resource`

**refine** passes the `resource` to the `dataProvider` as a params. This parameter is usually used to as a API endpoint path. It all depends on how to handle the `resource` in your `dataProvider`. See the [`creating a data provider`](/api-reference/core/providers/data-provider.md#creating-a-data-provider) section for an example of how `resource` are handled.

How does refine know what the resource value is?

1- The resource value is determined from the active route where the component or the hook is used.

Like below, if you are using the hook in the `<PostList>` component, the `resource` value defaults to `"posts"`.

```tsx title="src/App.tsx"
import { Refine } from "@pankod/refine-core";
import dataProvider from "@pankod/refine-simple-rest";
import routerProvider from "@pankod/refine-react-router-v6";

import { PostList } from "pages/posts/list.tsx";

const App: React.FC = () => {
    return (
        <Refine
            routerProvider={routerProvider}
            dataProvider={dataProvider("https://api.fake-rest.refine.dev")}
            resources={[
                {
                    name: "posts",
                    list: PostList,
                },
            ]}
        />
    );
};

export default App;
```

2- The resource value is determined from the `resource` prop of the hook.

You can override the default `resource` value hook by passing the `resource` prop to the hook like below:

```tsx title="src/pages/posts/list.tsx"
import { useTable } from "@pankod/refine-core";

const PostList: React.FC = () => {
    const result = useTable({
        //highlight-next-line
        resource: "users",
    });

    return <div>...</div>;
};
```

How can I request an API with nested route?

<br/>

[Refer to how to use resource with nested routes documentation for more information. &#8594](/faq.md#how-can-i-request-an-api-with-nested-route)

### `metaData`

`metaData` is used following two purposes:

-   To pass additional information to data provider methods.
-   Generate GraphQL queries using plain JavaScript Objects (JSON).

How to use `metaData` to pass additional information to data provider methods?

```tsx
useOne({
    resource: "posts",
    id: 1,
    // highlight-start
    metaData: {
        headers: { "x-meta-data": "true" },
    },
    // highlight-end
});

const myDataProvider = {
    ...
    getOne: async ({ resource, id, metaData }) => {
        // highlight-next-line
        const headers = metaData?.headers ?? {};
        const url = `${apiUrl}/${resource}/${id}`;

        //highlight-next-line
        const { data } = await httpClient.get(url, { headers });

        return {
            data,
        };
    },
    ...
};
```

In the above example, we pass the `headers` property in the `metaData` object to the `getOne` method. With similar logic, you can pass any properties to specifically handle the data provider methods.

[Refer to the how to pass `metaData` to your existing `dataProvider` methods. &#8594](/faq.md#how-i-can-override-specific-function-of-data-providers)

[Refer to the `GraphQL` guide to learn how to use `metaData` to create GraphQL queries. &#8594](/advanced-tutorials/data-provider/graphql.md)<|MERGE_RESOLUTION|>--- conflicted
+++ resolved
@@ -4,11 +4,7 @@
 ---
 
 -   **refine** core is fully independent of UI. So you can use core components and hooks without any UI dependency.
-<<<<<<< HEAD
--   All the **data** related hooks([`useTable`](/docs/api-reference/core/hooks/useTable), [`useForm`](/api-reference/core/hooks/useForm.md), [`useList`](/api-reference/core/hooks/data/useList.md) etc.) of **refine** can be given some common properties like `resource`, `metaData`, `queryOptions` etc.
-=======
 -   All the **data** related hooks([`useTable`](/api-reference/core/hooks/useTable.md), [`useForm`](/api-reference/core/hooks/useForm.md), [`useList`](/docs/api-reference/core/hooks/data/useList) etc.) of **refine** can be given some common properties like `resource`, `metaData`, `queryOptions` etc.
->>>>>>> afc2fac2
 
 ### `resource`
 
