--- conflicted
+++ resolved
@@ -948,9 +948,7 @@
     elapsedTime >= 4000 && <div>this takes a bit longer than expected</div>;
 }
 ```
-<<<<<<< HEAD
-
-=======
+
 ### `autoSave`
 
 If you want to save the form automatically after some delay when user edits the form, you can pass true to `autoSave.enabled` prop.
@@ -973,9 +971,10 @@
         autoSave: {
             enabled: true,
         },
-    }
-})
-```
+    },
+});
+```
+
 #### `debounce`
 
 Set the debounce time for the `autoSave` prop. Default value is `1000`.
@@ -988,10 +987,10 @@
             // highlight-next-line
             debounce: 2000,
         },
-    }
-})
-```
->>>>>>> 5da81a14
+    },
+});
+```
+
 ## Return Values
 
 :::tip
@@ -1080,12 +1079,14 @@
 
 console.log(overtime.elapsedTime); // undefined, 1000, 2000, 3000 4000, ...
 ```
-<<<<<<< HEAD
-=======
+
+# <<<<<<< HEAD
+
 ### `autoSaveProps`
 
 If `autoSave` is enabled, this hook returns `autoSaveProps` object with `data`, `error`, and `status` properties from mutation.
->>>>>>> 5da81a14
+
+> > > > > > > next
 
 ## FAQ
 
