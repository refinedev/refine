---
id: router-provider
title: Router Provider
---

import Tabs from '@theme/Tabs';
import TabItem from '@theme/TabItem';

**refine** provides a simple interface from the `routerProvider` prop to infer the resource from route, pass, parse and sync the query parameters and handle navigation operations. This provider and its properties are optional but it is recommended to use it to get the most out of **refine**. Rather than restricting and limiting our users to specific routing libraries or practices, we have designed the `routerProvider` interface to communicate with the router libraries rather than managing them.

A router provider may contain the following methods:

```tsx
const routerProvider: {
    go?: () => ({
        to?: string;
        query?: Record<string, unknown>;
        hash?: string;
        options?: {
            keepQuery?: boolean;
            keepHash?: boolean;
        };
        type?: "push" | "replace" | "path";
    }) => void | string;
    back?: () => () => void;
    parse?: () => () => {
        resource?: IResourceItem;
        id?: BaseKey;
        action?: Action;
        pathname?: string;
        params?: {
            filters?: CrudFilters;
            sorters?: CrudSorting;
            current?: number;
            pageSize?: number;
            [key: string]: any;
        }
    };
    Link?: React.ComponentType<{ to: string; children?: React.ReactNode; }>;
};
```

:::info

**refine** includes many out-of-the-box router providers to use in your projects like

-   [React Router V6][react-router-v6]
-   [Next.js Router][nextjs-router]
-   [Remix Router][remix-router]
-   [React Router V5][react-router-v5] (Only available for `legacyRouterProvider`)

:::

:::tip

You can also create your own router provider or easily customize the existing ones to suit your needs. The existing implementations are pretty simple and straightforward. Do not hesitate to check the source code of the existing router providers when creating your own.

:::

## Usage

To activate router provider in **refine**, we have to pass the `routerProvider` to the `<Refine />` component.

<Tabs
defaultValue="react-router-v6"
values={[
{label: 'React Router V6', value: 'react-router-v6'},
{label: 'Next.js Router', value: 'nextjs'},
{label: 'Remix Router', value: 'remix'},
{label: 'React Router V5 (Legacy)', value: 'react-router'},
{label: 'React Location (Legacy)', value: 'react-location'}
]}>
<TabItem value="react-router-v6">

```tsx title="App.tsx"
<<<<<<< HEAD
import { Refine } from "@pankod/refine-core";
import routerProvider from "@pankod/refine-react-router-v6";
import { BrowserRouter } from "react-router-dom";
=======
import { Refine } from "@refinedev/core";
import routerProvider from "@refinedev/react-router-v6";
>>>>>>> 7f01f54b

const App: React.FC = () => {
    return (
        <BrowserRouter>
            <Refine routerProvider={routerProvider} />
        </BrowserRouter>
    );
};
```

</TabItem>
<TabItem value="react-router">

```tsx title="App.tsx"
import { Refine } from "@refinedev/core";
import routerProvider from "@refinedev/react-router-v5";

const App: React.FC = () => {
    return <Refine legacyRouterProvider={routerProvider} />;
};
```

</TabItem>
<TabItem value="react-location">

```tsx title="App.tsx"
import { Refine } from "@refinedev/core";
import routerProvider from "@pankod/refine-react-location";

const App: React.FC = () => {
    return <Refine legacyRouterProvider={routerProvider} />;
};
```

</TabItem>
<TabItem value="nextjs">

```tsx title="pages/_app.tsx"
import { Refine } from "@refinedev/core";
import routerProvider from "@refinedev/nextjs-router";
import { AppProps } from "next/app";

function MyApp({ Component, pageProps }: AppProps): JSX.Element {
    return (
        <Refine routerProvider={routerProvider}>
            <Component {...pageProps} />
        </Refine>
    );
}
```

  </TabItem>
<TabItem value="remix">

```tsx title="app/root.tsx"
import type { MetaFunction } from "@remix-run/node";
import {
    Links,
    LiveReload,
    Meta,
    Outlet,
    Scripts,
    ScrollRestoration,
} from "@remix-run/react";
import { Refine } from "@refinedev/core";
import routerProvider from "@refinedev/remix-router";

export const meta: MetaFunction = () => ({
    charset: "utf-8",
    title: "New Remix + Refine App",
    viewport: "width=device-width,initial-scale=1",
});

export default function App() {
    return (
        <html lang="en">
            <head>
                <Meta />
                <Links />
            </head>
            <body>
                <Refine routerProvider={routerProvider}>
                    <Outlet />
                </Refine>
                <ScrollRestoration />
                <Scripts />
                <LiveReload />
            </body>
        </html>
    );
}
```

</TabItem>
</Tabs>

## Creating a router provider

<<<<<<< HEAD
The `routerProvider`methods are designed to be as simple as possible and to be compatible with any router library. **refine** also exports some helper functions to make it easier to create a customized `routerProvider` for your needs.
=======
The `routerProvider` methods **refine** expects are exactly the same as [React Router V6](https://reactrouter.com) methods.

To understand how to create a `routerProvider`, let's examine how the [React Router V6][react-router-v6], [React Router V5][react-router-v5], [React Location][react-location] and [Next.js Router][nextjs-router] libraries provided by **refine** create a `routerProvider`.

### `useHistory`

**refine** uses `push`, `replace`, and `goBack` functions of `useHistory` for navigation.

<Tabs
defaultValue="react-useHistory-v6"
values={[
{label: 'React Router V6', value: 'react-useHistory-v6'},
{label: 'React Router V5', value: 'react-useHistory'},
{label: 'React Location', value: 'react-location-useHistory'},
{label: 'Next.js Router', value: 'nextjs-useHistory'},
{label: 'Remix Router', value: 'remix-useHistory'},
]}>
<TabItem value="react-useHistory-v6">

```ts title="routerProvider.ts"
import { IRouterProvider } from "@refinedev/core";

const routerProvider: IRouterProvider = {
    ...
// highlight-start
    useHistory: () => {
        const navigate = useNavigate();

        return {
            push: navigate,
            replace: (path: string) => {
                navigate(path, { replace: true });
            },
            goBack: () => {
                navigate(-1);
            },
        };
    },
// highlight-end

    ...
};
```

</TabItem>
<TabItem value="react-useHistory">

```ts title="routerProvider.ts"
import { IRouterProvider } from "@refinedev/core";
// highlight-next-line
import { useHistory } from "react-router-dom";

const routerProvider: IRouterProvider = {
    ...
// highlight-next-line
    useHistory,
    ...
};
```

</TabItem>
<TabItem value="react-location-useHistory">

```ts title="routerProvider.ts"
import { IRouterProvider } from "@refinedev/core";
// highlight-next-line
import { useHistory, useLocation } from "react-location";

const routerProvider: IRouterProvider = {
    ...
    // highlight-start
    useHistory: () => {
        const navigate = useNavigate();
        const location = useLocation();

        return {
            push: (path: string) => {
                navigate({
                    to: path,
                });
            },
            replace: (path: string) => {
                navigate({
                    to: path,
                    replace: true,
                });
            },
            goBack: () => {
                location.history.back();
            },
        };
    },
    // highlight-end
    ...
};
```

</TabItem>
<TabItem value="nextjs-useHistory">

```ts title="routerProvider.ts"
import { IRouterProvider } from "@refinedev/core";
// highlight-next-line
import { useRouter } from "next/router";

const routerProvider: IRouterProvider = {
    ...
// highlight-start
    useHistory: () => {
        const router = useRouter();
        const { push, replace, back } = router;
        return {
            push,
            replace,
            goBack: back,
        };
    },
// highlight-end
    ...
};
```

  </TabItem>
<TabItem value="remix-useHistory">

```ts title="routerProvider.ts"
import { IRouterProvider } from "@refinedev/core";
// highlight-next-line
import { useNavigate } from "@remix-run/react";

const routerProvider: IRouterProvider = {
    ...
// highlight-start
    useHistory: () => {
        const navigate = useNavigate();

        return {
            push: navigate,
            replace: (path: string) => {
                navigate(path, { replace: true });
            },
            goBack: () => {
                navigate(-1);
            },
        };
    },
// highlight-end
    ...
};
```

  </TabItem>
</Tabs>

### `useLocation`

**refine** uses the `pathname` to find the location of the user and `search` to find the query string.

<Tabs
defaultValue="react-useLocation-v6"
values={[
{label: 'React Router V6', value: 'react-useLocation-v6'},
{label: 'React Router V5', value: 'react-useLocation'},
{label: 'React Location', value: 'react-location-useLocation'},
{label: 'Next.js Router', value: 'nextjs-useLocation'},
{label: 'Remix Router', value: 'remix-useLocation'}
]}>
<TabItem value="react-useLocation-v6">

```ts title="routerProvider.ts"
import { IRouterProvider } from "@refinedev/core";
// highlight-next-line
import { useLocation } from "react-router-dom";

const routerProvider: IRouterProvider = {
    ...
// highlight-next-line
    useLocation,
    ...
};
```

</TabItem>
<TabItem value="react-useLocation">

```ts title="routerProvider.ts"
import { IRouterProvider } from "@refinedev/core";
// highlight-next-line
import { useLocation } from "react-router-dom";

const routerProvider: IRouterProvider = {
    ...
// highlight-next-line
    useLocation,
    ...
};
```

</TabItem>
<TabItem value="react-location-useLocation">

```ts title="routerProvider.ts"
import { IRouterProvider } from "@refinedev/core";
// highlight-next-line
import { useLocation } from "react-location";

const routerProvider: IRouterProvider = {
    ...
// highlight-start
    useLocation: () => {
        const location = useLocation();
        return {
            pathname: location.current.pathname,
            search: location.current.searchStr,
        };
    },
// highlight-end
    ...
};
```

</TabItem>
<TabItem value="nextjs-useLocation">

```ts title="routerProvider.ts"
import { IRouterProvider } from "@refinedev/core";
// highlight-start
import { useRouter } from "next/router";
import qs from "qs";
// highlight-end

const routerProvider: IRouterProvider = {
    ...
// highlight-start
    useLocation: () => {
        const router = useRouter();
        const { pathname, query } = router;

        const queryParams = qs.stringify(query);

        return {
            pathname,
            search: queryParams && `?${queryParams}`,
        };
    },
// highlight-end
    ...
};
```

</TabItem>
<TabItem value="remix-useLocation">

```ts title="routerProvider.ts"
import { IRouterProvider } from "@refinedev/core";
// highlight-start
import { useLocation } from "@remix-run/react";
// highlight-end

const routerProvider: IRouterProvider = {
    ...
// highlight-start
    useLocation: () => {
        const location = useLocation();

        return location;
    },
// highlight-end
    ...
};
```

</TabItem>
</Tabs>

### `useParams`

**refine** uses `useParams` to use action name, record id, etc. found in the route.

<Tabs
defaultValue="react-router-v6-useParams"
values={[
{label: 'React Router V6', value: 'react-router-v6-useParams'},
{label: 'React Router V5', value: 'react-router-v5-useParams'},
{label: 'React Location', value: 'react-location-useParams'},
{label: 'Next.js Router', value: 'nextjs-useParams'},
{label: 'Remix Router', value: 'remix-useParams'}
]}>
<TabItem value="react-router-v6-useParams">

```ts title="routerProvider.ts"
import { IRouterProvider } from "@refinedev/core";
// highlight-next-line
import { useParams } from "react-router-dom";

const routerProvider: IRouterProvider = {
    ...
// highlight-next-line
    useParams,
    ...
};
```

</TabItem>
<TabItem value="react-router-v5-useParams">

```ts title="routerProvider.ts"
import { IRouterProvider } from "@refinedev/core";
// highlight-next-line
import { useParams } from "react-router-dom";

const routerProvider: IRouterProvider = {
    ...
// highlight-next-line
    useParams,
    ...
};
```

</TabItem>

<TabItem value="react-location-useParams">

```ts title="routerProvider.ts"
import { IRouterProvider } from "@refinedev/core";
// highlight-next-line
import { useMatch } from "react-location";

const routerProvider: IRouterProvider = {
    ...
// highlight-start
    useParams: () => {
        const { params } = useMatch();

        return params as any;
    },
// highlight-end
    ...
};
```

</TabItem>

<TabItem value="nextjs-useParams">

```ts title="routerProvider.ts"
import { IRouterProvider } from "@refinedev/core";
// highlight-next-line
import { useRouter } from "next/router";

const routerProvider: IRouterProvider = {
    ...
// highlight-start
    useParams: <Params>() => {
        const router = useRouter();

        const { query } = router;
        return query as unknown as Params;
    },
// highlight-end
    ...
};
```

</TabItem>
<TabItem value="remix-useParams">

```ts title="routerProvider.ts"
import { handleUseParams, IRouterProvider } from "@refinedev/core";
// highlight-next-line
import { useParams } from "@remix-run/react";

const routerProvider: IRouterProvider = {
    ...
// highlight-start
    useParams: () => {
        const params = useParams();
        return handleUseParams(params);
    },
// highlight-end
    ...
};
```

</TabItem>
</Tabs>

### `Prompt`

**refine** uses `<Prompt>` to display the alert when [warnWhenUnsavedChanges](/api-reference/core/components/refine-config.md#warnwhenunsavedchanges) is `true`.

<Tabs
defaultValue="react--router-v6-prompt"
values={[
{label: 'React Router V6', value: 'react--router-v6-prompt'},
{label: 'React Router V5', value: 'react--router-v5-prompt'},
{label: 'React Location', value: 'react-location-prompt'},
{label: 'Next.js Router', value: 'nextjs-prompt'},
{label: 'Remix Router', value: 'remix-prompt'}
]}>
<TabItem value="react--router-v6-prompt">

```tsx title="Prompt.tsx"
// highlight-start
import { useEffect, useContext } from "react";
import { UNSAFE_NavigationContext as NavigationContext } from "react-router-dom";
import type { History } from "history";
// highlight-end

import type { PromptProps } from "@refinedev/core";

export const Prompt: React.FC<PromptProps> = ({
    message,
    when,
    setWarnWhen,
}) => {
    const navigator = useContext(NavigationContext).navigator as History;

    useEffect(() => {
        if (!when) return;

        const unblock = navigator.block((transition: any) => {
            if (window.confirm(message)) {
                setWarnWhen?.(false);
                unblock();
                transition.retry();
            } else {
                navigator.location.pathname = window.location.pathname;
            }
        });
        return unblock;
    }, [when, location, message]);

    return null;
};
```

```ts title="routerProvider.ts"
import { IRouterProvider } from "@refinedev/core";
>>>>>>> 7f01f54b

### `go`

The `go` method is used to navigate to a specific page. It accepts a `to` parameter which is the path of the page to navigate to. It also accepts `query`, `hash`, and `options` parameters to customize the navigation. The `type` parameter is used to specify the type of navigation. It can be `push`, `replace`, or `path`.

The `path` type returns the path to navigate, which can be used in links or redirects. The `push` and `replace` types navigate to the path.

<<<<<<< HEAD
`to` parameter is `undefined`. In this case, we expect `go` function to use the current path and add the `query` and `hash` parameters to it.
=======
```ts title="routerProvider.ts"
import { IRouterProvider } from "@refinedev/core";
// highlight-next-line
import { Prompt } from "react-router-dom";
>>>>>>> 7f01f54b

`query` is passed as an object to let the router library handle the query string. In our implementations, we use `qs` library to stringify the query object which supports nested objects. The `query` is also parsed in the `parse` method of the `routerProvider`, this allows us to implement custom ways of stringifying and parsing the queries.

### `back`

The `back` method is used to navigate back to the previous page. It has no parameters and has no return value.

<<<<<<< HEAD
### `parse`
=======
import type { PromptProps } from "@refinedev/core";
>>>>>>> 7f01f54b

The `parse` method is used to parse the current path and return the current `resource`, `id` and `action` of the page as well as the `pathname` and the `params` of the page.

`params` is an object that contains both the URL parameters and the query parameters. We use `qs` library to parse the query string and return the query parameters as an object. But you can use any other library or implement your own way of parsing the query string.

`resource` is the name of the resource that is used in the current page and also defined in the `resources` prop of the `<Refine />` component. This can be `undefined` if there's no matching resource route.

<<<<<<< HEAD
Matching the resource route can be done with the help of the `matchResourceFromRoute` function from the `@pankod/refine-core` package.
=======
    return null;
};
```

```ts title="routerProvider.ts"
import { IRouterProvider } from "@refinedev/core";
>>>>>>> 7f01f54b

`id` is the id of the record that is used in the current page. This can be `undefined` if there's no matching parameter.

<<<<<<< HEAD
`action` is the name of the action that is used in the current page. This can be `undefined` if there's no matching route for a resource action.
=======
const routerProvider: IRouterProvider = {
    ...
// highlight-next-line
    Prompt,
    ...
};
```

</TabItem>
<TabItem value="nextjs-prompt">

```tsx title="prompt.tsx"
import { useRouter } from "next/router";
import { useEffect } from "react";

import type { PromptProps } from "@refinedev/core";

export const Prompt: React.FC<PromptProps> = ({
    message,
    when,
    setWarnWhen,
}) => {
    const router = useRouter();

    useEffect(() => {
        const routeChangeStart = () => {
            if (when) {
                const allowTransition = window.confirm(message);
                if (allowTransition) {
                    setWarnWhen?.(false);
                } else {
                    router.events.emit("routeChangeError");
                    throw "Abort route change due to unsaved changes prompt. Ignore this error.";
                }
            }
        };
        router.events.on("routeChangeStart", routeChangeStart);

        return () => router.events.off("routeChangeStart", routeChangeStart);
    }, [when]);
    return null;
};
```

```ts title="routerProvider.ts"
import { IRouterProvider } from "@refinedev/core";

// highlight-next-line
import { Prompt } from "./prompt";

const routerProvider: IRouterProvider = {
    ...
// highlight-next-line
    Prompt,
    ...
};
```

</TabItem>
<TabItem value="remix-prompt">

```tsx title="prompt.tsx"
import { useEffect, useContext } from "react";
import { UNSAFE_NavigationContext as NavigationContext } from "react-router-dom";
import type { History } from "history";

import type { PromptProps } from "@refinedev/core";

export const Prompt: React.FC<PromptProps> = ({
    message,
    when,
    setWarnWhen,
}) => {
    const navigator = useContext(NavigationContext).navigator as History;

    useEffect(() => {
        if (!when) return;

        const unblock = navigator.block((transition: any) => {
            if (window.confirm(message)) {
                setWarnWhen?.(false);
                unblock();
                transition.retry();
            } else {
                navigator.location.pathname = window.location.pathname;
            }
        });
        return unblock;
    }, [when, message]);

    return null;
};
```

```ts title="routerProvider.ts"
import { IRouterProvider } from "@refinedev/core";

// highlight-next-line
import { Prompt } from "./prompt";

const routerProvider: IRouterProvider = {
    ...
// highlight-next-line
    Prompt,
    ...
};
```

</TabItem>
</Tabs>
>>>>>>> 7f01f54b

### `Link`

The `Link` component is used to create links to other pages. It accepts a `to` parameter which is the path of the page to navigate to. It's meant to be used internally in UI packages and other parts of **refine** to complement the router library. It's not meant to be used directly in the application.

### Source Code for the Existing Router Providers

<<<<<<< HEAD
- [React Router V6](https://github.com/refinedev/refine/blob/next/packages/react-router-v6/src/bindings.tsx)
- [Next.js Router](https://github.com/refinedev/refine/blob/next/packages/nextjs-router/src/pages/bindings.tsx)
- [Remix Router](https://github.com/refinedev/refine/blob/next/packages/remix/src/bindings.tsx)

## Legacy Router Provider
=======
```ts title="routerProvider.ts"
import { IRouterProvider } from "@refinedev/core";
// highlight-next-line
import { Link } from "react-router-dom";

const routerProvider: IRouterProvider = {
    ...
// highlight-next-line
    Link,
    ...
};
```

</TabItem>
<TabItem value="react-router-v5-link">

```ts title="routerProvider.ts"
import { IRouterProvider } from "@refinedev/core";
// highlight-next-line
import { Link } from "react-router-dom";

const routerProvider: IRouterProvider = {
    ...
// highlight-next-line
    Link,
    ...
};
```

</TabItem>
<TabItem value="react-location-link">

```ts title="routerProvider.ts"
import { IRouterProvider } from "@refinedev/core";
// highlight-next-line
import { Link } from "react-location";

const routerProvider: IRouterProvider = {
    ...
// highlight-next-line
    Link,
    ...
};
```

</TabItem>
<TabItem value="nextjs-link">

```tsx title="RefineLink.tsx"
import React from "react";
import Link, { LinkProps } from "next/link";

type MakeOptional<Type, Key extends keyof Type> = Omit<Type, Key> &
    Partial<Pick<Type, Key>>;

type RefineLinkProps =
    | (MakeOptional<LinkProps, "href"> & {
          to: LinkProps["href"];
      })
    | LinkProps;

export const RefineLink: React.FC<RefineLinkProps> = ({
    children,
    ...props
}) => (
    <Link
        href={"to" in props ? props.to : props.href}
        legacyBehavior={false}
        {...props}
    >
        {children}
    </Link>
);
```

```ts title="routerProvider.ts"
import { IRouterProvider } from "@refinedev/core";

// highlight-start
import { RefineLink } from "./refineLink";

const routerProvider: IRouterProvider = {
    ...
    // highlight-next-line
    Link: RefineLink,
    ...
};
```

:::info

We use `<WrapperLink>` instead of using `<Link>` directly because **refine** uses `<Link>` component with `to` prop in its packages. So `<WrapperLink>` maps `to` to `href` prop.

`@refinedev/nextjs-router` uses `<Link/>` component with `legacyBehavior` prop set to `false` by default to comply with the new `<Link/>` behavior of Next.js which is currently under `experimental` flag but soon to be the default behavior with Next.js 13.

[To learn more about the changing behavior of `<Link/>` check out this PR](https://github.com/vercel/next.js/pull/36436)

:::

  </TabItem>

<TabItem value="remix-link">

```ts title="routerProvider.ts"
import { IRouterProvider } from "@refinedev/core";
// highlight-next-line
import { Link } from "@remix-run/react";

const routerProvider: IRouterProvider = {
    ...
// highlight-next-line
    Link,
    ...
};
```

</TabItem>
</Tabs>

### `routes`

`routes` allow us to create custom pages in your **react** apps that have different paths than those defined by `resources`.

[Refer to the Custom Pages documentation for detailed information. &#8594](/advanced-tutorials/custom-pages.md)

:::info

Since **Nextjs** and **Remix** has a file system based router built on the page concept, you can create your custom pages under the pages folder you don't need `routes` property.

:::

### `RouterComponent`

It creates the navigation routes of the **refine** app and determines how the components will be rendered on which paths.

In general, we can list what it does as follows:

-   It creates create, edit, list, show pages with paths according to the resources' own name.
-   Allows rendering of custom [`routes`](#routes) passed to `routerProviders` as properties.
-   Different routes render when the user is authenticated and not.

:::info
`RouterComponent` is required for **refine** React apps but not required for Next.js and Remix apps.

Since Next.js and Remix has a folder base route structure, it is used by exporting the `<NextRouteComponent>` or `<RemixRouteComponent>` from the created page.
:::

<br />

&#8594 [Refer to the React Router V6's `<RouterComponent>` for detailed usage information.][routercomponent-v6]  
&#8594 [Refer to the React Router V5's `<RouterComponent>` for detailed usage information.][routercomponent]  
&#8594 [Refer to the React Location's `<RouterComponent>` for detailed usage information.][react-location-routercomponent]  
&#8594 [Refer to the Next.js Router's `<NextRouteComponent>` for detailed usage information.](https://github.com/refinedev/refine/blob/master/packages/nextjs-router/src/nextRouteComponent.tsx)
&#8594 [Refer to the Next.js Router's `<RemixRouteComponent>` for detailed usage information.](https://github.com/refinedev/refine/blob/master/packages/remix/src/routeComponent.tsx)

## Serving the application from a subdirectory

<Tabs
defaultValue="react-router-v6-subdirectory"
values={[
{label: 'React Router V6', value: 'react-router-v6-subdirectory'},
{label: 'React Router V5', value: 'react-router-v5-subdirectory'},
{label: 'React Location', value: 'react-location-subdirectory'},
{label: 'Next.js', value: 'nextjs-subdirectory'}
]}>
<TabItem value="react-router-v6-subdirectory">

If you want to serve from a subdirectory in your **refine** react app. You can use `basename` property of [`<BrowserRouter>`][browserrouter].

The [`<RouterComponent>`][routercomponent] in the [react-router-v6][react-router-v6] package passes all its properties to the [`<BrowserRouter>`][browserrouter] component. Therefore, a `<BrowserRouter>` property that we will give to the `<RouterComponent>` is passed to the `<BrowserRouter>` that wraps our application.

In the example below you can see how to serve the application in a subdirectory.

```tsx title="src/App.tsx"
import { Refine } from "@refinedev/core";
// highlight-next-line
import routerProvider from "@refinedev/react-router-v6";
import dataProvider from "@refinedev/simple-rest";
import "@pankod/refine/dist/styles.min.css";

import { PostList, PostCreate, PostEdit, PostShow } from "pages/posts";

const API_URL = "https://api.fake-rest.refine.dev";

const { RouterComponent } = routerProvider;
>>>>>>> 7f01f54b

**refine**'s v4 release is backward compatible and supports the legacy router provider implementations until v5. The legacy router provider implementations are still available at `/legacy` paths in the router provider packages. For example, the legacy router provider implementation for React Router V6 is available at `@pankod/refine-react-router-v6/legacy`.

<<<<<<< HEAD
If you want to use a legacy router provider, you can pass them to the `<Refine />` component using the `legacyRouterProvider` prop.
=======
const App: React.FC = () => {
    return (
        <Refine
            // highlight-start
            routerProvider={{
                ...routerProvider,
                RouterComponent: CustomRouterComponent,
            }}
            // highlight-end
            dataProvider={dataProvider(API_URL)}
            resources={[
                {
                    name: "posts",
                    list: PostList,
                    create: PostCreate,
                    edit: PostEdit,
                    show: PostShow,
                },
            ]}
        />
    );
};

export default App;
```

Now you can access our application at `www.domain.com/admin`.

</TabItem>
<TabItem value="react-router-v5-subdirectory">

If you want to serve from a subdirectory in your **refine** react app. You can use `basename` property of [`<BrowserRouter>`][browserrouter].

The [`<RouterComponent>`][routercomponent] in the [react-router-v5][react-router-v5] package passes all its properties to the [`<BrowserRouter>`][browserrouter] component. Therefore, a `<BrowserRouter>` property that we will give to the `<RouterComponent>` is passed to the `<BrowserRouter>` that wraps our application.

In the example below you can see how to serve the application in a subdirectory.

```tsx title="src/App.tsx"
import { Refine } from "@refinedev/core";
// highlight-next-line
import routerProvider from "@refinedev/react-router-v6";
import dataProvider from "@refinedev/simple-rest";
import "@pankod/refine/dist/styles.min.css";

import { PostList, PostCreate, PostEdit, PostShow } from "pages/posts";

const API_URL = "https://api.fake-rest.refine.dev";

const { RouterComponent } = routerProvider;

// highlight-next-line
const CustomRouterComponent = () => <RouterComponent basename="/admin" />;

const App: React.FC = () => {
    return (
        <Refine
            // highlight-start
            routerProvider={{
                ...routerProvider,
                RouterComponent: CustomRouterComponent,
            }}
            // highlight-end
            dataProvider={dataProvider(API_URL)}
            resources={[
                {
                    name: "posts",
                    list: PostList,
                    create: PostCreate,
                    edit: PostEdit,
                    show: PostShow,
                },
            ]}
        />
    );
};

export default App;
```

Now you can access our application at `www.domain.com/admin`.

</TabItem>
<TabItem value="react-location-subdirectory">

If you want to serve from a subdirectory in your **refine** react app. You can use `basepath` property of [`<Router>`][router].

The [`<RouterComponent>`][routercomponent] in the [react-location][react-location] package passes all its properties to the [`<Router>`][router] component. Therefore, a `<Router>` property that we will give to the `<RouterComponent>` is passed to the `<Router>` that wraps our application.

:::caution
Using `basepath` in `react-location` causes some problems and as the development of `react-location` is discontinued it's unlikely to be fixed. Please see [here](https://github.com/refinedev/refine/issues/3207) for more information and a workaround.
:::

In the example below you can see how to serve the application in a subdirectory.

```tsx title="src/App.tsx"
import { Refine } from "@refinedev/core";
// highlight-next-line
import routerProvider from "@pankod/refine-react-location";
import dataProvider from "@refinedev/simple-rest";
import "@pankod/refine/dist/styles.min.css";

import { PostList, PostCreate, PostEdit, PostShow } from "pages/posts";

const API_URL = "https://api.fake-rest.refine.dev";

const { RouterComponent, location } = routerProvider;

// highlight-start
const CustomRouterComponent = () => (
    <RouterComponent location={location} basepath="/admin" />
);
// highlight-end

const App: React.FC = () => {
    return (
        <Refine
            // highlight-start
            routerProvider={{
                ...routerProvider,
                RouterComponent: CustomRouterComponent,
            }}
            // highlight-end
            dataProvider={dataProvider(API_URL)}
            resources={[
                {
                    name: "posts",
                    list: PostList,
                    create: PostCreate,
                    edit: PostEdit,
                    show: PostShow,
                },
            ]}
        />
    );
};

export default App;
```

Now you can access our application at `www.domain.com/admin`.

  </TabItem>
    <TabItem value="nextjs-subdirectory">

To serve your application from a subdirectory in your **refine** Nextjs application, simply add `basePath` to your `next.config.js` file.

```ts
module.exports = {
    basePath: "/admin",
};
```

[Refer to the `Nextjs` documentation for detailed usage information. &#8594](https://nextjs.org/docs/api-reference/next.config.js/basepath)

Now you can access our application at `www.domain.com/admin`.

  </TabItem>
</Tabs>

## Changing the initial route of your application

**refine** initially shows the `DashboardPage` component from `<Refine/>` props, if there are no `DashboardPage` component is present, **refine** redirects to the first `list` page in the `resources` array. You can change this behavior by passing `initialRoute` value to the `RouterComponent`s of the router providers.

<Tabs
defaultValue="react-router-v6-initial-route"
values={[
{label: 'React Router V6', value: 'react-router-v6-initial-route'},
{label: 'React Location', value: 'react-location-initial-route'},
{label: 'Next.js', value: 'nextjs-initial-route'},
{label: 'Remix', value: 'remix-initial-route'}
]}>
<TabItem value="react-router-v6-initial-route">

`RouterComponent` property in the `routerProvider` from `@refinedev/react-router-v6` checks for the `initialRoute` property in its context. If it is present, it will redirect to the given route. By default `routerProvider` is using `BrowserRouterComponent` but both `HashRouterComponent` and `MemoryRouterComponent` also supports `initialRoute` property.

In the example below, `BrowserRouterComponent` is used and the initial route is set to `/users`.

```tsx title="src/App.tsx"
import { Refine } from "@refinedev/core";
// highlight-start
import routerProvider, {
    BrowserRouterComponent,
} from "@refinedev/react-router-v6";
// highlight-end
import dataProvider from "@refinedev/simple-rest";
import "@pankod/refine/dist/styles.min.css";

import { PostList, PostCreate, PostEdit, PostShow } from "pages/posts";
import { UserList, UserShow } from "pages/users";

const API_URL = "https://api.fake-rest.refine.dev";

const App: React.FC = () => {
    return (
        <Refine
            routerProvider={{
                ...routerProvider,
                // highlight-start
                RouterComponent: BrowserRouterComponent.bind({
                    initialRoute: "/users",
                }),
                // highlight-end
            }}
            dataProvider={dataProvider(API_URL)}
            resources={[
                {
                    name: "posts",
                    list: PostList,
                    create: PostCreate,
                    edit: PostEdit,
                    show: PostShow,
                },
                {
                    name: "users",
                    list: UserList,
                    show: UserShow,
                },
            ]}
        />
    );
};

export default App;
```

</TabItem>
<TabItem value="react-location-initial-route">

`RouterComponent` property in the `routerProvider` from `@refinedev/location` checks for the `initialRoute` property in its context. If it is present, it will redirect to the given route.

In the example below, you can see how the initial route is set to `/users`.

```tsx title="src/App.tsx"
import { Refine } from "@refinedev/core";
// highlight-next-line
import routerProvider from "@pankod/refine-react-location";
import dataProvider from "@refinedev/simple-rest";
import "@pankod/refine/dist/styles.min.css";

import { PostList, PostCreate, PostEdit, PostShow } from "pages/posts";
import { UserList, UserShow } from "pages/users";

const API_URL = "https://api.fake-rest.refine.dev";

const App: React.FC = () => {
    return (
        <Refine
            routerProvider={{
                ...routerProvider,
                // highlight-start
                RouterComponent: routerProvider.RouterComponent.bind({
                    initialRoute: "/users",
                }),
                // highlight-end
            }}
            dataProvider={dataProvider(API_URL)}
            resources={[
                {
                    name: "posts",
                    list: PostList,
                    create: PostCreate,
                    edit: PostEdit,
                    show: PostShow,
                },
                {
                    name: "users",
                    list: UserList,
                    show: UserShow,
                },
            ]}
        />
    );
};

export default App;
```

</TabItem>
<TabItem value="nextjs-initial-route">

Since Next.js uses file system based routing, instead of the `routerProvider` prop of `<Refine/>`, you should pass the `initialRoute` property to the context of the `NextRouteComponent` from `@refinedev/nextjs-router`.

In the example below, the initial route is set to `/users`.

```tsx title="pages/[[...refine]].tsx"
import { NextRouteComponent } from "@refinedev/nextjs-router";

export default NextRouteComponent.bind({ initialRoute: "/users" });
```

:::info
There is also a way to redirect to a custom page by using file system based routing. If you want to take the advantage of the file system based routing, you can create an `index.tsx` file in the `pages` directory and redirect to the route you want.
:::

</TabItem>
<TabItem value="remix-initial-route">

Since Remix uses file system based routing, instead of the `routerProvider` prop of `<Refine/>`, you should pass the `initialRoute` property to the context of the `RemixRouteComponent` from `@refinedev/remix-router`.

In the example below, the initial route is set to `/users`.

```tsx title="app/routes/index.tsx"
import { RemixRouteComponent } from "@refinedev/remix-router";

export default RemixRouteComponent.bind({ initialRoute: "/users" });
```

:::tip
Splat routes are the recommended way to handle **refine** routing in Remix apps. All you need to do is to create a `$.tsx` file in the `app/routes` directory and export the `RemixRouteComponent` in it.
:::

:::info
Splat routes in Remix, does not catch the `index` route. So if you want to redirect to a custom page by using file system based routing, you should create a `index.tsx` file. Inside the `index.tsx` file, you can export the `RemixRouteComponent` by binding the `initialRoute` property or you can have a redirect in the `loader` function of the route by using `redirect` function from `@remix-run/node`.
:::

</TabItem>
</Tabs>
>>>>>>> 7f01f54b

[react-router-v5]: https://github.com/refinedev/refine/tree/master/packages/react-router
[react-router-v6]: https://github.com/refinedev/refine/tree/master/packages/react-router-v6
[nextjs-router]: https://github.com/refinedev/refine/tree/master/packages/nextjs-router
[remix-router]: https://github.com/refinedev/refine/tree/master/packages/remix<|MERGE_RESOLUTION|>--- conflicted
+++ resolved
@@ -73,14 +73,9 @@
 <TabItem value="react-router-v6">
 
 ```tsx title="App.tsx"
-<<<<<<< HEAD
-import { Refine } from "@pankod/refine-core";
-import routerProvider from "@pankod/refine-react-router-v6";
+import { Refine } from "@refinedev/core";
+import routerProvider from "@refinedev/react-router-v6";
 import { BrowserRouter } from "react-router-dom";
-=======
-import { Refine } from "@refinedev/core";
-import routerProvider from "@refinedev/react-router-v6";
->>>>>>> 7f01f54b
 
 const App: React.FC = () => {
     return (
@@ -108,7 +103,7 @@
 
 ```tsx title="App.tsx"
 import { Refine } from "@refinedev/core";
-import routerProvider from "@pankod/refine-react-location";
+import routerProvider from "@refinedev/react-location";
 
 const App: React.FC = () => {
     return <Refine legacyRouterProvider={routerProvider} />;
@@ -179,449 +174,7 @@
 
 ## Creating a router provider
 
-<<<<<<< HEAD
 The `routerProvider`methods are designed to be as simple as possible and to be compatible with any router library. **refine** also exports some helper functions to make it easier to create a customized `routerProvider` for your needs.
-=======
-The `routerProvider` methods **refine** expects are exactly the same as [React Router V6](https://reactrouter.com) methods.
-
-To understand how to create a `routerProvider`, let's examine how the [React Router V6][react-router-v6], [React Router V5][react-router-v5], [React Location][react-location] and [Next.js Router][nextjs-router] libraries provided by **refine** create a `routerProvider`.
-
-### `useHistory`
-
-**refine** uses `push`, `replace`, and `goBack` functions of `useHistory` for navigation.
-
-<Tabs
-defaultValue="react-useHistory-v6"
-values={[
-{label: 'React Router V6', value: 'react-useHistory-v6'},
-{label: 'React Router V5', value: 'react-useHistory'},
-{label: 'React Location', value: 'react-location-useHistory'},
-{label: 'Next.js Router', value: 'nextjs-useHistory'},
-{label: 'Remix Router', value: 'remix-useHistory'},
-]}>
-<TabItem value="react-useHistory-v6">
-
-```ts title="routerProvider.ts"
-import { IRouterProvider } from "@refinedev/core";
-
-const routerProvider: IRouterProvider = {
-    ...
-// highlight-start
-    useHistory: () => {
-        const navigate = useNavigate();
-
-        return {
-            push: navigate,
-            replace: (path: string) => {
-                navigate(path, { replace: true });
-            },
-            goBack: () => {
-                navigate(-1);
-            },
-        };
-    },
-// highlight-end
-
-    ...
-};
-```
-
-</TabItem>
-<TabItem value="react-useHistory">
-
-```ts title="routerProvider.ts"
-import { IRouterProvider } from "@refinedev/core";
-// highlight-next-line
-import { useHistory } from "react-router-dom";
-
-const routerProvider: IRouterProvider = {
-    ...
-// highlight-next-line
-    useHistory,
-    ...
-};
-```
-
-</TabItem>
-<TabItem value="react-location-useHistory">
-
-```ts title="routerProvider.ts"
-import { IRouterProvider } from "@refinedev/core";
-// highlight-next-line
-import { useHistory, useLocation } from "react-location";
-
-const routerProvider: IRouterProvider = {
-    ...
-    // highlight-start
-    useHistory: () => {
-        const navigate = useNavigate();
-        const location = useLocation();
-
-        return {
-            push: (path: string) => {
-                navigate({
-                    to: path,
-                });
-            },
-            replace: (path: string) => {
-                navigate({
-                    to: path,
-                    replace: true,
-                });
-            },
-            goBack: () => {
-                location.history.back();
-            },
-        };
-    },
-    // highlight-end
-    ...
-};
-```
-
-</TabItem>
-<TabItem value="nextjs-useHistory">
-
-```ts title="routerProvider.ts"
-import { IRouterProvider } from "@refinedev/core";
-// highlight-next-line
-import { useRouter } from "next/router";
-
-const routerProvider: IRouterProvider = {
-    ...
-// highlight-start
-    useHistory: () => {
-        const router = useRouter();
-        const { push, replace, back } = router;
-        return {
-            push,
-            replace,
-            goBack: back,
-        };
-    },
-// highlight-end
-    ...
-};
-```
-
-  </TabItem>
-<TabItem value="remix-useHistory">
-
-```ts title="routerProvider.ts"
-import { IRouterProvider } from "@refinedev/core";
-// highlight-next-line
-import { useNavigate } from "@remix-run/react";
-
-const routerProvider: IRouterProvider = {
-    ...
-// highlight-start
-    useHistory: () => {
-        const navigate = useNavigate();
-
-        return {
-            push: navigate,
-            replace: (path: string) => {
-                navigate(path, { replace: true });
-            },
-            goBack: () => {
-                navigate(-1);
-            },
-        };
-    },
-// highlight-end
-    ...
-};
-```
-
-  </TabItem>
-</Tabs>
-
-### `useLocation`
-
-**refine** uses the `pathname` to find the location of the user and `search` to find the query string.
-
-<Tabs
-defaultValue="react-useLocation-v6"
-values={[
-{label: 'React Router V6', value: 'react-useLocation-v6'},
-{label: 'React Router V5', value: 'react-useLocation'},
-{label: 'React Location', value: 'react-location-useLocation'},
-{label: 'Next.js Router', value: 'nextjs-useLocation'},
-{label: 'Remix Router', value: 'remix-useLocation'}
-]}>
-<TabItem value="react-useLocation-v6">
-
-```ts title="routerProvider.ts"
-import { IRouterProvider } from "@refinedev/core";
-// highlight-next-line
-import { useLocation } from "react-router-dom";
-
-const routerProvider: IRouterProvider = {
-    ...
-// highlight-next-line
-    useLocation,
-    ...
-};
-```
-
-</TabItem>
-<TabItem value="react-useLocation">
-
-```ts title="routerProvider.ts"
-import { IRouterProvider } from "@refinedev/core";
-// highlight-next-line
-import { useLocation } from "react-router-dom";
-
-const routerProvider: IRouterProvider = {
-    ...
-// highlight-next-line
-    useLocation,
-    ...
-};
-```
-
-</TabItem>
-<TabItem value="react-location-useLocation">
-
-```ts title="routerProvider.ts"
-import { IRouterProvider } from "@refinedev/core";
-// highlight-next-line
-import { useLocation } from "react-location";
-
-const routerProvider: IRouterProvider = {
-    ...
-// highlight-start
-    useLocation: () => {
-        const location = useLocation();
-        return {
-            pathname: location.current.pathname,
-            search: location.current.searchStr,
-        };
-    },
-// highlight-end
-    ...
-};
-```
-
-</TabItem>
-<TabItem value="nextjs-useLocation">
-
-```ts title="routerProvider.ts"
-import { IRouterProvider } from "@refinedev/core";
-// highlight-start
-import { useRouter } from "next/router";
-import qs from "qs";
-// highlight-end
-
-const routerProvider: IRouterProvider = {
-    ...
-// highlight-start
-    useLocation: () => {
-        const router = useRouter();
-        const { pathname, query } = router;
-
-        const queryParams = qs.stringify(query);
-
-        return {
-            pathname,
-            search: queryParams && `?${queryParams}`,
-        };
-    },
-// highlight-end
-    ...
-};
-```
-
-</TabItem>
-<TabItem value="remix-useLocation">
-
-```ts title="routerProvider.ts"
-import { IRouterProvider } from "@refinedev/core";
-// highlight-start
-import { useLocation } from "@remix-run/react";
-// highlight-end
-
-const routerProvider: IRouterProvider = {
-    ...
-// highlight-start
-    useLocation: () => {
-        const location = useLocation();
-
-        return location;
-    },
-// highlight-end
-    ...
-};
-```
-
-</TabItem>
-</Tabs>
-
-### `useParams`
-
-**refine** uses `useParams` to use action name, record id, etc. found in the route.
-
-<Tabs
-defaultValue="react-router-v6-useParams"
-values={[
-{label: 'React Router V6', value: 'react-router-v6-useParams'},
-{label: 'React Router V5', value: 'react-router-v5-useParams'},
-{label: 'React Location', value: 'react-location-useParams'},
-{label: 'Next.js Router', value: 'nextjs-useParams'},
-{label: 'Remix Router', value: 'remix-useParams'}
-]}>
-<TabItem value="react-router-v6-useParams">
-
-```ts title="routerProvider.ts"
-import { IRouterProvider } from "@refinedev/core";
-// highlight-next-line
-import { useParams } from "react-router-dom";
-
-const routerProvider: IRouterProvider = {
-    ...
-// highlight-next-line
-    useParams,
-    ...
-};
-```
-
-</TabItem>
-<TabItem value="react-router-v5-useParams">
-
-```ts title="routerProvider.ts"
-import { IRouterProvider } from "@refinedev/core";
-// highlight-next-line
-import { useParams } from "react-router-dom";
-
-const routerProvider: IRouterProvider = {
-    ...
-// highlight-next-line
-    useParams,
-    ...
-};
-```
-
-</TabItem>
-
-<TabItem value="react-location-useParams">
-
-```ts title="routerProvider.ts"
-import { IRouterProvider } from "@refinedev/core";
-// highlight-next-line
-import { useMatch } from "react-location";
-
-const routerProvider: IRouterProvider = {
-    ...
-// highlight-start
-    useParams: () => {
-        const { params } = useMatch();
-
-        return params as any;
-    },
-// highlight-end
-    ...
-};
-```
-
-</TabItem>
-
-<TabItem value="nextjs-useParams">
-
-```ts title="routerProvider.ts"
-import { IRouterProvider } from "@refinedev/core";
-// highlight-next-line
-import { useRouter } from "next/router";
-
-const routerProvider: IRouterProvider = {
-    ...
-// highlight-start
-    useParams: <Params>() => {
-        const router = useRouter();
-
-        const { query } = router;
-        return query as unknown as Params;
-    },
-// highlight-end
-    ...
-};
-```
-
-</TabItem>
-<TabItem value="remix-useParams">
-
-```ts title="routerProvider.ts"
-import { handleUseParams, IRouterProvider } from "@refinedev/core";
-// highlight-next-line
-import { useParams } from "@remix-run/react";
-
-const routerProvider: IRouterProvider = {
-    ...
-// highlight-start
-    useParams: () => {
-        const params = useParams();
-        return handleUseParams(params);
-    },
-// highlight-end
-    ...
-};
-```
-
-</TabItem>
-</Tabs>
-
-### `Prompt`
-
-**refine** uses `<Prompt>` to display the alert when [warnWhenUnsavedChanges](/api-reference/core/components/refine-config.md#warnwhenunsavedchanges) is `true`.
-
-<Tabs
-defaultValue="react--router-v6-prompt"
-values={[
-{label: 'React Router V6', value: 'react--router-v6-prompt'},
-{label: 'React Router V5', value: 'react--router-v5-prompt'},
-{label: 'React Location', value: 'react-location-prompt'},
-{label: 'Next.js Router', value: 'nextjs-prompt'},
-{label: 'Remix Router', value: 'remix-prompt'}
-]}>
-<TabItem value="react--router-v6-prompt">
-
-```tsx title="Prompt.tsx"
-// highlight-start
-import { useEffect, useContext } from "react";
-import { UNSAFE_NavigationContext as NavigationContext } from "react-router-dom";
-import type { History } from "history";
-// highlight-end
-
-import type { PromptProps } from "@refinedev/core";
-
-export const Prompt: React.FC<PromptProps> = ({
-    message,
-    when,
-    setWarnWhen,
-}) => {
-    const navigator = useContext(NavigationContext).navigator as History;
-
-    useEffect(() => {
-        if (!when) return;
-
-        const unblock = navigator.block((transition: any) => {
-            if (window.confirm(message)) {
-                setWarnWhen?.(false);
-                unblock();
-                transition.retry();
-            } else {
-                navigator.location.pathname = window.location.pathname;
-            }
-        });
-        return unblock;
-    }, [when, location, message]);
-
-    return null;
-};
-```
-
-```ts title="routerProvider.ts"
-import { IRouterProvider } from "@refinedev/core";
->>>>>>> 7f01f54b
 
 ### `go`
 
@@ -629,14 +182,7 @@
 
 The `path` type returns the path to navigate, which can be used in links or redirects. The `push` and `replace` types navigate to the path.
 
-<<<<<<< HEAD
 `to` parameter is `undefined`. In this case, we expect `go` function to use the current path and add the `query` and `hash` parameters to it.
-=======
-```ts title="routerProvider.ts"
-import { IRouterProvider } from "@refinedev/core";
-// highlight-next-line
-import { Prompt } from "react-router-dom";
->>>>>>> 7f01f54b
 
 `query` is passed as an object to let the router library handle the query string. In our implementations, we use `qs` library to stringify the query object which supports nested objects. The `query` is also parsed in the `parse` method of the `routerProvider`, this allows us to implement custom ways of stringifying and parsing the queries.
 
@@ -644,11 +190,7 @@
 
 The `back` method is used to navigate back to the previous page. It has no parameters and has no return value.
 
-<<<<<<< HEAD
 ### `parse`
-=======
-import type { PromptProps } from "@refinedev/core";
->>>>>>> 7f01f54b
 
 The `parse` method is used to parse the current path and return the current `resource`, `id` and `action` of the page as well as the `pathname` and the `params` of the page.
 
@@ -656,133 +198,11 @@
 
 `resource` is the name of the resource that is used in the current page and also defined in the `resources` prop of the `<Refine />` component. This can be `undefined` if there's no matching resource route.
 
-<<<<<<< HEAD
-Matching the resource route can be done with the help of the `matchResourceFromRoute` function from the `@pankod/refine-core` package.
-=======
-    return null;
-};
-```
-
-```ts title="routerProvider.ts"
-import { IRouterProvider } from "@refinedev/core";
->>>>>>> 7f01f54b
+Matching the resource route can be done with the help of the `matchResourceFromRoute` function from the `@refinedev/core` package.
 
 `id` is the id of the record that is used in the current page. This can be `undefined` if there's no matching parameter.
 
-<<<<<<< HEAD
 `action` is the name of the action that is used in the current page. This can be `undefined` if there's no matching route for a resource action.
-=======
-const routerProvider: IRouterProvider = {
-    ...
-// highlight-next-line
-    Prompt,
-    ...
-};
-```
-
-</TabItem>
-<TabItem value="nextjs-prompt">
-
-```tsx title="prompt.tsx"
-import { useRouter } from "next/router";
-import { useEffect } from "react";
-
-import type { PromptProps } from "@refinedev/core";
-
-export const Prompt: React.FC<PromptProps> = ({
-    message,
-    when,
-    setWarnWhen,
-}) => {
-    const router = useRouter();
-
-    useEffect(() => {
-        const routeChangeStart = () => {
-            if (when) {
-                const allowTransition = window.confirm(message);
-                if (allowTransition) {
-                    setWarnWhen?.(false);
-                } else {
-                    router.events.emit("routeChangeError");
-                    throw "Abort route change due to unsaved changes prompt. Ignore this error.";
-                }
-            }
-        };
-        router.events.on("routeChangeStart", routeChangeStart);
-
-        return () => router.events.off("routeChangeStart", routeChangeStart);
-    }, [when]);
-    return null;
-};
-```
-
-```ts title="routerProvider.ts"
-import { IRouterProvider } from "@refinedev/core";
-
-// highlight-next-line
-import { Prompt } from "./prompt";
-
-const routerProvider: IRouterProvider = {
-    ...
-// highlight-next-line
-    Prompt,
-    ...
-};
-```
-
-</TabItem>
-<TabItem value="remix-prompt">
-
-```tsx title="prompt.tsx"
-import { useEffect, useContext } from "react";
-import { UNSAFE_NavigationContext as NavigationContext } from "react-router-dom";
-import type { History } from "history";
-
-import type { PromptProps } from "@refinedev/core";
-
-export const Prompt: React.FC<PromptProps> = ({
-    message,
-    when,
-    setWarnWhen,
-}) => {
-    const navigator = useContext(NavigationContext).navigator as History;
-
-    useEffect(() => {
-        if (!when) return;
-
-        const unblock = navigator.block((transition: any) => {
-            if (window.confirm(message)) {
-                setWarnWhen?.(false);
-                unblock();
-                transition.retry();
-            } else {
-                navigator.location.pathname = window.location.pathname;
-            }
-        });
-        return unblock;
-    }, [when, message]);
-
-    return null;
-};
-```
-
-```ts title="routerProvider.ts"
-import { IRouterProvider } from "@refinedev/core";
-
-// highlight-next-line
-import { Prompt } from "./prompt";
-
-const routerProvider: IRouterProvider = {
-    ...
-// highlight-next-line
-    Prompt,
-    ...
-};
-```
-
-</TabItem>
-</Tabs>
->>>>>>> 7f01f54b
 
 ### `Link`
 
@@ -790,523 +210,15 @@
 
 ### Source Code for the Existing Router Providers
 
-<<<<<<< HEAD
 - [React Router V6](https://github.com/refinedev/refine/blob/next/packages/react-router-v6/src/bindings.tsx)
 - [Next.js Router](https://github.com/refinedev/refine/blob/next/packages/nextjs-router/src/pages/bindings.tsx)
 - [Remix Router](https://github.com/refinedev/refine/blob/next/packages/remix/src/bindings.tsx)
 
 ## Legacy Router Provider
-=======
-```ts title="routerProvider.ts"
-import { IRouterProvider } from "@refinedev/core";
-// highlight-next-line
-import { Link } from "react-router-dom";
-
-const routerProvider: IRouterProvider = {
-    ...
-// highlight-next-line
-    Link,
-    ...
-};
-```
-
-</TabItem>
-<TabItem value="react-router-v5-link">
-
-```ts title="routerProvider.ts"
-import { IRouterProvider } from "@refinedev/core";
-// highlight-next-line
-import { Link } from "react-router-dom";
-
-const routerProvider: IRouterProvider = {
-    ...
-// highlight-next-line
-    Link,
-    ...
-};
-```
-
-</TabItem>
-<TabItem value="react-location-link">
-
-```ts title="routerProvider.ts"
-import { IRouterProvider } from "@refinedev/core";
-// highlight-next-line
-import { Link } from "react-location";
-
-const routerProvider: IRouterProvider = {
-    ...
-// highlight-next-line
-    Link,
-    ...
-};
-```
-
-</TabItem>
-<TabItem value="nextjs-link">
-
-```tsx title="RefineLink.tsx"
-import React from "react";
-import Link, { LinkProps } from "next/link";
-
-type MakeOptional<Type, Key extends keyof Type> = Omit<Type, Key> &
-    Partial<Pick<Type, Key>>;
-
-type RefineLinkProps =
-    | (MakeOptional<LinkProps, "href"> & {
-          to: LinkProps["href"];
-      })
-    | LinkProps;
-
-export const RefineLink: React.FC<RefineLinkProps> = ({
-    children,
-    ...props
-}) => (
-    <Link
-        href={"to" in props ? props.to : props.href}
-        legacyBehavior={false}
-        {...props}
-    >
-        {children}
-    </Link>
-);
-```
-
-```ts title="routerProvider.ts"
-import { IRouterProvider } from "@refinedev/core";
-
-// highlight-start
-import { RefineLink } from "./refineLink";
-
-const routerProvider: IRouterProvider = {
-    ...
-    // highlight-next-line
-    Link: RefineLink,
-    ...
-};
-```
-
-:::info
-
-We use `<WrapperLink>` instead of using `<Link>` directly because **refine** uses `<Link>` component with `to` prop in its packages. So `<WrapperLink>` maps `to` to `href` prop.
-
-`@refinedev/nextjs-router` uses `<Link/>` component with `legacyBehavior` prop set to `false` by default to comply with the new `<Link/>` behavior of Next.js which is currently under `experimental` flag but soon to be the default behavior with Next.js 13.
-
-[To learn more about the changing behavior of `<Link/>` check out this PR](https://github.com/vercel/next.js/pull/36436)
-
-:::
-
-  </TabItem>
-
-<TabItem value="remix-link">
-
-```ts title="routerProvider.ts"
-import { IRouterProvider } from "@refinedev/core";
-// highlight-next-line
-import { Link } from "@remix-run/react";
-
-const routerProvider: IRouterProvider = {
-    ...
-// highlight-next-line
-    Link,
-    ...
-};
-```
-
-</TabItem>
-</Tabs>
-
-### `routes`
-
-`routes` allow us to create custom pages in your **react** apps that have different paths than those defined by `resources`.
-
-[Refer to the Custom Pages documentation for detailed information. &#8594](/advanced-tutorials/custom-pages.md)
-
-:::info
-
-Since **Nextjs** and **Remix** has a file system based router built on the page concept, you can create your custom pages under the pages folder you don't need `routes` property.
-
-:::
-
-### `RouterComponent`
-
-It creates the navigation routes of the **refine** app and determines how the components will be rendered on which paths.
-
-In general, we can list what it does as follows:
-
--   It creates create, edit, list, show pages with paths according to the resources' own name.
--   Allows rendering of custom [`routes`](#routes) passed to `routerProviders` as properties.
--   Different routes render when the user is authenticated and not.
-
-:::info
-`RouterComponent` is required for **refine** React apps but not required for Next.js and Remix apps.
-
-Since Next.js and Remix has a folder base route structure, it is used by exporting the `<NextRouteComponent>` or `<RemixRouteComponent>` from the created page.
-:::
-
-<br />
-
-&#8594 [Refer to the React Router V6's `<RouterComponent>` for detailed usage information.][routercomponent-v6]  
-&#8594 [Refer to the React Router V5's `<RouterComponent>` for detailed usage information.][routercomponent]  
-&#8594 [Refer to the React Location's `<RouterComponent>` for detailed usage information.][react-location-routercomponent]  
-&#8594 [Refer to the Next.js Router's `<NextRouteComponent>` for detailed usage information.](https://github.com/refinedev/refine/blob/master/packages/nextjs-router/src/nextRouteComponent.tsx)
-&#8594 [Refer to the Next.js Router's `<RemixRouteComponent>` for detailed usage information.](https://github.com/refinedev/refine/blob/master/packages/remix/src/routeComponent.tsx)
-
-## Serving the application from a subdirectory
-
-<Tabs
-defaultValue="react-router-v6-subdirectory"
-values={[
-{label: 'React Router V6', value: 'react-router-v6-subdirectory'},
-{label: 'React Router V5', value: 'react-router-v5-subdirectory'},
-{label: 'React Location', value: 'react-location-subdirectory'},
-{label: 'Next.js', value: 'nextjs-subdirectory'}
-]}>
-<TabItem value="react-router-v6-subdirectory">
-
-If you want to serve from a subdirectory in your **refine** react app. You can use `basename` property of [`<BrowserRouter>`][browserrouter].
-
-The [`<RouterComponent>`][routercomponent] in the [react-router-v6][react-router-v6] package passes all its properties to the [`<BrowserRouter>`][browserrouter] component. Therefore, a `<BrowserRouter>` property that we will give to the `<RouterComponent>` is passed to the `<BrowserRouter>` that wraps our application.
-
-In the example below you can see how to serve the application in a subdirectory.
-
-```tsx title="src/App.tsx"
-import { Refine } from "@refinedev/core";
-// highlight-next-line
-import routerProvider from "@refinedev/react-router-v6";
-import dataProvider from "@refinedev/simple-rest";
-import "@pankod/refine/dist/styles.min.css";
-
-import { PostList, PostCreate, PostEdit, PostShow } from "pages/posts";
-
-const API_URL = "https://api.fake-rest.refine.dev";
-
-const { RouterComponent } = routerProvider;
->>>>>>> 7f01f54b
-
-**refine**'s v4 release is backward compatible and supports the legacy router provider implementations until v5. The legacy router provider implementations are still available at `/legacy` paths in the router provider packages. For example, the legacy router provider implementation for React Router V6 is available at `@pankod/refine-react-router-v6/legacy`.
-
-<<<<<<< HEAD
+
+**refine**'s v4 release is backward compatible and supports the legacy router provider implementations until v5. The legacy router provider implementations are still available at `/legacy` paths in the router provider packages. For example, the legacy router provider implementation for React Router V6 is available at `@refinedev/react-router-v6/legacy`.
+
 If you want to use a legacy router provider, you can pass them to the `<Refine />` component using the `legacyRouterProvider` prop.
-=======
-const App: React.FC = () => {
-    return (
-        <Refine
-            // highlight-start
-            routerProvider={{
-                ...routerProvider,
-                RouterComponent: CustomRouterComponent,
-            }}
-            // highlight-end
-            dataProvider={dataProvider(API_URL)}
-            resources={[
-                {
-                    name: "posts",
-                    list: PostList,
-                    create: PostCreate,
-                    edit: PostEdit,
-                    show: PostShow,
-                },
-            ]}
-        />
-    );
-};
-
-export default App;
-```
-
-Now you can access our application at `www.domain.com/admin`.
-
-</TabItem>
-<TabItem value="react-router-v5-subdirectory">
-
-If you want to serve from a subdirectory in your **refine** react app. You can use `basename` property of [`<BrowserRouter>`][browserrouter].
-
-The [`<RouterComponent>`][routercomponent] in the [react-router-v5][react-router-v5] package passes all its properties to the [`<BrowserRouter>`][browserrouter] component. Therefore, a `<BrowserRouter>` property that we will give to the `<RouterComponent>` is passed to the `<BrowserRouter>` that wraps our application.
-
-In the example below you can see how to serve the application in a subdirectory.
-
-```tsx title="src/App.tsx"
-import { Refine } from "@refinedev/core";
-// highlight-next-line
-import routerProvider from "@refinedev/react-router-v6";
-import dataProvider from "@refinedev/simple-rest";
-import "@pankod/refine/dist/styles.min.css";
-
-import { PostList, PostCreate, PostEdit, PostShow } from "pages/posts";
-
-const API_URL = "https://api.fake-rest.refine.dev";
-
-const { RouterComponent } = routerProvider;
-
-// highlight-next-line
-const CustomRouterComponent = () => <RouterComponent basename="/admin" />;
-
-const App: React.FC = () => {
-    return (
-        <Refine
-            // highlight-start
-            routerProvider={{
-                ...routerProvider,
-                RouterComponent: CustomRouterComponent,
-            }}
-            // highlight-end
-            dataProvider={dataProvider(API_URL)}
-            resources={[
-                {
-                    name: "posts",
-                    list: PostList,
-                    create: PostCreate,
-                    edit: PostEdit,
-                    show: PostShow,
-                },
-            ]}
-        />
-    );
-};
-
-export default App;
-```
-
-Now you can access our application at `www.domain.com/admin`.
-
-</TabItem>
-<TabItem value="react-location-subdirectory">
-
-If you want to serve from a subdirectory in your **refine** react app. You can use `basepath` property of [`<Router>`][router].
-
-The [`<RouterComponent>`][routercomponent] in the [react-location][react-location] package passes all its properties to the [`<Router>`][router] component. Therefore, a `<Router>` property that we will give to the `<RouterComponent>` is passed to the `<Router>` that wraps our application.
-
-:::caution
-Using `basepath` in `react-location` causes some problems and as the development of `react-location` is discontinued it's unlikely to be fixed. Please see [here](https://github.com/refinedev/refine/issues/3207) for more information and a workaround.
-:::
-
-In the example below you can see how to serve the application in a subdirectory.
-
-```tsx title="src/App.tsx"
-import { Refine } from "@refinedev/core";
-// highlight-next-line
-import routerProvider from "@pankod/refine-react-location";
-import dataProvider from "@refinedev/simple-rest";
-import "@pankod/refine/dist/styles.min.css";
-
-import { PostList, PostCreate, PostEdit, PostShow } from "pages/posts";
-
-const API_URL = "https://api.fake-rest.refine.dev";
-
-const { RouterComponent, location } = routerProvider;
-
-// highlight-start
-const CustomRouterComponent = () => (
-    <RouterComponent location={location} basepath="/admin" />
-);
-// highlight-end
-
-const App: React.FC = () => {
-    return (
-        <Refine
-            // highlight-start
-            routerProvider={{
-                ...routerProvider,
-                RouterComponent: CustomRouterComponent,
-            }}
-            // highlight-end
-            dataProvider={dataProvider(API_URL)}
-            resources={[
-                {
-                    name: "posts",
-                    list: PostList,
-                    create: PostCreate,
-                    edit: PostEdit,
-                    show: PostShow,
-                },
-            ]}
-        />
-    );
-};
-
-export default App;
-```
-
-Now you can access our application at `www.domain.com/admin`.
-
-  </TabItem>
-    <TabItem value="nextjs-subdirectory">
-
-To serve your application from a subdirectory in your **refine** Nextjs application, simply add `basePath` to your `next.config.js` file.
-
-```ts
-module.exports = {
-    basePath: "/admin",
-};
-```
-
-[Refer to the `Nextjs` documentation for detailed usage information. &#8594](https://nextjs.org/docs/api-reference/next.config.js/basepath)
-
-Now you can access our application at `www.domain.com/admin`.
-
-  </TabItem>
-</Tabs>
-
-## Changing the initial route of your application
-
-**refine** initially shows the `DashboardPage` component from `<Refine/>` props, if there are no `DashboardPage` component is present, **refine** redirects to the first `list` page in the `resources` array. You can change this behavior by passing `initialRoute` value to the `RouterComponent`s of the router providers.
-
-<Tabs
-defaultValue="react-router-v6-initial-route"
-values={[
-{label: 'React Router V6', value: 'react-router-v6-initial-route'},
-{label: 'React Location', value: 'react-location-initial-route'},
-{label: 'Next.js', value: 'nextjs-initial-route'},
-{label: 'Remix', value: 'remix-initial-route'}
-]}>
-<TabItem value="react-router-v6-initial-route">
-
-`RouterComponent` property in the `routerProvider` from `@refinedev/react-router-v6` checks for the `initialRoute` property in its context. If it is present, it will redirect to the given route. By default `routerProvider` is using `BrowserRouterComponent` but both `HashRouterComponent` and `MemoryRouterComponent` also supports `initialRoute` property.
-
-In the example below, `BrowserRouterComponent` is used and the initial route is set to `/users`.
-
-```tsx title="src/App.tsx"
-import { Refine } from "@refinedev/core";
-// highlight-start
-import routerProvider, {
-    BrowserRouterComponent,
-} from "@refinedev/react-router-v6";
-// highlight-end
-import dataProvider from "@refinedev/simple-rest";
-import "@pankod/refine/dist/styles.min.css";
-
-import { PostList, PostCreate, PostEdit, PostShow } from "pages/posts";
-import { UserList, UserShow } from "pages/users";
-
-const API_URL = "https://api.fake-rest.refine.dev";
-
-const App: React.FC = () => {
-    return (
-        <Refine
-            routerProvider={{
-                ...routerProvider,
-                // highlight-start
-                RouterComponent: BrowserRouterComponent.bind({
-                    initialRoute: "/users",
-                }),
-                // highlight-end
-            }}
-            dataProvider={dataProvider(API_URL)}
-            resources={[
-                {
-                    name: "posts",
-                    list: PostList,
-                    create: PostCreate,
-                    edit: PostEdit,
-                    show: PostShow,
-                },
-                {
-                    name: "users",
-                    list: UserList,
-                    show: UserShow,
-                },
-            ]}
-        />
-    );
-};
-
-export default App;
-```
-
-</TabItem>
-<TabItem value="react-location-initial-route">
-
-`RouterComponent` property in the `routerProvider` from `@refinedev/location` checks for the `initialRoute` property in its context. If it is present, it will redirect to the given route.
-
-In the example below, you can see how the initial route is set to `/users`.
-
-```tsx title="src/App.tsx"
-import { Refine } from "@refinedev/core";
-// highlight-next-line
-import routerProvider from "@pankod/refine-react-location";
-import dataProvider from "@refinedev/simple-rest";
-import "@pankod/refine/dist/styles.min.css";
-
-import { PostList, PostCreate, PostEdit, PostShow } from "pages/posts";
-import { UserList, UserShow } from "pages/users";
-
-const API_URL = "https://api.fake-rest.refine.dev";
-
-const App: React.FC = () => {
-    return (
-        <Refine
-            routerProvider={{
-                ...routerProvider,
-                // highlight-start
-                RouterComponent: routerProvider.RouterComponent.bind({
-                    initialRoute: "/users",
-                }),
-                // highlight-end
-            }}
-            dataProvider={dataProvider(API_URL)}
-            resources={[
-                {
-                    name: "posts",
-                    list: PostList,
-                    create: PostCreate,
-                    edit: PostEdit,
-                    show: PostShow,
-                },
-                {
-                    name: "users",
-                    list: UserList,
-                    show: UserShow,
-                },
-            ]}
-        />
-    );
-};
-
-export default App;
-```
-
-</TabItem>
-<TabItem value="nextjs-initial-route">
-
-Since Next.js uses file system based routing, instead of the `routerProvider` prop of `<Refine/>`, you should pass the `initialRoute` property to the context of the `NextRouteComponent` from `@refinedev/nextjs-router`.
-
-In the example below, the initial route is set to `/users`.
-
-```tsx title="pages/[[...refine]].tsx"
-import { NextRouteComponent } from "@refinedev/nextjs-router";
-
-export default NextRouteComponent.bind({ initialRoute: "/users" });
-```
-
-:::info
-There is also a way to redirect to a custom page by using file system based routing. If you want to take the advantage of the file system based routing, you can create an `index.tsx` file in the `pages` directory and redirect to the route you want.
-:::
-
-</TabItem>
-<TabItem value="remix-initial-route">
-
-Since Remix uses file system based routing, instead of the `routerProvider` prop of `<Refine/>`, you should pass the `initialRoute` property to the context of the `RemixRouteComponent` from `@refinedev/remix-router`.
-
-In the example below, the initial route is set to `/users`.
-
-```tsx title="app/routes/index.tsx"
-import { RemixRouteComponent } from "@refinedev/remix-router";
-
-export default RemixRouteComponent.bind({ initialRoute: "/users" });
-```
-
-:::tip
-Splat routes are the recommended way to handle **refine** routing in Remix apps. All you need to do is to create a `$.tsx` file in the `app/routes` directory and export the `RemixRouteComponent` in it.
-:::
-
-:::info
-Splat routes in Remix, does not catch the `index` route. So if you want to redirect to a custom page by using file system based routing, you should create a `index.tsx` file. Inside the `index.tsx` file, you can export the `RemixRouteComponent` by binding the `initialRoute` property or you can have a redirect in the `loader` function of the route by using `redirect` function from `@remix-run/node`.
-:::
-
-</TabItem>
-</Tabs>
->>>>>>> 7f01f54b
 
 [react-router-v5]: https://github.com/refinedev/refine/tree/master/packages/react-router
 [react-router-v6]: https://github.com/refinedev/refine/tree/master/packages/react-router-v6
