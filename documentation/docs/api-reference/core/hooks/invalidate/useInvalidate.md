---
id: useInvalidate
title: useInvalidate
---

`useInvalidate` can be used to invalidate the state of a particular `resource` or `dataProvider` (with dataProviderName). 

<<<<<<< HEAD
For example, creating a `Posts` with [useCreate](/api-reference/core/hooks/data/useCreate.md) hook will invalidate the `list` ([useList](/api-reference/core/hooks/data/useList.md)) and `many` ([useMany](/docs/api-reference/core/hooks/data/useMany/)) state of the `Posts` resource.
=======
For example, creating a `Posts` with [useCreate](/api-reference/core/hooks/data/useCreate.md) hook will invalidate the `list` ([useList](/docs/api-reference/core/hooks/data/useList)) and `many` ([useMany](/api-reference/core/hooks/data/useMany.md)) state of the `Posts` resource.
>>>>>>> 6fc903d7

The hook is used internal in **refine**. Normally you don't need this hook, but we export it as it may be useful for some use-cases.

```ts
import { useInvalidate } from "@pankod/refine-core";

const invalidate = useInvalidate();

// To invalidate the list and many states of the Posts resource
invalidate({
    resource: "posts",
    invalidates: ["list", "many"]
});

// To invalidate the state of a Posts with an id of 1
invalidate({
    resource: "posts",
    invalidates: ["detail"],
    id: 1,
});

// To invalidate the list and many states of the Posts resource of the dataProvider named "second-data-provider"
invalidate({
    resource: "posts",
    dataProviderName: "second-data-provider",
    invalidates: ["list"],
});

// To invalidate all states of dataprovider named "second-data-provider"
invalidate({
    dataProviderName: "second-data-provider",
    invalidates: ["all"],
});
```

## API Reference

### Properties

| Property         | Description                                                                                        | Type                                                    | Default   |
| ---------------- | -------------------------------------------------------------------------------------------------- | ------------------------------------------------------- | --------- |
| <div className="required-block"><div>invalidates</div> <div className="required">Required</div></div>      | The states you want to invalidate.                                                                  | `all`, `resourceAll`, `list`, `many`, `detail`, `false` |           |
| resource         | Resource name for State invalidation.                                                               | `string`                                                |           |
| id               | The `id` to use when invalidating the "detail" state.                                               | [`BaseKey`](/api-reference/core/interfaces.md#basekey)                |           |
| dataProviderName | The name of the data provider whose state you want to invalidate. | `string`                                                | `default` |<|MERGE_RESOLUTION|>--- conflicted
+++ resolved
@@ -3,13 +3,9 @@
 title: useInvalidate
 ---
 
-`useInvalidate` can be used to invalidate the state of a particular `resource` or `dataProvider` (with dataProviderName). 
+`useInvalidate` can be used to invalidate the state of a particular `resource` or `dataProvider` (with dataProviderName).
 
-<<<<<<< HEAD
 For example, creating a `Posts` with [useCreate](/api-reference/core/hooks/data/useCreate.md) hook will invalidate the `list` ([useList](/api-reference/core/hooks/data/useList.md)) and `many` ([useMany](/docs/api-reference/core/hooks/data/useMany/)) state of the `Posts` resource.
-=======
-For example, creating a `Posts` with [useCreate](/api-reference/core/hooks/data/useCreate.md) hook will invalidate the `list` ([useList](/docs/api-reference/core/hooks/data/useList)) and `many` ([useMany](/api-reference/core/hooks/data/useMany.md)) state of the `Posts` resource.
->>>>>>> 6fc903d7
 
 The hook is used internal in **refine**. Normally you don't need this hook, but we export it as it may be useful for some use-cases.
 
@@ -21,7 +17,7 @@
 // To invalidate the list and many states of the Posts resource
 invalidate({
     resource: "posts",
-    invalidates: ["list", "many"]
+    invalidates: ["list", "many"],
 });
 
 // To invalidate the state of a Posts with an id of 1
@@ -49,9 +45,9 @@
 
 ### Properties
 
-| Property         | Description                                                                                        | Type                                                    | Default   |
-| ---------------- | -------------------------------------------------------------------------------------------------- | ------------------------------------------------------- | --------- |
-| <div className="required-block"><div>invalidates</div> <div className="required">Required</div></div>      | The states you want to invalidate.                                                                  | `all`, `resourceAll`, `list`, `many`, `detail`, `false` |           |
-| resource         | Resource name for State invalidation.                                                               | `string`                                                |           |
-| id               | The `id` to use when invalidating the "detail" state.                                               | [`BaseKey`](/api-reference/core/interfaces.md#basekey)                |           |
-| dataProviderName | The name of the data provider whose state you want to invalidate. | `string`                                                | `default` |+| Property                                                                                              | Description                                                       | Type                                                    | Default   |
+| ----------------------------------------------------------------------------------------------------- | ----------------------------------------------------------------- | ------------------------------------------------------- | --------- |
+| <div className="required-block"><div>invalidates</div> <div className="required">Required</div></div> | The states you want to invalidate.                                | `all`, `resourceAll`, `list`, `many`, `detail`, `false` |           |
+| resource                                                                                              | Resource name for State invalidation.                             | `string`                                                |           |
+| id                                                                                                    | The `id` to use when invalidating the "detail" state.             | [`BaseKey`](/api-reference/core/interfaces.md#basekey)  |           |
+| dataProviderName                                                                                      | The name of the data provider whose state you want to invalidate. | `string`                                                | `default` |