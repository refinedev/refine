--- conflicted
+++ resolved
@@ -39,7 +39,7 @@
 }
 ```
 
-```tsx 
+```tsx
 type PostMutationResult = {
     id: number;
     status: "published" | "draft" | "rejected";
@@ -59,7 +59,7 @@
 :::tip
 `mutate` can also accept lifecycle methods like `onSuccess` and `onError`.
 
-```tsx 
+```tsx
 mutate(
     {
         resource: "categories",
@@ -89,12 +89,12 @@
     [
         {
             id: 1,
-// highlight-next-line
+            // highlight-next-line
             status: "draft",
         },
         {
             id: 2,
-// highlight-next-line
+            // highlight-next-line
             status: "draft",
         },
     ];
@@ -104,11 +104,7 @@
 <br/>
 
 :::note
-<<<<<<< HEAD
-Queries that use `/posts` endpoint will be automatically invalidated to show the updated data. For example, data returned from [`useList`](useList.md) and [`useOne`](/docs/api-reference/core/hooks/data/useOne/) will be automatically updated.
-=======
-Queries that use `/posts` endpoint will be automatically invalidated to show the updated data. For example, data returned from [`useList`](/docs/api-reference/core/hooks/data/useList/) and [`useOne`](useOne.md) will be automatically updated.
->>>>>>> 694ea12a
+Queries that use `/posts` endpoint will be automatically invalidated to show the updated data. For example, data returned from [`useList`](/docs/api-reference/core/hooks/data/useList/) and [`useOne`](/docs/api-reference/core/hooks/data/useOne/) will be automatically updated.
 :::
 
 :::tip
@@ -195,19 +191,19 @@
 
 ### Properties
 
-| Property                                                                                            | Description                                                                                        | Type                                                                       | Default                                                      |
-| --------------------------------------------------------------------------------------------------- | -------------------------------------------------------------------------------------------------- | -------------------------------------------------------------------------- | ------------------------------------------------------------ |
-| <div className="required-block"><div>resource</div> <div className=" required">Required</div></div> | Resource name for API data interactions                                                            | `string`                                                                   |                                                              |
-| id <div className=" required">Required</div>                                                        | id for mutation function                                                                           | [`BaseKey[]`](/api-reference/core/interfaces.md#basekey)                                                                   |                                                              |
-| values <div className=" required">Required</div>                                                    | Values for mutation function                                                                       | `TVariables[]`                                                             | [{}]                                                         |
-| mutationMode                                                                                        | [Determines when mutations are executed](/advanced-tutorials/mutation-mode.md)                    | ` "pessimistic` \| `"optimistic` \| `"undoable"`                           | `"pessimistic"`\*                                            |
-| undoableTimeout                                                                                     | Duration to wait before executing the mutation when `mutationMode = "undoable"`                    | `number`                                                                   | `5000ms`\*                                                   |
-| onCancel                                                                                            | Callback that runs when undo button is clicked on `mutationMode = "undoable"`                      | `(cancelMutation: () => void) => void`                                     |                                                              |
+| Property                                                                                            | Description                                                                                        | Type                                                                                     | Default                                                      |
+| --------------------------------------------------------------------------------------------------- | -------------------------------------------------------------------------------------------------- | ---------------------------------------------------------------------------------------- | ------------------------------------------------------------ |
+| <div className="required-block"><div>resource</div> <div className=" required">Required</div></div> | Resource name for API data interactions                                                            | `string`                                                                                 |                                                              |
+| id <div className=" required">Required</div>                                                        | id for mutation function                                                                           | [`BaseKey[]`](/api-reference/core/interfaces.md#basekey)                                 |                                                              |
+| values <div className=" required">Required</div>                                                    | Values for mutation function                                                                       | `TVariables[]`                                                                           | [{}]                                                         |
+| mutationMode                                                                                        | [Determines when mutations are executed](/advanced-tutorials/mutation-mode.md)                     | ` "pessimistic` \| `"optimistic` \| `"undoable"`                                         | `"pessimistic"`\*                                            |
+| undoableTimeout                                                                                     | Duration to wait before executing the mutation when `mutationMode = "undoable"`                    | `number`                                                                                 | `5000ms`\*                                                   |
+| onCancel                                                                                            | Callback that runs when undo button is clicked on `mutationMode = "undoable"`                      | `(cancelMutation: () => void) => void`                                                   |                                                              |
 | successNotification                                                                                 | Successful Mutation notification                                                                   | [`SuccessErrorNotification`](/api-reference/core/interfaces.md#successerrornotification) | "Successfully updated `resource`"                            |
 | errorNotification                                                                                   | Unsuccessful Mutation notification                                                                 | [`SuccessErrorNotification`](/api-reference/core/interfaces.md#successerrornotification) | "Error when updating `resource` (status code: `statusCode`)" |
 | metaData                                                                                            | Metadata query for `dataProvider`                                                                  | [`MetaDataQuery`](/api-reference/core/interfaces.md#metadataquery)                       | {}                                                           |
-| dataProviderName                                                                                    | If there is more than one `dataProvider`, you should use the `dataProviderName` that you will use. | `string`                                                                   | `default`                                                    |
-| invalidates                                                                                        | You can use it to manage the invalidations that will occur at the end of the mutation.           | `all`, `resourceAll`, `list`, `many`, `detail`, `false`                    | `["list", "many", "detail"]`                                                   |
+| dataProviderName                                                                                    | If there is more than one `dataProvider`, you should use the `dataProviderName` that you will use. | `string`                                                                                 | `default`                                                    |
+| invalidates                                                                                         | You can use it to manage the invalidations that will occur at the end of the mutation.             | `all`, `resourceAll`, `list`, `many`, `detail`, `false`                                  | `["list", "many", "detail"]`                                 |
 
 > `*`: These props have default values in `RefineContext` and can also be set on **<[Refine](/api-reference/core/components/refine-config.md))>** component. `useUpdateMany` will use what is passed to `<Refine>` as default but a local value will override it.
 
@@ -215,16 +211,16 @@
 
 ### Type Parameters
 
-| Property   | Desription                                                                          | Type                                           | Default                                        |
-| ---------- | ----------------------------------------------------------------------------------- | ---------------------------------------------- | ---------------------------------------------- |
+| Property   | Desription                                                                                        | Type                                                         | Default                                                      |
+| ---------- | ------------------------------------------------------------------------------------------------- | ------------------------------------------------------------ | ------------------------------------------------------------ |
 | TData      | Result data of the mutation. Extends [`BaseRecord`](/api-reference/core/interfaces.md#baserecord) | [`BaseRecord`](/api-reference/core/interfaces.md#baserecord) | [`BaseRecord`](/api-reference/core/interfaces.md#baserecord) |
 | TError     | Custom error object that extends [`HttpError`](/api-reference/core/interfaces.md#httperror)       | [`HttpError`](/api-reference/core/interfaces.md#httperror)   | [`HttpError`](/api-reference/core/interfaces.md#httperror)   |
-| TVariables | Values for mutation function                                                        | `{}`                                           | `{}`                                           |
+| TVariables | Values for mutation function                                                                      | `{}`                                                         | `{}`                                                         |
 
 ### Return value
 
-| Description                               | Type                                                                                                                                                                                                        |
-| ----------------------------------------- | ----------------------------------------------------------------------------------------------------------------------------------------------------------------------------------------------------------- |
+| Description                               | Type                                                                                                                                                                                                         |
+| ----------------------------------------- | ------------------------------------------------------------------------------------------------------------------------------------------------------------------------------------------------------------ |
 | Result of the `react-query`'s useMutation | [`UseMutationResult<`<br/>`{ data: TData },`<br/>`TError,`<br/>` { resource:string; ids: BaseKey[]; values: TVariables; },`<br/>` UpdateContext>`](https://react-query.tanstack.com/reference/useMutation)\* |
 
 > `*` `UpdateContext` is an internal type.