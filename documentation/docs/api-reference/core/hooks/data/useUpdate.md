--- conflicted
+++ resolved
@@ -101,11 +101,7 @@
 <br/>
 
 :::note
-<<<<<<< HEAD
-Queries that use `/categories` endpoint will be automatically invalidated to show the updated data. For example, data returned from [`useList`](useList.md) and [`useOne`](/docs/api-reference/core/hooks/data/useOne/) will be automatically updated.
-=======
-Queries that use `/categories` endpoint will be automatically invalidated to show the updated data. For example, data returned from [`useList`](/docs/api-reference/core/hooks/data/useList/) and [`useOne`](useOne.md) will be automatically updated.
->>>>>>> 694ea12a
+Queries that use `/categories` endpoint will be automatically invalidated to show the updated data. For example, data returned from [`useList`](/docs/api-reference/core/hooks/data/useList/) and [`useOne`](/docs/api-reference/core/hooks/data/useOne/) will be automatically updated.
 :::
 
 :::tip
