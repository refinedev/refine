---
title: useSelect
siderbar_label: useSelect
source: https://github.com/refinedev/refine/blob/next/packages/core/src/hooks/useSelect/index.ts
---

import BasicUsageLivePreview from "./basic-usage-live-preview.md";
import OnSearchLivePreview from "./on-search-live-preview.md";
import SortLivePreview from "./sort-live-preview.md";
import DefaultValueLivePreview from "./default-value-live-preview.md";

`useSelect` hook allows you to manage any `select` (like a [Html `<select>` tag](https://www.w3schools.com/tags/tag_select.asp), [React Select](https://react-select.com/home), etc...) component. Since it is designed as headless, It expects you to handle the UI.

This hook uses the `useList` hook for fetching data. [Refer to useList hook for details. →](/docs/api-reference/core/hooks/data/useList/)

:::info-tip DERIVATIVES

If you're looking for a complete select library, refine has out-of-the-box support for the libraries below:

-   [Ant Design Select](https://ant.design/components/select) (for Ant Design users) - [Documentation](/docs/api-reference/antd/hooks/field/useSelect) - [Example](/docs/examples/field/useSelect)
-   [Material UI Autocomplete](https://mui.com/material-ui/react-autocomplete) (for Material UI users) - [Documentation](/docs/api-reference/mui/hooks/useAutocomplete)
-   [Mantine Select](https://mantine.dev/core/select/) (for Mantine users) - [Documentation](/docs/api-reference/mantine/hooks/useSelect)

:::

## Basic Usage

Here is a basic example of how to use `useSelect` hook.

<BasicUsageLivePreview />

## Realtime Updates

> This feature is only available if you use a [Live Provider](docs/api-reference/core/providers/live-provider)

When `useSelect` hook is mounted, it will call the `subscribe` method from the `liveProvider` with some parameters such as `channel`, `resource` etc. It is useful when you want to subscribe to the live updates.

[Refer to the `liveProvider` documentation for more information &#8594](/docs/api-reference/core/providers/live-provider)

## Properties

### `resource` <PropTag required />

It will be passed to the `getList` method from the `dataProvider` as parameter via the `useList` hook. The parameter is usually used as an API endpoint path. It all depends on how to handle the `resource` in the `getList` method. See the [creating a data provider](/docs/tutorial/understanding-dataprovider/create-dataprovider/) section for an example of how resource are handled.

```tsx
useSelect({
    resource: "categories",
});
```

### `optionLabel` and `optionValue`

Allows you to change the `value` and `label` of your options.  
Default values are `optionLabel = "title"` and `optionValue = "id"`

```tsx
useSelect<ICategory>({
    resource: "products",
    optionLabel: "name"
    optionValue: "productId"
});
```

:::tip

Supports nested properties with option [Object path](https://lodash.com/docs/4.17.15#get) syntax.

```tsx
const { options } = useSelect({
    resource: "categories",
    optionLabel: "nested.title",
    optionValue: "nested.id",
});
```

:::

### `sort`

It allows to show the options in the desired order. `sort` will be passed to the `getList` method from the `dataProvider` as parameter via the `useList` hook. It is used to send sort query parameters to the API.

[Refer to the `CrudSorting` interface for more information &#8594](docs/api-reference/core/interfaceReferences#crudsorting)

```tsx
useSelect({
    sort: [
        {
            field: "title",
            order: "asc",
        },
    ],
});
```

<SortLivePreview />

### `filters`

It is used to show options by filtering them. `filters` will be passed to the `getList` method from the `dataProvider` as parameter via the `useList` hook. It is used to send filter query parameters to the API.

[Refer to the `CrudFilters` interface for more information &#8594](/docs/api-reference/core/interfaceReferences#crudfilters)

```tsx
useSelect({
    filter: [
        {
            field: "isActive",
            operator: "eq",
            value: true,
        },
    ],
});
```

### `defaultValue`

Allows to make options selected by default. Adds extra options to `<select>` component. In some cases like there are many entries for the `<select>` and pagination is required, `defaultValue` may not be present in the current visible options and this can break the `<select>` component. To avoid such cases, A seperate `useMany` query is sent to the backend with the `defaultValue` and appended to the options of `<select>`, ensuring the default values exist in the current options array. Since it uses `useMany` to query the necessary data, the `defaultValue` can be a single value or an array of values like the following:

```tsx
useSelect({
    defaultValue: 1, // or [1, 2]
});
```

[Refer to the `useMany` documentation for detailed usage. &#8594](/docs/api-reference/core/hooks/data/useMany)

### `debounce`

It allows us to `debounce` the `onSearch` function.

```tsx
useSelect({
    resource: "categories",
    debounce: 500,
});
```

### `queryOptions`

`queryOptions` is used to pass additional options to the `useQuery` hook. It is useful when you want to pass additional options to the `useQuery` hook.

[Refer to the `useQuery` documentation for more information &#8594](https://tanstack.com/query/v4/docs/react/reference/useQuery)

```tsx
useSelect({
    queryOptions: {
        retry: 3,
    },
});
```

### `pagination`

`pagination` will be passed to the `getList` method from the `dataProvider` as parameter. It is used to send pagination query parameters to the API.

#### `current`

You can pass the `current` page number to the `pagination` property.

```tsx
useSelect({
    pagination: {
        current: 2,
    },
});
```

#### `pageSize`

You can pass the `pageSize` to the `pagination` property.

```tsx
useSelect({
    pagination: {
        pageSize: 20,
    },
});
```

### `hasPagination`

`hasPagination` will be passed to the `getList` method from the `dataProvider` as parameter via the `useList` hook. It is used to determine whether to use server-side pagination or not.

```tsx
useSelect({
    hasPagination: false,
});
```

### `defaultValueQueryOptions`

When the `defaultValue` property is given, the `useMany` data hook is called for the selected records. With this property, you can change the options of this query. If not given, the values given in `queryOptions` will be used.

```tsx
const { options } = useSelect({
    resource: "categories",
    defaultValueQueryOptions: {
        onSuccess: (data) => {
            console.log("triggers when on query return on success");
        },
    },
});
```

### `onSearch`

It allows us to `AutoComplete` the `options`.

[Refer to the `CrudFilters` interface for more information &#8594](/docs/api-reference/core/interfaceReferences#crudfilters)

<OnSearchLivePreview />

:::tip
The HTML select tag does not natively support AutoComplete. If AutoComplete is desired, it can be used with [React Select](https://react-select.com/async) or [use-select](https://github.com/tannerlinsley/use-select).
:::

:::info
<<<<<<< HEAD
**If defined, it allows us to override the filters to use when fetching list of records.**
=======
If `onSearch` is used, it will override the existing `filters`.
>>>>>>> 61da71e2
:::

### `metaData`

[`metaData`](/docs/api-reference/general-concepts/#metadata) is used following two purposes:

-   To pass additional information to data provider methods.
-   Generate GraphQL queries using plain JavaScript Objects (JSON). Please refer [GraphQL](/docs/advanced-tutorials/data-provider/graphql/#edit-page) for more information.

In the following example, we pass the `headers` property in the `metaData` object to the `create` method. With similar logic, you can pass any properties to specifically handle the data provider methods.

```tsx
useSelect({
    // highlight-start
    metaData: {
        headers: { "x-meta-data": "true" },
    },
    // highlight-end
});

const myDataProvider = {
    //...
    getList: async ({
        resource,
        pagination,
        hasPagination,
        sort,
        filters,
        // highlight-next-line
        metaData,
    }) => {
        // highlight-next-line
        const headers = metaData?.headers ?? {};
        const url = `${apiUrl}/${resource}`;
        //...
        //...
        // highlight-next-line
        const { data, headers } = await httpClient.get(`${url}`, { headers });
        return {
            data,
        };
    },
    //...
};
```

### `dataProviderName`

If there is more than one `dataProvider`, you can specify which one to use by passing the `dataProviderName` prop. It is useful when you have a different data provider for different resources.

```tsx
useSelect({
    dataProviderName: "second-data-provider",
});
```

### `successNotification`

> [`NotificationProvider`](/docs/api-reference/core/providers/notification-provider/) is required for this prop to work.

After data is fetched successfully, `useSelect` can call `open` function from `NotificationProvider` to show a success notification. With this prop, you can customize the success notification.

```tsx
useSelect({
    successNotification: (data, values, resource) => {
        return {
            message: `${data.title} Successfully fetched.`,
            description: "Success with no errors",
            type: "success",
        };
    },
});
```

### `errorNotification`

> [`NotificationProvider`](/docs/api-reference/core/providers/notification-provider/) is required for this prop to work.

After data fetching is failed, `useSelect` will call `open` function from `NotificationProvider` to show a error notification. With this prop, you can customize the error notification.

```tsx
useSelect({
    errorNotification: (data, values, resource) => {
        return {
            message: `Something went wrong when getting ${data.id}`,
            description: "Error",
            type: "error",
        };
    },
});
```

### `liveMode`

> [`LiveProvider`](/docs/api-reference/core/providers/live-provider/) is required for this prop to work.

Determines whether to update data automatically ("auto") or not ("manual") if a related live event is received. It can be used to update and show data in Realtime throughout your app.
For more information about live mode, please check [Live / Realtime](/docs/api-reference/core/providers/live-provider/#livemode) page.

```tsx
useSelect({
    liveMode: "auto",
});
```

### `onLiveEvent`

> [`LiveProvider`](/docs/api-reference/core/providers/live-provider/) is required for this prop to work.

The callback function that is executed when new events from a subscription are arrived.

```tsx
useSelect({
    onLiveEvent: (event) => {
        console.log(event);
    },
});
```

### `liveParams`

> [`LiveProvider`](/docs/api-reference/core/providers/live-provider/) is required for this prop to work.

Params to pass to liveProvider's [subscribe](/docs/api-reference/core/providers/live-provider/#subscribe) method.

## FAQ

### How to get all the data without pagination?

You may want to get all the data without pagination. In this case you should use the [`hasPagination`](/docs/api-reference/core/hooks/useSelect/#haspagination) prop.

> Don't forget to implement it in the [data provider](/docs/api-reference/core/providers/data-provider/#getlist).

### How to add search to options (Autocomplete)?

[`onSearch`](/docs/api-reference/core/hooks/useSelect/#onsearch) is a function that is used to set the search value. It is useful when you want to search for a specific value. A simple example of this is shown below.

<OnSearchLivePreview />

### How to ensure `defaultValue` is included in the options?

In some cases we only have `id`, it may be necessary to show it selected in the selection box. This hook sends the request via [`useMany`](/docs/api-reference/core/hooks/data/useMany/), gets the data and mark as seleted.

<DefaultValueLivePreview />

### How to change the `label` and `value` properties in options?

[`optionLabel` and `optionValue`](/docs/api-reference/core/hooks/useSelect/#optionlabel-and-optionvalue) are used to change the value of your options.
The default values are `optionsLabel="title"` and `optionsValue="id"`.

To change to `name` and `categoryId`;

```tsx
useSelect({
    optionLabel: "name",
    optionValue: "categoryId",
});
```

### Can I create the options manually?

Sometimes it may not be enough to create `optionLabel` and `optionValue` options. In this case we create options with `queryResult`.

```tsx
const { queryResult } = useSelect({
    resource: "categories",
});

const options = queryResult.data?.data.map((item) => ({
    label: item.name,
    value: item.id,
}));

return (
    <select>
        {options?.map((option) => (
            <option key={option.value} value={option.value}>
                {option.label}
            </option>
        ))}
    </select>
);
```

## API Reference

### Properties

<PropsTable module="@pankod/refine-core/useSelect"  />

### Return values

| Property                | Description                                    | Type                                                                                          |
| ----------------------- | ---------------------------------------------- | --------------------------------------------------------------------------------------------- |
| options                 | It returns possible options                    | `{ label: string; value: string }`                                                            |
| queryResult             | Result of the query of a record                | [`QueryObserverResult<{ data: TData }>`](https://react-query.tanstack.com/reference/useQuery) |
| defaultValueQueryResult | Result of the query of a `defaultValue` record | [`QueryObserverResult<{ data: TData }>`](https://react-query.tanstack.com/reference/useQuery) |
| onSearch                | A function to set the search value             | `onSearch: (value: string) => void`                                                           |

## Example

<CodeSandboxExample path="core-use-select" /><|MERGE_RESOLUTION|>--- conflicted
+++ resolved
@@ -216,11 +216,7 @@
 :::
 
 :::info
-<<<<<<< HEAD
-**If defined, it allows us to override the filters to use when fetching list of records.**
-=======
 If `onSearch` is used, it will override the existing `filters`.
->>>>>>> 61da71e2
 :::
 
 ### `metaData`
