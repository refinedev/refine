--- conflicted
+++ resolved
@@ -16,11 +16,7 @@
 
 ## Usage
 
-<<<<<<< HEAD
-Inferencer components can be imported from `@pankod/refine-inferencer/headless`. You can directly use the components in your routes without passing any props. If you use a `routerProvider`, it will infer the `resource`, `action` and `id` from the current route.
-=======
-Ant Design components can be imported from `@refinedev/inferencer/headless`. You can directly use the components in `resources` prop of `Refine` component or you can use them in your custom components by passing the `resource` prop as the resource name.
->>>>>>> 7f01f54b
+Inferencer components can be imported from `@refinedev/inferencer/headless`. You can directly use the components in your routes without passing any props. If you use a `routerProvider`, it will infer the `resource`, `action` and `id` from the current route.
 
 <Tabs
 defaultValue="resources"
