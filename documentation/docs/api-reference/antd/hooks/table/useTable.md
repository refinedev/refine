--- conflicted
+++ resolved
@@ -269,11 +269,7 @@
 
 Sets the initial value of the sorter. The `initial` is not permanent. It will be cleared when the user changes the sorter. If you want to set a permanent value, use the `sorters.permanent` prop.
 
-<<<<<<< HEAD
-> For more information, refer to the [`CrudSorting` interface documentation &#8594](docs/api-reference/core/interfaceReferences#crudsorting)
-=======
-[Refer to the `CrudSorting` interface for more information &#8594](/docs/api-reference/core/interfaceReferences#crudsorting)
->>>>>>> 01ac4eab
+> For more information, refer to the [`CrudSorting` interface documentation &#8594](/docs/api-reference/core/interfaceReferences#crudsorting)
 
 ```tsx
 useTable({
@@ -292,11 +288,7 @@
 
 Sets the permanent value of the sorter. The `permanent` is permanent and unchangeable. It will not be cleared when the user changes the sorter. If you want to set a temporary value, use the `sorters.initial` prop.
 
-<<<<<<< HEAD
-> For more information, refer to the [`CrudSorting` interface documentation &#8594](docs/api-reference/core/interfaceReferences#crudsorting)
-=======
-[Refer to the `CrudSorting` interface for more information &#8594](/docs/api-reference/core/interfaceReferences#crudsorting)
->>>>>>> 01ac4eab
+> For more information, refer to the [`CrudSorting` interface documentation &#8594](/docs/api-reference/core/interfaceReferences#crudsorting)
 
 ```tsx
 useTable({
