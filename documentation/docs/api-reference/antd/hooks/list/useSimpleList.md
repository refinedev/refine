--- conflicted
+++ resolved
@@ -191,11 +191,7 @@
 
 Sets the initial value of the sorter. The `initial` is not permanent. It will be cleared when the user changes the sorter. If you want to set a permanent value, use the `sorters.permanent` prop.
 
-<<<<<<< HEAD
-> For more information, refer to the [`CrudSorting` interface documentation &#8594](docs/api-reference/core/interfaceReferences#crudsorting)
-=======
-[Refer to the `CrudSorting` interface for more information &#8594](/docs/api-reference/core/interfaceReferences#crudsorting)
->>>>>>> 01ac4eab
+> For more information, refer to the [`CrudSorting` interface documentation &#8594](/docs/api-reference/core/interfaceReferences#crudsorting)
 
 ```tsx
 useSimpleList({
@@ -214,11 +210,7 @@
 
 Sets the permanent value of the sorter. The `permanent` is permanent and unchangeable. It will not be cleared when the user changes the sorter. If you want to set a temporary value, use the `sorters.initial` prop.
 
-<<<<<<< HEAD
-> For more information, refer to the [`CrudSorting` interface documentation &#8594](docs/api-reference/core/interfaceReferences#crudsorting)
-=======
-[Refer to the `CrudSorting` interface for more information &#8594](/docs/api-reference/core/interfaceReferences#crudsorting)
->>>>>>> 01ac4eab
+> For more information, refer to the [`CrudSorting` interface documentation &#8594](/docs/api-reference/core/interfaceReferences#crudsorting)
 
 ```tsx
 useSimpleList({
@@ -549,11 +541,7 @@
 
 Sets the initial value of the sorter. The `initialSorter` is not permanent. It will be cleared when the user changes the sorter. If you want to set a permanent value, use the `permanentSorter` prop.
 
-<<<<<<< HEAD
-> For more information, refer to the [`CrudSorting` interface documentation &#8594](docs/api-reference/core/interfaceReferences#crudsorting)
-=======
-[Refer to the `CrudSorting` interface for more information &#8594](/docs/api-reference/core/interfaceReferences#crudsorting)
->>>>>>> 01ac4eab
+> For more information, refer to the [`CrudSorting` interface documentation &#8594](/docs/api-reference/core/interfaceReferences#crudsorting)
 
 ```tsx
 useSimpleList({
@@ -574,11 +562,7 @@
 
 Sets the permanent value of the sorter. The `permanentSorter` is permanent and unchangeable. It will not be cleared when the user changes the sorter. If you want to set a temporary value, use the `initialSorter` prop.
 
-<<<<<<< HEAD
-> For more information, refer to the [`CrudSorting` interface documentation &#8594](docs/api-reference/core/interfaceReferences#crudsorting)
-=======
-[Refer to the `CrudSorting` interface for more information &#8594](/docs/api-reference/core/interfaceReferences#crudsorting)
->>>>>>> 01ac4eab
+> For more information, refer to the [`CrudSorting` interface documentation &#8594](/docs/api-reference/core/interfaceReferences#crudsorting)
 
 ```tsx
 useSimpleList({
