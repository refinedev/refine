---
id: show
title: Show
swizzle: true
---

<<<<<<< HEAD
import isLoading from '@site/static/img/guides-and-concepts/basic-views/show/isLoading.png'

=======
>>>>>>> b867497f
`<Show>` provides us a layout for displaying the page. It does not contain any logic but adds extra functionalities like a refresh button or giving title to the page.

We will show what `<Show>` does using properties with examples.

```tsx live hideCode url=http://localhost:3000/posts/show/2
// visible-block-start
import { Show, Typography, MarkdownField } from "@pankod/refine-antd";
import { useShow, IResourceComponentsProps, useOne } from "@pankod/refine-core";

const { Title, Text } = Typography;

const PostShow: React.FC<IResourceComponentsProps> = () => {
    const { queryResult } = useShow<IPost>();
    const { data, isLoading } = queryResult;
    const record = data?.data;

    const { data: categoryData, isLoading: categoryIsLoading } =
        useOne<ICategory>({
            resource: "categories",
            id: record?.category.id || "",
            queryOptions: {
                enabled: !!record,
            },
        });

    return (
        <Show isLoading={isLoading}>
            <Title level={5}>Id</Title>
            <Text>{record?.id}</Text>

            <Title level={5}>Title</Title>
            <Text>{record?.title}</Text>

            <Title level={5}>Category</Title>
            <Text>
                {categoryIsLoading ? "Loading..." : categoryData?.data.title}
            </Text>

            <Title level={5}>Content</Title>
            <MarkdownField value={record?.content} />
        </Show>
    );
};
// visible-block-end

render(
    <RefineAntdDemo
        initialRoutes={["/posts/show/2"]}
        resources={[
            {
                name: "posts",
                list: () => (
                    <div>
                        <p>This page is empty.</p>
                        <ShowButton recordItemId="2">Edit Item 2</ShowButton>
                    </div>
                ),
                show: PostShow,
            },
        ]}
    />,
);
```

:::info-tip Swizzle
You can swizzle this component to customize it with the [**refine CLI**](/docs/packages/documentation/cli)
:::

## Properties

### `title`

It allows adding a title for the `<Show>` component. if you don't pass title props it uses the "Show" prefix and the singular resource name by default. For example, for the "posts" resource, it will be "Show post".

```tsx live disableScroll previewHeight=280px url=http://localhost:3000/posts/show/2
const { ShowButton } = RefineAntd;
const { default: simpleRest } = RefineSimpleRest;

const dataProvider = simpleRest("https://api.fake-rest.refine.dev");

const customDataProvider = {
    ...dataProvider,
    deleteOne: async ({ resource, id, variables }) => {
        return {
            data: {},
        };
    },
};

// visible-block-start
import { Show } from "@pankod/refine-antd";

const PostShow: React.FC = () => {
    return (
        /* highlight-next-line */
        <Show title="Custom Title">
            <p>Rest of your page here</p>
        </Show>
    );
};
// visible-block-end

render(
    <RefineAntdDemo
        initialRoutes={["/posts/show/2"]}
        resources={[
            {
                name: "posts",
                list: () => (
                    <div>
                        <p>This page is empty.</p>
                        <ShowButton recordItemId="2">Show Item 2</ShowButton>
                    </div>
                ),
                show: PostShow,
            },
        ]}
    />,
);
```

### `resource`

The `<Show>` component reads the `resource` information from the route by default. This default behavior will not work on custom pages. If you want to use the `<Show>` component in a custom page, you can use the `resource` property.

[Refer to the custom pages documentation for detailed usage. &#8594](/advanced-tutorials/custom-pages.md)

```tsx live disableScroll previewHeight=280px url=http://localhost:3000/custom/2
setInitialRoutes(["/custom/2"]);

// visible-block-start
import { Refine } from "@pankod/refine-core";
import { Show } from "@pankod/refine-antd";
import routerProvider from "@pankod/refine-react-router-v6";
import dataProvider from "@pankod/refine-simple-rest";

const CustomPage: React.FC = () => {
    return (
        /* highlight-next-line */
        <Show resource="posts">
            <p>Rest of your page here</p>
        </Show>
    );
};

const App: React.FC = () => {
    return (
        <Refine
            routerProvider={{
                ...routerProvider,
                // highlight-start
                routes: [
                    {
                        element: <CustomPage />,
                        path: "/custom/:id",
                    },
                ],
                // highlight-end
            }}
            dataProvider={dataProvider("https://api.fake-rest.refine.dev")}
            resources={[{ name: "posts" }]}
        />
    );
};
// visible-block-end

render(<App />);
```

### `canDelete` and `canEdit`

`canDelete` and `canEdit` allows us to add the delete and edit buttons inside the `<Show>` component. If the resource has `canDelete` or `canEdit` property refine adds the buttons by default.

When clicked on, delete button executes the `useDelete` method provided by the [`dataProvider`](/api-reference/core/providers/data-provider.md) and the edit button redirects the user to the record edit page.

Refer to the [`<DeleteButton>`](/api-reference/antd/components/buttons/delete.md) and the [`<EditButton>`](/api-reference/antd/components/buttons/edit.md) documentation for detailed usage.

```tsx live disableScroll previewHeight=280px url=http://localhost:3000/posts/show/2
const { ShowButton, Edit } = RefineAntd;
const { usePermissions } = RefineCore;

const { default: simpleRest } = RefineSimpleRest;

const dataProvider = simpleRest("https://api.fake-rest.refine.dev");

const customDataProvider = {
    ...dataProvider,
    deleteOne: async ({ resource, id, variables }) => {
        return {
            data: {},
        };
    },
};

const authProvider = {
    login: () => Promise.resolve(),
    logout: () => Promise.resolve(),
    checkAuth: () => Promise.resolve(),
    checkError: () => Promise.resolve(),
    getPermissions: () => Promise.resolve("admin"),
    getUserIdentity: () => Promise.resolve(),
};

// visible-block-start
import { Show } from "@pankod/refine-antd";
import { usePermissions } from "@pankod/refine-core";

const PostShow: React.FC = () => {
    const { data: permissionsData } = usePermissions();
    return (
        <Show
            /* highlight-start */
            canDelete={permissionsData?.includes("admin")}
            canEdit={permissionsData?.includes("admin")}
            /* highlight-end */
        >
            <p>Rest of your page here</p>
        </Show>
    );
};
// visible-block-end

render(
    <RefineAntdDemo
        authProvider={authProvider}
        dataProvider={customDataProvider}
        initialRoutes={["/posts/show/2"]}
        resources={[
            {
                name: "posts",
                list: () => (
                    <div>
                        <p>This page is empty.</p>
                        <ShowButton>Show Item 2</ShowButton>
                    </div>
                ),
                show: PostShow,
                edit: () => {
                    return <Edit>Edit Page</Edit>;
                },
            },
        ]}
    />,
);
```

[Refer to the `usePermission` documentation for detailed usage. &#8594](/api-reference/core/hooks/auth/usePermissions.md)

### `recordItemId`

`<Show>` component reads the `id` information from the route by default. `recordItemId` is used when it cannot read from the URL (when used on a custom page, modal or drawer).

```tsx live disableScroll previewHeight=280px url=http://localhost:3000/posts/show/2
const { ShowButton } = RefineAntd;

// visible-block-start
import { Show, useModalForm, Modal, Button } from "@pankod/refine-antd";

const PostShow: React.FC = () => {
    const { modalProps, id, show } = useModalForm({
        action: "show",
    });

    return (
        <div>
            <Button onClick={() => show()}>Show Button</Button>
            <Modal {...modalProps}>
                {/* highlight-next-line */}
                <Show recordItemId={id}>
                    <p>Rest of your page here</p>
                </Show>
            </Modal>
        </div>
    );
};
// visible-block-end

render(
    <RefineAntdDemo
        initialRoutes={["/posts/show/2"]}
        resources={[
            {
                name: "posts",
                list: () => (
                    <div>
                        <p>This page is empty.</p>
                        <ShowButton recordItemId="2">Show Item 2</ShowButton>
                    </div>
                ),
                show: PostShow,
            },
        ]}
    />,
);
```

:::note
`<Show>` component needs the `id` information for `<RefreshButton>` to work properly.
:::

### `dataProviderName`

If not specified, Refine will use the default data provider. If you have multiple data providers and want to use a different one, you can use the `dataProviderName` property.

```tsx
import { Refine } from "@pankod/refine-core";
import { Show } from "@pankod/refine-antd";
import routerProvider from "@pankod/refine-react-router-v6";
import dataProvider from "@pankod/refine-simple-rest";

// highlight-start
const PostShow = () => {
    return <Show dataProviderName="other">...</Show>;
};
// highlight-end

export const App: React.FC = () => {
    return (
        <Refine
            routerProvider={routerProvider}
            // highlight-start
            dataProvider={{
                default: dataProvider("https://api.fake-rest.refine.dev/"),
                other: dataProvider("https://other-api.fake-rest.refine.dev/"),
            }}
            // highlight-end
            resources={[{ name: "posts", show: PostShow }]}
        />
    );
};
```

### `goBack`

To customize the back button or to disable it, you can use the `goBack` property.

```tsx live disableScroll previewHeight=280px url=http://localhost:3000/posts/show/2
const { ShowButton } = RefineAntd;

// visible-block-start
import { Show, Icons } from "@pankod/refine-antd";

const PostShow: React.FC = () => {
    return (
        /* highlight-next-line */
        <Show goBack={<Icons.SmileOutlined />}>
            <p>Rest of your page here</p>
        </Show>
    );
};
// visible-block-end

render(
    <RefineAntdDemo
        initialRoutes={["/posts", "/posts/show/2"]}
        resources={[
            {
                name: "posts",
                list: () => (
                    <div>
                        <p>This page is empty.</p>
                        <ShowButton>Show Item 2</ShowButton>
                    </div>
                ),
                show: PostShow,
            },
        ]}
    />,
);
```

### `isLoading`

Since `<Show>` uses the Ant Design [`<Card>`](https://ant.design/components/card/) component, the `isLoading` property can be set like the below.

```tsx live disableScroll previewHeight=280px url=http://localhost:3000/posts/show/2
const { ShowButton } = RefineAntd;

// visible-block-start
import { Show } from "@pankod/refine-antd";

const PostShow: React.FC = () => {
    return (
        /* highlight-next-line */
        <Show isLoading={true}>
            <p>Rest of your page here</p>
        </Show>
    );
};
// visible-block-end

render(
    <RefineAntdDemo
        initialRoutes={["/posts/show/2"]}
        resources={[
            {
                name: "posts",
                list: () => (
                    <div>
                        <p>This page is empty.</p>
                        <ShowButton />
                    </div>
                ),
                show: PostShow,
            },
        ]}
    />,
);
```

### `breadcrumb`

To customize or disable the breadcrumb, you can use the `breadcrumb` property. By default it uses the `Breadcrumb` component from `@pankod/refine-antd` package.

[Refer to the `Breadcrumb` documentation for detailed usage. &#8594](/api-reference/antd/components/breadcrumb.md)

:::tip
This feature can be managed globally via the `<Refine>` component's [options](/docs/api-reference/core/components/refine-config/#breadcrumb)
:::

```tsx live disableScroll previewHeight=280px url=http://localhost:3000/posts/show/2
const { ShowButton } = RefineAntd;

// visible-block-start
import { Show, Breadcrumb } from "@pankod/refine-antd";

const PostShow: React.FC = () => {
    return (
        <Show
            // highlight-start
            breadcrumb={
                <div
                    style={{
                        padding: "3px 6px",
                        border: "2px dashed cornflowerblue",
                    }}
                >
                    <Breadcrumb />
                </div>
            }
            // highlight-end
        >
            <p>Rest of your page here</p>
        </Show>
    );
};
// visible-block-end

render(
    <RefineAntdDemo
        initialRoutes={["/posts/show"]}
        resources={[
            {
                name: "posts",
                list: () => (
                    <div>
                        <p>This page is empty.</p>
                        <ShowButton />
                    </div>
                ),
                show: PostShow,
            },
        ]}
    />,
);
```

### `wrapperProps`

If you want to customize the wrapper of the `<Show/>` component, you can use the `wrapperProps` property. For `@pankod/refine-antd` wrapper elements are simple `<div/>`s and `wrapperProps` can get every attribute that `<div/>` can get.

```tsx live disableScroll previewHeight=280px url=http://localhost:3000/posts/show/2
const { ShowButton } = RefineAntd;

// visible-block-start
import { Show } from "@pankod/refine-antd";

const PostShow: React.FC = () => {
    return (
        <Show
            // highlight-start
            wrapperProps={{
                style: {
                    backgroundColor: "cornflowerblue",
                    padding: "16px",
                },
            }}
            // highlight-end
        >
            <p>Rest of your page here</p>
        </Show>
    );
};
// visible-block-end

render(
    <RefineAntdDemo
        initialRoutes={["/posts/show"]}
        resources={[
            {
                name: "posts",
                list: () => (
                    <div>
                        <p>This page is empty.</p>
                        <ShowButton />
                    </div>
                ),
                show: PostShow,
            },
        ]}
    />,
);
```

### `headerProps`

If you want to customize the header of the `<Show/>` component, you can use the `headerProps` property.

[Refer to the `PageHeader` documentation from Ant Design for detailed usage. &#8594](https://ant.design/components/page-header/)

```tsx live disableScroll previewHeight=280px url=http://localhost:3000/posts/show/2
const { ShowButton } = RefineAntd;

// visible-block-start
import { Show } from "@pankod/refine-antd";

const PostShow: React.FC = () => {
    return (
        <Show
            // highlight-start
            headerProps={{
                subTitle: "This is a subtitle",
                style: {
                    backgroundColor: "cornflowerblue",
                    padding: "16px",
                },
            }}
            // highlight-end
        >
            <p>Rest of your page here</p>
        </Show>
    );
};
// visible-block-end

render(
    <RefineAntdDemo
        initialRoutes={["/posts/show/2"]}
        resources={[
            {
                name: "posts",
                list: () => (
                    <div>
                        <p>This page is empty.</p>
                        <ShowButton />
                    </div>
                ),
                show: PostShow,
            },
        ]}
    />,
);
```

### `contentProps`

If you want to customize the content of the `<Show/>` component, you can use the `contentProps` property.

[Refer to the `Card` documentation from Ant Design for detailed usage. &#8594](https://ant.design/components/card/)

```tsx live disableScroll previewHeight=280px url=http://localhost:3000/posts/show/2
const { ShowButton } = RefineAntd;

// visible-block-start
import { Show } from "@pankod/refine-antd";

const PostShow: React.FC = () => {
    return (
        <Show
            // highlight-start
            contentProps={{
                style: {
                    backgroundColor: "cornflowerblue",
                    padding: "16px",
                },
            }}
            // highlight-end
        >
            <p>Rest of your page here</p>
        </Show>
    );
};
// visible-block-end

render(
    <RefineAntdDemo
        initialRoutes={["/posts/show"]}
        resources={[
            {
                name: "posts",
                list: () => (
                    <div>
                        <p>This page is empty.</p>
                        <ShowButton />
                    </div>
                ),
                show: PostShow,
            },
        ]}
    />,
);
```

### `headerButtons`

You can customize the buttons at the header by using the `headerButtons` property. It accepts `React.ReactNode` or a render function `({ defaultButtons }) => React.ReactNode` which you can use to keep the existing buttons and add your own.

```tsx live disableScroll previewHeight=280px url=http://localhost:3000/posts/show/2
const { ShowButton } = RefineAntd;

// visible-block-start
import { Show, Button } from "@pankod/refine-antd";

const PostShow: React.FC = () => {
    return (
        <Show
            // highlight-start
            headerButtons={({ defaultButtons }) => (
                <>
                    {defaultButtons}
                    <Button type="primary">Custom Button</Button>
                </>
            )}
            // highlight-end
        >
            <p>Rest of your page here</p>
        </Show>
    );
};
// visible-block-end

render(
    <RefineAntdDemo
        initialRoutes={["/posts/show/2"]}
        resources={[
            {
                name: "posts",
                list: () => (
                    <div>
                        <p>This page is empty.</p>
                        <ShowButton />
                    </div>
                ),
                show: PostShow,
            },
        ]}
    />,
);
```

### `headerButtonProps`

You can customize the wrapper element of the buttons at the header by using the `headerButtonProps` property.

[Refer to the `Space` documentation from Ant Design for detailed usage. &#8594](https://ant.design/components/space/)

```tsx live disableScroll previewHeight=280px url=http://localhost:3000/posts/edit/2
const { ShowButton } = RefineAntd;

// visible-block-start
import { Show, Button } from "@pankod/refine-antd";

const PostShow: React.FC = () => {
    return (
        <Show
            // highlight-start
            headerButtonProps={{
                style: {
                    backgroundColor: "cornflowerblue",
                    padding: "16px",
                },
            }}
            // highlight-end
            headerButtons={<Button type="primary">Custom Button</Button>}
        >
            <p>Rest of your page here</p>
        </Show>
    );
};
// visible-block-end

render(
    <RefineAntdDemo
        initialRoutes={["/posts/show"]}
        resources={[
            {
                name: "posts",
                list: () => (
                    <div>
                        <p>This page is empty.</p>
                        <ShowButton />
                    </div>
                ),
                show: PostShow,
            },
        ]}
    />,
);
```

### `footerButtons`

You can customize the buttons at the footer by using the `footerButtons` property. It accepts `React.ReactNode` or a render function `({ defaultButtons }) => React.ReactNode` which you can use to keep the existing buttons and add your own.

```tsx live disableScroll previewHeight=280px url=http://localhost:3000/posts/show/2
const { ShowButton } = RefineAntd;

// visible-block-start
import { Show, Button } from "@pankod/refine-antd";

const PostShow: React.FC = () => {
    return (
        <Show
            // highlight-start
            footerButtons={({ defaultButtons }) => (
                <>
                    {defaultButtons}
                    <Button type="primary">Custom Button</Button>
                </>
            )}
            // highlight-end
        >
            <p>Rest of your page here</p>
        </Show>
    );
};
// visible-block-end

render(
    <RefineAntdDemo
        initialRoutes={["/posts/show"]}
        resources={[
            {
                name: "posts",
                list: () => (
                    <div>
                        <p>This page is empty.</p>
                        <ShowButton />
                    </div>
                ),
                show: PostShow,
            },
        ]}
    />,
);
```

### `footerButtonProps`

You can customize the wrapper element of the buttons at the footer by using the `footerButtonProps` property.

[Refer to the `Space` documentation from Ant Design for detailed usage. &#8594](https://ant.design/components/space/)

```tsx live disableScroll previewHeight=280px url=http://localhost:3000/posts/show/2
const { ShowButton } = RefineAntd;

// visible-block-start
import { Show, Button } from "@pankod/refine-antd";

const PostShow: React.FC = () => {
    return (
        <Show
            footerButtons={({ defaultButtons }) => (
                <>
                    {defaultButtons}
                    <Button type="primary">Custom Button</Button>
                </>
            )}
            // highlight-start
            footerButtonProps={{
                style: {
                    // hide-start
                    float: "right",
                    marginRight: 24,
                    // hide-end
                    backgroundColor: "cornflowerblue",
                    padding: "16px",
                },
            }}
            // highlight-end
        >
            <p>Rest of your page here</p>
        </Show>
    );
};
// visible-block-end

render(
    <RefineAntdDemo
        initialRoutes={["/posts/show"]}
        resources={[
            {
                name: "posts",
                list: () => (
                    <div>
                        <p>This page is empty.</p>
                        <ShowButton />
                    </div>
                ),
                show: PostShow,
            },
        ]}
    />,
);
```

<<<<<<< HEAD
=======
### ~~`actionButtons`~~

:::caution Deprecated
Use `headerButtons` or `footerButtons` instead.
:::

`<Show>` uses the Ant Design [`<Card>`](https://ant.design/components/card/) component so you can customize the `action` property with the properties of `actionButtons`. By default, the `action` property of the `<Card>` component shows nothing in the `<Show>` component.

```tsx
import { Show, Space, Button } from "@pankod/refine-antd";

export const ShowPage: React.FC = () => {
    return (
        <Show
            actionButtons={
                <Space>
                    <Button type="primary">Custom Button 1</Button>
                    <Button type="default">Custom Button 2</Button>
                </Space>
            }
        >
            ...
        </Show>
    );
};
```

<div class="img-container">
    <div class="window">
        <div class="control red"></div>
        <div class="control orange"></div>
        <div class="control green"></div>
    </div>
    <img src="https://refine.ams3.cdn.digitaloceanspaces.com/website/static/img/guides-and-concepts/basic-views/show/actionButtonsUsage.png" alt="actionButton Usage" />
</div>
<br/>

### ~~`pageHeaderProps`~~

:::caution Deprecated
Use `headerProps`, `wrapperProps` or `contentProps` instead.
:::

`<Show>` uses the Ant Design [`<PageHeader>`](https://ant.design/components/page-header/#API) components so you can customize it with the properties of `pageHeaderProps`.

By default, the `extra` property of the `<PageHeader>` component shows `<RefreshButton>`, `<ListButton>`, `<EditButton>` and `<DeleteButton>` based on your resource definition in the `resources` property you pass to `<Refine>` and the `breadcrumb` property shows [`<Breadcrumb>`][breadcrumb-component] component.

```tsx
import { Show } from "@pankod/refine-antd";

export const ShowPage: React.FC = () => {
    return (
        <Show
            pageHeaderProps={{
                onBack: () => console.log("Hello, refine"),
                subTitle: "Subtitle",
            }}
        >
            ...
        </Show>
    );
};
```

<div class="img-container">
    <div class="window">
        <div class="control red"></div>
        <div class="control orange"></div>
        <div class="control green"></div>
    </div>
    <img src="https://refine.ams3.cdn.digitaloceanspaces.com/website/static/img/guides-and-concepts/basic-views/show/pageHeaderPropsUsage.png" alt="pageHeaderProps Usage"/>
</div>
<br/>

:::caution
The `<Show>` component needs the `id` information for work properly, so if you use the `<Show>` component in custom pages, you should pass the `recordItemId` property.
:::

>>>>>>> b867497f
## API Reference

### Properties

<PropsTable module="@pankod/refine-antd/Show"
contentProps-type="[`CardProps`](https://ant.design/components/card/#API)"
headerProps-type="[`PageHeaderProps`](https://procomponents.ant.design/en-US/components/page-header)" 
headerButtons-default="[`ListButton`](https://refine.dev/docs/api-reference/antd/components/buttons/list-button/), [`RefreshButton`](https://refine.dev/docs/api-reference/antd/components/buttons/refresh-button/), [`EditButton`](https://refine.dev/docs/api-reference/antd/components/buttons/edit-button/) and [`DeleteButton`](https://refine.dev/docs/api-reference/antd/components/buttons/delete-button/)"
headerButtonProps-type="[`SpaceProps`](https://ant.design/components/space/)"
deleteButtonProps-type="[`DeleteButtonProps`](/docs/api-reference/antd/components/buttons/delete-button/)"
saveButtonProps-type="[`SaveButtonProps`](https://refine.dev/docs/api-reference/antd/components/buttons/save-button/)"
footerButtonsProps-type="[`SpaceProps`](https://ant.design/components/space/)"
breadcrumb-default="[`<Breadcrumb>`](https://ant.design/components/breadcrumb/)"
goBack-default="`<ArrowLeft />`"
goBack-type="`ReactNode`"
/><|MERGE_RESOLUTION|>--- conflicted
+++ resolved
@@ -4,11 +4,6 @@
 swizzle: true
 ---
 
-<<<<<<< HEAD
-import isLoading from '@site/static/img/guides-and-concepts/basic-views/show/isLoading.png'
-
-=======
->>>>>>> b867497f
 `<Show>` provides us a layout for displaying the page. It does not contain any logic but adds extra functionalities like a refresh button or giving title to the page.
 
 We will show what `<Show>` does using properties with examples.
@@ -825,87 +820,6 @@
 );
 ```
 
-<<<<<<< HEAD
-=======
-### ~~`actionButtons`~~
-
-:::caution Deprecated
-Use `headerButtons` or `footerButtons` instead.
-:::
-
-`<Show>` uses the Ant Design [`<Card>`](https://ant.design/components/card/) component so you can customize the `action` property with the properties of `actionButtons`. By default, the `action` property of the `<Card>` component shows nothing in the `<Show>` component.
-
-```tsx
-import { Show, Space, Button } from "@pankod/refine-antd";
-
-export const ShowPage: React.FC = () => {
-    return (
-        <Show
-            actionButtons={
-                <Space>
-                    <Button type="primary">Custom Button 1</Button>
-                    <Button type="default">Custom Button 2</Button>
-                </Space>
-            }
-        >
-            ...
-        </Show>
-    );
-};
-```
-
-<div class="img-container">
-    <div class="window">
-        <div class="control red"></div>
-        <div class="control orange"></div>
-        <div class="control green"></div>
-    </div>
-    <img src="https://refine.ams3.cdn.digitaloceanspaces.com/website/static/img/guides-and-concepts/basic-views/show/actionButtonsUsage.png" alt="actionButton Usage" />
-</div>
-<br/>
-
-### ~~`pageHeaderProps`~~
-
-:::caution Deprecated
-Use `headerProps`, `wrapperProps` or `contentProps` instead.
-:::
-
-`<Show>` uses the Ant Design [`<PageHeader>`](https://ant.design/components/page-header/#API) components so you can customize it with the properties of `pageHeaderProps`.
-
-By default, the `extra` property of the `<PageHeader>` component shows `<RefreshButton>`, `<ListButton>`, `<EditButton>` and `<DeleteButton>` based on your resource definition in the `resources` property you pass to `<Refine>` and the `breadcrumb` property shows [`<Breadcrumb>`][breadcrumb-component] component.
-
-```tsx
-import { Show } from "@pankod/refine-antd";
-
-export const ShowPage: React.FC = () => {
-    return (
-        <Show
-            pageHeaderProps={{
-                onBack: () => console.log("Hello, refine"),
-                subTitle: "Subtitle",
-            }}
-        >
-            ...
-        </Show>
-    );
-};
-```
-
-<div class="img-container">
-    <div class="window">
-        <div class="control red"></div>
-        <div class="control orange"></div>
-        <div class="control green"></div>
-    </div>
-    <img src="https://refine.ams3.cdn.digitaloceanspaces.com/website/static/img/guides-and-concepts/basic-views/show/pageHeaderPropsUsage.png" alt="pageHeaderProps Usage"/>
-</div>
-<br/>
-
-:::caution
-The `<Show>` component needs the `id` information for work properly, so if you use the `<Show>` component in custom pages, you should pass the `recordItemId` property.
-:::
-
->>>>>>> b867497f
 ## API Reference
 
 ### Properties
