---
id: create
title: Create
swizzle: true
---

`<Create>` provides us a layout to display the page. It does not contain any logic but adds extra functionalities like action buttons and giving titles to the page.

We'll show what `<Create>` does using properties with examples.

```tsx live hideCode url=http://localhost:3000/posts/create
// visible-block-start
import React from "react";
import { Create, useAutocomplete } from "@refinedev/mui";
import { Autocomplete, Box, TextField } from "@mui/material";
import { useForm } from "@refinedev/react-hook-form";
import { Controller } from "react-hook-form";

const SampleCreate = () => {
    const {
        saveButtonProps,
        refineCore: { formLoading },
        register,
        control,
        formState: { errors },
    } = useForm();

    const { autocompleteProps: categoryAutocompleteProps } = useAutocomplete({
        resource: "categories",
    });

    return (
        <Create isLoading={formLoading} saveButtonProps={saveButtonProps}>
            <Box
                component="form"
                sx={{ display: "flex", flexDirection: "column" }}
                autoComplete="off"
            >
                <TextField
                    {...register("title", {
                        required: "This field is required",
                    })}
                    error={!!(errors as any)?.title}
                    helperText={(errors as any)?.title?.message}
                    margin="normal"
                    fullWidth
                    InputLabelProps={{ shrink: true }}
                    type="text"
                    label="Title"
                    name="title"
                />
                <TextField
                    {...register("content", {
                        required: "This field is required",
                    })}
                    error={!!(errors as any)?.content}
                    helperText={(errors as any)?.content?.message}
                    margin="normal"
                    fullWidth
                    InputLabelProps={{ shrink: true }}
                    multiline
                    label="Content"
                    name="content"
                />
                <Controller
                    control={control}
                    name="category"
                    rules={{ required: "This field is required" }}
                    // eslint-disable-next-line
                    defaultValue={null as any}
                    render={({ field }) => (
                        <Autocomplete
                            {...categoryAutocompleteProps}
                            {...field}
                            onChange={(_, value) => {
                                field.onChange(value);
                            }}
                            getOptionLabel={(item) => {
                                return (
                                    categoryAutocompleteProps?.options?.find(
                                        (p) =>
                                            p?.id?.toString() ===
                                            item?.id?.toString(),
                                    )?.title ?? ""
                                );
                            }}
                            isOptionEqualToValue={(option, value) =>
                                value === undefined ||
                                option.id.toString() === value?.id?.toString()
                            }
                            renderInput={(params) => (
                                <TextField
                                    {...params}
                                    label="Category"
                                    margin="normal"
                                    variant="outlined"
                                    error={!!(errors as any)?.category?.id}
                                    helperText={
                                        (errors as any)?.category?.id?.message
                                    }
                                    required
                                />
                            )}
                        />
                    )}
                />
            </Box>
        </Create>
    );
};
// visible-block-end

render(
    <RefineMuiDemo
        initialRoutes={["/samples/create"]}
        resources={[
            { name: "samples", create: SampleCreate, list: SampleList },
        ]}
    />,
);
```

:::info-tip Swizzle
You can swizzle this component to customize it with the [**refine CLI**](/docs/packages/documentation/cli)
:::

## Properties

### `title`

It allows adding title inside the `<Create>` component. if you don't pass title props it uses "Create" prefix and singular resource name by default. For example, for the `/posts/create` resource, it will be "Create post".

```tsx live disableScroll previewHeight=280px url=http://localhost:3000/posts/create
// visible-block-start
import { Create } from "@refinedev/mui";
import { Typography } from "@mui/material";

const CreatePage: React.FC = () => {
    return (
        <Create
            // highlight-next-line
            title={<Typography variant="h5">Custom Title</Typography>}
        >
            <span>Rest of your page here</span>
        </Create>
    );
};
// visible-block-end

render(
    <RefineMuiDemo
        initialRoutes={["/posts/create"]}
        resources={[
            {
                name: "posts",
                list: () => (
                    <div>
                        <p>This page is empty.</p>
                        <RefineMui.CreateButton />
                    </div>
                ),
                create: CreatePage,
            },
        ]}
    />,
);
```

### `resource`

The `<Create>` component reads the `resource` information from the route by default. This default behavior will not work on custom pages. If you want to use the `<Create>` component in a custom page, you can use the `resource` prop.

[Refer to the custom pages documentation for detailed usage. &#8594](/advanced-tutorials/custom-pages.md)

```tsx live disableScroll previewHeight=280px url=http://localhost:3000/custom
// handle initial routes in new way
setInitialRoutes(["/custom"]);

// visible-block-start
import { Refine } from "@refinedev/core";
import { Create, Layout } from "@refinedev/mui";
import routerProvider from "@refinedev/react-router-v6";
import dataProvider from "@refinedev/simple-rest";

const CustomPage: React.FC = () => {
    return (
        /* highlight-next-line */
        <Create resource="posts">
            <span>Rest of your page here</span>
        </Create>
    );
};

const App: React.FC = () => {
    return (
        <Refine
            routerProvider={{
                ...routerProvider,
                // highlight-start
                routes: [
                    {
                        element: <CustomPage />,
                        path: "/custom",
                    },
                ],
                // highlight-end
            }}
            Layout={Layout}
            dataProvider={dataProvider("https://api.fake-rest.refine.dev")}
            resources={[{ name: "posts" }]}
        />
    );
};
// visible-block-end

render(
    <Wrapper>
        <App />
    </Wrapper>,
);
```

### `saveButtonProps`

`<Create>` component has a default button that submits the form. If you want to customize this button you can use the `saveButtonProps` property like the code below.

[Refer to the `<SaveButton>` documentation for detailed usage. &#8594](/api-reference/mui/components/buttons/save.md)

```tsx live disableScroll previewHeight=280px url=http://localhost:3000/posts/create
// visible-block-start
import { Create } from "@refinedev/mui";

const PostCreate: React.FC = () => {
    return (
        /* highlight-next-line */
        <Create saveButtonProps={{ size: "small" }}>
            <span>Rest of your page here</span>
        </Create>
    );
};
// visible-block-end

render(
    <RefineMuiDemo
        initialRoutes={["/posts/create"]}
        resources={[
            {
                name: "posts",
                list: () => (
                    <div>
                        <p>This page is empty.</p>
                        <RefineMui.CreateButton />
                    </div>
                ),
                create: PostCreate,
            },
        ]}
    />,
);
```

### `goBack`

To customize the back button or to disable it, you can use the `goBack` property.

```tsx live disableScroll previewHeight=280px url=http://localhost:3000/posts/create
// visible-block-start
import { Create } from "@refinedev/mui";
import { Button } from "@mui/material";
import { useNavigation } from "@refinedev/core";

const BackButton = () => {
    const { goBack } = useNavigation();

    return <Button onClick={() => goBack()}>BACK!</Button>;
};

const PostCreate: React.FC = () => {
    return (
        <Create
            // highlight-next-line
            goBack={<BackButton />}
        >
            <span>Rest of your page here</span>
        </Create>
    );
};
// visible-block-end

render(
    <RefineMuiDemo
        initialRoutes={["/posts", "/posts/create"]}
        resources={[
            {
                name: "posts",
                list: () => (
                    <div>
                        <p>This page is empty.</p>
                        <RefineMui.CreateButton />
                    </div>
                ),
                create: PostCreate,
            },
        ]}
    />,
);
```

### `isLoading`

To toggle the loading state of the `<Create/>` component, you can use the `isLoading` property.

```tsx live disableScroll previewHeight=280px url=http://localhost:3000/posts/create
// visible-block-start
import { Create } from "@refinedev/mui";

const PostCreate: React.FC = () => {
    const [loading, setLoading] = React.useState(true);

    return (
        <Create
            // highlight-next-line
            isLoading={loading}
        >
            <span>Rest of your page here</span>
        </Create>
    );
};
// visible-block-end

render(
    <RefineMuiDemo
        initialRoutes={["/posts", "/posts/create"]}
        resources={[
            {
                name: "posts",
                list: () => (
                    <div>
                        <p>This page is empty.</p>
                        <RefineMui.CreateButton />
                    </div>
                ),
                create: PostCreate,
            },
        ]}
    />,
);
```

### `breadcrumb`

To customize or disable the breadcrumb, you can use the `breadcrumb` property. By default it uses the `Breadcrumb` component from `@refinedev/mui` package.

[Refer to the `Breadcrumb` documentation for detailed usage. &#8594](/api-reference/mui/components/breadcrumb.md)

:::tip
This feature can be managed globally via the `<Refine>` component's [options](/docs/api-reference/core/components/refine-config/#breadcrumb)
:::

```tsx live disableScroll previewHeight=280px url=http://localhost:3000/posts/create
// visible-block-start
import { Create, Breadcrumb } from "@refinedev/mui";

const PostCreate: React.FC = () => {
    return (
        <Create
            // highlight-start
            breadcrumb={
                <div
                    style={{
                        padding: "3px 6px",
                        border: "2px dashed cornflowerblue",
                    }}
                >
                    <Breadcrumb />
                </div>
            }
            // highlight-end
        >
            <span>Rest of your page here</span>
        </Create>
    );
};
// visible-block-end

render(
    <RefineMuiDemo
        initialRoutes={["/posts", "/posts/create"]}
        resources={[
            {
                name: "posts",
                list: () => (
                    <div>
                        <p>This page is empty.</p>
                        <RefineMui.CreateButton />
                    </div>
                ),
                create: PostCreate,
            },
        ]}
    />,
);
```

### `wrapperProps`

If you want to customize the wrapper of the `<Create/>` component, you can use the `wrapperProps` property.

[Refer to the `Card` documentation from Material UI for detailed usage. &#8594](https://mui.com/material-ui/api/card/)

```tsx live disableScroll previewHeight=280px url=http://localhost:3000/posts/create
// visible-block-start
import { Create } from "@refinedev/mui";

const PostCreate: React.FC = () => {
    const [loading, setLoading] = React.useState(true);

    return (
        <Create
            // highlight-start
            wrapperProps={{
                sx: {
                    backgroundColor: "lightsteelblue",
                },
            }}
            // highlight-end
        >
            <span>Rest of your page here</span>
        </Create>
    );
};
// visible-block-end

render(
    <RefineMuiDemo
        initialRoutes={["/posts", "/posts/create"]}
        resources={[
            {
                name: "posts",
                list: () => (
                    <div>
                        <p>This page is empty.</p>
                        <RefineMui.CreateButton />
                    </div>
                ),
                create: PostCreate,
            },
        ]}
    />,
);
```

### `headerProps`

If you want to customize the header of the `<Create/>` component, you can use the `headerProps` property.

[Refer to the `CardHeader` documentation from Material UI for detailed usage. &#8594](https://mui.com/material-ui/api/card-header/)

```tsx live disableScroll previewHeight=280px url=http://localhost:3000/posts/create
// visible-block-start
import { Create } from "@refinedev/mui";

const PostCreate: React.FC = () => {
    const [loading, setLoading] = React.useState(true);

    return (
        <Create
            // highlight-start
            headerProps={{
                sx: {
                    backgroundColor: "lightsteelblue",
                },
            }}
            // highlight-end
        >
            <span>Rest of your page here</span>
        </Create>
    );
};
// visible-block-end

render(
    <RefineMuiDemo
        initialRoutes={["/posts", "/posts/create"]}
        resources={[
            {
                name: "posts",
                list: () => (
                    <div>
                        <p>This page is empty.</p>
                        <RefineMui.CreateButton />
                    </div>
                ),
                create: PostCreate,
            },
        ]}
    />,
);
```

### `contentProps`

If you want to customize the content of the `<Create/>` component, you can use the `contentProps` property.

[Refer to the `CardContent` documentation from Material UI for detailed usage. &#8594](https://mui.com/material-ui/api/card-content/)

```tsx live disableScroll previewHeight=280px url=http://localhost:3000/posts/create
// visible-block-start
import { Create } from "@refinedev/mui";

const PostCreate: React.FC = () => {
    const [loading, setLoading] = React.useState(true);

    return (
        <Create
            // highlight-start
            contentProps={{
                sx: {
                    backgroundColor: "lightsteelblue",
                },
            }}
            // highlight-end
        >
            <span>Rest of your page here</span>
        </Create>
    );
};
// visible-block-end

render(
    <RefineMuiDemo
        initialRoutes={["/posts", "/posts/create"]}
        resources={[
            {
                name: "posts",
                list: () => (
                    <div>
                        <p>This page is empty.</p>
                        <RefineMui.CreateButton />
                    </div>
                ),
                create: PostCreate,
            },
        ]}
    />,
);
```

### `headerButtons`

You can customize the buttons at the header by using the `headerButtons` property. It accepts `React.ReactNode` or a render function `({ defaultButtons }) => React.ReactNode` which you can use to keep the existing buttons and add your own.

```tsx live disableScroll previewHeight=280px url=http://localhost:3000/posts/create
// visible-block-start
import { Create } from "@refinedev/mui";
import { Button } from "@mui/material";

const PostCreate: React.FC = () => {
    const [loading, setLoading] = React.useState(true);

    return (
        <Create
            // highlight-start
            headerButtons={({ defaultButtons }) => (
                <>
                    {defaultButtons}
                    <Button type="primary">Custom Button</Button>
                </>
            )}
            // highlight-end
        >
            <span>Rest of your page here</span>
        </Create>
    );
};
// visible-block-end

render(
    <RefineMuiDemo
        initialRoutes={["/posts", "/posts/create"]}
        resources={[
            {
                name: "posts",
                list: () => (
                    <div>
                        <p>This page is empty.</p>
                        <RefineMui.CreateButton />
                    </div>
                ),
                create: PostCreate,
            },
        ]}
    />,
);
```

### `headerButtonProps`

You can customize the wrapper element of the buttons at the header by using the `headerButtonProps` property.

[Refer to the `Box` documentation from Material UI for detailed usage. &#8594](https://mui.com/material-ui/api/box/)

```tsx live disableScroll previewHeight=280px url=http://localhost:3000/posts/create
// visible-block-start
import { Create } from "@refinedev/mui";
import { Button } from "@mui/material";

const PostCreate: React.FC = () => {
    const [loading, setLoading] = React.useState(true);

    return (
        <Create
            // highlight-start
            headerButtonProps={{
                sx: {
                    backgroundColor: "lightsteelblue",
                },
            }}
            // highlight-end
            headerButtons={({ defaultButtons }) => (
                <>
                    {defaultButtons}
                    <Button type="primary">Custom Button</Button>
                </>
            )}
        >
            <span>Rest of your page here</span>
        </Create>
    );
};
// visible-block-end

render(
    <RefineMuiDemo
        initialRoutes={["/posts", "/posts/create"]}
        resources={[
            {
                name: "posts",
                list: () => (
                    <div>
                        <p>This page is empty.</p>
                        <RefineMui.CreateButton />
                    </div>
                ),
                create: PostCreate,
            },
        ]}
    />,
);
```

### `footerButtons`

You can customize the buttons at the footer by using the `footerButtons` property. It accepts `React.ReactNode` or a render function `({ defaultButtons }) => React.ReactNode` which you can use to keep the existing buttons and add your own.

```tsx live disableScroll previewHeight=280px url=http://localhost:3000/posts/create
// visible-block-start
import { Create } from "@refinedev/mui";
import { Button } from "@mui/material";

const PostCreate: React.FC = () => {
    const [loading, setLoading] = React.useState(true);

    return (
        <Create
            // highlight-start
            footerButtons={({ defaultButtons }) => (
                <>
                    {defaultButtons}
                    <Button type="primary">Custom Button</Button>
                </>
            )}
            // highlight-end
        >
            <span>Rest of your page here</span>
        </Create>
    );
};
// visible-block-end

render(
    <RefineMuiDemo
        initialRoutes={["/posts", "/posts/create"]}
        resources={[
            {
                name: "posts",
                list: () => (
                    <div>
                        <p>This page is empty.</p>
                        <RefineMui.CreateButton />
                    </div>
                ),
                create: PostCreate,
            },
        ]}
    />,
);
```

### `footerButtonProps`

You can customize the wrapper element of the buttons at the footer by using the `footerButtonProps` property.

[Refer to the `CardActions` documentation from Material UI for detailed usage. &#8594](https://mui.com/material-ui/api/card-actions/)

```tsx live disableScroll previewHeight=280px url=http://localhost:3000/posts/create
// visible-block-start
import { Create } from "@refinedev/mui";
import { Button } from "@mui/material";

const PostCreate: React.FC = () => {
    const [loading, setLoading] = React.useState(true);

    return (
        <Create
            // highlight-start
            footerButtonProps={{
                sx: {
                    backgroundColor: "lightsteelblue",
                },
            }}
            // highlight-end
            footerButtons={({ defaultButtons }) => (
                <>
                    {defaultButtons}
                    <Button type="primary">Custom Button</Button>
                </>
            )}
        >
            <span>Rest of your page here</span>
        </Create>
    );
};
// visible-block-end

render(
    <RefineMuiDemo
        initialRoutes={["/posts", "/posts/create"]}
        resources={[
            {
                name: "posts",
                list: () => (
                    <div>
                        <p>This page is empty.</p>
                        <RefineMui.CreateButton />
                    </div>
                ),
                create: PostCreate,
            },
        ]}
    />,
);
```

<<<<<<< HEAD
=======
### ~~`actionButtons`~~

:::caution Deprecated
Use `headerButtons` or `footerButtons` instead.
:::

`<Create>` uses the Material UI [`<CardActions>`](https://mui.com/material-ui/api/card-actions/#main-content) component. The children of the [`<CardActions>`](https://mui.com/material-ui/api/card-actions/#main-content) component shows [`<SaveButton>`](/api-reference/mui/components/buttons/save.md) and [`<DeleteButton>`](/api-reference/mui/components/buttons/delete.md) based on your resource definition in the`resources` property you pass to `<Refine>`. If you want to use other things instead of these buttons, you can use the `actionButton` property like the code below.

```tsx title="src/pages/posts/create.tsx"
// highlight-next-line
import { Create } from "@refinedev/mui";
import { Button } from "@mui/material";

export const CreatePage: React.FC = () => {
    return (
        <Create
            // highlight-start
            actionButtons={
                <>
                    <Button>Custom Button 1</Button>
                    <Button>Custom Button 2</Button>
                </>
            }
            // highlight-end
        >
            ...
        </Create>
    );
};
```

### ~~`cardProps`~~

:::caution Deprecated
Use `wrapperProps` instead.
:::

`<Create>` uses the Material UI [`<Card>`](https://mui.com/material-ui/react-card/#main-content) components so you can customize with the props of `cardProps`.

### ~~`cardHeaderProps`~~

:::caution Deprecated
Use `headerProps` instead.
:::

`<Create>` uses the Material UI [`<CardHeader>`](https://mui.com/material-ui/api/card-header/) components so you can customize with the props of `cardHeaderProps`.

```tsx
// highlight-next-line
import { Create } from "@refinedev/mui";
import { Typography } from "@mui/material";

export const CreatePage: React.FC = () => {
    return (
        <Create
            // highlight-start
            cardHeaderProps={{
                title: <Typography variant="h5">Custom Title</Typography>,
            }}
            // highlight-end
        >
            ...
        </Create>
    );
};
```

### ~~`cardContentProps`~~

:::caution Deprecated
Use `contentProps` instead.
:::

`<Create>` uses the Material UI [`<CardContent>`](https://mui.com/material-ui/api/card-content/) components so you can customize with the props of `cardContentProps`.

### ~~`cardActionsProps`~~

:::caution Deprecated
Use `headerButtonProps` and `footerButtonProps` instead.
:::

`<Create>` uses the Material UI [`<CardActions>`](https://mui.com/material-ui/api/card-actions/) components so you can customize with the props of `cardActionsProps`.

>>>>>>> 7f01f54b
## API Reference

### Properties

<PropsTable module="@refinedev/mui/Create" goBack-default="`<ArrowLeft />`"/>

```tsx live shared
const SampleList = () => {
    const { dataGridProps } = RefineMui.useDataGrid();

    const { data: categoryData, isLoading: categoryIsLoading } =
        RefineCore.useMany({
            resource: "categories",
            ids:
                dataGridProps?.rows?.map((item: any) => item?.category?.id) ??
                [],
            queryOptions: {
                enabled: !!dataGridProps?.rows,
            },
        });

    const columns = React.useMemo<GridColumns<any>>(
        () => [
            {
                field: "id",
                headerName: "Id",
                type: "number",
                minWidth: 50,
            },
            {
                field: "title",
                headerName: "Title",
                minWidth: 200,
            },
            {
                field: "category",
                headerName: "Category",
                valueGetter: ({ row }) => {
                    const value = row?.category?.id;

                    return value;
                },
                minWidth: 300,
                renderCell: function render({ value }) {
                    return categoryIsLoading ? (
                        <>Loading...</>
                    ) : (
                        categoryData?.data?.find((item) => item.id === value)
                            ?.title
                    );
                },
            },
            {
                field: "createdAt",
                headerName: "Created At",
                minWidth: 250,
                renderCell: function render({ value }) {
                    return <RefineMui.DateField value={value} />;
                },
            },
        ],
        [categoryData?.data],
    );

    return (
        <RefineMui.List>
            <MuiXDataGrid.DataGrid
                {...dataGridProps}
                columns={columns}
                autoHeight
            />
        </RefineMui.List>
    );
};

const Wrapper = ({ children }) => {
    return (
        <MuiMaterial.ThemeProvider theme={RefineMui.LightTheme}>
            <MuiMaterial.CssBaseline />
            <MuiMaterial.GlobalStyles
                styles={{ html: { WebkitFontSmoothing: "auto" } }}
            />
            {children}
        </MuiMaterial.ThemeProvider>
    );
};
```<|MERGE_RESOLUTION|>--- conflicted
+++ resolved
@@ -752,92 +752,6 @@
 );
 ```
 
-<<<<<<< HEAD
-=======
-### ~~`actionButtons`~~
-
-:::caution Deprecated
-Use `headerButtons` or `footerButtons` instead.
-:::
-
-`<Create>` uses the Material UI [`<CardActions>`](https://mui.com/material-ui/api/card-actions/#main-content) component. The children of the [`<CardActions>`](https://mui.com/material-ui/api/card-actions/#main-content) component shows [`<SaveButton>`](/api-reference/mui/components/buttons/save.md) and [`<DeleteButton>`](/api-reference/mui/components/buttons/delete.md) based on your resource definition in the`resources` property you pass to `<Refine>`. If you want to use other things instead of these buttons, you can use the `actionButton` property like the code below.
-
-```tsx title="src/pages/posts/create.tsx"
-// highlight-next-line
-import { Create } from "@refinedev/mui";
-import { Button } from "@mui/material";
-
-export const CreatePage: React.FC = () => {
-    return (
-        <Create
-            // highlight-start
-            actionButtons={
-                <>
-                    <Button>Custom Button 1</Button>
-                    <Button>Custom Button 2</Button>
-                </>
-            }
-            // highlight-end
-        >
-            ...
-        </Create>
-    );
-};
-```
-
-### ~~`cardProps`~~
-
-:::caution Deprecated
-Use `wrapperProps` instead.
-:::
-
-`<Create>` uses the Material UI [`<Card>`](https://mui.com/material-ui/react-card/#main-content) components so you can customize with the props of `cardProps`.
-
-### ~~`cardHeaderProps`~~
-
-:::caution Deprecated
-Use `headerProps` instead.
-:::
-
-`<Create>` uses the Material UI [`<CardHeader>`](https://mui.com/material-ui/api/card-header/) components so you can customize with the props of `cardHeaderProps`.
-
-```tsx
-// highlight-next-line
-import { Create } from "@refinedev/mui";
-import { Typography } from "@mui/material";
-
-export const CreatePage: React.FC = () => {
-    return (
-        <Create
-            // highlight-start
-            cardHeaderProps={{
-                title: <Typography variant="h5">Custom Title</Typography>,
-            }}
-            // highlight-end
-        >
-            ...
-        </Create>
-    );
-};
-```
-
-### ~~`cardContentProps`~~
-
-:::caution Deprecated
-Use `contentProps` instead.
-:::
-
-`<Create>` uses the Material UI [`<CardContent>`](https://mui.com/material-ui/api/card-content/) components so you can customize with the props of `cardContentProps`.
-
-### ~~`cardActionsProps`~~
-
-:::caution Deprecated
-Use `headerButtonProps` and `footerButtonProps` instead.
-:::
-
-`<Create>` uses the Material UI [`<CardActions>`](https://mui.com/material-ui/api/card-actions/) components so you can customize with the props of `cardActionsProps`.
-
->>>>>>> 7f01f54b
 ## API Reference
 
 ### Properties
