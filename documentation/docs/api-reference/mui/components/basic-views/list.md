--- conflicted
+++ resolved
@@ -538,53 +538,6 @@
 );
 ```
 
-<<<<<<< HEAD
-=======
-### ~~`cardProps`~~
-
-:::caution Deprecated
-Use `wrapperProps` instead.
-:::
-
-`<List>` uses the Material UI [`<Card>`](https://mui.com/material-ui/react-card/#main-content) components so you can customize with the props of `cardProps`.
-
-### ~~`cardHeaderProps`~~
-
-:::caution Deprecated
-Use `headerProps` instead.
-:::
-
-`<List>` uses the Material UI [`<CardHeader>`](https://mui.com/material-ui/api/card-header/) components so you can customize with the props of `cardHeaderProps`.
-
-```tsx title="src/pages/posts/create.tsx"
-// highlight-next-line
-import { List } from "@refinedev/mui";
-import { Typography } from "@mui/material";
-
-export const CreatePage: React.FC = () => {
-    return (
-        <List
-            // highlight-start
-            cardHeaderProps={{
-                title: <Typography variant="h5">Custom Title</Typography>,
-            }}
-            // highlight-end
-        >
-            ...
-        </List>
-    );
-};
-```
-
-### ~~`cardContentProps`~~
-
-:::caution Deprecated
-Use `contentProps` instead.
-:::
-
-`<List>` uses the Material UI [`<CardContent>`](https://mui.com/material-ui/api/card-content/) components so you can customize with the props of `cardContentProps`.
-
->>>>>>> 7f01f54b
 ## API Reference
 
 ### Properties
