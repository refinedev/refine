---
id: show
title: Show
swizzle: true
---

`<Show>` provides us a layout for displaying the page. It does not contain any logic but adds extra functionalities like a refresh button or giving title to the page.

We will show what `<Show>` does using properties with examples.

```tsx live hideCode url=http://localhost:3000/posts/show/123
// visible-block-start
import React from "react";
import { useShow, useOne } from "@refinedev/core";
import {
    Show,
    NumberField,
    TextFieldComponent as TextField,
    MarkdownField,
    DateField,
} from "@refinedev/mui";
import { Stack, Typography } from "@mui/material";

const SampleShow = () => {
    const { queryResult } = useShow();
    const { data, isLoading } = queryResult;

    const record = data?.data;

    const { data: categoryData, isLoading: categoryIsLoading } = useOne({
        resource: "categories",
        id: record?.category?.id || "",
        queryOptions: {
            enabled: !!record,
        },
    });

    return (
        <Show isLoading={isLoading}>
            <Stack gap={1}>
                <Typography variant="body1" fontWeight="bold">
                    Id
                </Typography>
                <NumberField value={record?.id ?? ""} />
                <Typography variant="body1" fontWeight="bold">
                    Title
                </Typography>
                <TextField value={record?.title} />
                <Typography variant="body1" fontWeight="bold">
                    Content
                </Typography>
                <MarkdownField value={record?.content} />
                <Typography variant="body1" fontWeight="bold">
                    Category
                </Typography>
                {categoryIsLoading ? (
                    <>Loading...</>
                ) : (
                    <>{categoryData?.data?.title}</>
                )}
                <Typography variant="body1" fontWeight="bold">
                    Created At
                </Typography>
                <DateField value={record?.createdAt} />
            </Stack>
        </Show>
    );
};
// visible-block-end

render(
    <RefineMuiDemo
        initialRoutes={["/samples/show/123"]}
        resources={[{ name: "samples", show: SampleShow, list: SampleList }]}
    />,
);
```

:::info-tip Swizzle
You can swizzle this component to customize it with the [**refine CLI**](/docs/packages/documentation/cli)
:::

## Properties

### `title`

It allows adding title inside the `<Show>` component. if you don't pass title props it uses the "Show" prefix and the singular resource name by default. For example, for the "posts" resource, it will be "Show post".

```tsx live disableScroll previewHeight=280px url=http://localhost:3000/posts/create
// visible-block-start
import { Show } from "@refinedev/mui";
import { Typography } from "@mui/material";

const ShowPage: React.FC = () => {
    return (
        <Show
            // highlight-next-line
            title={<Typography variant="h5">Custom Title</Typography>}
        >
            <span>Rest of your page here</span>
        </Show>
    );
};
// visible-block-end

render(
    <RefineMuiDemo
        initialRoutes={["/posts/show/123"]}
        resources={[
            {
                name: "posts",
                list: () => (
                    <div>
                        <p>This page is empty.</p>
                        <RefineMui.ShowButton recordItemId="123" />
                    </div>
                ),
                show: ShowPage,
            },
        ]}
    />,
);
```

### `resource`

The `<Show>` component reads the `resource` information from the route by default. This default behavior will not work on custom pages. If you want to use the `<Show>` component in a custom page, you can use the `resource` property.

[Refer to the custom pages documentation for detailed usage. &#8594](/advanced-tutorials/custom-pages.md)

```tsx live disableScroll previewHeight=280px url=http://localhost:3000/custom
// handle initial routes in new way
setInitialRoutes(["/custom"]);

// visible-block-start
import { Refine } from "@refinedev/core";
import { Show, Layout } from "@refinedev/mui";
import routerProvider from "@refinedev/react-router-v6";
import dataProvider from "@refinedev/simple-rest";

const CustomPage: React.FC = () => {
    return (
        /* highlight-next-line */
        <Show resource="posts" recordItemId={123}>
            <span>Rest of your page here</span>
        </Show>
    );
};

const App: React.FC = () => {
    return (
        <Refine
            routerProvider={{
                ...routerProvider,
                // highlight-start
                routes: [
                    {
                        element: <CustomPage />,
                        path: "/custom",
                    },
                ],
                // highlight-end
            }}
            Layout={Layout}
            dataProvider={dataProvider("https://api.fake-rest.refine.dev")}
            resources={[{ name: "posts" }]}
        />
    );
};
// visible-block-end

render(
    <Wrapper>
        <App />
    </Wrapper>,
);
```

### `canDelete` and `canEdit`

`canDelete` and `canEdit` allows us to add the delete and edit buttons inside the `<Show>` component. If the resource has `canDelete` or `canEdit` property refine adds the buttons by default.

When clicked on, delete button executes the [`useDelete`](/docs/api-reference/core/hooks/data/useDelete/) method provided by the [`dataProvider`](/api-reference/core/providers/data-provider.md) and the edit button redirects the user to the record edit page.

Refer to the [`<DeleteButton>`](/api-reference/mui/components/buttons/delete.md) and the [`<EditButton>`](/api-reference/mui/components/buttons/edit.md) documentation for detailed usage.

```tsx live disableScroll previewHeight=280px url=http://localhost:3000/posts/show/123
const { default: simpleRest } = RefineSimpleRest;

const dataProvider = simpleRest("https://api.fake-rest.refine.dev");

const customDataProvider = {
    ...dataProvider,
    deleteOne: async ({ resource, id, variables }) => {
        return {
            data: {},
        };
    },
};

const authProvider = {
    login: async () => {
        return {
            success: true,
            redirectTo: "/",
        };
    },
    register: async () => {
        return {
            success: true,
        };
    },
    forgotPassword: async () => {
        return {
            success: true,
        };
    },
    updatePassword: async () => {
        return {
            success: true,
        };
    },
    logout: async () => {
        return {
            success: true,
            redirectTo: "/",
        };
    },
    check: async () => ({
        authenticated: true,
    }),
    onError: async () => ({}),
    getPermissions: async () => ["admin"],
    getIdentity: async () => null,
};

// visible-block-start
import { Show } from "@refinedev/mui";
import { usePermissions } from "@refinedev/core";

const PostShow: React.FC = () => {
    const { data: permissionsData } = usePermissions();
    return (
        <Show
            /* highlight-start */
            canDelete={permissionsData?.includes("admin")}
            canEdit={
                permissionsData?.includes("editor") ||
                permissionsData?.includes("admin")
            }
            /* highlight-end */
        >
            <p>Rest of your page here</p>
        </Show>
    );
};
// visible-block-end

render(
    <RefineMuiDemo
        authProvider={authProvider}
        dataProvider={customDataProvider}
        initialRoutes={["/posts/show/123"]}
        Layout={RefineMui.Layout}
        resources={[
            {
                name: "posts",
                list: () => (
                    <div>
                        <p>This page is empty.</p>
                        <RefineMui.ShowButton recordItemId="123" />
                    </div>
                ),
                show: PostShow,
            },
        ]}
    />,
);
```

[Refer to the `usePermission` documentation for detailed usage. &#8594](/api-reference/core/hooks/auth/usePermissions.md)

### `recordItemId`

`<Show>` component reads the `id` information from the route by default. `recordItemId` is used when it cannot read from the URL (when used on a custom page, modal or drawer).

```tsx live disableScroll previewHeight=280px url=http://localhost:3000/custom
// handle initial routes in new way
setInitialRoutes(["/custom"]);

// visible-block-start
import { Refine } from "@refinedev/core";
import { List, Layout } from "@refinedev/mui";
import routerProvider from "@refinedev/react-router-v6";
import dataProvider from "@refinedev/simple-rest";

const CustomPage: React.FC = () => {
    return (
        /* highlight-next-line */
        <List resource="posts" recordItemId={123}>
            <span>Rest of your page here</span>
        </List>
    );
};

const App: React.FC = () => {
    return (
        <Refine
            routerProvider={{
                ...routerProvider,
                routes: [
                    {
                        element: <CustomPage />,
                        path: "/custom",
                    },
                ],
            }}
            Layout={Layout}
            dataProvider={dataProvider("https://api.fake-rest.refine.dev")}
            resources={[{ name: "posts" }]}
        />
    );
};
// visible-block-end

render(
    <Wrapper>
        <App />
    </Wrapper>,
);
```

:::note
`<Show>` component needs the `id` information for [`<RefreshButton>`](/api-reference/mui/components/buttons/refresh.md) to work properly.
:::

:::caution
The `<Show>` component needs the `id` information for work properly, so if you use the `<Show>` component in custom pages, you should pass the `recordItemId` property.
:::

### `dataProviderName`

If not specified, Refine will use the default data provider. If you have multiple data providers and want to use a different one, you can use the `dataProviderName` property.

```tsx
import { Refine } from "@refinedev/core";
import { Show } from "@refinedev/mui";
import routerProvider from "@refinedev/react-router-v6";
import dataProvider from "@refinedev/simple-rest";

// highlight-start
const PostShow = () => {
    return <Show dataProviderName="other">...</Show>;
};
// highlight-end

export const App: React.FC = () => {
    return (
        <Refine
            routerProvider={routerProvider}
            // highlight-start
            dataProvider={{
                default: dataProvider("https://api.fake-rest.refine.dev/"),
                other: dataProvider("https://other-api.fake-rest.refine.dev/"),
            }}
            // highlight-end
            resources={[{ name: "posts", show: PostShow }]}
        />
    );
};
```

### `goBack`

To customize the back button or to disable it, you can use the `goBack` property.

```tsx live disableScroll previewHeight=280px url=http://localhost:3000/posts/show/123
// visible-block-start
import { Show } from "@refinedev/mui";
import { Button } from "@mui/material";
import { useNavigation } from "@refinedev/core";

const BackButton = () => {
    const { goBack } = useNavigation();

    return <Button onClick={() => goBack()}>BACK!</Button>;
};

const PostShow: React.FC = () => {
    return (
        <Show
            // highlight-next-line
            goBack={<BackButton />}
        >
            <span>Rest of your page here</span>
        </Show>
    );
};
// visible-block-end

render(
    <RefineMuiDemo
        initialRoutes={["/posts", "/posts/show/123"]}
        resources={[
            {
                name: "posts",
                list: () => (
                    <div>
                        <p>This page is empty.</p>
                        <RefineMui.ShowButton recordItemId={123} />
                    </div>
                ),
                show: PostShow,
            },
        ]}
    />,
);
```

### `isLoading`

To toggle the loading state of the `<Show/>` component, you can use the `isLoading` property.

```tsx live disableScroll previewHeight=280px url=http://localhost:3000/posts/show/123
// visible-block-start
import { Show } from "@refinedev/mui";

const PostShow: React.FC = () => {
    const [loading, setLoading] = React.useState(true);

    return (
        <Show
            // highlight-next-line
            isLoading={loading}
        >
            <span>Rest of your page here</span>
        </Show>
    );
};
// visible-block-end

render(
    <RefineMuiDemo
        initialRoutes={["/posts", "/posts/show/123"]}
        resources={[
            {
                name: "posts",
                list: () => (
                    <div>
                        <p>This page is empty.</p>
                        <RefineMui.ShowButton recordItemId={123} />
                    </div>
                ),
                show: PostShow,
            },
        ]}
    />,
);
```

### `breadcrumb`

To customize or disable the breadcrumb, you can use the `breadcrumb` property. By default it uses the `Breadcrumb` component from `@refinedev/mui` package.

[Refer to the `Breadcrumb` documentation for detailed usage. &#8594](/api-reference/mui/components/breadcrumb.md)

:::tip
This feature can be managed globally via the `<Refine>` component's [options](/docs/api-reference/core/components/refine-config/#breadcrumb)
:::

```tsx live disableScroll previewHeight=280px url=http://localhost:3000/posts/show/123
// visible-block-start
import { Show, Breadcrumb } from "@refinedev/mui";

const PostShow: React.FC = () => {
    return (
        <Show
            // highlight-start
            breadcrumb={
                <div
                    style={{
                        padding: "3px 6px",
                        border: "2px dashed cornflowerblue",
                    }}
                >
                    <Breadcrumb />
                </div>
            }
            // highlight-end
        >
            <span>Rest of your page here</span>
        </Show>
    );
};
// visible-block-end

render(
    <RefineMuiDemo
        initialRoutes={["/posts", "/posts/show/123"]}
        resources={[
            {
                name: "posts",
                list: () => (
                    <div>
                        <p>This page is empty.</p>
                        <RefineMui.ShowButton recordItemId={123} />
                    </div>
                ),
                show: PostShow,
            },
        ]}
    />,
);
```

### `wrapperProps`

If you want to customize the wrapper of the `<Show/>` component, you can use the `wrapperProps` property.

[Refer to the `Card` documentation from Material UI for detailed usage. &#8594](https://mui.com/material-ui/api/card/)

```tsx live disableScroll previewHeight=280px url=http://localhost:3000/posts/show/123
// visible-block-start
import { Show } from "@refinedev/mui";

const PostShow: React.FC = () => {
    const [loading, setLoading] = React.useState(true);

    return (
        <Show
            // highlight-start
            wrapperProps={{
                sx: {
                    backgroundColor: "lightsteelblue",
                },
            }}
            // highlight-end
        >
            <span>Rest of your page here</span>
        </Show>
    );
};
// visible-block-end

render(
    <RefineMuiDemo
        initialRoutes={["/posts", "/posts/show/123"]}
        resources={[
            {
                name: "posts",
                list: () => (
                    <div>
                        <p>This page is empty.</p>
                        <RefineMui.ShowButton recordItemId={123} />
                    </div>
                ),
                show: PostShow,
            },
        ]}
    />,
);
```

### `headerProps`

If you want to customize the header of the `<Show/>` component, you can use the `headerProps` property.

[Refer to the `CardHeader` documentation from Material UI for detailed usage. &#8594](https://mui.com/material-ui/api/card-header/)

```tsx live disableScroll previewHeight=280px url=http://localhost:3000/posts/show/123
// visible-block-start
import { Show } from "@refinedev/mui";

const PostShow: React.FC = () => {
    const [loading, setLoading] = React.useState(true);

    return (
        <Show
            // highlight-start
            headerProps={{
                sx: {
                    backgroundColor: "lightsteelblue",
                },
            }}
            // highlight-end
        >
            <span>Rest of your page here</span>
        </Show>
    );
};
// visible-block-end

render(
    <RefineMuiDemo
        initialRoutes={["/posts", "/posts/show/123"]}
        resources={[
            {
                name: "posts",
                list: () => (
                    <div>
                        <p>This page is empty.</p>
                        <RefineMui.ShowButton recordItemId={123} />
                    </div>
                ),
                show: PostShow,
            },
        ]}
    />,
);
```

### `contentProps`

If you want to customize the content of the `<Show/>` component, you can use the `contentProps` property.

[Refer to the `CardContent` documentation from Material UI for detailed usage. &#8594](https://mui.com/material-ui/api/card-content/)

```tsx live disableScroll previewHeight=280px url=http://localhost:3000/posts/show/123
// visible-block-start
import { Show } from "@refinedev/mui";

const PostShow: React.FC = () => {
    const [loading, setLoading] = React.useState(true);

    return (
        <Show
            // highlight-start
            contentProps={{
                sx: {
                    backgroundColor: "lightsteelblue",
                },
            }}
            // highlight-end
        >
            <span>Rest of your page here</span>
        </Show>
    );
};
// visible-block-end

render(
    <RefineMuiDemo
        initialRoutes={["/posts", "/posts/show/123"]}
        resources={[
            {
                name: "posts",
                list: () => (
                    <div>
                        <p>This page is empty.</p>
                        <RefineMui.ShowButton recordItemId={123} />
                    </div>
                ),
                show: PostShow,
            },
        ]}
    />,
);
```

### `headerButtons`

You can customize the buttons at the header by using the `headerButtons` property. It accepts `React.ReactNode` or a render function `({ defaultButtons }) => React.ReactNode` which you can use to keep the existing buttons and add your own.

```tsx live disableScroll previewHeight=280px url=http://localhost:3000/posts/show/123
// visible-block-start
import { Show } from "@refinedev/mui";
import { Button } from "@mui/material";

const PostShow: React.FC = () => {
    const [loading, setLoading] = React.useState(true);

    return (
        <Show
            // highlight-start
            headerButtons={({ defaultButtons }) => (
                <>
                    {defaultButtons}
                    <Button type="primary">Custom Button</Button>
                </>
            )}
            // highlight-end
        >
            <span>Rest of your page here</span>
        </Show>
    );
};
// visible-block-end

render(
    <RefineMuiDemo
        initialRoutes={["/posts", "/posts/show/123"]}
        resources={[
            {
                name: "posts",
                list: () => (
                    <div>
                        <p>This page is empty.</p>
                        <RefineMui.ShowButton recordItemId={123} />
                    </div>
                ),
                show: PostShow,
            },
        ]}
    />,
);
```

### `headerButtonProps`

You can customize the wrapper element of the buttons at the header by using the `headerButtonProps` property.

[Refer to the `Box` documentation from Material UI for detailed usage. &#8594](https://mui.com/material-ui/api/box/)

```tsx live disableScroll previewHeight=280px url=http://localhost:3000/posts/show/123
// visible-block-start
import { Show } from "@refinedev/mui";
import { Button } from "@mui/material";

const PostShow: React.FC = () => {
    const [loading, setLoading] = React.useState(true);

    return (
        <Show
            // highlight-start
            headerButtonProps={{
                sx: {
                    backgroundColor: "lightsteelblue",
                },
            }}
            // highlight-end
            headerButtons={({ defaultButtons }) => (
                <>
                    {defaultButtons}
                    <Button type="primary">Custom Button</Button>
                </>
            )}
        >
            <span>Rest of your page here</span>
        </Show>
    );
};
// visible-block-end

render(
    <RefineMuiDemo
        initialRoutes={["/posts", "/posts/show/123"]}
        resources={[
            {
                name: "posts",
                list: () => (
                    <div>
                        <p>This page is empty.</p>
                        <RefineMui.ShowButton recordItemId={123} />
                    </div>
                ),
                show: PostShow,
            },
        ]}
    />,
);
```

### `footerButtons`

You can customize the buttons at the footer by using the `footerButtons` property. It accepts `React.ReactNode` or a render function `({ defaultButtons }) => React.ReactNode` which you can use to keep the existing buttons and add your own.

```tsx live disableScroll previewHeight=280px url=http://localhost:3000/posts/show/123
// visible-block-start
import { Show } from "@refinedev/mui";
import { Button } from "@mui/material";

const PostShow: React.FC = () => {
    const [loading, setLoading] = React.useState(true);

    return (
        <Show
            // highlight-start
            footerButtons={({ defaultButtons }) => (
                <>
                    {defaultButtons}
                    <Button type="primary">Custom Button</Button>
                </>
            )}
            // highlight-end
        >
            <span>Rest of your page here</span>
        </Show>
    );
};
// visible-block-end

render(
    <RefineMuiDemo
        initialRoutes={["/posts", "/posts/show/123"]}
        resources={[
            {
                name: "posts",
                list: () => (
                    <div>
                        <p>This page is empty.</p>
                        <RefineMui.ShowButton recordItemId={123} />
                    </div>
                ),
                show: PostShow,
            },
        ]}
    />,
);
```

### `footerButtonProps`

You can customize the wrapper element of the buttons at the footer by using the `footerButtonProps` property.

[Refer to the `CardActions` documentation from Material UI for detailed usage. &#8594](https://mui.com/material-ui/api/card-actions/)

```tsx live disableScroll previewHeight=280px url=http://localhost:3000/posts/show/123
// visible-block-start
import { Show } from "@refinedev/mui";
import { Button } from "@mui/material";

const PostShow: React.FC = () => {
    const [loading, setLoading] = React.useState(true);

    return (
        <Show
            // highlight-start
            footerButtonProps={{
                sx: {
                    backgroundColor: "lightsteelblue",
                },
            }}
            // highlight-end
            footerButtons={({ defaultButtons }) => (
                <>
                    {defaultButtons}
                    <Button type="primary">Custom Button</Button>
                </>
            )}
        >
            <span>Rest of your page here</span>
        </Show>
    );
};
// visible-block-end

render(
    <RefineMuiDemo
        initialRoutes={["/posts", "/posts/show/123"]}
        resources={[
            {
                name: "posts",
                list: () => (
                    <div>
                        <p>This page is empty.</p>
                        <RefineMui.ShowButton recordItemId={123} />
                    </div>
                ),
                show: PostShow,
            },
        ]}
    />,
);
```

<<<<<<< HEAD
=======
### ~~`actionButtons`~~

:::caution Deprecated
Use `headerButtons` or `footerButtons` instead.
:::

`<Show>` uses the Material UI [`<CardActions>`](https://mui.com/material-ui/api/card-actions/#main-content) component. By default,The children of the [`<CardActions>`](https://mui.com/material-ui/api/card-actions/#main-content) component shows nothing in the `<Show>` component.

```tsx title="src/pages/posts/show.tsx"
// highlight-next-line
import { Show } from "@refinedev/mui";
import { Button } from "@mui/material";

export const ShowPage: React.FC = () => {
    return (
        <Show
            // highlight-start
            actionButtons={
                <>
                    <Button type="primary">Custom Button 1</Button>
                    <Button type="default">Custom Button 2</Button>
                </>
            }
            // highlight-end
        >
            ...
        </Show>
    );
};
```

### ~~`cardProps`~~

:::caution Deprecated
Use `wrapperProps` instead.
:::

`<Show>` uses the Material UI [`<Card>`](https://mui.com/material-ui/react-card/#main-content) components so you can customize with the props of `cardProps`.

### ~~`cardHeaderProps`~~

:::caution Deprecated
Use `headerProps` instead.
:::

`<Show>` uses the Material UI [`<CardHeader>`](https://mui.com/material-ui/api/card-header/) components so you can customize with the props of `cardHeaderProps`.

```tsx title="src/pages/posts/show.tsx"
import { useShow } from "@refinedev/core";
// highlight-next-line
import { Show } from "@refinedev/mui";
import { Typography, Stack } from "@mui/material";

export const ShowPage: React.FC = () => {
    const { queryResult } = useShow<IPost>();
    const { data, isLoading } = queryResult;
    const record = data?.data;

    return (
        <Show
            isLoading={isLoading}
            // highlight-start
            cardHeaderProps={{
                title: <Typography variant="h5">Custom Title</Typography>,
            }}
            // highlight-end
        >
            <Stack gap="10px">
                <Typography fontWeight="bold">Id</Typography>
                <Typography>{record?.id}</Typography>
                <Typography fontWeight="bold">Title</Typography>
                <Typography>{record?.title}</Typography>
            </Stack>
        </Show>
    );
};

interface IPost {
    id: number;
    title: string;
}
```

### ~~`cardContentProps`~~

:::caution Deprecated
Use `contentProps` instead.
:::

`<Show>` uses the Material UI [`<CardContent>`](https://mui.com/material-ui/api/card-content/) components so you can customize with the props of `cardContentProps`.

### ~~`cardActionsProps`~~

:::caution Deprecated
Use `headerButtonProps` and `footerButtonProps` instead.
:::

`<Show>` uses the Material UI [`<CardActions>`](https://mui.com/material-ui/api/card-actions/) components so you can customize with the props of `cardActionsProps`.

>>>>>>> 7f01f54b
## API Reference

### Properties

<PropsTable module="@refinedev/mui/Show" 
wrapperProps-type="[`CardProps`](https://mui.com/material-ui/api/card/#props)"
contentProps-type="[`CardContentProps`](https://mui.com/material-ui/api/card-content/#props)"
headerProps-type="[`CardHeaderProps`](https://mui.com/material-ui/api/card-header/#props)"
headerButtonProps-type="[`BoxProps`](https://mui.com/material-ui/api/box/#props)"
headerButtons-default="[`ListButton`](https://refine.dev/docs/api-reference/mui/components/buttons/list-button/), [`EditButton`](https://refine.dev/docs/api-reference/mui/components/buttons/edit-button/), [`DeleteButton`](https://refine.dev/docs/api-reference/mui/components/buttons/delete-button/), [`RefreshButton`](https://refine.dev/docs/api-reference/mui/components/buttons/refresh-button/)"
footerButtonProps-type="[`CardActionsProps`](https://mui.com/material-ui/api/card-actions/#props)"
breadcrumb-default="[`<Breadcrumb/>`](/docs/api-reference/mui/components/mui-breadcrumb/)"
goBack-default="`<ArrowLeft />`"
goBack-type="`ReactNode`"
/>

```tsx live shared
const SampleList = () => {
    const { dataGridProps } = RefineMui.useDataGrid();

    const { data: categoryData, isLoading: categoryIsLoading } =
        RefineCore.useMany({
            resource: "categories",
            ids:
                dataGridProps?.rows?.map((item: any) => item?.category?.id) ??
                [],
            queryOptions: {
                enabled: !!dataGridProps?.rows,
            },
        });

    const columns = React.useMemo<GridColumns<any>>(
        () => [
            {
                field: "id",
                headerName: "Id",
                type: "number",
                minWidth: 50,
            },
            {
                field: "title",
                headerName: "Title",
                minWidth: 200,
            },
            {
                field: "category",
                headerName: "Category",
                valueGetter: ({ row }) => {
                    const value = row?.category?.id;

                    return value;
                },
                minWidth: 300,
                renderCell: function render({ value }) {
                    return categoryIsLoading ? (
                        <>Loading...</>
                    ) : (
                        categoryData?.data?.find((item) => item.id === value)
                            ?.title
                    );
                },
            },
            {
                field: "createdAt",
                headerName: "Created At",
                minWidth: 250,
                renderCell: function render({ value }) {
                    return <RefineMui.DateField value={value} />;
                },
            },
            {
                field: "actions",
                headerName: "Actions",
                renderCell: function render({ row }) {
                    return (
                        <>
                            <RefineMui.ShowButton
                                hideText
                                recordItemId={row.id}
                            />
                        </>
                    );
                },
                align: "center",
                headerAlign: "center",
                minWidth: 80,
            },
        ],
        [categoryData?.data],
    );

    return (
        <RefineMui.List>
            <MuiXDataGrid.DataGrid
                {...dataGridProps}
                columns={columns}
                autoHeight
            />
        </RefineMui.List>
    );
};

const Wrapper = ({ children }) => {
    return (
        <MuiMaterial.ThemeProvider theme={RefineMui.LightTheme}>
            <MuiMaterial.CssBaseline />
            <MuiMaterial.GlobalStyles
                styles={{ html: { WebkitFontSmoothing: "auto" } }}
            />
            {children}
        </MuiMaterial.ThemeProvider>
    );
};
```<|MERGE_RESOLUTION|>--- conflicted
+++ resolved
@@ -863,108 +863,6 @@
 );
 ```
 
-<<<<<<< HEAD
-=======
-### ~~`actionButtons`~~
-
-:::caution Deprecated
-Use `headerButtons` or `footerButtons` instead.
-:::
-
-`<Show>` uses the Material UI [`<CardActions>`](https://mui.com/material-ui/api/card-actions/#main-content) component. By default,The children of the [`<CardActions>`](https://mui.com/material-ui/api/card-actions/#main-content) component shows nothing in the `<Show>` component.
-
-```tsx title="src/pages/posts/show.tsx"
-// highlight-next-line
-import { Show } from "@refinedev/mui";
-import { Button } from "@mui/material";
-
-export const ShowPage: React.FC = () => {
-    return (
-        <Show
-            // highlight-start
-            actionButtons={
-                <>
-                    <Button type="primary">Custom Button 1</Button>
-                    <Button type="default">Custom Button 2</Button>
-                </>
-            }
-            // highlight-end
-        >
-            ...
-        </Show>
-    );
-};
-```
-
-### ~~`cardProps`~~
-
-:::caution Deprecated
-Use `wrapperProps` instead.
-:::
-
-`<Show>` uses the Material UI [`<Card>`](https://mui.com/material-ui/react-card/#main-content) components so you can customize with the props of `cardProps`.
-
-### ~~`cardHeaderProps`~~
-
-:::caution Deprecated
-Use `headerProps` instead.
-:::
-
-`<Show>` uses the Material UI [`<CardHeader>`](https://mui.com/material-ui/api/card-header/) components so you can customize with the props of `cardHeaderProps`.
-
-```tsx title="src/pages/posts/show.tsx"
-import { useShow } from "@refinedev/core";
-// highlight-next-line
-import { Show } from "@refinedev/mui";
-import { Typography, Stack } from "@mui/material";
-
-export const ShowPage: React.FC = () => {
-    const { queryResult } = useShow<IPost>();
-    const { data, isLoading } = queryResult;
-    const record = data?.data;
-
-    return (
-        <Show
-            isLoading={isLoading}
-            // highlight-start
-            cardHeaderProps={{
-                title: <Typography variant="h5">Custom Title</Typography>,
-            }}
-            // highlight-end
-        >
-            <Stack gap="10px">
-                <Typography fontWeight="bold">Id</Typography>
-                <Typography>{record?.id}</Typography>
-                <Typography fontWeight="bold">Title</Typography>
-                <Typography>{record?.title}</Typography>
-            </Stack>
-        </Show>
-    );
-};
-
-interface IPost {
-    id: number;
-    title: string;
-}
-```
-
-### ~~`cardContentProps`~~
-
-:::caution Deprecated
-Use `contentProps` instead.
-:::
-
-`<Show>` uses the Material UI [`<CardContent>`](https://mui.com/material-ui/api/card-content/) components so you can customize with the props of `cardContentProps`.
-
-### ~~`cardActionsProps`~~
-
-:::caution Deprecated
-Use `headerButtonProps` and `footerButtonProps` instead.
-:::
-
-`<Show>` uses the Material UI [`<CardActions>`](https://mui.com/material-ui/api/card-actions/) components so you can customize with the props of `cardActionsProps`.
-
->>>>>>> 7f01f54b
 ## API Reference
 
 ### Properties
