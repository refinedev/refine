--- conflicted
+++ resolved
@@ -32,9 +32,6 @@
         headerName: "Image",
         renderCell: function render({ row }) {
             // highlight-start
-<<<<<<< HEAD
-            return <FileField src={row.image[0].url} />;
-=======
             return (
                 <FileField
                     src={row.image[0].url}
@@ -42,7 +39,6 @@
                     rel="noopener"
                 />
             );
->>>>>>> 12a3802e
             // highlight-end
         },
         minWidth: 100,
