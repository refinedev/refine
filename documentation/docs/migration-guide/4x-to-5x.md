---
title: Migrating from 4.x.x to 5.x.x
sidebar_label: 4.x.x to 5.x.x
---

import Tabs from '@theme/Tabs';
import TabItem from '@theme/TabItem';
import CodeBlock from '@theme/CodeBlock';

## Motivation Behind the Release

**Refine v5** removes deprecated APIs and legacy systems, upgrades to TanStack Query v5, and adds React 19 support. The result is a cleaner, faster codebase with better developer experience.

:::simple Migrating Your Refine Project: 3.x.x → 4.x.x → 5.x.x

Before upgrading to Refine 5, your project must first be migrated from Refine 3.x.x to 4.x.x. This is an essential step, as Refine 5 builds upon the changes introduced in version 4.

[→ Please refer to the migration guide for details on upgrading from 3.x.x to 4.x.x ](/docs/migration-guide/3x-to-4x.md)

Once your project is on Refine 4.x.x, you can proceed with the upgrade to Refine 5.x.x using the steps below.

:::

<h2>Migration Steps </h2>

- **Step 1**: [Upgrade dependencies](#1-upgrade-all-refine-dependencies-to-v5)
- **Step 2**: [Remove deprecated APIs](#2-remove-all-deprecated-apis-from-refine-v4)
- **Step 3**: [Update router provider][router-provider-migration]
- **Step 4**: [Update auth provider][auth-provider-migration]
- **Step 5**: [Upgrade TanStack Query](#5-upgrade-tanstack-query-to-v5)
- **Step 6**: [Optional: Upgrade React](#6-optionally-upgrade-react-to-v19)

## 1. Upgrade All Refine Dependencies to v5

#### Package Version Changes

All Refine packages have been bumped to the next major version as a coordinated release. This ensures maximum stability and compatibility when using packages together - all Refine v5 packages are tested as a complete ecosystem.

| Package                      | v4 Version | v5 Version |
| ---------------------------- | ---------- | ---------- |
| `@refinedev/core`            | 4.x.x      | 5.x.x      |
| `react`                      | 17 or 18   | 18 or 19   |
| `TanStack React Query`       | 4.x.x      | 5.x.x      |
| `@refinedev/antd`            | 5.x.x      | 6.x.x      |
| `@refinedev/mui`             | 6.x.x      | 7.x.x      |
| `@refinedev/mantine`         | 2.x.x      | 3.x.x      |
| `@refinedev/chakra-ui`       | 2.x.x      | 3.x.x      |
| `@refinedev/react-hook-form` | 4.x.x      | 5.x.x      |
| `@refinedev/react-table`     | 5.x.x      | 6.x.x      |
| `@refinedev/react-router`    | 1.x.x      | 2.x.x      |
| `@refinedev/nextjs-router`   | 6.x.x      | 7.x.x      |
| `@refinedev/remix-router`    | 3.x.x      | 4.x.x      |
| `@refinedev/inferencer`      | 5.x.x      | 6.x.x      |
| `@refinedev/devtools`        | 1.x.x      | 2.x.x      |

<Tabs
defaultValue="refine-cli"
values={[
{label: 'Update with Refine CLI', value: 'refine-cli'},
{label: 'Manual Update', value: 'manual'},
]}>

<TabItem value="refine-cli">

⚡️ You can easily update Refine packages with the Refine CLI [`update`](/docs/packages/cli/#update) command.

```bash
npm run refine update
```

> [How to add Refine CLI to an existing project?](/docs/packages/cli/#how-to-add-to-an-existing-project)

</TabItem>

<TabItem value="manual">

You need to update all `@refinedev/*` packages to their compatible v5 versions. Use the version table above to find the correct version for each package you're using in your project.

**Core packages (required):**

```bash
npm i @refinedev/core@^5.0.0 @tanstack/react-query@^5.0.0
```

**UI library packages (choose based on what you're using):**

```bash
# If using Ant Design
npm i @refinedev/antd@^6.0.0

# If using Material-UI
npm i @refinedev/mui@^7.0.0

# If using Mantine
npm i @refinedev/mantine@^3.0.0

# If using Chakra UI
npm i @refinedev/chakra-ui@^3.0.0
```

**Router packages (choose based on your router):**

```bash
# If using React Router
npm i @refinedev/react-router@^2.0.0

# If using Next.js
npm i @refinedev/nextjs-router@^7.0.0

# If using Remix
npm i @refinedev/remix-router@^4.0.0
```

**Additional packages (if you're using them):**

```bash
# Form handling
npm i @refinedev/react-hook-form@^5.0.0

# Table handling
npm i @refinedev/react-table@^6.0.0

# Data providers (update the ones you use)
npm i @refinedev/simple-rest@^5.0.0
npm i @refinedev/graphql@^6.0.0
npm i @refinedev/strapi-v4@^5.0.0
npm i @refinedev/supabase@^5.0.0
# ... and others based on your data provider
```

**Example for a complete Ant Design project:**

```bash
npm i @refinedev/core@^5.0.0 @refinedev/antd@^6.0.0 @refinedev/react-router@^2.0.0 @refinedev/simple-rest@^5.0.0 @tanstack/react-query@^5.0.0
```

</TabItem>

</Tabs>

Once dependencies are updated, proceed with the following breaking changes:

---

## 2. Remove All Deprecated APIs from Refine v4

All deprecated APIs marked for removal in v4 have been completely removed in v5.

<Tabs
wrapContent={false}
defaultValue="codemod"
values={[
{label: '✨ Refine Codemod', value: 'codemod'},
{label: 'Manual Update', value: 'manual'},
]}>

<TabItem value="codemod">

<h4>🪄 Migrating your project automatically with refine-codemod ✨ (recommended) </h4>

The [`@refinedev/codemod`][refine-codemod] package handles the breaking changes for your project and automatically migrates it from `4.x.x` to `5.x.x`.

Simply `cd` into the root folder of your project (where the `package.json` is located) and run this command:

```sh
npx @refinedev/codemod@latest refine4-to-refine5
```

> 👉 **Hook Return Type Changes**: The codemod updates most standard cases, but may miss complex destructuring, conditional logic, or custom wrappers. Please review [Data & Mutation Hooks: Return Type Breaking Changes](#data--mutation-hooks-return-type-breaking-changes) if you use these patterns.

<h3>⚠️ Changes not handled by the codemod </h3>

Unfortunately, the codemod cannot cover every case. While it automates most of the migration, some changes still require manual updates. Below is the list of removed or modified APIs that you'll need to adjust yourself.

<h3>useNavigation → useGo</h3>

🚨 <strong>Affects:</strong> Navigation helpers (<code>push</code>, <code>replace</code>, <code>goBack</code>)

The return values from <code>useNavigation</code> have been removed. You should now use <code>useGo</code> for navigation:

```diff
- import { useNavigation } from "@refinedev/core";
+ import { useGo } from "@refinedev/core";

- const { replace, push } = useNavigation();
- replace("/tasks/new");
+ const go = useGo();
+ go({ to: "/tasks/new", type: "replace" });
+ go({ to: "/tasks/new", type: "push" });
```

For backward navigation (<code>goBack</code>), use your router’s native API instead.

```diff
- import { useNavigation } from "@refinedev/core";
+ import { useNavigate } from "react-router";

- const { goBack } = useNavigation();
+ const navigate = useNavigate();
- goBack();
+ navigate(-1);
```

<h3>ITreeMenu → TreeMenuItem & list field changes</h3>

🚨 <strong>Affects:</strong> <code>useMenu</code>, custom sider renderers

- <code>ITreeMenu</code> has been removed → use <code>TreeMenuItem</code> instead (codemod updates this).
- <code>list</code> is now always a string route.  
  👉 <code>list.path</code> is gone and <code>list</code> is no longer a function.

**Why:**  
Previously, you could define a React component in the <code>&lt;Refine /&gt;</code> resource as <code>list</code>. This is no longer supported. Routes/components must be defined in your router. Because of this, <code>list</code> is now just a route string, not a function or object with <code>path</code>.

```diff
- const { menuItems, selectedKey } = useMenu();
- menuItems.map((item: ITreeMenu) => {
-   const { key, list } = item;
-   const route =
-     typeof list === "string"
-       ? list
-       : typeof list !== "function"
-       ? list?.path
-       : key;
- });
+ const { menuItems, selectedKey } = useMenu();
+ menuItems.map((item: TreeMenuItem) => {
+   const { list } = item;
+   const route = list ?? key; // always a string route now
+ });

```

</TabItem>

<TabItem value="manual">

If you’d like to migrate manually, or if the codemod didn’t cover all of your cases, check the [full list of breaking changes](#list-of-all-breaking-changes) with before/after examples.

</TabItem>

</Tabs>

## 3. Refactor Legacy Router Provider to use new Router Provider

If your project is still using the `legacyRouterProvider` provider, you'll need to migrate to the new router system. The new router provider offers greater flexibility and better integration with modern routing patterns.

Please refer these guides to refactor your project:

- [Migrating Router Provider from 3.x.x to 4.x.x][router-provider-migration]
- [React Router v6 to v7](/docs/routing/integrations/react-router/migration-guide-v6-to-v7)

## 4. Refactor Legacy Auth Provider to use new Auth Provider

If your project is still using the legacy auth provider `legacyAuthProvider` or auth hooks with `v3LegacyAuthProviderCompatible: true`, you **must** migrate to the modern auth provider structure because these are completely removed.

For complete migration instructions, please refer to the [Auth Provider Migration Guide][auth-provider-migration].

```diff
useLogin({
-    v3LegacyAuthProviderCompatible: true,
});

<Refine
-    legacyAuthProvider={legacyAuthProvider}
+    authProvider={authProvider}
/>
```

## 5. Upgrade TanStack Query to v5

You'll need to upgrade TanStack Query from v4 to v5. Please refer to the [TanStack Query migration guide](https://tanstack.com/query/latest/docs/react/guides/migrating-to-v5) for detailed instructions on this upgrade.

## 6. Upgrade React to v19 (optional)

Refine v5 supports both React 18 and React 19. If you want to take advantage of the latest React features, you can optionally upgrade to React 19. Please refer to the [React 19 release notes](https://react.dev/blog/2024/04/25/react-19) for more information about the new features and migration considerations.

[refine-codemod]: https://github.com/refinedev/refine/tree/main/packages/codemod
[router-provider-migration]: /docs/migration-guide/router-provider/
[auth-provider-migration]: /docs/migration-guide/auth-provider/

## Data & Mutation Hooks: Return Type Breaking Changes

🚨 **Affects:** All data and mutation hooks (`useList`, `useTable`, `useInfiniteList`, `useOne`, `useMany`, `useForm`, `useCreate`, `useUpdate`, etc.)

Return types of data and mutation hooks were refactored for clarity and consistency. Query state (`isLoading`, `isError`, `error`, etc.) and mutation state (`isPending`, `isError`, `error`, etc.) are now grouped under `query` and `mutation` objects respectively, while normalized values (`data`, `total`, etc.) are returned under a `result` object.
This change:

- Unifies the shape of return types across all hooks.
- Eliminates nested property access (e.g., `data?.data`).
- Improves type safety and developer experience.
- Groups all TanStack Query APIs (`isLoading`, `isError`, `refetch`, etc.) under the `query` object, making them easier to discover and use consistently.

The following sections show hook-specific breaking changes with before/after usage examples.

### useList

```diff
const {
-   data,
-   isLoading,
-   isError,
} = useList();

- const posts = data.data
- const total = data.total

const {
+   result,
+   query: { isLoading, isError },
} = useList();

+ const posts = result.data;
+ const total = result.total;
```

### useOne, useMany, useShow

All three hooks follow the same `query` and `result` pattern.

```diff
const {
-   data,
-   isLoading,
-   isError,
} = useOne({
    resource: "users",
    id: 1,
});

- const user = data.data;

const {
+   result,
+   query: { isLoading, isError },
} = useOne({
    resource: "users",
    id: 1,
});

+ const user = result;
```

### useTable from @refinedev/react-table

// TODO

### useTable from @refinedev/core

✅ There are no breaking changes in `useTable`. However, we introduced a new result property to make data access easier and keep consistency across all hooks.

```diff
const {
-   tableQuery: { data }
} = useTable();

- const posts = tableQuery.data?.data;
- const total = tableQuery.data?.total;

const {
+   result,
} = useTable();

+ const posts = result.data;
+ const total = result.total;
```

### useTable from @refinedev/antd

// TODO

### useDataGrid

// TODO

### useSimpleList

// TODO

### useInfiniteList

```diff
const {
-  data,
-  isLoading,
-  isError,
-  fetchNextPage,
-  hasNextPage,
} = useInfiniteList({
  resource: "posts",
});

- const posts = data?.data;

const {
+  result,
+  query: { isLoading, isError, fetchNextPage, hasNextPage },
} = useInfiniteList({ resource: "posts" });

+ const posts = result.data;
```

### Authentication Hooks

🚨 **Affects:** All authentication hooks (`useLogin`, `useLogout`, `useRegister`, `useForgotPassword`, `useUpdatePassword`)

Authentication hooks now follow the same mutation pattern as other mutation hooks:

```diff
const {
-  isPending,
-  isError,
   mutate,
} = useLogin();

const {
+  mutation: { isPending, isError },
   mutate,
} = useLogin();
```

### Mutation Hooks

🚨 **Affects:** All other mutation hooks (`useUpdate`, `useDelete`, `useCreateMany`, `useUpdateMany`, `useDeleteMany`, `useCustomMutation`)

All remaining mutation hooks follow the same pattern as `useUpdate`.

```diff
const {
-  isPending,
-  isError,
   mutate,
   mutateAsync,
} = useUpdate({ resource: "posts" });

const {
+  mutation: { isPending, isError },
   mutate,
   mutateAsync,
} = useUpdate({ resource: "posts" });
```

## List of All Breaking Changes

### metaData → meta

🚨 Affects: All data hooks, useForm, useTable, useDataGrid, useSelect, etc.

The `metaData` parameter has been renamed to `meta` across all hooks:

```diff
useList({
-    metaData: { foo: "bar" },
+    meta: { foo: "bar" },
})

useOne({
-    metaData: { headers: { "Authorization": "Bearer token" } },
+    meta: { headers: { "Authorization": "Bearer token" } },
})

useCreate({
-    metaData: { endpoint: "custom" },
+    meta: { endpoint: "custom" },
})
```

<<<<<<< HEAD
### sorter/sort → sorters
=======
#### AuthBindings → AuthProvider (Type Imports)

🚨 Affects: Type imports from @refinedev/core

Type interfaces have been renamed in @refinedev/core. When importing these types, you'll need to update the import names while preserving usage with aliases:

```diff
// AuthBindings → AuthProvider
- import { type AuthBindings } from "@refinedev/core";
+ import { type AuthProvider  } from "@refinedev/core";

```

#### RouterBindings → RouterProvider (Type Imports)

🚨 Affects: Type imports from @refinedev/core

Type interfaces have been renamed in @refinedev/core. When importing these types, you'll need to update the import names while preserving usage with aliases:

```diff

- import type { RouterBindings } from "@refinedev/core";
+ import type { RouterProvider  } from "@refinedev/core";
```

#### sorter/sort → sorters
>>>>>>> 2bb4b178

🚨 Affects: useList, useInfiniteList, useTable, useDataGrid, useSelect

The `sorter` and `sort` parameters have been renamed to `sorters`:

```diff
useList({
-    sort: [{ field: "title", order: "asc" }],
+    sorters: [{ field: "title", order: "asc" }],
})

useTable({
-    initialSorter: [{ field: "createdAt", order: "desc" }],
+    sorters: {
+        initial: [{ field: "createdAt", order: "desc" }]
+    },
})
```

### filters Updates

🚨 Affects: useList, useTable, useDataGrid, useSelect

Filter configuration has been simplified and moved out of config objects:

```diff
useList({
-    config: {
-        filters: [{ field: "status", operator: "eq", value: "published" }],
-    },
+    filters: [{ field: "status", operator: "eq", value: "published" }],
})

useTable({
-    initialFilter: [{ field: "category", operator: "eq", value: "tech" }],
-    permanentFilter: [{ field: "status", operator: "eq", value: "active" }],
+    filters: {
+        initial: [{ field: "category", operator: "eq", value: "tech" }],
+        permanent: [{ field: "status", operator: "eq", value: "active" }]
+    },
})
```

### pagination Updates

🚨 Affects: useList, useTable, useDataGrid, useSelect

Pagination configuration has been restructured:

```diff
useList({
-    hasPagination: false,
+    pagination: { mode: "off" },
})

useTable({
-    initialCurrent: 1,
-    initialPageSize: 20,
-    hasPagination: false,
+    pagination: { mode: "off", currentPage: 1, pageSize: 20 },
})
```

### pagination.current -> pagination.currentPage

🚨 Affects: useTable, useDataGrid, useSimpleList, useSubscription, useList, useCheckboxGroup, useSelect

```diff
useTable({
-   pagination: { current: 1 },
+   pagination: { currentPage: 1 },
})
```

### setCurrent -> setCurrentPage

🚨 Affects: useTable, useDataGrid, useSimpleList

The `setCurrent` function has been renamed to `setCurrentPage`:

```diff
const {
-    setCurrent,
-    current,
+    currentPage,
+    setCurrentPage,
} = useTable();
```

### Resource options → meta

🚨 Affects: Resource definitions in `<Refine>` component

Resource `options` have been renamed to `meta`:

```diff
<Refine
    resources={[
        {
            name: "posts",
-            options: { label: "Blog Posts" },
+            meta: { label: "Blog Posts" },
        },
    ]}
/>
```

### resourceName/resourceNameOrRouteName → resource

🚨 Affects: useImport, useExport, All Button components

```diff
useImport({
-    resourceName: "posts",
+    resource: "posts",
})

<CreateButton
-    resourceNameOrRouteName="posts"
+    resource="posts"
/>
```

### config Object Removal

🚨 Affects: useList, useInfiniteList

The config parameter has been flattened in data hooks:

```diff
useList({
-    config: {
-        pagination: { currentPage: 1, pageSize: 10 },
-        sorters: [{ field: "title", order: "asc" }],
-        filters: [{ field: "status", operator: "eq", value: "published" }],
-        hasPagination: false,
-        sort: [{ field: "title", order: "asc" }],
-        metaData: { foo: "bar" },
-    },
+    pagination: { currentPage: 1, pageSize: 10, mode: "off" },
+    sorters: [{ field: "title", order: "asc" }],
+    filters: [{ field: "status", operator: "eq", value: "published" }],
+    meta: { foo: "bar" },
})
```

### useTable Hook Restructuring

🚨 Affects: useTable, useSimpleList, useDataGrid

The `useTable` hook and its UI variants (`useDataGrid` from @refinedev/mui, `useSimpleList`) have been significantly restructured:

```diff
useTable({
-    initialCurrent: 1,
-    initialPageSize: 10,
-    hasPagination: false,
+    pagination: { currentPage: 1, pageSize: 10 , mode: "off" },
-    setCurrent,
+    setCurrentPage,

-    initialSorter: [{ field: "title", order: "asc" }],
-    permanentSorter: [{ field: "status", order: "asc" }],
+    sorters: {
+        initial: [{ field: "title", order: "asc" }],
+        permanent: [{ field: "status", order: "asc" }]
+    },

-    initialFilter: [{ field: "status", operator: "eq", value: "published" }],
-    permanentFilter: [{ field: "category", operator: "eq", value: "tech" }],
-    defaultSetFilterBehavior: "replace",
+    filters: {
+        initial: [{ field: "status", operator: "eq", value: "published" }],
+        permanent: [{ field: "category", operator: "eq", value: "tech" }],
+        defaultBehavior: "replace"
+    },

})

// Return values also changed
const {
-    sorter,
-    setSorter,
-    tableQueryResult,
-    current,
+    currentPage,
+    sorters,
+    setSorters,
+    tableQuery,
} = useTable();
```

### queryResult → query

🚨 Affects: useForm, useSelect, useShow, useSimpleList, useMany

```diff
const {
-    queryResult,
+    query,
} = useShow();

const {
-    queryResult,
+    query,
} = useForm();

```

### defaultValueQueryResult → defaultValueQuery

🚨 Affects: useSelect

```diff
const {
-    defaultValueQueryResult,
+    defaultValueQuery,
} = useSelect();
```

### tableQueryResult → tableQuery

🚨 Affects: useTable, useDataGrid

```diff
const {
-    tableQueryResult,
+    tableQuery,
} = useTable();
```

### mutationResult → mutation

🚨 Affects: useCreate, useUpdate, useDelete, useCreateMany, useUpdateMany, useDeleteMany, useCustomMutation

```diff

const {
-    mutationResult,
+    mutation,
} = useForm();

```

### isLoading → isPending

🚨 Affects: useCreate, useUpdate, useDelete, useCreateMany, useUpdateMany, useDeleteMany, useCustomMutation

For mutation hooks, the loading state property has been updated:

```diff
const { mutate, mutation: { isPending } } = useCreate();

- if (isLoading) return <Spinner />;
+ if (isPending) return <Spinner />;
```

### useNavigation → useGo, useBack

The `useNavigation` hook has been replaced with individual hooks:

```diff
- import { useNavigation } from "@refinedev/core";
+ import { useGo, useBack } from "@refinedev/core";

const MyComponent = () => {
-   const { push, goBack, replace } = useNavigation();
+   const go = useGo();
+   const back = useBack();

-   push("/posts");
+   go({ to: "/posts" });

-   goBack();
+   back();

-   replace("/posts");
+   go({ to: "/posts", type: "replace" });
};
```

#### useResource → useResourceParams

The `useResource` hook has been removed in favor of `useResourceParams`. The new `useResourceParams` hook offers the same functionality as `useResource`, while introducing additional features and a more streamlined API. To reduce confusion and improve consistency, all resource-related logic should now use `useResourceParams` exclusively.

```diff
- import { useResource } from "@refinedev/core";
+ import { useResourceParams } from "@refinedev/core";


- useResource("posts");
+ useResourceParams({ resource: "posts" });
```

#### ignoreAccessControlProvider → accessControl

```diff
<CreateButton
-    ignoreAccessControlProvider
+    accessControl={{ enabled: false }}
-    resourceNameOrRouteName="posts"
+    resource="posts"
/>
```

### Resource options → meta

The `options` prop has been moved to `meta`:

```diff
<Refine
  resources={[
    {
        name: "posts",
-       options: {
-           label: "Blog Posts",
-           icon: <PostIcon />,
-           route: "my-posts",
-           auditLog: {
-               permissions: ["list", "create"],
-           },
-           hide: false,
-           dataProviderName: "default",
-       },
-       canDelete: true,
+       meta: {
+           label: "Blog Posts",
+           icon: <PostIcon />,
+           parent: "categories",
+           canDelete: true,
+           audit: ["list", "create"],
+           hide: false,
+           dataProviderName: "default",
+       },
    },
]}
/>
```

### DataProvider getList and custom Method Updates

```diff
export const dataProvider = {
    getList: ({
        resource,
        pagination: {
+            mode: "off" | "server" | "client",
        },
-        hasPagination,
+        sorters,
-        sort,
        filters,
+        meta,
-        metaData,
    }) => {
        // ...
    },

    custom: ({
        // ...
+        sorters,
-        sort,
    }) => {
        // ...
    },
};
```

### useImport and useExport Hook Updates

The `useImport` and `useExport` hooks have additional parameter updates:

```diff
useImport({
-    resourceName: "posts",
+    resource: "posts",
-    metaData: { foo: "bar" },
+    meta: { foo: "bar" },
    // These are now used as direct props instead of nested config
-    mapData: (item) => item,
-    paparseConfig: {},
-    batchSize: 1000,
+    mapData: (item) => item,
+    paparseConfig: {},
+    batchSize: 1000,
})

useExport({
-    resourceName: "posts",
+    resource: "posts",
-    sorter: [{ field: "title", order: "asc" }],
+    sorters: [{ field: "title", order: "asc" }],
-    metaData: { foo: "bar" },
+    meta: { foo: "bar" },
-    exportOptions: {},
+    unparseConfig: {},
    // These are now used as direct props
-    mapData: (item) => item,
-    maxItemCount: 1000,
-    pageSize: 20,
+    mapData: (item) => item,
+    maxItemCount: 1000,
+    pageSize: 20,
})
```

### queryKeys -> keys

🚨 Affects: Custom implementations using Refine helpers

```diff
// queryKeys helper updates
- import { queryKeys } from "@refinedev/core";
+ import { keys } from "@refinedev/core";

// Usage updates
- queryKeys.data().resource("posts").action("list").get();
+ keys().data().resource("posts").action("list").get();
```

### useNavigation → useGo

🚨 <strong>Affects:</strong> Navigation helpers (<code>push</code>, <code>replace</code>, <code>goBack</code>)

The return values from <code>useNavigation</code> have been removed. You should now use <code>useGo</code> for navigation:

```diff
- import { useNavigation } from "@refinedev/core";
+ import { useGo } from "@refinedev/core";

- const { replace, push } = useNavigation();
- replace("/tasks/new");
+ const go = useGo();
+ go({ to: "/tasks/new", type: "replace" });
+ go({ to: "/tasks/new", type: "push" });
```

For backward navigation (<code>goBack</code>), use your router’s native API instead.

```diff
- import { useNavigation } from "@refinedev/core";
+ import { useNavigate } from "react-router";

- const { goBack } = useNavigation();
+ const navigate = useNavigate();
- goBack();
+ navigate(-1);
```

### ITreeMenu → TreeMenuItem & list field changes

🚨 <strong>Affects:</strong> <code>useMenu</code>, custom sider renderers

- <code>ITreeMenu</code> has been removed → use <code>TreeMenuItem</code> instead (codemod updates this).
- <code>list</code> is now always a string route.  
  👉 <code>list.path</code> is gone and <code>list</code> is no longer a function.

**Why:**  
Previously, you could define a React component in the <code>&lt;Refine /&gt;</code> resource as <code>list</code>. This is no longer supported. Routes/components must be defined in your router. Because of this, <code>list</code> is now just a route string, not a function or object with <code>path</code>.

```diff
- const { menuItems, selectedKey } = useMenu();
- menuItems.map((item: ITreeMenu) => {
-   const { key, list } = item;
-   const route =
-     typeof list === "string"
-       ? list
-       : typeof list !== "function"
-       ? list?.path
-       : key;
- });
+ const { menuItems, selectedKey } = useMenu();
+ menuItems.map((item: TreeMenuItem) => {
+   const { list } = item;
+   const route = list ?? key; // always a string route now
+ });

```

### ThemedLayoutV2 → ThemedLayout

🚨 **Affects:** Layout components across all UI packages

The V2 layout components have been renamed to remove the V2 suffix across all UI packages (`@refinedev/antd`, `@refinedev/mui`, `@refinedev/mantine`, `@refinedev/chakra-ui`).

**Components affected:**

- `ThemedLayoutV2` → `ThemedLayout`
- `ThemedTitleV2` → `ThemedTitle`
- `ThemedSiderV2` → `ThemedSider`
- `ThemedHeaderV2` → `ThemedHeader`

```diff
- import { ThemedLayoutV2, ThemedTitleV2, ThemedSiderV2, ThemedHeaderV2 } from "@refinedev/antd";
+ import { ThemedLayout, ThemedTitle, ThemedSider, ThemedHeader } from "@refinedev/antd";

```<|MERGE_RESOLUTION|>--- conflicted
+++ resolved
@@ -465,9 +465,6 @@
 })
 ```
 
-<<<<<<< HEAD
-### sorter/sort → sorters
-=======
 #### AuthBindings → AuthProvider (Type Imports)
 
 🚨 Affects: Type imports from @refinedev/core
@@ -494,7 +491,6 @@
 ```
 
 #### sorter/sort → sorters
->>>>>>> 2bb4b178
 
 🚨 Affects: useList, useInfiniteList, useTable, useDataGrid, useSelect
 
