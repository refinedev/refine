--- conflicted
+++ resolved
@@ -8,13 +8,7 @@
 npm i @refinedev/nextjs-router
 ```
 
-<<<<<<< HEAD
-We recommend using `create refine-app` to initialize your refine projects. It configures the project according to your needs including SSR with Next.js!
-=======
-:::tip
-
 We recommend using `create refine-app` to initialize your Refine projects. It configures the project according to your needs including SSR with Next.js!
->>>>>>> ba229b57
 
 ```sh
 npm create refine-app@latest -- -o refine-nextjs my-refine-nextjs-app
@@ -92,11 +86,6 @@
 Your action definitions in the resources can contain additional parameters and nested routes. Passing these parameters when navigating to the pages are handled by the current available parameters and the `meta` props of the related hooks and components.
 
 Refine supports route parameters defined with `:param` syntax. You can use these parameters in your action definitions and create your routes accordingly. For example, if you have a `posts` resource and you want to create a route for the `show` action of a specific post, you can define the `show` action as `/posts/show/:id` and use the `id` parameter in your component.
-<<<<<<< HEAD
-=======
-
-:::
->>>>>>> ba229b57
 
 Now we can create our pages in the `pages` directory:
 
@@ -306,11 +295,6 @@
 Your action definitions in the resources can contain additional parameters and nested routes. Passing these parameters when navigating to the pages are handled by the current available parameters and the `meta` props of the related hooks and components.
 
 Refine supports route parameters defined with `:param` syntax. You can use these parameters in your action definitions and create your routes accordingly. For example, if you have a `posts` resource and you want to create a route for the `show` action of a specific post, you can define the `show` action as `/posts/show/:id` and use the `id` parameter in your component.
-<<<<<<< HEAD
-=======
-
-:::
->>>>>>> ba229b57
 
 Now we can create our pages in the `app` directory:
 
