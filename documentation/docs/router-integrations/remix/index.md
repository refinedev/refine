--- conflicted
+++ resolved
@@ -8,13 +8,7 @@
 npm i @refinedev/remix-router
 ```
 
-<<<<<<< HEAD
-We recommend using `create refine-app` to initialize your refine projects. It configures the project according to your needs including SSR with Remix!
-=======
-:::tip
-
 We recommend using `create refine-app` to initialize your Refine projects. It configures the project according to your needs including SSR with Remix!
->>>>>>> ba229b57
 
 ```sh
 npm create refine-app@latest -- -o refine-remix my-refine-remix-app
@@ -57,11 +51,6 @@
 };
 ```
 
-<<<<<<< HEAD
-=======
-:::
-
->>>>>>> ba229b57
 Let's start with the initialization of the Refine app in the `app/root.tsx` file:
 
 ```tsx title=app/root.tsx
@@ -120,11 +109,6 @@
 Your action definitions in the resources can contain additional parameters and nested routes. Passing these parameters when navigating to the pages are handled by the current available parameters and the `meta` props of the related hooks and components.
 
 Refine supports route parameters defined with `:param` syntax. You can use these parameters in your action definitions and create your routes accordingly. For example, if you have a `posts` resource and you want to create a route for the `show` action of a specific post, you can define the `show` action as `/posts/show/:id` and use the `id` parameter in your component.
-<<<<<<< HEAD
-=======
-
-:::
->>>>>>> ba229b57
 
 Now we can create our pages in the `routes` directory:
 
