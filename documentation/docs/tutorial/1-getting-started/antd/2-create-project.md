---
id: create-project
title: 3. Create your refine project
tutorial:
    prev: tutorial/getting-started/{preferredUI}/prepare-env
    next: tutorial/getting-started/{preferredUI}/generate-crud-pages
---

import Tabs from '@theme/Tabs';
import TabItem from '@theme/TabItem';

## Launch the refine CLI setup

The easiest way to create a new project is to use the **refine CLI**. This tool will help you get started quickly by generating a new project with a basic configuration and a folder structure that follows best practices.

1. Launch your terminal and type the following command using your preferred package manager:

    <Tabs
    defaultValue="npm"
    values={[ {label: 'npm', value: 'npm'}, {label: 'pnpm', value: 'pnpm'}, {label: 'yarn', value: 'yarn'} ]}>

    <TabItem value="npm">

    ```bash
    npm create refine-app@latest -- -o refine-antd tutorial
    ```

    </TabItem>

    <TabItem value="pnpm">

    ```bash
    pnpm create refine-app@latest -- -o refine-antd tutorial
    ```

    </TabItem>

    <TabItem value="yarn">

    ```bash
    yarn create refine-app -- -o refine-antd tutorial
    ```
    > Only support yarn@1 version.

    </TabItem>

    </Tabs>

2. Confirm `y` to installation of `create-refine-app`

3. We are using `-o refine-antd` flag to bootstrap the app with pre-selected CLI options. The tutorial will proceed according to these selections.

    > We use a preset here to sync the tutorial content with the code. Outside of the tutorial, you can skip this flag and select your own options.

4. The CLI will ask if you agree to share your choices anonymously with the **refine** team. This is for measuring community preferences. You are free to share or not.

Once the installation wizard is finished, you can close this terminal window and open VS Code to continue your journey.

### Open your project in VS Code

1. Open Visual Studio Code and select the directory that was generated during your setup process.

2. Make sure the terminal is open and ready to run commands. You can open it by pressing `Ctrl + J`(Windows) or `Cmd ⌘ + J`(macOS).

For the rest of this tutorial, you can use the terminal within VS Code instead of your computer's terminal.

### Running the dev server

To preview your project as a web page while you work on it, the project must be running in development (dev) mode.

<h4>Start the dev server</h4>

To start the dev server, run the following command in your terminal:

<Tabs
defaultValue="npm"
values={[ {label: 'npm', value: 'npm'}, {label: 'pnpm', value: 'pnpm'}, {label: 'yarn', value: 'yarn'} ]}>

<TabItem value="npm">

```bash
npm run dev
```

</TabItem>

<TabItem value="pnpm">

```bash
pnpm run dev
```

</TabItem>

<TabItem value="yarn">

```bash
yarn run dev
```

</TabItem>

</Tabs>

You should see confirmation in the terminal that the **refine** app is running in dev mode.

### Viewing a preview of your app

Your project files contain all the code you need to run your app. To see a preview of your app in the browser:

1. Click on the <a href="http://localhost:3000" rel="noopener noreferrer nofollow">localhost:3000</a> link in the terminal. This will open a new browser tab with your app running in dev mode.

2. You will be redirected to the welcome page as we have not added any pages yet.

    ([Next section](/docs/tutorial/getting-started/antd/generate-crud-pages) will guide you through adding pages to your app.)

Here's what you should see:

```tsx live previewOnly previewHeight=450px url=http://localhost:3000
setInitialRoutes(["/"]);

import { Refine } from "@refinedev/core";
import {
    Layout,
    WelcomePage,
    notificationProvider,
    ErrorComponent,
<<<<<<< HEAD
} from "@pankod/refine-antd";
import { BrowserRouter, Routes, Route } from "react-router-dom";
import routerBindings from "@pankod/refine-react-router-v6";
import dataProvider from "@pankod/refine-simple-rest";
=======
} from "@refinedev/antd";
import routerProvider from "@refinedev/react-router-v6";
import dataProvider from "@refinedev/simple-rest";
>>>>>>> 7f01f54b

import "@refinedev/antd/dist/reset.css";

const App: React.FC = () => {
    return (
        <BrowserRouter>
            <Refine
                routerProvider={routerBindings}
                dataProvider={dataProvider("https://api.fake-rest.refine.dev")}
                notificationProvider={notificationProvider}
            >
                <WelcomePage />
            </Refine>
        </BrowserRouter>
    );
};

render(<App />);
```

<Checklist>

<ChecklistItem id="getting-started-antd">
I understood how to create a new project.
</ChecklistItem>
<ChecklistItem id="getting-started-antd-2">
I run the dev server and previewed my app.
</ChecklistItem>

</Checklist><|MERGE_RESOLUTION|>--- conflicted
+++ resolved
@@ -125,16 +125,10 @@
     WelcomePage,
     notificationProvider,
     ErrorComponent,
-<<<<<<< HEAD
-} from "@pankod/refine-antd";
+} from "@refinedev/antd";
 import { BrowserRouter, Routes, Route } from "react-router-dom";
-import routerBindings from "@pankod/refine-react-router-v6";
-import dataProvider from "@pankod/refine-simple-rest";
-=======
-} from "@refinedev/antd";
-import routerProvider from "@refinedev/react-router-v6";
+import routerBindings from "@refinedev/react-router-v6";
 import dataProvider from "@refinedev/simple-rest";
->>>>>>> 7f01f54b
 
 import "@refinedev/antd/dist/reset.css";
 
