--- conflicted
+++ resolved
@@ -40,15 +40,9 @@
 :::
 
 ```tsx title="src/App.tsx"
-<<<<<<< HEAD
-import { Refine } from "@pankod/refine-core";
-import routerBindings from "@pankod/refine-react-router-v6";
-import dataProvider from "@pankod/refine-simple-rest";
-=======
-import { Refine } from "@refinedev/core";
-import routerProvider from "@refinedev/react-router-v6";
-import dataProvider from "@refinedev/simple-rest";
->>>>>>> 7f01f54b
+import { Refine } from "@refinedev/core";
+import routerBindings from "@refinedev/react-router-v6";
+import dataProvider from "@refinedev/simple-rest";
 import {
     ErrorComponent,
     Layout,
@@ -127,29 +121,19 @@
 ```tsx live previewOnly previewHeight=600px url=http://localhost:3000/products
 setInitialRoutes(["/products"]);
 
-<<<<<<< HEAD
-import { Refine } from "@pankod/refine-core";
-import routerBindings from "@pankod/refine-react-router-v6";
-import dataProvider from "@pankod/refine-simple-rest";
-=======
-import { Refine } from "@refinedev/core";
-import routerProvider from "@refinedev/react-router-v6";
-import dataProvider from "@refinedev/simple-rest";
->>>>>>> 7f01f54b
-import {
-    ErrorComponent,
-    Layout,
-    refineTheme,
-    notificationProvider,
-} from "@refinedev/chakra-ui";
-import { ChakraProvider } from "@chakra-ui/react";
-<<<<<<< HEAD
-import { BrowserRouter, Routes, Route } from "react-router-dom";
-//highlight-next-line
-import { ChakraUIInferencer } from "@pankod/refine-inferencer/chakra-ui";
-=======
-import { ChakraUIInferencer } from "@refinedev/inferencer/chakra-ui";
->>>>>>> 7f01f54b
+import { Refine } from "@refinedev/core";
+import routerBindings from "@refinedev/react-router-v6";
+import dataProvider from "@refinedev/simple-rest";
+import {
+    ErrorComponent,
+    Layout,
+    refineTheme,
+    notificationProvider,
+} from "@refinedev/chakra-ui";
+import { ChakraProvider } from "@chakra-ui/react";
+import { BrowserRouter, Routes, Route } from "react-router-dom";
+//highlight-next-line
+import { ChakraUIInferencer } from "@refinedev/inferencer/chakra-ui";
 
 const App = () => {
     return (
@@ -198,29 +182,19 @@
 ```tsx live previewOnly previewHeight=600px url=http://localhost:3000/products/create
 setInitialRoutes(["/products/create"]);
 
-<<<<<<< HEAD
-import { Refine } from "@pankod/refine-core";
-import routerBindings from "@pankod/refine-react-router-v6";
-import dataProvider from "@pankod/refine-simple-rest";
-=======
-import { Refine } from "@refinedev/core";
-import routerProvider from "@refinedev/react-router-v6";
-import dataProvider from "@refinedev/simple-rest";
->>>>>>> 7f01f54b
-import {
-    ErrorComponent,
-    Layout,
-    refineTheme,
-    notificationProvider,
-} from "@refinedev/chakra-ui";
-import { ChakraProvider } from "@chakra-ui/react";
-<<<<<<< HEAD
-import { BrowserRouter, Routes, Route } from "react-router-dom";
-//highlight-next-line
-import { ChakraUIInferencer } from "@pankod/refine-inferencer/chakra-ui";
-=======
-import { ChakraUIInferencer } from "@refinedev/inferencer/chakra-ui";
->>>>>>> 7f01f54b
+import { Refine } from "@refinedev/core";
+import routerBindings from "@refinedev/react-router-v6";
+import dataProvider from "@refinedev/simple-rest";
+import {
+    ErrorComponent,
+    Layout,
+    refineTheme,
+    notificationProvider,
+} from "@refinedev/chakra-ui";
+import { ChakraProvider } from "@chakra-ui/react";
+import { BrowserRouter, Routes, Route } from "react-router-dom";
+//highlight-next-line
+import { ChakraUIInferencer } from "@refinedev/inferencer/chakra-ui";
 
 const App = () => {
     return (
@@ -269,29 +243,19 @@
 ```tsx live previewOnly previewHeight=600px url=http://localhost:3000/products/edit/123
 setInitialRoutes(["/products/edit/123"]);
 
-<<<<<<< HEAD
-import { Refine } from "@pankod/refine-core";
-import routerBindings from "@pankod/refine-react-router-v6";
-import dataProvider from "@pankod/refine-simple-rest";
-=======
-import { Refine } from "@refinedev/core";
-import routerProvider from "@refinedev/react-router-v6";
-import dataProvider from "@refinedev/simple-rest";
->>>>>>> 7f01f54b
-import {
-    ErrorComponent,
-    Layout,
-    refineTheme,
-    notificationProvider,
-} from "@refinedev/chakra-ui";
-import { ChakraProvider } from "@chakra-ui/react";
-<<<<<<< HEAD
-import { BrowserRouter, Routes, Route } from "react-router-dom";
-//highlight-next-line
-import { ChakraUIInferencer } from "@pankod/refine-inferencer/chakra-ui";
-=======
-import { ChakraUIInferencer } from "@refinedev/inferencer/chakra-ui";
->>>>>>> 7f01f54b
+import { Refine } from "@refinedev/core";
+import routerBindings from "@refinedev/react-router-v6";
+import dataProvider from "@refinedev/simple-rest";
+import {
+    ErrorComponent,
+    Layout,
+    refineTheme,
+    notificationProvider,
+} from "@refinedev/chakra-ui";
+import { ChakraProvider } from "@chakra-ui/react";
+import { BrowserRouter, Routes, Route } from "react-router-dom";
+//highlight-next-line
+import { ChakraUIInferencer } from "@refinedev/inferencer/chakra-ui";
 
 const App = () => {
     return (
@@ -340,29 +304,19 @@
 ```tsx live previewOnly previewHeight=600px url=http://localhost:3000/products/show/123
 setInitialRoutes(["/products/show/123"]);
 
-<<<<<<< HEAD
-import { Refine } from "@pankod/refine-core";
-import routerBindings from "@pankod/refine-react-router-v6";
-import dataProvider from "@pankod/refine-simple-rest";
-=======
-import { Refine } from "@refinedev/core";
-import routerProvider from "@refinedev/react-router-v6";
-import dataProvider from "@refinedev/simple-rest";
->>>>>>> 7f01f54b
-import {
-    ErrorComponent,
-    Layout,
-    refineTheme,
-    notificationProvider,
-} from "@refinedev/chakra-ui";
-import { ChakraProvider } from "@chakra-ui/react";
-<<<<<<< HEAD
-import { BrowserRouter, Routes, Route } from "react-router-dom";
-//highlight-next-line
-import { ChakraUIInferencer } from "@pankod/refine-inferencer/chakra-ui";
-=======
-import { ChakraUIInferencer } from "@refinedev/inferencer/chakra-ui";
->>>>>>> 7f01f54b
+import { Refine } from "@refinedev/core";
+import routerBindings from "@refinedev/react-router-v6";
+import dataProvider from "@refinedev/simple-rest";
+import {
+    ErrorComponent,
+    Layout,
+    refineTheme,
+    notificationProvider,
+} from "@refinedev/chakra-ui";
+import { ChakraProvider } from "@chakra-ui/react";
+import { BrowserRouter, Routes, Route } from "react-router-dom";
+//highlight-next-line
+import { ChakraUIInferencer } from "@refinedev/inferencer/chakra-ui";
 
 const App = () => {
     return (
