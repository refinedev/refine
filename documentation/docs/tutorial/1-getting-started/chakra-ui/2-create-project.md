--- conflicted
+++ resolved
@@ -120,27 +120,17 @@
 ```tsx live previewOnly previewHeight=450px url=http://localhost:3000
 setInitialRoutes(["/"]);
 
-<<<<<<< HEAD
-import { Refine } from "@pankod/refine-core";
-import routerBindings from "@pankod/refine-react-router-v6";
-import dataProvider from "@pankod/refine-simple-rest";
-=======
 import { Refine } from "@refinedev/core";
-import routerProvider from "@refinedev/react-router-v6";
+import routerBindings from "@refinedev/react-router-v6";
 import dataProvider from "@refinedev/simple-rest";
->>>>>>> 7f01f54b
 import {
     ErrorComponent,
     Layout,
     refineTheme,
     WelcomePage,
     notificationProvider,
-<<<<<<< HEAD
-} from "@pankod/refine-chakra-ui";
+} from "@refinedev/chakra-ui";
 import { BrowserRouter } from "react-router-dom";
-=======
-} from "@refinedev/chakra-ui";
->>>>>>> 7f01f54b
 import { ChakraProvider } from "@chakra-ui/react";
 
 const App = () => {
