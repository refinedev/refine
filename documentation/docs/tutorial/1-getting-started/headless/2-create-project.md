--- conflicted
+++ resolved
@@ -119,16 +119,10 @@
 ```tsx live previewOnly previewHeight=450px url=http://localhost:3000
 setInitialRoutes(["/"]);
 
-<<<<<<< HEAD
-import { Refine, WelcomePage } from "@pankod/refine-core";
-import routerBindings from "@pankod/refine-react-router-v6";
-import dataProvider from "@pankod/refine-simple-rest";
+import { Refine, WelcomePage } from "@refinedev/core";
+import routerBindings from "@refinedev/react-router-v6";
+import dataProvider from "@refinedev/simple-rest";
 import { BrowserRouter } from "react-router-dom";
-=======
-import { Refine } from "@refinedev/core";
-import routerProvider from "@refinedev/react-router-v6";
-import dataProvider from "@refinedev/simple-rest";
->>>>>>> 7f01f54b
 
 const App: React.FC = () => {
     return (
