--- conflicted
+++ resolved
@@ -128,13 +128,9 @@
                 routerProvider={routerBindings}
                 dataProvider={dataProvider("https://api.fake-rest.refine.dev")}
             >
-<<<<<<< HEAD
-                <WelcomePage />
-=======
                 <Routes>
                     <Route index element={<WelcomePage />} />
                 </Routes>
->>>>>>> b1a91e72
             </Refine>
         </BrowserRouter>
     );
