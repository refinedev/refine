---
id: create-project
title: 3. Create your refine project
tutorial:
    prev: tutorial/getting-started/{preferredUI}/prepare-env
    next: tutorial/getting-started/{preferredUI}/generate-crud-pages
---

import Tabs from '@theme/Tabs';
import TabItem from '@theme/TabItem';

## Launch the refine CLI setup

The easiest way to create a new project is to use the **refine CLI**. This tool will help you get started quickly by generating a new project with a basic configuration and a folder structure that follows best practices.

1. Launch your terminal and type the following command using your preferred package manager:

    <Tabs
    defaultValue="npm"
    values={[ {label: 'npm', value: 'npm'}, {label: 'pnpm', value: 'pnpm'}, {label: 'yarn', value: 'yarn'} ]}>

    <TabItem value="npm">

    ```bash
    npm create refine-app@latest -- -o refine-mui tutorial
    ```

    </TabItem>

    <TabItem value="pnpm">

    ```bash
    pnpm create refine-app@latest -- -o refine-mui tutorial
    ```

    </TabItem>

    <TabItem value="yarn">

    ```bash
    yarn create refine-app -- -o refine-mui tutorial
    ```

    > Only support yarn@1 version.

    </TabItem>

    </Tabs>

2. Confirm `y` to installation of `create-refine-app`

3. The `-o refine-mui` flag in the command above tells the CLI to install the project with the `refine-mui` preset. This preset selects some options for you in accordance with this tutorial.

    > We use a preset here to sync the tutorial content with the code. Outside of the tutorial, you can skip this flag and select your own options.

4. The CLI will ask if you agree to share your selection anonymously with the **refine** team. You can choose whatever you prefer.

Once the installation wizard is finished, you can close this terminal window and open VS Code to continue your journey.

### Open your project in VS Code

1. Open Visual Studio Code and select the directory that was generated during your setup process.

2. Make sure the terminal is open and ready to run commands. You can open it by pressing `Ctrl + J`(Windows) or `Cmd ⌘ + J`(macOS).

For the rest of this tutorial, you can use the terminal within VS Code instead of your computer's terminal.

### Running the dev server

To preview your project as a web page while you work on it, the project must be running in development (dev) mode.

<h4>Start the dev server</h4>

To start the dev server, run the following command in your terminal:

<Tabs
defaultValue="npm"
values={[ {label: 'npm', value: 'npm'}, {label: 'pnpm', value: 'pnpm'}, {label: 'yarn', value: 'yarn'} ]}>

<TabItem value="npm">

```bash
npm run dev
```

</TabItem>

<TabItem value="pnpm">

```bash
pnpm run dev
```

</TabItem>

<TabItem value="yarn">

```bash
yarn run dev
```

</TabItem>

</Tabs>

You should see confirmation in the terminal that the **refine** app is running in dev mode.

### Viewing a preview of your app

Your project files contain all the code you need to run your website. To see a preview of your website in the browser:

1. Click on the <a href="http://localhost:3000" rel="noopener noreferrer nofollow">localhost:3000</a> link in the terminal. This will open a new browser tab with your app running in dev mode.

2. You will be redirected to the welcome page as we have not added any pages yet.

    ([Next section](/docs/tutorial/getting-started/mui/generate-crud-pages) will guide you through adding pages to your app.)

Here's what you should see:

```tsx live previewOnly previewHeight=450px url=http://localhost:3000
setInitialRoutes(["/"]);

import { Refine } from "@refinedev/core";
import {
    Layout,
    WelcomePage,
    ErrorComponent,
    LightTheme,
    RefineSnackbarProvider,
    notificationProvider,
} from "@refinedev/mui";
import { CssBaseline, GlobalStyles, ThemeProvider } from "@mui/material";
<<<<<<< HEAD
import routerBindings from "@pankod/refine-react-router-v6";
import { BrowserRouter } from "react-router-dom";
import dataProvider from "@pankod/refine-simple-rest";
=======
import routerProvider from "@refinedev/react-router-v6";
import dataProvider from "@refinedev/simple-rest";
>>>>>>> 7f01f54b

const App: React.FC = () => {
    return (
        <ThemeProvider theme={LightTheme}>
            <CssBaseline />
            <GlobalStyles styles={{ html: { WebkitFontSmoothing: "auto" } }} />
            <RefineSnackbarProvider>
                <BrowserRouter>
                    <Refine
                        routerProvider={routerBindings}
                        dataProvider={dataProvider(
                            "https://api.fake-rest.refine.dev",
                        )}
                        notificationProvider={notificationProvider}
                    >
                        <WelcomePage />
                    </Refine>
                </BrowserRouter>
            </RefineSnackbarProvider>
        </ThemeProvider>
    );
};

render(<App />);
```

<Checklist>

<ChecklistItem id="getting-started-mui">
I understood how to create a new project.
</ChecklistItem>
<ChecklistItem id="getting-started-mui-2">
I run the dev server and previewed my app.
</ChecklistItem>

</Checklist><|MERGE_RESOLUTION|>--- conflicted
+++ resolved
@@ -130,14 +130,9 @@
     notificationProvider,
 } from "@refinedev/mui";
 import { CssBaseline, GlobalStyles, ThemeProvider } from "@mui/material";
-<<<<<<< HEAD
-import routerBindings from "@pankod/refine-react-router-v6";
+import routerBindings from "@refinedev/react-router-v6";
 import { BrowserRouter } from "react-router-dom";
-import dataProvider from "@pankod/refine-simple-rest";
-=======
-import routerProvider from "@refinedev/react-router-v6";
 import dataProvider from "@refinedev/simple-rest";
->>>>>>> 7f01f54b
 
 const App: React.FC = () => {
     return (
