--- conflicted
+++ resolved
@@ -49,14 +49,9 @@
     notificationProvider,
 } from "@refinedev/mui";
 import { CssBaseline, GlobalStyles, ThemeProvider } from "@mui/material";
-<<<<<<< HEAD
-import routerBindings from "@pankod/refine-react-router-v6";
-import dataProvider from "@pankod/refine-simple-rest";
+import routerBindings from "@refinedev/react-router-v6";
+import dataProvider from "@refinedev/simple-rest";
 import { BrowserRouter, Routes, Route } from "react-router-dom";
-=======
-import routerProvider from "@refinedev/react-router-v6";
-import dataProvider from "@refinedev/simple-rest";
->>>>>>> 7f01f54b
 //highlight-next-line
 import { MuiInferencer } from "@refinedev/inferencer/mui";
 
@@ -142,18 +137,11 @@
     notificationProvider,
 } from "@refinedev/mui";
 import { CssBaseline, GlobalStyles, ThemeProvider } from "@mui/material";
-<<<<<<< HEAD
-import routerBindings from "@pankod/refine-react-router-v6";
-import dataProvider from "@pankod/refine-simple-rest";
+import routerBindings from "@refinedev/react-router-v6";
+import dataProvider from "@refinedev/simple-rest";
 import { BrowserRouter, Routes, Route } from "react-router-dom";
 //highlight-next-line
-import { MuiInferencer } from "@pankod/refine-inferencer/mui";
-=======
-
-import routerProvider from "@refinedev/react-router-v6";
-import dataProvider from "@refinedev/simple-rest";
 import { MuiInferencer } from "@refinedev/inferencer/mui";
->>>>>>> 7f01f54b
 
 const App: React.FC = () => {
     return (
@@ -217,18 +205,11 @@
     notificationProvider,
 } from "@refinedev/mui";
 import { CssBaseline, GlobalStyles, ThemeProvider } from "@mui/material";
-<<<<<<< HEAD
-import routerBindings from "@pankod/refine-react-router-v6";
-import dataProvider from "@pankod/refine-simple-rest";
+import routerBindings from "@refinedev/react-router-v6";
+import dataProvider from "@refinedev/simple-rest";
 import { BrowserRouter, Routes, Route } from "react-router-dom";
 //highlight-next-line
-import { MuiInferencer } from "@pankod/refine-inferencer/mui";
-=======
-
-import routerProvider from "@refinedev/react-router-v6";
-import dataProvider from "@refinedev/simple-rest";
 import { MuiInferencer } from "@refinedev/inferencer/mui";
->>>>>>> 7f01f54b
 
 const App: React.FC = () => {
     return (
@@ -292,18 +273,11 @@
     notificationProvider,
 } from "@refinedev/mui";
 import { CssBaseline, GlobalStyles, ThemeProvider } from "@mui/material";
-<<<<<<< HEAD
-import routerBindings from "@pankod/refine-react-router-v6";
-import dataProvider from "@pankod/refine-simple-rest";
+import routerBindings from "@refinedev/react-router-v6";
+import dataProvider from "@refinedev/simple-rest";
 import { BrowserRouter, Routes, Route } from "react-router-dom";
 //highlight-next-line
-import { MuiInferencer } from "@pankod/refine-inferencer/mui";
-=======
-
-import routerProvider from "@refinedev/react-router-v6";
-import dataProvider from "@refinedev/simple-rest";
 import { MuiInferencer } from "@refinedev/inferencer/mui";
->>>>>>> 7f01f54b
 
 const App: React.FC = () => {
     return (
@@ -367,18 +341,11 @@
     notificationProvider,
 } from "@refinedev/mui";
 import { CssBaseline, GlobalStyles, ThemeProvider } from "@mui/material";
-<<<<<<< HEAD
-import routerBindings from "@pankod/refine-react-router-v6";
-import dataProvider from "@pankod/refine-simple-rest";
+import routerBindings from "@refinedev/react-router-v6";
+import dataProvider from "@refinedev/simple-rest";
 import { BrowserRouter, Routes, Route } from "react-router-dom";
 //highlight-next-line
-import { MuiInferencer } from "@pankod/refine-inferencer/mui";
-=======
-
-import routerProvider from "@refinedev/react-router-v6";
-import dataProvider from "@refinedev/simple-rest";
 import { MuiInferencer } from "@refinedev/inferencer/mui";
->>>>>>> 7f01f54b
 
 const App: React.FC = () => {
     return (
