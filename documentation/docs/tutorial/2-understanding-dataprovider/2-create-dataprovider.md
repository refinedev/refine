--- conflicted
+++ resolved
@@ -127,20 +127,20 @@
 
     ```ts title="src/data-provider.ts"
     export const dataProvider = (apiUrl: string): DataProvider => ({
-      // ...
-      getList: async ({ resource }) => {
-        const url = `${apiUrl}/${resource}`;
-
-        const { data, headers } = await axiosInstance.get(url);
-
-        const total = +headers["x-total-count"];
-
-        return {
-          data,
-          total,
-        };
-      },
-      // ...
+        // ...
+        getList: async ({ resource }) => {
+            const url = `${apiUrl}/${resource}`;
+
+            const { data, headers } = await axiosInstance.get(url);
+
+            const total = +headers["x-total-count"];
+
+            return {
+                data,
+                total,
+            };
+        },
+        // ...
     });
     ```
 
@@ -164,32 +164,34 @@
 
     ```ts title="src/data-provider.ts"
     export const dataProvider = (apiUrl: string): DataProvider => ({
-      // ...
-      getList: async ({ resource, pagination }) => {
-        const url = `${apiUrl}/${resource}`;
-
-        // highlight-start
-        const { current = 1, pageSize = 10 } = pagination ?? {};
-
-        const query: {
-          _start?: number;
-          _end?: number;
-        } = {
-          _start: (current - 1) * pageSize,
-          _end: current * pageSize,
-        };
-
-        const { data, headers } = await axiosInstance.get(`${url}?${stringify(query)}`);
-        // highlight-end
-
-        const total = +headers["x-total-count"];
-
-        return {
-          data,
-          total,
-        };
-      },
-      // ...
+        // ...
+        getList: async ({ resource, pagination }) => {
+            const url = `${apiUrl}/${resource}`;
+
+            // highlight-start
+            const { current = 1, pageSize = 10 } = pagination ?? {};
+
+            const query: {
+                _start?: number;
+                _end?: number;
+            } = {
+                _start: (current - 1) * pageSize,
+                _end: current * pageSize,
+            };
+
+            const { data, headers } = await axiosInstance.get(
+                `${url}?${stringify(query)}`,
+            );
+            // highlight-end
+
+            const total = +headers["x-total-count"];
+
+            return {
+                data,
+                total,
+            };
+        },
+        // ...
     });
     ```
 
@@ -216,15 +218,8 @@
     :::
 
     ```ts title="src/data-provider.ts"
-<<<<<<< HEAD
     getList: async ({ resource, pagination, sorters }) => {
-        const url = `${apiUrl}/${resource}`;
-
-        const { current = 1, pageSize = 10 } = pagination ?? {};
-=======
-    getList: async ({ resource, pagination, sort }) => {
       const url = `${apiUrl}/${resource}`;
->>>>>>> 1b5e9c4f
 
       const { current = 1, pageSize = 10 } = pagination ?? {};
 
@@ -232,15 +227,8 @@
         _start?: number;
         _end?: number;
         // highlight-start
-<<<<<<< HEAD
-        if (sorters && sorters.length > 0) {
-            query._sort = sorters[0].field;
-            query._order = sorters[0].order;
-        }
-=======
         _sort?: string;
         _order?: string;
->>>>>>> 1b5e9c4f
         // highlight-end
       } = {
         _start: (current - 1) * pageSize,
@@ -248,9 +236,9 @@
       };
 
       // highlight-start
-      if (sort && sort.length > 0) {
-        query._sort = sort[0].field;
-        query._order = sort[0].order;
+      if (sorters && sorters.length > 0) {
+        query._sort = sorters[0].field;
+        query._order = sorters[0].order;
       }
       // highlight-end
 
@@ -297,17 +285,17 @@
     ```ts
     // Map refine operators to API operators
     const mapOperator = (operator: CrudOperators): string => {
-      switch (operator) {
-        case "ne":
-        case "gte":
-        case "lte":
-          return `_${operator}`;
-        case "contains":
-          return "_like";
-        case "eq":
-        default:
-          return "";
-      }
+        switch (operator) {
+            case "ne":
+            case "gte":
+            case "lte":
+                return `_${operator}`;
+            case "contains":
+                return "_like";
+            case "eq":
+            default:
+                return "";
+        }
     };
     ```
 
@@ -428,7 +416,6 @@
 import { useList } from "@pankod/refine-core";
 
 const { data } = useList({
-<<<<<<< HEAD
     resource: "posts",
     sorters: [
         {
@@ -443,24 +430,6 @@
             value: "hello",
         },
     ],
-=======
-  resource: "posts",
-  config: {
-    sort: [
-      {
-        field: "id",
-        order: "desc",
-      },
-    ],
-    filters: [
-      {
-        field: "title",
-        operator: "contains",
-        value: "hello",
-      },
-    ],
-  },
->>>>>>> 1b5e9c4f
 });
 ```
 
@@ -472,17 +441,17 @@
 
 ```ts title="src/data-provider.ts"
 export const dataProvider = (apiUrl: string): DataProvider => ({
-  // ...
-  create: async({ resource, variables }) => {
-    const url = `${apiUrl}/${resource}`;
-
-    const { data } = await axiosInstance.post(url, variables);
-
-    return {
-      data,
-    };
-  },
-  // ...
+    // ...
+    create: async ({ resource, variables }) => {
+        const url = `${apiUrl}/${resource}`;
+
+        const { data } = await axiosInstance.post(url, variables);
+
+        return {
+            data,
+        };
+    },
+    // ...
 });
 ```
 
@@ -505,10 +474,10 @@
 const { mutate } = useCreate();
 
 mutate({
-  resource: "posts",
-  values: {
-    title: "New Post",
-  },
+    resource: "posts",
+    values: {
+        title: "New Post",
+    },
 });
 ```
 
@@ -520,17 +489,17 @@
 
 ```ts title="src/data-provider.ts"
 export const dataProvider = (apiUrl: string): DataProvider => ({
-  // ...
-  update: async ({ resource, id, variables }) => {
-    const url = `${apiUrl}/${resource}/${id}`;
-
-    const { data } = await axiosInstance.patch(url, variables);
-
-    return {
-      data,
-    };
-  },
-  // ...
+    // ...
+    update: async ({ resource, id, variables }) => {
+        const url = `${apiUrl}/${resource}/${id}`;
+
+        const { data } = await axiosInstance.patch(url, variables);
+
+        return {
+            data,
+        };
+    },
+    // ...
 });
 ```
 
@@ -554,9 +523,9 @@
 const { mutate } = useUpdate();
 
 mutate({
-  resource: "posts",
-  id: 2,
-  values: { title: "New Post Title" },
+    resource: "posts",
+    id: 2,
+    values: { title: "New Post Title" },
 });
 ```
 
@@ -568,19 +537,19 @@
 
 ```ts title="src/data-provider.ts"
 export const dataProvider = (apiUrl: string): DataProvider => ({
-  // ...
-  deleteOne: async ({ resource, id, variables }) => {
-    const url = `${apiUrl}/${resource}/${id}`;
-
-    const { data } = await axiosInstance.delete(url, {
-      data: variables,
-    });
-
-    return {
-      data,
-    };
-  },
-  // ...
+    // ...
+    deleteOne: async ({ resource, id, variables }) => {
+        const url = `${apiUrl}/${resource}/${id}`;
+
+        const { data } = await axiosInstance.delete(url, {
+            data: variables,
+        });
+
+        return {
+            data,
+        };
+    },
+    // ...
 });
 ```
 
@@ -614,18 +583,18 @@
 
 ```ts title="src/data-provider.ts"
 export const dataProvider = (apiUrl: string): DataProvider => ({
-  // ...
-  getOne: async ({ resource, id }) => {
-    const url = `${apiUrl}/${resource}/${id}`;
-
-    const { data } = await axiosInstance.get(url);
-
-    return {
-      data,
-    };
-  },
-  // ...
-})
+    // ...
+    getOne: async ({ resource, id }) => {
+        const url = `${apiUrl}/${resource}/${id}`;
+
+        const { data } = await axiosInstance.get(url);
+
+        return {
+            data,
+        };
+    },
+    // ...
+});
 ```
 
 **Parameter Types:**
@@ -657,9 +626,9 @@
 import { DataProvider } from "@pankod/refine-core";
 
 export const dataProvider = (apiUrl: string): DataProvider => ({
-  // highlight-next-line
-  getApiUrl: () => apiUrl,
-  // ...
+    // highlight-next-line
+    getApiUrl: () => apiUrl,
+    // ...
 });
 ```
 
@@ -680,55 +649,55 @@
 
 ```ts title="dataProvider.ts"
 export const dataProvider = (apiUrl: string): DataProvider => ({
-  // ...
-  custom: async({ url, method, filters, sort, payload, query, headers }) => {
-  let requestUrl = `${url}?`;
-
-  if (sort && sort.length > 0) {
-    const sortQuery = {
-      _sort: sort[0].field,
-      _order: sort[0].order,
-    };
-    requestUrl = `${requestUrl}&${stringify(sortQuery)}`;
-  }
-
-  if (filters) {
-    const filterQuery = generateFilters(filters);
-    requestUrl = `${requestUrl}&${stringify(filterQuery)}`;
-  }
-
-  if (query) {
-    requestUrl = `${requestUrl}&${stringify(query)}`;
-  }
-
-  if (headers) {
-    axiosInstance.defaults.headers = {
-      ...axiosInstance.defaults.headers,
-      ...headers,
-    };
-  }
-
-  let axiosResponse;
-  switch (method) {
-    case "put":
-    case "post":
-    case "patch":
-      axiosResponse = await axiosInstance[method](url, payload);
-      break;
-    case "delete":
-      axiosResponse = await axiosInstance.delete(url, {
-        data: payload,
-      });
-      break;
-    default:
-      axiosResponse = await axiosInstance.get(requestUrl);
-      break;
-  }
-
-  const { data } = axiosResponse;
-
-  return Promise.resolve({ data });
-},
+    // ...
+    custom: async ({ url, method, filters, sort, payload, query, headers }) => {
+        let requestUrl = `${url}?`;
+
+        if (sort && sort.length > 0) {
+            const sortQuery = {
+                _sort: sort[0].field,
+                _order: sort[0].order,
+            };
+            requestUrl = `${requestUrl}&${stringify(sortQuery)}`;
+        }
+
+        if (filters) {
+            const filterQuery = generateFilters(filters);
+            requestUrl = `${requestUrl}&${stringify(filterQuery)}`;
+        }
+
+        if (query) {
+            requestUrl = `${requestUrl}&${stringify(query)}`;
+        }
+
+        if (headers) {
+            axiosInstance.defaults.headers = {
+                ...axiosInstance.defaults.headers,
+                ...headers,
+            };
+        }
+
+        let axiosResponse;
+        switch (method) {
+            case "put":
+            case "post":
+            case "patch":
+                axiosResponse = await axiosInstance[method](url, payload);
+                break;
+            case "delete":
+                axiosResponse = await axiosInstance.delete(url, {
+                    data: payload,
+                });
+                break;
+            default:
+                axiosResponse = await axiosInstance.get(requestUrl);
+                break;
+        }
+
+        const { data } = axiosResponse;
+
+        return Promise.resolve({ data });
+    },
     // ...
 });
 ```
@@ -753,13 +722,13 @@
 import { useCustom, useApiUrl } from "@pankod/refine-core";
 
 const { data, isLoading } = useCustom({
-  url: `${apiURL}/posts-unique-check`,
-  method: "get",
-  config: {
-    query: {
-      title: "Foo bar",
-    },
-  },
+    url: `${apiURL}/posts-unique-check`,
+    method: "get",
+    config: {
+        query: {
+            title: "Foo bar",
+        },
+    },
 });
 ```
 
@@ -779,17 +748,17 @@
 
 ```ts title="src/data-provider.ts"
 export const dataProvider = (apiUrl: string): DataProvider => ({
-  // ...
-  getMany: async ({ resource, ids }) => {
-    const { data } = await axiosInstance.get(
-      `${apiUrl}/${resource}?${stringify({ id: ids })}`,
-    );
-
-    return {
-      data,
-    };
-  },
-  // ...
+    // ...
+    getMany: async ({ resource, ids }) => {
+        const { data } = await axiosInstance.get(
+            `${apiUrl}/${resource}?${stringify({ id: ids })}`,
+        );
+
+        return {
+            data,
+        };
+    },
+    // ...
 });
 ```
 
@@ -818,16 +787,16 @@
 
 ```ts title="src/data-provider.ts"
 export const dataProvider = (apiUrl: string): DataProvider => ({
-  // ...
-  createMany: async ({ resource, variables }) => {
-    const url = `${apiUrl}/${resource}/bulk`;
-    const { data } = await axiosInstance.post(url, { values: variables });
-
-    return {
-      data,
-    };
-  },
-  // ...
+    // ...
+    createMany: async ({ resource, variables }) => {
+        const url = `${apiUrl}/${resource}/bulk`;
+        const { data } = await axiosInstance.post(url, { values: variables });
+
+        return {
+            data,
+        };
+    },
+    // ...
 });
 ```
 
@@ -850,15 +819,15 @@
 const { mutate } = useCreateMany();
 
 mutate({
-  resource: "posts",
-  values: [
-    {
-      title: "New Post",
-    },
-    {
-      title: "Another New Post",
-    },
-  ],
+    resource: "posts",
+    values: [
+        {
+            title: "New Post",
+        },
+        {
+            title: "Another New Post",
+        },
+    ],
 });
 ```
 
@@ -870,16 +839,16 @@
 
 ```ts title="src/data-provider.ts"
 export const dataProvider = (apiUrl: string): DataProvider => ({
-  // ...
-  deleteMany: async ({ resource, ids }) => {
-    const url = `${apiUrl}/${resource}/bulk?ids=${ids.join(",")}`;
-    const { data } = await axiosInstance.delete(url);
-
-    return {
-      data
-    };
-  },
-  // ...
+    // ...
+    deleteMany: async ({ resource, ids }) => {
+        const url = `${apiUrl}/${resource}/bulk?ids=${ids.join(",")}`;
+        const { data } = await axiosInstance.delete(url);
+
+        return {
+            data,
+        };
+    },
+    // ...
 });
 ```
 
@@ -903,8 +872,8 @@
 const { mutate } = useDeleteMany();
 
 mutate({
-  resource: "posts",
-  ids: [2, 3],
+    resource: "posts",
+    ids: [2, 3],
 });
 ```
 
@@ -916,16 +885,16 @@
 
 ```ts title="src/data-provider.ts"
 export const dataProvider = (apiUrl: string): DataProvider => ({
-  // ...
-  updateMany: async ({ resource, ids, variables }) => {
-    const url = `${apiUrl}/${resource}/bulk`;
-    const { data } = await axiosInstance.patch(url, { ids, variables });
-
-    return {
-      data,
-    };
-  },
-  // ...
+    // ...
+    updateMany: async ({ resource, ids, variables }) => {
+        const url = `${apiUrl}/${resource}/bulk`;
+        const { data } = await axiosInstance.patch(url, { ids, variables });
+
+        return {
+            data,
+        };
+    },
+    // ...
 });
 ```
 
@@ -937,9 +906,9 @@
 const { mutate } = useUpdateMany();
 
 mutate({
-  resource: "posts",
-  ids: [1, 2],
-  values: { status: "draft" },
+    resource: "posts",
+    ids: [1, 2],
+    values: { status: "draft" },
 });
 ```
 
@@ -959,13 +928,13 @@
 import { useOne } from "@pankod/refine-core";
 
 useOne({
-  resource: "post",
-  id: "1",
-  metaData: {
-    headers: {
-      "x-custom-header": "hello world",
-    },
-  },
+    resource: "post",
+    id: "1",
+    metaData: {
+        headers: {
+            "x-custom-header": "hello world",
+        },
+    },
 });
 ```
 
@@ -975,25 +944,25 @@
 import { DataProvider } from "@pankod/refine-core";
 
 export const dataProvider = (apiUrl: string): DataProvider => ({
-  // ...
-  getOne: async ({ resource, id, variables, metaData }) => {
-    // highlight-next-line
-    const { headers } = metaData;
-    const url = `${apiUrl}/${resource}/${id}`;
-
-    // highlight-start
-    axiosInstance.defaults.headers = {
-      ...headers,
-    };
-    // highlight-end
-
-    const { data } = await axiosInstance.get(url, variables);
-
-    return {
-      data,
-    };
-  },
-  // ...
+    // ...
+    getOne: async ({ resource, id, variables, metaData }) => {
+        // highlight-next-line
+        const { headers } = metaData;
+        const url = `${apiUrl}/${resource}/${id}`;
+
+        // highlight-start
+        axiosInstance.defaults.headers = {
+            ...headers,
+        };
+        // highlight-end
+
+        const { data } = await axiosInstance.get(url, variables);
+
+        return {
+            data,
+        };
+    },
+    // ...
 });
 ```
 
