---
id: create-dataprovider
title: 3. Create a data provider from scratch
tutorial:
    prev: tutorial/understanding-dataprovider/swizzle
    next: tutorial/understanding-resources/index
---

## Introduction

The standards and usage of APIs can vary significantly, so it is possible that **refine's** built-in data providers may not be suitable for your needs. If that is the case, you will need to develop your own data provider.

Data providers function like an adapter system infrastructure, communicating with the `REST`, `GraphQL`, `RPC` and `SOAP` based APIs. Libraries like `fetch`, `axios` and `Apollo-Client` can be used for this communication.

We will begin developing our data provider by creating a file and adding additional methods to it as we proceed. We will use `axios` as our HTTP client in this tutorial. It will allow us to make efficient and reliable HTTP requests to our server.

:::info
`axios` also provides interceptors, which are methods that trigger before the main method. They also provide benefits such as centralized error handling, modifying request or response data and showing global loading indicators.
:::

To get started, install `axios` in your project.

```bash
npm install axios@0.26
```

Using the `stringify` library will allow us to convert the query parameters into a string format. This can be useful when we need to pass query parameters as part of an HTTP request.

```bash
npm install query-string@7
```

After that, create the following file.

```ts title="src/data-provider.ts"
import { DataProvider } from "@refinedev/core";
import { stringify } from "query-string";

export const dataProvider = (apiUrl: string): DataProvider => ({
    // Methods
});
```

## Error Handling

When the API returns an error, you need to extend **refine** from [HttpError](https://github.com/refinedev/refine/blob/next/packages/core/src/interfaces/HttpError.ts) to handle it. To transform the error from the response before `axios` returns the response to your code, you can use the `axios` interceptor.

To do this, create an `axiosInstance` in a `utility` file, define an `interceptor` to handle errors, and then export it.

```ts title="src/data-provider.ts"
// highlight-start
import axios from "axios";
import { DataProvider, HttpError } from "@refinedev/core";
// highlight-end
import { stringify } from "query-string";

// highlight-start
// Error handling with axios interceptors
const axiosInstance = axios.create();

axiosInstance.interceptors.response.use(
    (response) => {
        return response;
    },
    (error) => {
        const customError: HttpError = {
            ...error,
            message: error.response?.data?.message,
            statusCode: error.response?.status,
        };

        return Promise.reject(customError);
    },
);
// highlight-end

export const dataProvider = (apiUrl: string): DataProvider => ({
    // Methods
});
```

## Methods

We will now add the methods the data provider needs to implement, which are:

### getList

The `getList` method is used to get a list of resources with sorting, filtering and pagination features.
It takes `resource`, `sorters`, `pagination` and `filters` as parameters and returns `data` and `total`.

Let's assume the API we want to implement is as follows:

```bash
[GET] https://api.fake-rest.refine.dev/posts

HTTP/2 200
Content-Type: application/json
x-total-count: 1000
access-control-expose-headers: X-Total-Count

[
  {
    "id": 930,
    "title": "Rerum id laborum architecto et rerum earum.",
    "slug": "et-voluptas-corporis",
    "category": {
      "id": 4
    }
    "status": "draft",
  },
  {
    "id": 892,
    "title": "Architecto officiis sint voluptatem modi.",
    "slug": "iusto-est-corrupti",
    "category": {
      "id": 1
    },
    "status": "rejected",
  }
  ...
]
```

First, we need to return the data and the total number of records using the `resource` parameter.

The `resource` parameter is the name of the resource that we want to get the data from. It passes by the `resource` parameter in hooks. In our case, it is `posts`.

```ts title="src/data-provider.ts"
export const dataProvider = (apiUrl: string): DataProvider => ({
    // ...
    getList: async ({ resource }) => {
        const url = `${apiUrl}/${resource}`;

        const { data, headers } = await axiosInstance.get(url);

        const total = +headers["x-total-count"];

        return {
            data,
            total,
        };
    },
    // ...
});
```

We can then add the pagination feature. For this, the API takes the following parameters.

```bash
[GET] https://api.fake-rest.refine.dev/posts?_limit=10&_page=2
```

**refine** uses the `pagination` parameter for pagination. For this parameter, `current` refers to the page number, and `pageSize` refers to the number of records on each page.

```bash
[
    {
    current: 1,
    pageSize: 10,
    },
]
```

```ts title="src/data-provider.ts"
export const dataProvider = (apiUrl: string): DataProvider => ({
    // ...
    getList: async ({ resource, pagination }) => {
        const url = `${apiUrl}/${resource}`;

        // highlight-start
        const { current = 1, pageSize = 10 } = pagination ?? {};

        const query: {
            _start?: number;
            _end?: number;
        } = {
            _start: (current - 1) * pageSize,
            _end: current * pageSize,
        };

        const { data, headers } = await axiosInstance.get(
            `${url}?${stringify(query)}`,
        );
        // highlight-end

        const total = +headers["x-total-count"];

        return {
            data,
            total,
        };
    },
    // ...
});
```

Now let's add the sorting feature. The API expects the following parameters for sorting:

```bash
[GET] https://api.fake-rest.refine.dev/posts?_limit=10&_page=2&_sort=id&_order=desc
```

**refine** uses the `sorters` parameter for sorting. This parameter includes the `field` and `order` values.
Supports multiple field sorting. [CrudSort[]](../../api-reference/core/interfaces.md#CrudSorting) type, it comes in the data provider as follows.

```bash
[
    {
    field: "id",
    order: "desc",
    },
]
```

```ts title="src/data-provider.ts"
getList: async ({ resource, pagination, sorters }) => {
    const url = `${apiUrl}/${resource}`;

    const { current = 1, pageSize = 10 } = pagination ?? {};

    const query: {
    _start?: number;
    _end?: number;
    // highlight-start
    _sort?: string;
    _order?: string;
    // highlight-end
    } = {
    _start: (current - 1) * pageSize,
    _end: current * pageSize,
    };

    // highlight-start
    if (sorters && sorters.length > 0) {
    query._sort = sorters[0].field;
    query._order = sorters[0].order;
    }
    // highlight-end

    // highlight-next-line
    const { data, headers } = await axiosInstance.get(
    `${url}?${stringify(query)}`,
    );

    const total = +headers["x-total-count"];

    return {
    data,
    total,
    };
},
```

Now let's add the filtering feature. The API expects the following parameters for filtering:

```bash

[GET] https://api.fake-rest.refine.dev/posts?_limit=10&_page=2&_sort=id&_order=desc&title_like
```

**refine** uses the `filters` parameter for filtering. This parameter contains the `field`, `operator` and `value` values with the [CrudFilters []](../../api-reference/core/interfaces.md#crudfilters) type.

```bash
[
    {
    field: "status"
    operator: "eq"
    value: "published"
    },
    {
    field: "title"
    operator: "contain"
    value: "Hello"
    },
]
```

The `operator` data comes with the [CrudOperators](../../api-reference/core/interfaces.md#crudoperators) type and needs to be mapped to the API. For this, the following `mapOperator` function needs to be written:

```ts
// Map refine operators to API operators
const mapOperator = (operator: CrudOperators): string => {
    switch (operator) {
        case "ne":
        case "gte":
        case "lte":
            return `_${operator}`;
        case "contains":
            return "_like";
        case "eq":
        default:
            return "";
    }
};
```

```ts title="src/data-provider.ts"
// highlight-start
const generateFilters = (filters?: CrudFilters) => {
    const queryFilters: { [key: string]: string } = {};

    filters?.map((filter): void => {
    if ("field" in filter) {
        const { field, operator, value } = filter;
        const mappedOperator = mapOperator(operator);
        queryFilters[`${field}${mappedOperator}`] = value;
    }
    });

    return queryFilters;
};
// highlight-end

getList: async ({ resource, pagination, sorters, filters }) => {
    const url = `${apiUrl}/${resource}`;

    const { current = 1, pageSize = 10 } = pagination ?? {};

    const query: {
    _start?: number;
    _end?: number;
    _sort?: string;
    _order?: string;
    } = {
    _start: (current - 1) * pageSize,
    _end: current * pageSize,
    };

    if (sorters && sorters.length > 0) {
    query._sort = sorters[0].field;
    query._order = sorters[0].order;
    }

    // highlight-next-line
    const queryFilters = generateFilters(filters);

    const { data, headers } = await axiosInstance.get(
    // highlight-next-line
    `${url}?${stringify(query)}&${stringify(queryFilters)}`
    );

    const total = +headers["x-total-count"];

    return {
    data,
    total,
    };
},
```

:::info
The conditional filters can also be made using `and` and `or`. For example:

```bash
[
    {
    operator: "or",
    value: [
        {
        operator: "and"
        value: [
            {
            field: "title"
            operator: "contain"
            value: "Hello"
            },
            {
            field: "age"
            operator: "gte"
            value: "18"
            },
        ]
        },
        {
        operator: "and"
        value: [
            {
            field: "title"
            operator: "contain"
            value: "Hello"
            },
            {
            field: "age"
            operator: "lte"
            value: "18"
            },
        ]
        }
    ]
    }
]
```

:::

**Parameter Types:**

| Name        | Type                                                                |
| ----------- | ------------------------------------------------------------------- |
| resource    | `string`                                                            |
| pagination? | [`Pagination`](../../api-reference/core/interfaces.md#pagination)   |
| sorters?    | [`CrudSorting`](../../api-reference/core/interfaces.md#crudsorting) |
| filters?    | [`CrudFilters`](../../api-reference/core/interfaces.md#crudfilters) |

<br/>

**refine** will consume the `getList` method using the `useList` or `useInfiniteList` data hook.

```ts
import { useList } from "@refinedev/core";

const { data } = useList({
    resource: "posts",
    sorters: [
        {
            field: "id",
            order: "desc",
        },
    ],
    filters: [
        {
            field: "title",
            operator: "contains",
            value: "hello",
        },
    ],
});
```

> [Refer to the useList documentation for more information. &#8594](/docs/api-reference/core/hooks/data/useList)

### create

The `create` method creates a new record with the `resource` and `variables` parameters.

```ts title="src/data-provider.ts"
export const dataProvider = (apiUrl: string): DataProvider => ({
    // ...
    create: async ({ resource, variables }) => {
        const url = `${apiUrl}/${resource}`;

        const { data } = await axiosInstance.post(url, variables);

        return {
            data,
        };
    },
    // ...
});
```

**Parameter Types**

| Name      | Type         | Default |
| --------- | ------------ | ------- |
| resource  | `string`     |         |
| variables | `TVariables` | `{}`    |

:::note
`TVariables` is a user defined type which can be passed to [`useCreate`](/docs/api-reference/core/hooks/data/useCreate#type-parameters) to type `variables`
:::
<br/>

**refine** will consume the `create` method using the `useCreate` data hook.

```ts
import { useCreate } from "@refinedev/core";

const { mutate } = useCreate();

mutate({
    resource: "posts",
    values: {
        title: "New Post",
    },
});
```

> [Refer to the useCreate documentation for more information. &#8594](/docs/api-reference/core/hooks/data/useCreate/)

### update

The `update` method updates the record with the `resource`, `id` and `variables` parameters.

```ts title="src/data-provider.ts"
export const dataProvider = (apiUrl: string): DataProvider => ({
    // ...
    update: async ({ resource, id, variables }) => {
        const url = `${apiUrl}/${resource}/${id}`;

        const { data } = await axiosInstance.patch(url, variables);

        return {
            data,
        };
    },
    // ...
});
```

**Parameter Types:**

| Name      | Type                                                      | Default |
| --------- | --------------------------------------------------------- | ------- |
| resource  | `string`                                                  |         |
| id        | [BaseKey](../../api-reference/core/interfaces.md#basekey) |         |
| variables | `TVariables`                                              | `{}`    |

:::note
`TVariables` is a user defined type which can be passed to [`useUpdate`](/docs/api-reference/core/hooks/data/useUpdate#type-parameters) to type `variables`
:::
<br/>

**refine** will consume the `update` method using the `useUpdate` data hook.

```ts
import { useUpdate } from "@refinedev/core";

const { mutate } = useUpdate();

mutate({
    resource: "posts",
    id: 2,
    values: { title: "New Post Title" },
});
```

> [Refer to the useUpdate documentation for more information. &#8594](/docs/api-reference/core/hooks/data/useUpdate/)

### deleteOne

The `deleteOne` method delete the record with the `resource` and `id` parameters.

```ts title="src/data-provider.ts"
export const dataProvider = (apiUrl: string): DataProvider => ({
    // ...
    deleteOne: async ({ resource, id, variables }) => {
        const url = `${apiUrl}/${resource}/${id}`;

        const { data } = await axiosInstance.delete(url, {
            data: variables,
        });

        return {
            data,
        };
    },
    // ...
});
```

**Parameter Types:**

| Name      | Type                                                      | Default |
| --------- | --------------------------------------------------------- | ------- |
| resource  | `string`                                                  |         |
| id        | [BaseKey](../../api-reference/core/interfaces.md#basekey) |         |
| variables | `TVariables[]`                                            | `{}`    |

:::note
`TVariables` is a user defined type which can be passed to [`useDelete`](/docs/api-reference/core/hooks/data/useDelete/) to type `variables`
:::
<br/>

**refine** will consume the `deleteOne` method using the `useDelete` data hook.

```ts
import { useDelete } from "@refinedev/core";

const { mutate } = useDelete();

mutate({ resource: "posts", id: 2 });
```

> [Refer to the useDelete documentation for more information. &#8594](/docs/api-reference/core/hooks/data/useDelete/)

### getOne

The `getOne` method gets the record with the `resource` and `id` parameters.

```ts title="src/data-provider.ts"
export const dataProvider = (apiUrl: string): DataProvider => ({
    // ...
    getOne: async ({ resource, id }) => {
        const url = `${apiUrl}/${resource}/${id}`;

        const { data } = await axiosInstance.get(url);

        return {
            data,
        };
    },
    // ...
});
```

**Parameter Types:**

| Name     | Type                                                      | Default |
| -------- | --------------------------------------------------------- | ------- |
| resource | `string`                                                  |         |
| id       | [BaseKey](../../api-reference/core/interfaces.md#basekey) |         |

<br/>

**refine** will consume the `getOne` method using the `useOne` data hook.

```ts
import { useOne } from "@refinedev/core";

const { data } = useOne({ resource: "posts", id: 1 });
```

> [Refer to the useOne documentation for more information. &#8594](/docs/api-reference/core/hooks/data/useOne/)

<br/>

### getApiUrl

The `getApiUrl` method returns the `apiUrl` value.

```ts title="src/data-provider.ts"
import { DataProvider } from "@refinedev/core";

export const dataProvider = (apiUrl: string): DataProvider => ({
    // highlight-next-line
    getApiUrl: () => apiUrl,
    // ...
});
```

**refine** will consume the `getApiUrl` method using the `useApiUrl` data hook.

```ts
import { useApiUrl } from "@refinedev/core";

const { data } = useApiUrl();
```

> [Refer to the useApiUrl documentation for more information. &#8594](../../api-reference/core/hooks/data/useApiUrl.md)

### custom

An optional method named `custom` can be added to handle requests with custom parameters like the URL or CRUD methods and configurations.
It's useful if you have non-standard `REST` API endpoints or want to make a connection with external resources.

```ts title="dataProvider.ts"
export const dataProvider = (apiUrl: string): DataProvider => ({
    // ...
    custom: async ({
        url,
        method,
        filters,
        sorters,
        payload,
        query,
        headers,
    }) => {
        let requestUrl = `${url}?`;

        if (sorters && sorters.length > 0) {
            const sortQuery = {
                _sort: sorters[0].field,
                _order: sorters[0].order,
            };
            requestUrl = `${requestUrl}&${stringify(sortQuery)}`;
        }

        if (filters) {
            const filterQuery = generateFilters(filters);
            requestUrl = `${requestUrl}&${stringify(filterQuery)}`;
        }

        if (query) {
            requestUrl = `${requestUrl}&${stringify(query)}`;
        }

        if (headers) {
            axiosInstance.defaults.headers = {
                ...axiosInstance.defaults.headers,
                ...headers,
            };
        }

        let axiosResponse;
        switch (method) {
            case "put":
            case "post":
            case "patch":
                axiosResponse = await axiosInstance[method](url, payload);
                break;
            case "delete":
                axiosResponse = await axiosInstance.delete(url, {
                    data: payload,
                });
                break;
            default:
                axiosResponse = await axiosInstance.get(requestUrl);
                break;
        }

        const { data } = axiosResponse;

        return { data };
    },
    // ...
});
```

**Parameter Types**

| Name     | Type                                                                 |
| -------- | -------------------------------------------------------------------- |
| url      | `string`                                                             |
| method   | `get`, `delete`, `head`, `options`, `post`, `put`, `patch`           |
| sorters? | [`CrudSorting`](../../api-reference/core/interfaces.md#crudsorting); |
| filters? | [`CrudFilters`](../../api-reference/core/interfaces.md#crudfilters); |
| payload? | `{}`                                                                 |
| query?   | `{}`                                                                 |
| headers? | `{}`                                                                 |

<br/>

**refine** will consume the `custom` method using the `useCustom` data hook.

```ts
import { useCustom, useApiUrl } from "@refinedev/core";

const { data, isLoading } = useCustom({
    url: `${apiURL}/posts-unique-check`,
    method: "get",
    config: {
        query: {
            title: "Foo bar",
        },
    },
});
```

> [Refer to the useCustom documentation for more information. &#8594](/docs/api-reference/core/hooks/data/useCustom/)

## Bulk Actions

Bulk actions
Bulk actions are actions that can be performed on multiple items at once to improve speed and efficiency. They are commonly used in admin panels. They can be used for data [`import`](../../examples/core/useImport.md) and [`export`](../../api-reference/core/hooks/import-export/useExport.md), and are also atomic, meaning that they are treated as a single unit.

If your API supports bulk actions, you can implement them in your data provider.

### getMany

The `getMany` method gets the records with the `resource` and `ids` parameters. This method is optional, and refine will use the [`getOne`](#getone) method to handle multiple requests if you don't implement it.

```ts title="src/data-provider.ts"
export const dataProvider = (apiUrl: string): DataProvider => ({
    // ...
    getMany: async ({ resource, ids }) => {
        const { data } = await axiosInstance.get(
            `${apiUrl}/${resource}?${stringify({ id: ids })}`,
        );

        return {
            data,
        };
    },
    // ...
});
```

**Parameter Types:**

| Name     | Type                                                        | Default |
| -------- | ----------------------------------------------------------- | ------- |
| resource | `string`                                                    |         |
| ids      | [[BaseKey](../../api-reference/core/interfaces.md#basekey)] |         |

<br/>

**refine** will consume the `getMany` method using the `useMany` data hook.

```ts
import { useMany } from "@refinedev/core";

const { data } = useMany({ resource: "posts", ids: [1, 2] });
```

> [Refer to the useMany documentation for more information. &#8594](/docs/api-reference/core/hooks/data/useMany/)

### createMany

This method allows us to create multiple items in a resource. This method is optional, and refine will use the [`create`](#create) method to handle multiple requests if you don't implement it.

```ts title="src/data-provider.ts"
export const dataProvider = (apiUrl: string): DataProvider => ({
    // ...
    createMany: async ({ resource, variables }) => {
        const url = `${apiUrl}/${resource}/bulk`;
        const { data } = await axiosInstance.post(url, { values: variables });

        return {
            data,
        };
    },
    // ...
});
```

**Parameter Types:**

| Name      | Type           | Default |
| --------- | -------------- | ------- |
| resource  | `string`       |         |
| variables | `TVariables[]` | `{}`    |

:::note
`TVariables` is a user defined type which can be passed to [`useCreateMany`](/docs/api-reference/core/hooks/data/useCreateMany/) to type `variables`
:::

<br/>

**refine** will consume the `createMany` method using the `useCreateMany` data hook.

```ts
import { useCreateMany } from "@refinedev/core";

const { mutate } = useCreateMany();

mutate({
    resource: "posts",
    values: [
        {
            title: "New Post",
        },
        {
            title: "Another New Post",
        },
    ],
});
```

> [Refer to the useCreateMany documentation for more information. &#8594](/docs/api-reference/core/hooks/data/useCreateMany/)

### deleteMany

This method allows us to delete multiple items in a resource. This method is optional, and refine will use the [`deleteOne`](#deleteone) method to handle multiple requests if you don't implement it.

```ts title="src/data-provider.ts"
export const dataProvider = (apiUrl: string): DataProvider => ({
    // ...
    deleteMany: async ({ resource, ids }) => {
        const url = `${apiUrl}/${resource}/bulk?ids=${ids.join(",")}`;
        const { data } = await axiosInstance.delete(url);

        return {
            data,
        };
    },
    // ...
});
```

**Parameter Types:**

| Name      | Type                                                        | Default |
| --------- | ----------------------------------------------------------- | ------- |
| resource  | `string`                                                    |         |
| ids       | [[BaseKey](../../api-reference/core/interfaces.md#basekey)] |         |
| variables | `TVariables[]`                                              | `{}`    |

:::note
`TVariables` is a user defined type which can be passed to [`useDeleteMany`](/docs/api-reference/core/hooks/data/useDeleteMany/) to type `variables`
:::

<br/>

**refine** will consume the `deleteMany` method using the `useDeleteMany` data hook.

```ts
import { useDeleteMany } from "@refinedev/core";

const { mutate } = useDeleteMany();

mutate({
    resource: "posts",
    ids: [2, 3],
});
```

> [Refer to the useDeleteMany documentation for more information. &#8594](/docs/api-reference/core/hooks/data/useDeleteMany/)

### updateMany

This method allows us to update multiple items in a resource. This method is optional, and refine will use the [`update`](#update) method to handle multiple requests if you don't implement it.

```ts title="src/data-provider.ts"
export const dataProvider = (apiUrl: string): DataProvider => ({
    // ...
    updateMany: async ({ resource, ids, variables }) => {
        const url = `${apiUrl}/${resource}/bulk`;
        const { data } = await axiosInstance.patch(url, { ids, variables });

        return {
            data,
        };
    },
    // ...
});
```

**refine** will consume the `updateMany` method using the `useUpdateMany` data hook.

```ts
import { useUpdateMany } from "@refinedev/core";

const { mutate } = useUpdateMany();

mutate({
    resource: "posts",
    ids: [1, 2],
    values: { status: "draft" },
});
```

> [Refer to the useUpdateMany documentation for more information. &#8594](/docs/api-reference/core/hooks/data/useUpdateMany/)

## meta usage

`meta` is a special property that can be used to pass additional information to data provider methods for the following purposes:

<<<<<<< HEAD
For example, lets send a custom header parameter to the [`getOne`](#getone) method using `meta`:
=======
-   Customizing the data provider methods for specific use cases.
-   Generating GraphQL queries using plain JavaScript Objects (JSON).

[Refer to the `meta` section of the General Concepts documentation for more information &#8594](/docs/api-reference/general-concepts/#meta)

For example, let's say that we want to pass a custom header to the `getOne` method. We can do this by passing the `meta` parameter to the `useOne` data hook.
>>>>>>> f7f59058

```ts title="post/edit.tsx"
import { useOne } from "@refinedev/core";

useOne({
    resource: "post",
    id: "1",
    meta: {
        headers: {
            "x-custom-header": "hello world",
        },
    },
});
```

<<<<<<< HEAD
We can now get the `meta` parameter from the data provider.
=======
Now, we can access the `meta` parameter in the `getOne` method of the data provider.
>>>>>>> f7f59058

```ts title="src/data-provider.ts"
import { DataProvider } from "@refinedev/core";

export const dataProvider = (apiUrl: string): DataProvider => ({
    // ...
    getOne: async ({ resource, id, variables, meta }) => {
        // highlight-next-line
        const { headers } = meta;
        const url = `${apiUrl}/${resource}/${id}`;

        // highlight-start
        axiosInstance.defaults.headers = {
            ...headers,
        };
        // highlight-end

        const { data } = await axiosInstance.get(url, variables);

        return {
            data,
        };
    },
    // ...
});
```

:::tip
The `meta` parameter can be used in all data, form, and table hooks.
:::

<<<<<<< HEAD
=======
<br/>

>>>>>>> f7f59058
<Checklist>

<ChecklistItem id="data-provider-create-your-data-provider">
I understood how to create a data provider.
</ChecklistItem>
<ChecklistItem id="data-provider-create-your-data-provider-2">
I have learned how to handle errors.
</ChecklistItem>
<ChecklistItem id="data-provider-create-your-data-provider-3">
I understood how to use the `meta` parameter.
</ChecklistItem>

</Checklist><|MERGE_RESOLUTION|>--- conflicted
+++ resolved
@@ -926,16 +926,12 @@
 
 `meta` is a special property that can be used to pass additional information to data provider methods for the following purposes:
 
-<<<<<<< HEAD
-For example, lets send a custom header parameter to the [`getOne`](#getone) method using `meta`:
-=======
 -   Customizing the data provider methods for specific use cases.
 -   Generating GraphQL queries using plain JavaScript Objects (JSON).
 
 [Refer to the `meta` section of the General Concepts documentation for more information &#8594](/docs/api-reference/general-concepts/#meta)
 
 For example, let's say that we want to pass a custom header to the `getOne` method. We can do this by passing the `meta` parameter to the `useOne` data hook.
->>>>>>> f7f59058
 
 ```ts title="post/edit.tsx"
 import { useOne } from "@refinedev/core";
@@ -951,11 +947,7 @@
 });
 ```
 
-<<<<<<< HEAD
-We can now get the `meta` parameter from the data provider.
-=======
 Now, we can access the `meta` parameter in the `getOne` method of the data provider.
->>>>>>> f7f59058
 
 ```ts title="src/data-provider.ts"
 import { DataProvider } from "@refinedev/core";
@@ -987,11 +979,8 @@
 The `meta` parameter can be used in all data, form, and table hooks.
 :::
 
-<<<<<<< HEAD
-=======
-<br/>
-
->>>>>>> f7f59058
+<br/>
+
 <Checklist>
 
 <ChecklistItem id="data-provider-create-your-data-provider">
