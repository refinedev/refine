--- conflicted
+++ resolved
@@ -55,7 +55,6 @@
 
 In the context of a CRUD application, a resource typically refers to a data entity that can be created, read, updated, or deleted. For example, a resource could be a user account, a blog post, a product in an online store, or any other piece of data that can be managed by the CRUD app.
 
-<<<<<<< HEAD
 To add a `resource` to our app, we need use `resources` prop of `<Refine>` component. This prop accepts an array of objects. Each object represents a resource. The resource object may contain properties to define the name of the resource, the routes of the actions and additional metadata such as label, icon, audit log settings, and sider menu nesting etc.
 
 :::note
@@ -65,19 +64,6 @@
 :::
 
 ### Note on resources and routes
-=======
-## Resources and Routes
-
-Paths are used to hint refine to do things like rendering menu items, breadcrumbs and handling form redirections. It completely detached from the router logic. Routes should be handled by your framework (React Router, NextJS, Remix).
-
-This flexibility allows refine to be used inside existing web applications independently, without limiting users. refine can be attached to routes where it's needed. Doesn't interfere with your routing logic. This means refine can be used with enterprise-grade applications with challenging requirements like nested routes, multi-tenancy etc.
-
-With this approach allows for greater flexibility and scalability in the application, as new resources can be added or modified easily, without affecting the existing code.
-
-## Defining Resource
-
-To add a `resource` to our app, we need use `resources` prop of `<Refine>` component. This prop accepts an array of objects. Each object represents a resource. The resource object may contain properties to define the name of the resource, the routes of the actions it can perform which can be defined as paths and additional metadata such as the label, the icon, audit log settings, nesting etc.
->>>>>>> 420a42c0
 
 Path definitions in the resource configuration helps **refine** to recognize the available actions for the resource at that particular path. This way, **refine** can automatically identify the resource based on the current path, without requiring users to manually specify the resource prop in their hooks and components.
 
@@ -139,7 +125,6 @@
 
 </UIConditional>
 
-<<<<<<< HEAD
 <UIConditional is="antd">
 
 ```tsx title="src/App.tsx"
@@ -151,11 +136,6 @@
 import { BrowserRouter, Routes, Route, Outlet } from "react-router-dom";
 import { Layout, ErrorComponent } from "@refinedev/antd";
 import { AntdInferencer } from "@refinedev/inferencer";
-=======
-A resource can perform actions such as `list`, `show`, `edit`, `create`, `delete` and `clone`. These actions except `delete`, are defined in the properties of the resource object.
-
-### Using Paths
->>>>>>> 420a42c0
 
 const App: React.FC = () => {
     return (
@@ -392,7 +372,6 @@
     );
 };
 
-<<<<<<< HEAD
 export default App;
 ```
 
@@ -423,13 +402,6 @@
 ```
 
 Additional parameters can also be defined in the path. For example, if we want to define the `edit` action of the `products` resource, we can do it as follows:
-=======
-:::tip
-
-Features related to routing such as the inference of the resource by the route, the generation of the routes (optional) and etc. require the use of the `routerProvider` prop of the `<Refine/>` component.
-
-[Refer to the documentation for more information &#8594](/docs/api-reference/core/components/refine-config/#routerprovider)
->>>>>>> 420a42c0
 
 ```tsx
 {
@@ -440,6 +412,16 @@
 
 These additional parameters except for the `id` parameter, can be passed to the components or hooks using `meta` properties. Also the existing parameters in the URL will be used by default when handling the navigation. So, let's say we have a `create` action for the `products` resource as `/:userId/products/create` and the user is currently on the `/:userId/products` page. When the user clicks on the `create` button, the user will be redirected to `/:userId/products/create` page. The `userId` parameter will be inferred from the current path unless it is explicitly defined in the `meta` property.
 
+:::tip
+
+Features related to routing such as the inference of the resource by the route, the generation of the routes (optional) and etc. require the use of the `routerProvider` prop of the `<Refine/>` component.
+
+[Refer to the documentation for more information &#8594](/docs/api-reference/core/components/refine-config/#routerprovider)
+
+When using the **refine** hooks and components, if you provide a `routerProvider` the `resource` will be inferred from the current route and the inferred resource will be passed as `resource` to `dataProvider` functions, hooks and components by default.
+
+:::
+
 ## Learn More
 
 Learn more about [resources](/docs/api-reference/core/components/refine-config/#resources) in the API reference.
