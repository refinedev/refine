--- conflicted
+++ resolved
@@ -28,31 +28,21 @@
 ```tsx live previewOnly previewHeight=600px url=http://localhost:3000/products
 setInitialRoutes(["/products"]);
 
-<<<<<<< HEAD
-import { Refine } from "@pankod/refine-core";
-import routerBindings from "@pankod/refine-react-router-v6";
-import dataProvider from "@pankod/refine-simple-rest";
-=======
 import { Refine } from "@refinedev/core";
-import routerProvider from "@refinedev/react-router-v6";
+import routerBindings from "@refinedev/react-router-v6";
 import dataProvider from "@refinedev/simple-rest";
->>>>>>> 7f01f54b
 import {
     notificationProvider,
     LightTheme,
     Layout,
     ErrorComponent,
-} from "@pankod/refine-mantine";
+} from "@refinedev/mantine";
 import { NotificationsProvider } from "@mantine/notifications";
 import { MantineProvider, Global } from "@mantine/core";
-<<<<<<< HEAD
 
 import { BrowserRouter, Routes, Route } from "react-router-dom";
 
-import { MantineInferencer } from "@pankod/refine-inferencer/mantine";
-=======
 import { MantineInferencer } from "@refinedev/inferencer/mantine";
->>>>>>> 7f01f54b
 
 const App = () => {
     return (
@@ -193,21 +183,15 @@
 3. Replace the `MantineInferencer` component with the `ProductList` component.
 
 ```tsx title="src/App.tsx"
-<<<<<<< HEAD
-import { Refine } from "@pankod/refine-core";
-import routerBindings from "@pankod/refine-react-router-v6";
-import dataProvider from "@pankod/refine-simple-rest";
-=======
 import { Refine } from "@refinedev/core";
-import routerProvider from "@refinedev/react-router-v6";
+import routerBindings from "@refinedev/react-router-v6";
 import dataProvider from "@refinedev/simple-rest";
->>>>>>> 7f01f54b
 import {
     notificationProvider,
     LightTheme,
     Layout,
     ErrorComponent,
-} from "@pankod/refine-mantine";
+} from "@refinedev/mantine";
 import { NotificationsProvider } from "@mantine/notifications";
 import { MantineProvider, Global } from "@mantine/core";
 import { MantineInferencer } from "@refinedev/inferencer/mantine";
