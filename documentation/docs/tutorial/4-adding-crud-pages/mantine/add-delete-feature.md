---
id: add-delete-feature
title: 5. Adding Delete Feature
tutorial:
    order: 0
    prev: tutorial/adding-crud-pages/{preferredUI}/add-create-page
    next: tutorial/adding-crud-pages/{preferredUI}/adding-sort-and-filters
---

There are many ways to delete a record. In this tutorial, we will first use the `<DeleteButton/>` to delete a record and then we will learn how to enable the delete feature on the show page and edit page.

## Adding Delete Feature to List Page

Let's start by adding the delete feature to the list page. To do this, we will use the `<DeleteButton/>` component.

`<DeleteButton/>` is a **refine** component that is used to delete a record. When you click on the delete button, it will show a confirmation modal. If you confirm the deletion, it will delete the record.

[Refer to the `<DeleteButton/>` documentation for more information &#8594](/docs/api-reference/mantine/components/buttons/delete-button/)

To add a delete feature to the products table, you can follow the steps below:

1. Open the `src/pages/products/list.tsx` file on your editor.

2. Import the `<DeleteButton/>` component from `@refinedev/mantine`:

    ```tsx
    import { DeleteButton } from "@pankod/refine-mantine";
    ```

3. Add the `<DeleteButton/>` component to the `actions` column of the table as shown below:

    ```tsx
    {
        id: "actions",
        accessorKey: "id",
        header: "Actions",
        cell: function render({ getValue }) {
            return (
                <Group spacing="xs" noWrap>
                    <ShowButton
                        hideText
                        recordItemId={getValue() as string}
                    />
                    <EditButton
                        hideText
                        recordItemId={getValue() as string}
                    />
                    <DeleteButton
                        hideText
                        recordItemId={getValue() as string}
                    />
                </Group>
            );
        },
    },
    ```

    `recordItemId` is the id of the record you want to delete.

Now, you can try to delete a record from the list page. Just click on the delete button of the record you want to delete and confirm the deletion.

## Enabling Delete Feature on Show Page and Edit Page

When we define a resource, we can enable the delete feature on the show page and edit page by setting the `canDelete` property in `meta` to `true` as shown below:

```tsx src="src/App.tsx"
<<<<<<< HEAD
import { Refine } from "@pankod/refine-core";
import routerBindings from "@pankod/refine-react-router-v6";
import dataProvider from "@pankod/refine-simple-rest";
=======
import { Refine } from "@refinedev/core";
import routerProvider from "@refinedev/react-router-v6";
import dataProvider from "@refinedev/simple-rest";
>>>>>>> 7f01f54b
import {
    notificationProvider,
    LightTheme,
    Layout,
    ErrorComponent,
} from "@pankod/refine-mantine";
import { NotificationsProvider } from "@mantine/notifications";
import { MantineProvider, Global } from "@mantine/core";

import { BrowserRouter, Routes, Route } from "react-router-dom";

import { ProductList } from "pages/products/list";
import { ProductEdit } from "pages/products/edit";
import { ProductShow } from "pages/products/show";
import { ProductCreate } from "pages/products/create";

const App = () => {
    return (
        <MantineProvider theme={LightTheme} withNormalizeCSS withGlobalStyles>
            <Global styles={{ body: { WebkitFontSmoothing: "auto" } }} />
            <NotificationsProvider position="top-right">
                <BrowserRouter>
                    <Refine
                        routerProvider={routerBindings}
                        dataProvider={dataProvider(
                            "https://api.fake-rest.refine.dev",
                        )}
                        notificationProvider={notificationProvider}
                        resources={[
                            {
                                name: "products",
                                list: "/products",
                                show: "/products/show/:id",
                                create: "/products/create",
                                edit: "/products/edit/:id",
                                // highlight-start
                                meta: {
                                    canDelete: true,
                                }
                                // highlight-end
                            },
                        ]}
                    >
                        <Layout>
                            <Routes>
                                <Route path="/products" element={<ProductList />} />
                                <Route path="/products/show/:id" element={<ProductShow />} />
                                <Route path="/products/edit/:id" element={<ProductEdit />} />
                                <Route path="/products/create" element={<ProductCreate />} />
                                <Route path="*" element={<ErrorComponent />} />
                            </Routes>
                        </Layout>
                    </Refine>
                </BrowserRouter>
            </NotificationsProvider>
        </MantineProvider>
    );
};
export default App;
```

After setting the `canDelete` property in `meta` to `true`, you will see a delete button on the show page and edit page. Because we used the `<Show/>` and `<Edit/>` components in the show page and edit page, the delete button will be added automatically in these components.

[Refer to the `<Refine/>` documentation for more information about the `canDelete` property &#8594](/docs/api-reference/core/components/refine-config.md#candelete)

<br/>

:::tip

You can also use `useDelete` hook provided by **refine** to delete a record.

[Refer to the `useDelete` documentation for more information information &#8594](/docs/api-reference/core/hooks/data/useDelete/)

:::

<br/>

<Checklist>

<ChecklistItem id="add-delete-feature-mantine">
I added the delete feature to the list page
</ChecklistItem>
<ChecklistItem id="add-delete-feature-mantine-2">
I enabled the delete feature on the show page and edit page
</ChecklistItem>

</Checklist><|MERGE_RESOLUTION|>--- conflicted
+++ resolved
@@ -24,7 +24,7 @@
 2. Import the `<DeleteButton/>` component from `@refinedev/mantine`:
 
     ```tsx
-    import { DeleteButton } from "@pankod/refine-mantine";
+    import { DeleteButton } from "@refinedev/mantine";
     ```
 
 3. Add the `<DeleteButton/>` component to the `actions` column of the table as shown below:
@@ -64,21 +64,15 @@
 When we define a resource, we can enable the delete feature on the show page and edit page by setting the `canDelete` property in `meta` to `true` as shown below:
 
 ```tsx src="src/App.tsx"
-<<<<<<< HEAD
-import { Refine } from "@pankod/refine-core";
-import routerBindings from "@pankod/refine-react-router-v6";
-import dataProvider from "@pankod/refine-simple-rest";
-=======
 import { Refine } from "@refinedev/core";
-import routerProvider from "@refinedev/react-router-v6";
+import routerBindings from "@refinedev/react-router-v6";
 import dataProvider from "@refinedev/simple-rest";
->>>>>>> 7f01f54b
 import {
     notificationProvider,
     LightTheme,
     Layout,
     ErrorComponent,
-} from "@pankod/refine-mantine";
+} from "@refinedev/mantine";
 import { NotificationsProvider } from "@mantine/notifications";
 import { MantineProvider, Global } from "@mantine/core";
 
