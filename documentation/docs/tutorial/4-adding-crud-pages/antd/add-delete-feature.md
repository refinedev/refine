--- conflicted
+++ resolved
@@ -59,15 +59,9 @@
     Layout,
     notificationProvider,
     ErrorComponent,
-<<<<<<< HEAD
-} from "@pankod/refine-antd";
-import routerBindings from "@pankod/refine-react-router-v6";
-import dataProvider from "@pankod/refine-simple-rest";
-=======
 } from "@refinedev/antd";
-import routerProvider from "@refinedev/react-router-v6";
+import routerBindings from "@refinedev/react-router-v6";
 import dataProvider from "@refinedev/simple-rest";
->>>>>>> 7f01f54b
 
 import { BrowserRouter } from "react-router-dom";
 
