---
id: add-delete-feature
title: 5. Adding Delete Feature
tutorial:
    order: 0
    prev: tutorial/adding-crud-pages/{preferredUI}/add-create-page
    next: tutorial/adding-crud-pages/{preferredUI}/adding-sort-and-filters
---

There are many ways to delete a record. In this tutorial, we will first use the `<DeleteButton/>` to delete a record and then we will learn how to enable the delete feature on the show page and edit page.

## Adding Delete Feature to List Page

Let's start by adding the delete feature to the list page. To do this, we will use the `<DeleteButton/>` component.

`<DeleteButton/>` is a **refine** component that is used to delete a record. When you click on the delete button, it will show a confirmation modal. If you confirm the deletion, it will delete the record.

[Refer to the `<DeleteButton/>` documentation for more information &#8594](/docs/api-reference/chakra-ui/components/buttons/delete-button/)

To add a delete feature to the products table, you can follow the steps below:

1. Open the `src/pages/products/list.tsx` file on your editor.

2. Import the `<DeleteButton/>` component from `@refinedev/chakra-ui`:

    ```tsx
    import { DeleteButton } from "@refinedev/chakra-ui";
    ```

3. Add the `<DeleteButton/>` component to the `actions` column of the table as shown below:

    ```tsx
    {
        id: "actions",
        accessorKey: "id",
        header: "Actions",
        cell: function render({ getValue }) {
            return (
                <HStack>
                    <ShowButton
                        hideText
                        recordItemId={getValue() as string}
                    />
                    <EditButton
                        hideText
                        recordItemId={getValue() as string}
                    />
                    //highlight-start
                    <DeleteButton
                        hideText
                        recordItemId={getValue() as string}
                    />
                    //highlight-end
                </HStack>
            );
        },
    },
    ```

    `recordItemId` is the id of the record you want to delete.

Now, you can try to delete a record from the list page. Just click on the delete button of the record you want to delete and confirm the deletion.

## Enabling Delete Feature on Show Page and Edit Page

When we define a resource, we can enable the delete feature on the show page and edit page by setting the `canDelete` property in `meta` to `true` as shown below:

```tsx src="src/App.tsx"
<<<<<<< HEAD
import { Refine } from "@pankod/refine-core";
import routerBindings from "@pankod/refine-react-router-v6";
import dataProvider from "@pankod/refine-simple-rest";
=======
import { Refine } from "@refinedev/core";
import routerProvider from "@refinedev/react-router-v6";
import dataProvider from "@refinedev/simple-rest";
>>>>>>> 7f01f54b
import {
    ErrorComponent,
    Layout,
    refineTheme,
    notificationProvider,
} from "@refinedev/chakra-ui";
import { ChakraProvider } from "@chakra-ui/react";

import { BrowserRouter, Routes, Route } from "react-router-dom";

import { ProductList } from "pages/products/list";
import { ProductEdit } from "pages/products/edit";
import { ProductShow } from "pages/products/show";
import { ProductCreate } from "pages/products/create";

const App = () => {
    return (
        <ChakraProvider theme={refineTheme}>
            <BrowserRouter>
                <Refine
                    routerProvider={routerBindings}
                    dataProvider={dataProvider("https://api.fake-rest.refine.dev")}
                    notificationProvider={notificationProvider}
                    resources={[
                        {
                            name: "products",
                            // highlight-start
                            meta: {
                                canDelete: true
                            }
                            // highlight-end
                        },
                    ]}
                >
                    {/* ... */}
                </Refine>
            </BrowserRouter>
        </ChakraProvider>
    );
};
export default App;
```

After setting the `canDelete` property in `meta` to `true`, you will see a delete button on the show page and edit page. Because we used the `<Show/>` and `<Edit/>` components in the show page and edit page, the delete button will be added automatically in these components.

[Refer to the `<Refine/>` documentation for more information about the `canDelete` property &#8594](/docs/api-reference/core/components/refine-config.md#candelete)

<br/>

:::tip

You can also use `useDelete` hook provided by **refine** to delete a record.

[Refer to the `useDelete` documentation for more information information &#8594](/docs/api-reference/core/hooks/data/useDelete/)

:::

<br/>

<Checklist>

<ChecklistItem id="add-delete-feature-chakra-ui">
I added the delete feature to the list page.
</ChecklistItem>
<ChecklistItem id="add-delete-feature-chakra-ui-2">
I enabled the delete feature on the show page and edit page.
</ChecklistItem>

</Checklist><|MERGE_RESOLUTION|>--- conflicted
+++ resolved
@@ -66,15 +66,9 @@
 When we define a resource, we can enable the delete feature on the show page and edit page by setting the `canDelete` property in `meta` to `true` as shown below:
 
 ```tsx src="src/App.tsx"
-<<<<<<< HEAD
-import { Refine } from "@pankod/refine-core";
-import routerBindings from "@pankod/refine-react-router-v6";
-import dataProvider from "@pankod/refine-simple-rest";
-=======
 import { Refine } from "@refinedev/core";
-import routerProvider from "@refinedev/react-router-v6";
+import routerBindings from "@refinedev/react-router-v6";
 import dataProvider from "@refinedev/simple-rest";
->>>>>>> 7f01f54b
 import {
     ErrorComponent,
     Layout,
