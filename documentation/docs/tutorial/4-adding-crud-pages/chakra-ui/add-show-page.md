--- conflicted
+++ resolved
@@ -30,15 +30,9 @@
 ```tsx live previewOnly previewHeight=600px url=http://localhost:3000/products/show/123
 setInitialRoutes(["/products/show/123"]);
 
-<<<<<<< HEAD
-import { Refine } from "@pankod/refine-core";
-import routerBindings from "@pankod/refine-react-router-v6";
-import dataProvider from "@pankod/refine-simple-rest";
-=======
 import { Refine } from "@refinedev/core";
-import routerProvider from "@refinedev/react-router-v6";
+import routerBindings from "@refinedev/react-router-v6";
 import dataProvider from "@refinedev/simple-rest";
->>>>>>> 7f01f54b
 import {
     ErrorComponent,
     Layout,
@@ -145,15 +139,9 @@
 3. Replace the `ChakraUIInferencer` component with the `ProductShow` component.
 
 ```tsx title="src/App.tsx"
-<<<<<<< HEAD
-import { Refine } from "@pankod/refine-core";
-import routerBindings from "@pankod/refine-react-router-v6";
-import dataProvider from "@pankod/refine-simple-rest";
-=======
 import { Refine } from "@refinedev/core";
-import routerProvider from "@refinedev/react-router-v6";
+import routerBindings from "@refinedev/react-router-v6";
 import dataProvider from "@refinedev/simple-rest";
->>>>>>> 7f01f54b
 import {
     ErrorComponent,
     Layout,
