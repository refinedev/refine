--- conflicted
+++ resolved
@@ -50,11 +50,7 @@
     getIdentity: async () => null,
 };
 
-<<<<<<< HEAD
-import { Refine, Authenticated } from "@pankod/refine-core";
-=======
-import { Refine } from "@refinedev/core";
->>>>>>> 7f01f54b
+import { Refine, Authenticated } from "@refinedev/core";
 import {
     Layout,
     ErrorComponent,
@@ -64,15 +60,9 @@
     AuthPage,
 } from "@refinedev/mui";
 import { CssBaseline, GlobalStyles, ThemeProvider } from "@mui/material";
-<<<<<<< HEAD
-import routerBindings from "@pankod/refine-react-router-v6";
-import dataProvider from "@pankod/refine-simple-rest";
-import { MuiInferencer } from "@pankod/refine-inferencer/mui";
-=======
-import routerProvider from "@refinedev/react-router-v6";
+import routerBindings from "@refinedev/react-router-v6";
 import dataProvider from "@refinedev/simple-rest";
 import { MuiInferencer } from "@refinedev/inferencer/mui";
->>>>>>> 7f01f54b
 
 import { BrowserRouter, Routes, Route } from "react-router-dom";
 
@@ -149,11 +139,7 @@
 2. Place the `<AuthPage/>` component to the respective route inside your router.
 
     ```tsx
-<<<<<<< HEAD
-    import { Refine, Authenticated } from "@pankod/refine-core";
-=======
-    import { Refine } from "@refinedev/core";
->>>>>>> 7f01f54b
+    import { Refine, Authenticated } from "@refinedev/core";
     import {
         Layout,
         ErrorComponent,
@@ -164,13 +150,8 @@
         AuthPage,
     } from "@refinedev/mui";
     import { CssBaseline, GlobalStyles, ThemeProvider } from "@mui/material";
-<<<<<<< HEAD
-    import routerBindings from "@pankod/refine-react-router-v6";
-    import dataProvider from "@pankod/refine-simple-rest";
-=======
-    import routerProvider from "@refinedev/react-router-v6";
+    import routerBindings from "@refinedev/react-router-v6";
     import dataProvider from "@refinedev/simple-rest";
->>>>>>> 7f01f54b
 
     import { ProductList } from "pages/products/list";
     import { ProductEdit } from "pages/products/edit";
@@ -263,11 +244,7 @@
 1.  Place the `<AuthPage/>` component to the respective route inside your router.
 
     ```tsx
-<<<<<<< HEAD
-    import { Refine, Authenticated } from "@pankod/refine-core";
-=======
-    import { Refine } from "@refinedev/core";
->>>>>>> 7f01f54b
+    import { Refine, Authenticated } from "@refinedev/core";
     import {
         Layout,
         ErrorComponent,
@@ -278,13 +255,8 @@
         AuthPage,
     } from "@refinedev/mui";
     import { CssBaseline, GlobalStyles, ThemeProvider } from "@mui/material";
-<<<<<<< HEAD
-    import routerBindings from "@pankod/refine-react-router-v6";
-    import dataProvider from "@pankod/refine-simple-rest";
-=======
-    import routerProvider from "@refinedev/react-router-v6";
+    import routerBindings from "@refinedev/react-router-v6";
     import dataProvider from "@refinedev/simple-rest";
->>>>>>> 7f01f54b
 
     import { BrowserRouter, Routes, Route } from "react-router-dom";
 
@@ -378,11 +350,7 @@
 1. Place the `<AuthPage/>` component to the respective route inside your router.
 
     ```tsx
-<<<<<<< HEAD
-    import { Refine, Authenticated } from "@pankod/refine-core";
-=======
-    import { Refine } from "@refinedev/core";
->>>>>>> 7f01f54b
+    import { Refine, Authenticated } from "@refinedev/core";
     import {
         Layout,
         ErrorComponent,
@@ -393,13 +361,8 @@
         AuthPage,
     } from "@refinedev/mui";
     import { CssBaseline, GlobalStyles, ThemeProvider } from "@mui/material";
-<<<<<<< HEAD
-    import routerBindings from "@pankod/refine-react-router-v6";
-    import dataProvider from "@pankod/refine-simple-rest";
-=======
-    import routerProvider from "@refinedev/react-router-v6";
+    import routerBindings from "@refinedev/react-router-v6";
     import dataProvider from "@refinedev/simple-rest";
->>>>>>> 7f01f54b
 
     import { BrowserRouter, Routes, Route } from "react-router-dom";
 
@@ -495,11 +458,7 @@
 1. Open `src/App.tsx` file and add the `<AuthPage/>` component to the `routes` prop of the `routerProvider` prop of the `<Refine/>` component.
 
     ```tsx
-<<<<<<< HEAD
-    import { Refine, Authenticated } from "@pankod/refine-core";
-=======
-    import { Refine } from "@refinedev/core";
->>>>>>> 7f01f54b
+    import { Refine, Authenticated } from "@refinedev/core";
     import {
         Layout,
         ErrorComponent,
@@ -510,13 +469,8 @@
         AuthPage,
     } from "@refinedev/mui";
     import { CssBaseline, GlobalStyles, ThemeProvider } from "@mui/material";
-<<<<<<< HEAD
-    import routerBindings from "@pankod/refine-react-router-v6";
-    import dataProvider from "@pankod/refine-simple-rest";
-=======
-    import routerProvider from "@refinedev/react-router-v6";
+    import routerBindings from "@refinedev/react-router-v6";
     import dataProvider from "@refinedev/simple-rest";
->>>>>>> 7f01f54b
 
     import { BrowserRouter, Routes, Route } from "react-router-dom";
 
