---
id: auth-pages
title: 3. Auth Pages
tutorial:
    prev: tutorial/understanding-authprovider/create-authprovider
    next: false
---

```tsx live shared
window.__refineAuthStatus = false;

const authProvider = {
    login: async () => {
        window.__refineAuthStatus = true;
        return {
            success: true,
            redirectTo: "/",
        };
    },
    register: async () => {
        return {
            success: true,
        };
    },
    forgotPassword: async () => {
        return {
            success: true,
        };
    },
    updatePassword: async () => {
        return {
            success: true,
        };
    },
    logout: async () => {
        window.__refineAuthStatus = false;
        return {
            success: true,
            redirectTo: "/",
        };
    },
    check: async () => {
        return {
            authenticated: window.__refineAuthStatus ? true : false,
            redirectTo: window.__refineAuthStatus ? undefined : "/login",
        };
    },
    onError: async () => ({}),
    getPermissions: async () => null,
    getIdentity: async () => null,
};

<<<<<<< HEAD
import { Refine, Authenticated, AuthPage } from "@pankod/refine-core";
import routerBindings from "@pankod/refine-react-router-v6";
import dataProvider from "@pankod/refine-simple-rest";
import { HeadlessInferencer } from "@pankod/refine-inferencer/headless";
=======
import { Refine, AuthPage } from "@refinedev/core";
import routerProvider from "@refinedev/react-router-v6";
import dataProvider from "@refinedev/simple-rest";
import { HeadlessInferencer } from "@refinedev/inferencer/headless";
>>>>>>> 7f01f54b

import { BrowserRouter, Routes, Route } from "react-router-dom";

const App = () => {
    return (
        <BrowserRouter>
            <Refine
                authProvider={authProvider}
                routerProvider={routerBindings}
                dataProvider={dataProvider("https://api.fake-rest.refine.dev")}
                resources={[
                    {
                        name: "products",
                        list: "/products",
                        show: "/products/show/:id",
                        edit: "/products/edit/:id",
                        create: "/products/create",
                    },
                ]}
            >
                <Authenticated
                    fallback={(
                        <Routes>
                            <Route path="/login" element={<AuthPage type="login" />} />
                            <Route path="/register" element={<AuthPage type="register" />} />
                            <Route path="/forgot-password" element={<AuthPage type="forgotPassword" />} />
                            <Route path="/update-password" element={<AuthPage type="updatePassword" />} />
                        </Routes>
                    )}
                >
                    <Routes>
                        <Route path="/products" element={<HeadlessInferencer />} />
                        <Route path="/products/show/:id" element={<HeadlessInferencer />} />
                        <Route path="/products/edit/:id" element={<HeadlessInferencer />} />
                        <Route path="/products/create" element={<HeadlessInferencer />} />
                    </Routes>
                </Authenticated>
            </Refine>
        </BrowserRouter>
    );
};
```

In this section, we will learn how to create auth pages such as login, signup, forgot password and reset password using the `<AuthPage/>` component.

[Refer to the `<AuthPage/>` documentation for more information &#8594](/docs/api-reference/core/components/auth-page/)

`<AuthPage/>` component provides auth pages for login, signup, forgot password and reset password. It also provides a way to customize theses pages with various props. So, `<AuthPage/>` is a quick starting point for creating auth pages.

Before using `<AuthPage/>` component, we need to create an auth provider because `<AuthPage/>` component uses the auth provider to perform auth operations. However, we have already created an auth provider in the previous section. So, we will use the same auth provider for this section.

Let's create the auth pages step by step.

## Login Page

Login page is used to authenticate users. It provides a basic form to enter email, password and remember. After submitting the form, it sends the email, password and remember to the auth provider's `login` method via `useLogin` hook.

1. Open `src/App.tsx` file and import the `<AuthPage/>` component.

    ```tsx
    import { AuthPage } from "@refinedev/core";
    ```

2. Place the `<AuthPage/>` component to the respective route inside your router.

    ```tsx
<<<<<<< HEAD
    import { Refine, Authenticated, AuthPage } from "@pankod/refine-core";
    import dataProvider from "@pankod/refine-simple-rest";
    import routerBindings from "@pankod/refine-react-router-v6";
=======
    import { Refine, AuthPage } from "@refinedev/core";
    import dataProvider from "@refinedev/simple-rest";
    import routerProvider from "@refinedev/react-router-v6";
>>>>>>> 7f01f54b

    import { ProductList } from "pages/products/list";
    import { ProductEdit } from "pages/products/edit";
    import { ProductShow } from "pages/products/show";
    import { ProductCreate } from "pages/products/create";

    import { authProvider } from "./authProvider";

    import { BrowserRouter, Routes, Route } from "react-router-dom";

    const App = () => {
        return (
            <BrowserRouter>
                <Refine
                    authProvider={authProvider}
                    routerProvider={routerBindings}
                    dataProvider={dataProvider("https://api.fake-rest.refine.dev")}
                    resources={[
                        {
                            name: "products",
                            list: "/products",
                            show: "/products/show/:id",
                            edit: "/products/edit/:id",
                            create: "/products/create",
                        },
                    ]}
                >
                    <Authenticated
                        fallback={(
                            <Routes>
                                {/* highlight-next-line */}
                                <Route path="/login" element={<AuthPage type="login" />} />
                            </Routes>
                        )}
                    >
                        <Routes>
                            <Route path="/products" element={<ProductList />} />
                            <Route path="/products/show/:id" element={<ProductShow />} />
                            <Route path="/products/edit/:id" element={<ProductEdit />} />
                            <Route path="/products/create" element={<ProductCreate />} />
                        </Routes>
                    </Authenticated>
                </Refine>
            </BrowserRouter>
        );
    };
    ```

    By default, `<AuthPage>` component renders the login page. So, we don't need to pass any props to the `<AuthPage/>` component.

    :::note

    When the user submits the login form, it passes the email, password and remember to the auth provider's `login` method like below:

    ```ts
    const authProvider = {
        login: ({ email, password, remember }) => {
            ...
        },
        ...
    };
    ```

    :::

3. Run the app and navigate to the `/login` page.

```tsx live previewOnly previewHeight=400px url=http://localhost:3000/login
setInitialRoutes(["/login"]);

render(<App />);
```

## Register Page

Register page is used to register new users. It provides a basic form to enter email and password. After submitting the form, it sends the email and password to the auth provider's `register` method via `useRegister` hook.

1. Place the `<AuthPage/>` component to the respective route inside your router.

    ```tsx
<<<<<<< HEAD
    import { Refine, Authenticated, AuthPage } from "@pankod/refine-core";
    import dataProvider from "@pankod/refine-simple-rest";
    import routerBindings from "@pankod/refine-react-router-v6";
=======
    import { Refine, AuthPage } from "@refinedev/core";
    import dataProvider from "@refinedev/simple-rest";
    import routerProvider from "@refinedev/react-router-v6";
>>>>>>> 7f01f54b

    import { ProductList } from "pages/products/list";
    import { ProductEdit } from "pages/products/edit";
    import { ProductShow } from "pages/products/show";
    import { ProductCreate } from "pages/products/create";

    import { BrowserRouter, Routes, Route } from "react-router-dom";

    import { authProvider } from "./authProvider";

    const App = () => {
        return (
            <BrowserRouter>
                <Refine
                    authProvider={authProvider}
                    routerProvider={routerBindings}
                    dataProvider={dataProvider("https://api.fake-rest.refine.dev")}
                    resources={[
                        {
                            name: "products",
                            list: "/products",
                            show: "/products/show/:id",
                            edit: "/products/edit/:id",
                            create: "/products/create",
                        },
                    ]}
                >
                    <Authenticated
                        fallback={(
                            <Routes>
                                <Route path="/login" element={<AuthPage type="login" />} />
                                {/* highlight-next-line */}
                                <Route path="/register" element={<AuthPage type="register" />} />
                            </Routes>
                        )}
                    >
                        <Routes>
                            <Route path="/products" element={<ProductList />} />
                            <Route path="/products/show/:id" element={<ProductShow />} />
                            <Route path="/products/edit/:id" element={<ProductEdit />} />
                            <Route path="/products/create" element={<ProductCreate />} />
                        </Routes>
                    </Authenticated>
                </Refine>
            </BrowserRouter>
        );
    };
    ```

    We need to pass the `type` prop to the `<AuthPage/>` component to render the register page.

    :::note

    When the user submits the register form, it passes the email and password to the auth provider's `register` method like below:

    ```ts
    const authProvider = {
        register: ({ email, password }) => {
            ...
        },
        ...
    };
    ```

    :::

2. Run the app and navigate to the `/register` page.

```tsx live previewOnly previewHeight=400px url=http://localhost:3000/register
setInitialRoutes(["/register"]);

render(<App />);
```

## Forgot Password Page

Forgot password page is used to send a reset password link to the user's email. It provides a basic form to enter email. After submitting the form, it sends the email to the auth provider's `forgotPassword` method via `useForgotPassword` hook.

1. Place the `<AuthPage/>` component to the respective route inside your router.

    ```tsx
<<<<<<< HEAD
    import { Refine, Authenticated, AuthPage } from "@pankod/refine-core";
    import dataProvider from "@pankod/refine-simple-rest";
    import routerBindings from "@pankod/refine-react-router-v6";
=======
    import { Refine, AuthPage } from "@refinedev/core";
    import dataProvider from "@refinedev/simple-rest";
    import routerProvider from "@refinedev/react-router-v6";
>>>>>>> 7f01f54b

    import { ProductList } from "pages/products/list";
    import { ProductEdit } from "pages/products/edit";
    import { ProductShow } from "pages/products/show";
    import { ProductCreate } from "pages/products/create";

    import { BrowserRouter, Routes, Route } from "react-router-dom";

    import { authProvider } from "./authProvider";

    const App = () => {
        return (
            <BrowserRouter>
                <Refine
                    authProvider={authProvider}
                    routerProvider={routerBindings}
                    dataProvider={dataProvider("https://api.fake-rest.refine.dev")}
                    resources={[
                        {
                            name: "products",
                            list: "/products",
                            show: "/products/show/:id",
                            edit: "/products/edit/:id",
                            create: "/products/create",
                        },
                    ]}
                >
                    <Authenticated
                        fallback={(
                            <Routes>
                                <Route path="/login" element={<AuthPage type="login" />} />
                                <Route path="/register" element={<AuthPage type="register" />} />
                                {/* highlight-next-line */}
                                <Route path="/forgot-password" element={<AuthPage type="forgotPassword" />} />
                            </Routes>
                        )}
                    >
                        <Routes>
                            <Route path="/products" element={<ProductList />} />
                            <Route path="/products/show/:id" element={<ProductShow />} />
                            <Route path="/products/edit/:id" element={<ProductEdit />} />
                            <Route path="/products/create" element={<ProductCreate />} />
                        </Routes>
                    </Authenticated>
                </Refine>
            </BrowserRouter>
        );
    };
    ```

    We need to pass the `forgotPassword` prop to the `<AuthPage/>` component to render the forgot password page.

    :::note

    When the user submits the forgot password form, it passes the email to the auth provider's `forgotPassword` method like below:

    ```ts

    const authProvider = {
        forgotPassword: ({ email }) => {
            ...
        },
        ...
    };
    ```

    :::

2. Run the app and navigate to the `/forgot-password` page.

```tsx live previewOnly previewHeight=400px url=http://localhost:3000/forgot-password
setInitialRoutes(["/forgot-password"]);

render(<App />);
```

## Update Password Page

Update password page is used to update the user's password. It provides a basic form to enter new password and confirm password. After submitting the form, it sends the new password and confirm password to the auth provider's `updatePassword` method via `useUpdatePassword` hook.

1. Place the `<AuthPage/>` component to the respective route inside your router.

    ```tsx
<<<<<<< HEAD
    import { Refine, Authenticated, AuthPage } from "@pankod/refine-core";
    import dataProvider from "@pankod/refine-simple-rest";
    import routerBindings from "@pankod/refine-react-router-v6";
=======
    import { Refine, AuthPage } from "@refinedev/core";
    import dataProvider from "@refinedev/simple-rest";
    import routerProvider from "@refinedev/react-router-v6";
>>>>>>> 7f01f54b

    import { ProductList } from "pages/products/list";
    import { ProductEdit } from "pages/products/edit";
    import { ProductShow } from "pages/products/show";
    import { ProductCreate } from "pages/products/create";

    import { BrowserRouter, Routes, Route } from "react-router-dom";

    import { authProvider } from "./authProvider";

    const App = () => {
        return (
            <BrowserRouter>
                <Refine
                    authProvider={authProvider}
                    routerProvider={routerBindings}
                    dataProvider={dataProvider("https://api.fake-rest.refine.dev")}
                    resources={[
                        {
                            name: "products",
                            list: "/products",
                            show: "/products/show/:id",
                            edit: "/products/edit/:id",
                            create: "/products/create",
                        },
                    ]}
                >
                    <Authenticated
                        fallback={(
                            <Routes>
                                <Route path="/login" element={<AuthPage type="login" />} />
                                <Route path="/register" element={<AuthPage type="register" />} />
                                <Route path="/forgot-password" element={<AuthPage type="forgotPassword" />} />
                                {/* highlight-next-line */}
                                <Route path="/update-password" element={<AuthPage type="updatePassword" />} />
                            </Routes>
                        )}
                    >
                        <Routes>
                            <Route path="/products" element={<ProductList />} />
                            <Route path="/products/show/:id" element={<ProductShow />} />
                            <Route path="/products/edit/:id" element={<ProductEdit />} />
                            <Route path="/products/create" element={<ProductCreate />} />
                        </Routes>
                    </Authenticated>
                </Refine>
            </BrowserRouter>
        );
    };
    ```

    We need to pass the `updatePassword` prop to the `<AuthPage/>` component to render the update password page.

    :::note

    When the user submits the update password form, it passes the new password and confirm password to the auth provider's `updatePassword` method like below:

    ```ts
    const authProvider = {
        updatePassword: ({ password, confirmPassword }) => {
            ...
        },
        ...
    };
    ```

    :::

2. Run the app and navigate to the `/update-password` page.

```tsx live previewOnly previewHeight=400px url=http://localhost:3000/update-password
setInitialRoutes(["/update-password"]);

render(<App />);
```

## Customizing Auth Pages

You can customize the auth pages by using the `<AuthPage/>` component's props. Also, you can use [`refine-cli`](/docs/packages/documentation/cli/) to [swizzle](/docs/packages/documentation/cli.md#swizzle) the auth pages.

[Refer to the `<AuthPage/>` component's props to customize the auth pages &#8594](/docs/api-reference/core/components/auth-page.md#props)

When you swizzle the auth pages, default auth pages will be copied to the `components/pages/auth` folder. You can customize the auth pages as you want by editing the files.

Let's customize the auth pages.

1. Run the following command in the project directory.

    ```bash
    npm run refine swizzle
    ```

2. Select the `@refinedev/core` package.

    ```bash
        ? Which package do you want to swizzle?
        UI Framework
        ❯  @refinedev/core
    ```

3. Select the `AuthPage` component.

    ```bash
        ? Which component do you want to swizzle?
        Pages
           ErrorPage
        ❯  AuthPage
    ```

After swizzling the auth pages, you will show the success message like below.

```bash
    Successfully swizzled AuthPage

    Files created:
    - src/components/pages/auth/index.tsx
    - src/components/pages/auth/components/forgotPassword.tsx
    - src/components/pages/auth/components/login.tsx
    - src/components/pages/auth/components/register.tsx
    - src/components/pages/auth/components/updatePassword.tsx
    - src/components/pages/auth/components/index.tsx
    - src/components/pages/auth/components/styles.ts
    ...
```

Now, you can customize the auth pages by editing the files in the `src/components/pages/auth` folder.

<br/>
<br/>

<Checklist>

<ChecklistItem id="auth-provider-headless-auth-pages">
I understood how to use AuthPage component to render auth pages.
</ChecklistItem>
<ChecklistItem id="auth-provider-headless-auth-pages-2">
I understood how to customize auth pages.
</ChecklistItem>

</Checklist><|MERGE_RESOLUTION|>--- conflicted
+++ resolved
@@ -50,17 +50,10 @@
     getIdentity: async () => null,
 };
 
-<<<<<<< HEAD
-import { Refine, Authenticated, AuthPage } from "@pankod/refine-core";
-import routerBindings from "@pankod/refine-react-router-v6";
-import dataProvider from "@pankod/refine-simple-rest";
-import { HeadlessInferencer } from "@pankod/refine-inferencer/headless";
-=======
-import { Refine, AuthPage } from "@refinedev/core";
-import routerProvider from "@refinedev/react-router-v6";
+import { Refine, Authenticated, AuthPage } from "@refinedev/core";
+import routerBindings from "@refinedev/react-router-v6";
 import dataProvider from "@refinedev/simple-rest";
 import { HeadlessInferencer } from "@refinedev/inferencer/headless";
->>>>>>> 7f01f54b
 
 import { BrowserRouter, Routes, Route } from "react-router-dom";
 
@@ -127,15 +120,9 @@
 2. Place the `<AuthPage/>` component to the respective route inside your router.
 
     ```tsx
-<<<<<<< HEAD
-    import { Refine, Authenticated, AuthPage } from "@pankod/refine-core";
-    import dataProvider from "@pankod/refine-simple-rest";
-    import routerBindings from "@pankod/refine-react-router-v6";
-=======
-    import { Refine, AuthPage } from "@refinedev/core";
+    import { Refine, Authenticated, AuthPage } from "@refinedev/core";
     import dataProvider from "@refinedev/simple-rest";
-    import routerProvider from "@refinedev/react-router-v6";
->>>>>>> 7f01f54b
+    import routerBindings from "@refinedev/react-router-v6";
 
     import { ProductList } from "pages/products/list";
     import { ProductEdit } from "pages/products/edit";
@@ -216,15 +203,9 @@
 1. Place the `<AuthPage/>` component to the respective route inside your router.
 
     ```tsx
-<<<<<<< HEAD
-    import { Refine, Authenticated, AuthPage } from "@pankod/refine-core";
-    import dataProvider from "@pankod/refine-simple-rest";
-    import routerBindings from "@pankod/refine-react-router-v6";
-=======
-    import { Refine, AuthPage } from "@refinedev/core";
+    import { Refine, Authenticated, AuthPage } from "@refinedev/core";
     import dataProvider from "@refinedev/simple-rest";
-    import routerProvider from "@refinedev/react-router-v6";
->>>>>>> 7f01f54b
+    import routerBindings from "@refinedev/react-router-v6";
 
     import { ProductList } from "pages/products/list";
     import { ProductEdit } from "pages/products/edit";
@@ -306,15 +287,9 @@
 1. Place the `<AuthPage/>` component to the respective route inside your router.
 
     ```tsx
-<<<<<<< HEAD
-    import { Refine, Authenticated, AuthPage } from "@pankod/refine-core";
-    import dataProvider from "@pankod/refine-simple-rest";
-    import routerBindings from "@pankod/refine-react-router-v6";
-=======
-    import { Refine, AuthPage } from "@refinedev/core";
+    import { Refine, Authenticated, AuthPage } from "@refinedev/core";
     import dataProvider from "@refinedev/simple-rest";
-    import routerProvider from "@refinedev/react-router-v6";
->>>>>>> 7f01f54b
+    import routerBindings from "@refinedev/react-router-v6";
 
     import { ProductList } from "pages/products/list";
     import { ProductEdit } from "pages/products/edit";
@@ -398,15 +373,9 @@
 1. Place the `<AuthPage/>` component to the respective route inside your router.
 
     ```tsx
-<<<<<<< HEAD
-    import { Refine, Authenticated, AuthPage } from "@pankod/refine-core";
-    import dataProvider from "@pankod/refine-simple-rest";
-    import routerBindings from "@pankod/refine-react-router-v6";
-=======
-    import { Refine, AuthPage } from "@refinedev/core";
+    import { Refine, Authenticated, AuthPage } from "@refinedev/core";
     import dataProvider from "@refinedev/simple-rest";
-    import routerProvider from "@refinedev/react-router-v6";
->>>>>>> 7f01f54b
+    import routerBindings from "@refinedev/react-router-v6";
 
     import { ProductList } from "pages/products/list";
     import { ProductEdit } from "pages/products/edit";
