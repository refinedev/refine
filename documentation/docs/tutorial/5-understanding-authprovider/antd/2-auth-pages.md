--- conflicted
+++ resolved
@@ -181,29 +181,11 @@
 import { AuthPage } from "@refinedev/antd";
 ```
 
+```tsx
+import { AuthPage } from "@refinedev/antd";
+```
+
 Then place the `<AuthPage/>` component to the respective route inside your router.
-
-```tsx
-<<<<<<< HEAD
-import { Refine, Authenticated } from "@refinedev/core";
-import {
-    Layout,
-    notificationProvider,
-    ErrorComponent,
-    //highlight-next-line
-    AuthPage,
-} from "@refinedev/antd";
-import dataProvider from "@refinedev/simple-rest";
-import routerBindings, {
-    CatchAllNavigate,
-    NavigateToResource,
-} from "@refinedev/react-router-v6";
-
-=======
-import { AuthPage } from "@refinedev/antd";
-```
-
-2. Place the `<AuthPage/>` component to the respective route inside your router.
 
 ```tsx
 import { Refine, Authenticated } from "@refinedev/core";
@@ -221,50 +203,18 @@
     NavigateToResource,
 } from "@refinedev/react-router-v6";
 
->>>>>>> f7f59058
 import { BrowserRouter, Routes, Route, Outlet } from "react-router-dom";
 
 import { BlogPostList } from "pages/blog-posts/list";
 
 import { authProvider } from "./authProvider";
 
-<<<<<<< HEAD
-=======
 import { ConfigProvider } from "antd";
->>>>>>> f7f59058
 import "@refinedev/antd/dist/reset.css";
 
 const App: React.FC = () => {
     return (
         <BrowserRouter>
-<<<<<<< HEAD
-            <Refine
-                authProvider={authProvider}
-                routerProvider={routerBindings}
-                dataProvider={dataProvider("https://api.fake-rest.refine.dev")}
-                notificationProvider={notificationProvider}
-                resources={[
-                    {
-                        name: "blog_posts",
-                        list: "/blog-posts",
-                    },
-                ]}
-            >
-                <Routes>
-                    <Route
-                        element={
-                            <Authenticated
-                                fallback={<CatchAllNavigate to="/login" />}
-                            >
-                                <Layout>
-                                    <Outlet />
-                                </Layout>
-                            </Authenticated>
-                        }
-                    >
-                        <Route path="blog-posts">
-                            <Route index element={<BlogPostList />} />
-=======
             <ConfigProvider theme={RefineThemes.Blue}>
                 <Refine
                     authProvider={authProvider}
@@ -296,21 +246,6 @@
                                 <Route index element={<BlogPostList />} />
                             </Route>
                         </Route>
-                        <Route
-                            element={
-                                <Authenticated fallback={<Outlet />}>
-                                    <NavigateToResource />
-                                </Authenticated>
-                            }
-                        >
-                            {/* highlight-start */}
-                            <Route
-                                path="/login"
-                                element={<AuthPage type="login" />}
-                            />
-                            {/* highlight-end */}
->>>>>>> f7f59058
-                        </Route>
                     </Route>
                     <Route
                         element={
@@ -321,26 +256,20 @@
                     >
                         {/* highlight-start */}
                         <Route
-<<<<<<< HEAD
-                            path="/login"
-                            element={<AuthPage type="login" />}
-                        />
-                        {/* highlight-end */}
-                    </Route>
-                    <Route
-                        element={
-                            <Authenticated fallback={<Outlet />}>
-                                <Layout>
-                                    <Outlet />
-                                </Layout>
-                            </Authenticated>
-                        }
-                    >
-                        <Route path="*" element={<ErrorComponent />} />
-                    </Route>
-                </Routes>
-            </Refine>
-=======
+                            element={
+                                <Authenticated fallback={<Outlet />}>
+                                    <NavigateToResource />
+                                </Authenticated>
+                            }
+                        >
+                            {/* highlight-start */}
+                            <Route
+                                path="/login"
+                                element={<AuthPage type="login" />}
+                            />
+                            {/* highlight-end */}
+                        </Route>
+                        <Route
                             element={
                                 <Authenticated fallback={<Outlet />}>
                                     <ThemedLayout>
@@ -354,13 +283,11 @@
                     </Routes>
                 </Refine>
             </ConfigProvider>
->>>>>>> f7f59058
         </BrowserRouter>
     );
 };
 ```
 
-<<<<<<< HEAD
 The `<AuthPage>` component renders the login page by default, so we don't need to pass any props to the `<AuthPage/>` component.
 
 :::note
@@ -374,21 +301,6 @@
     },
     ...
 };
-=======
-By default, `<AuthPage>` component renders the login page. So, we don't need to pass any props to the `<AuthPage/>` component.
-
-:::note
-
-When the user submits the login form, it passes the email, password and remember to the auth provider's `login` method like below:
-
-```ts
-    const authProvider = {
-        login: ({ email, password, remember }) => {
-            ...
-        },
-        ...
-    };
->>>>>>> f7f59058
 ```
 
 :::
@@ -403,25 +315,15 @@
 
 ## Register Page
 
-<<<<<<< HEAD
 Register page is used to register new users. It provides a basic form to enter email and password, which it sends to the auth provider's `register` method via the `useRegister` hook.
 
 To implement the page, place the `<AuthPage/>` component to the respective route inside your router.
-=======
-Register page is used to register new users. It provides a basic form to enter email and password. After submitting the form, it sends the email and password to the auth provider's `register` method via `useRegister` hook.
-
-1. Place the `<AuthPage/>` component to the respective route inside your router.
->>>>>>> f7f59058
 
 ```tsx
 import { Refine, Authenticated } from "@refinedev/core";
 import {
-<<<<<<< HEAD
-    Layout,
-=======
     ThemedLayout,
     RefineThemes,
->>>>>>> f7f59058
     notificationProvider,
     ErrorComponent,
     //highlight-next-line
@@ -439,43 +341,12 @@
 
 import { authProvider } from "./authProvider";
 
-<<<<<<< HEAD
-=======
 import { ConfigProvider } from "antd";
->>>>>>> f7f59058
 import "@refinedev/antd/dist/reset.css";
 
 const App: React.FC = () => {
     return (
         <BrowserRouter>
-<<<<<<< HEAD
-            <Refine
-                authProvider={authProvider}
-                routerProvider={routerBindings}
-                dataProvider={dataProvider("https://api.fake-rest.refine.dev")}
-                notificationProvider={notificationProvider}
-                resources={[
-                    {
-                        name: "blog_posts",
-                        list: "/blog-posts",
-                    },
-                ]}
-            >
-                <Routes>
-                    <Route
-                        element={
-                            <Authenticated
-                                fallback={<CatchAllNavigate to="/login" />}
-                            >
-                                <Layout>
-                                    <Outlet />
-                                </Layout>
-                            </Authenticated>
-                        }
-                    >
-                        <Route path="blog-posts">
-                            <Route index element={<BlogPostList />} />
-=======
             <ConfigProvider theme={RefineThemes.Blue}>
                 <Refine
                     authProvider={authProvider}
@@ -506,7 +377,6 @@
                             <Route path="blog-posts">
                                 <Route index element={<BlogPostList />} />
                             </Route>
->>>>>>> f7f59058
                         </Route>
                     </Route>
                     <Route
@@ -522,26 +392,6 @@
                         />
                         {/* highlight-start */}
                         <Route
-<<<<<<< HEAD
-                            path="/register"
-                            element={<AuthPage type="register" />}
-                        />
-                        {/* highlight-end */}
-                    </Route>
-                    <Route
-                        element={
-                            <Authenticated fallback={<Outlet />}>
-                                <Layout>
-                                    <Outlet />
-                                </Layout>
-                            </Authenticated>
-                        }
-                    >
-                        <Route path="*" element={<ErrorComponent />} />
-                    </Route>
-                </Routes>
-            </Refine>
-=======
                             element={
                                 <Authenticated fallback={<Outlet />}>
                                     <ThemedLayout>
@@ -555,7 +405,6 @@
                     </Routes>
                 </Refine>
             </ConfigProvider>
->>>>>>> f7f59058
         </BrowserRouter>
     );
 };
@@ -565,7 +414,6 @@
 
 :::note
 
-<<<<<<< HEAD
 Email and password are passed to the auth provider's `register` method like below:
 
 ```ts
@@ -575,17 +423,6 @@
     },
     ...
 };
-=======
-When the user submits the register form, it passes the email and password to the auth provider's `register` method like below:
-
-```ts
-    const authProvider = {
-        register: ({ email, password }) => {
-            ...
-        },
-        ...
-    };
->>>>>>> f7f59058
 ```
 
 :::
@@ -600,25 +437,15 @@
 
 ## Forgot Password Page
 
-<<<<<<< HEAD
 Forgot password page is used to send a reset password link to the user's email. It provides a basic form to enter email, which it sends to the auth provider's `forgotPassword` method via the `useForgotPassword` hook.
 
 To implement the page, place the `<AuthPage/>` component to the respective route inside your router:
-=======
-Forgot password page is used to send a reset password link to the user's email. It provides a basic form to enter email. After submitting the form, it sends the email to the auth provider's `forgotPassword` method via `useForgotPassword` hook.
-
-1. Place the `<AuthPage/>` component to the respective route inside your router.
->>>>>>> f7f59058
 
 ```tsx
 import { Refine, Authenticated } from "@refinedev/core";
 import {
-<<<<<<< HEAD
-    Layout,
-=======
     ThemedLayout,
     RefineThemes,
->>>>>>> f7f59058
     notificationProvider,
     ErrorComponent,
     //highlight-next-line
@@ -636,43 +463,12 @@
 
 import { authProvider } from "./authProvider";
 
-<<<<<<< HEAD
-=======
 import { ConfigProvider } from "antd";
->>>>>>> f7f59058
 import "@refinedev/antd/dist/reset.css";
 
 const App: React.FC = () => {
     return (
         <BrowserRouter>
-<<<<<<< HEAD
-            <Refine
-                authProvider={authProvider}
-                routerProvider={routerBindings}
-                dataProvider={dataProvider("https://api.fake-rest.refine.dev")}
-                notificationProvider={notificationProvider}
-                resources={[
-                    {
-                        name: "blog_posts",
-                        list: "/blog-posts",
-                    },
-                ]}
-            >
-                <Routes>
-                    <Route
-                        element={
-                            <Authenticated
-                                fallback={<CatchAllNavigate to="/login" />}
-                            >
-                                <Layout>
-                                    <Outlet />
-                                </Layout>
-                            </Authenticated>
-                        }
-                    >
-                        <Route path="blog-posts">
-                            <Route index element={<AntdInferencer />} />
-=======
             <ConfigProvider theme={RefineThemes.Blue}>
                 <Refine
                     authProvider={authProvider}
@@ -703,7 +499,6 @@
                             <Route path="blog-posts">
                                 <Route index element={<AntdInferencer />} />
                             </Route>
->>>>>>> f7f59058
                         </Route>
                     </Route>
                     <Route
@@ -718,31 +513,6 @@
                             element={<AuthPage type="login" />}
                         />
                         <Route
-<<<<<<< HEAD
-                            path="/register"
-                            element={<AuthPage type="register" />}
-                        />
-                        {/* highlight-start */}
-                        <Route
-                            path="/forgot-password"
-                            element={<AuthPage type="forgotPassword" />}
-                        />
-                        {/* highlight-end */}
-                    </Route>
-                    <Route
-                        element={
-                            <Authenticated fallback={<Outlet />}>
-                                <Layout>
-                                    <Outlet />
-                                </Layout>
-                            </Authenticated>
-                        }
-                    >
-                        <Route path="*" element={<ErrorComponent />} />
-                    </Route>
-                </Routes>
-            </Refine>
-=======
                             element={
                                 <Authenticated fallback={<Outlet />}>
                                     <ThemedLayout>
@@ -756,7 +526,6 @@
                     </Routes>
                 </Refine>
             </ConfigProvider>
->>>>>>> f7f59058
         </BrowserRouter>
     );
 };
@@ -766,24 +535,15 @@
 
 :::note
 
-<<<<<<< HEAD
 The email is passed to the auth provider's `forgotPassword` method like below:
-=======
-When the user submits the forgot password form, it passes the email to the auth provider's `forgotPassword` method like below:
->>>>>>> f7f59058
 
 ```ts
 
 const authProvider = {
     forgotPassword: ({ email }) => {
         ...
-<<<<<<< HEAD
-    },
-    ...
-};
-=======
     };
->>>>>>> f7f59058
+};
 ```
 
 :::
@@ -798,25 +558,15 @@
 
 ## Update Password Page
 
-<<<<<<< HEAD
 Update password page is used to update the user's password. It provides a basic form to enter new password and confirm password, which it sends to the auth provider's `updatePassword` method via `useUpdatePassword` hook.
 
 To implement this page, place the `<AuthPage/>` component to the respective route inside your router:
-=======
-Update password page is used to update the user's password. It provides a basic form to enter new password and confirm password. After submitting the form, it sends the new password and confirm password to the auth provider's `updatePassword` method via `useUpdatePassword` hook.
-
-1. Place the `<AuthPage/>` component to the respective route inside your router.
->>>>>>> f7f59058
 
 ```tsx
 import { Refine, Authenticated } from "@refinedev/core";
 import {
-<<<<<<< HEAD
-    Layout,
-=======
     ThemedLayout,
     RefineThemes,
->>>>>>> f7f59058
     notificationProvider,
     ErrorComponent,
     //highlight-next-line
@@ -834,43 +584,12 @@
 
 import { authProvider } from "./authProvider";
 
-<<<<<<< HEAD
-=======
 import { ConfigProvider } from "antd";
->>>>>>> f7f59058
 import "@refinedev/antd/dist/reset.css";
 
 const App: React.FC = () => {
     return (
         <BrowserRouter>
-<<<<<<< HEAD
-            <Refine
-                authProvider={authProvider}
-                routerProvider={routerBindings}
-                dataProvider={dataProvider("https://api.fake-rest.refine.dev")}
-                notificationProvider={notificationProvider}
-                resources={[
-                    {
-                        name: "blog_posts",
-                        list: "/blog-posts",
-                    },
-                ]}
-            >
-                <Routes>
-                    <Route
-                        element={
-                            <Authenticated
-                                fallback={<CatchAllNavigate to="/login" />}
-                            >
-                                <Layout>
-                                    <Outlet />
-                                </Layout>
-                            </Authenticated>
-                        }
-                    >
-                        <Route path="blog-posts">
-                            <Route index element={<AntdInferencer />} />
-=======
             <ConfigProvider theme={RefineThemes.Blue}>
                 <Refine
                     authProvider={authProvider}
@@ -901,7 +620,6 @@
                             <Route path="blog-posts">
                                 <Route index element={<AntdInferencer />} />
                             </Route>
->>>>>>> f7f59058
                         </Route>
                     </Route>
                     <Route
@@ -916,35 +634,6 @@
                             element={<AuthPage type="login" />}
                         />
                         <Route
-<<<<<<< HEAD
-                            path="/register"
-                            element={<AuthPage type="register" />}
-                        />
-                        <Route
-                            path="/forgot-password"
-                            element={<AuthPage type="forgotPassword" />}
-                        />
-                        {/* highlight-start */}
-                        <Route
-                            path="/update-password"
-                            element={<AuthPage type="updatePassword" />}
-                        />
-                        {/* highlight-end */}
-                    </Route>
-                    <Route
-                        element={
-                            <Authenticated fallback={<Outlet />}>
-                                <Layout>
-                                    <Outlet />
-                                </Layout>
-                            </Authenticated>
-                        }
-                    >
-                        <Route path="*" element={<ErrorComponent />} />
-                    </Route>
-                </Routes>
-            </Refine>
-=======
                             element={
                                 <Authenticated fallback={<Outlet />}>
                                     <ThemedLayout>
@@ -958,7 +647,6 @@
                     </Routes>
                 </Refine>
             </ConfigProvider>
->>>>>>> f7f59058
         </BrowserRouter>
     );
 };
@@ -968,7 +656,6 @@
 
 :::note
 
-<<<<<<< HEAD
 The new password and confirm password are passed to the auth provider's `updatePassword` method like below:
 
 ```ts
@@ -978,17 +665,6 @@
     },
     ...
 };
-=======
-When the user submits the update password form, it passes the new password and confirm password to the auth provider's `updatePassword` method like below:
-
-```ts
-    const authProvider = {
-        updatePassword: ({ password, confirmPassword }) => {
-            ...
-        },
-        ...
-    };
->>>>>>> f7f59058
 ```
 
 :::
@@ -1003,9 +679,7 @@
 
 ## Customizing Auth Pages
 
-You can use [`refine-cli`](/docs/packages/documentation/cli/) to [swizzle](/docs/packages/documentation/cli.md#swizzle) the auth pages and customize them.
-
-Let's customize the auth pages.
+You can use [`refine-cli`](/docs/packages/documentation/cli/) to [swizzle](/docs/packages/documentation/cli.md#swizzle) the auth pages and customize them:
 
 1. Run the following command in the project directory:
 
