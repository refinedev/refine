---
id: strapi-v4
title: Strapi-v4
---

import Tabs from '@theme/Tabs';
import TabItem from '@theme/TabItem';

**refine** supports the features that come with [Strapi-v4](https://docs.strapi.io/developer-docs/latest/getting-started/introduction.html).

A few of the Strapi-v4 API features are as follows:

-   Fields Selection
-   Relations Population
-   Publication State
-   Locale

`metaData` allows us to use the above features in hooks. Thus, we can fetch the data according to the parameters we want.

Hooks and components that support `metaData`:

<<<<<<< HEAD
| Supported data hooks                                                      | Supported other hooks                                                            | Supported components                                                        |
| ------------------------------------------------------------------------- | -------------------------------------------------------------------------------- | --------------------------------------------------------------------------- |
| [`useUpdate` &#8594](/api-reference/core/hooks/data/useUpdate.md)         | [`useForm` &#8594](/api-reference/core/hooks/useForm.md)                         | [`DeleteButton` &#8594](/api-reference/antd/components/buttons/delete.md)   |
| [`useUpdateMany` &#8594](/api-reference/core/hooks/data/useUpdateMany.md) | [`useModalForm` &#8594](/api-reference/antd/hooks/form/useModalForm.md)          | [`RefreshButton` &#8594](/api-reference/antd/components/buttons/refresh.md) |
| [`useDelete` &#8594](/api-reference/core/hooks/data/useDelete.md)         | [`useDrawerForm` &#8594](/api-reference/antd/hooks/form/useDrawerForm.md)        |                                                                             |
| [`useDeleteMany` &#8594](/api-reference/core/hooks/data/useDeleteMany.md) | [`useStepsForm` &#8594](/api-reference/antd/hooks/form/useStepsForm.md)          |                                                                             |
| [`useCreate` &#8594](/api-reference/core/hooks/data/useCreate.md)         | [`useTable` &#8594](/docs/api-reference/core/hooks/useTable)                     |                                                                             |
| [`useCreateMany` &#8594](/api-reference/core/hooks/data/useCreateMany.md) | [`useEditableTable` &#8594](/api-reference/antd/hooks/table/useEditableTable.md) |                                                                             |
| [`useList` &#8594](/docs/api-reference/core/hooks/data/useList/)          | [`useSimpleList` &#8594](/api-reference/antd/hooks/list/useSimpleList.md)        |                                                                             |
| [`useOne` &#8594](/docs/api-reference/core/hooks/data/useOne/)            | [`useShow` &#8594](/api-reference/core/hooks/show/useShow.md)                    |                                                                             |
| [`useMany` &#8594](/docs/api-reference/core/hooks/data/useMany/)          | [`useExport` &#8594](/api-reference/core/hooks/import-export/useExport.md)       |                                                                             |
| [`useCustom` &#8594](/api-reference/core/hooks/data/useCustom.md)         | [`useCheckboxGroup` &#8594](/api-reference/antd/hooks/field/useCheckboxGroup.md) |                                                                             |
|                                                                           | [`useSelect` &#8594](/api-reference/core/hooks/useSelect.md)                     |                                                                             |
|                                                                           | [`useRadioGroup` &#8594](/api-reference/antd/hooks/field/useRadioGroup.md)       |                                                                             |
=======
| Supported data hooks                                                         | Supported other hooks                                                            | Supported components                                                        |
| ---------------------------------------------------------------------------- | -------------------------------------------------------------------------------- | --------------------------------------------------------------------------- |
| [`useUpdate` &#8594](/docs/api-reference/core/hooks/data/useUpdate/)         | [`useForm` &#8594](/api-reference/core/hooks/useForm.md)                         | [`DeleteButton` &#8594](/api-reference/antd/components/buttons/delete.md)   |
| [`useUpdateMany` &#8594](/docs/api-reference/core/hooks/data/useUpdateMany/) | [`useModalForm` &#8594](/api-reference/antd/hooks/form/useModalForm.md)          | [`RefreshButton` &#8594](/api-reference/antd/components/buttons/refresh.md) |
| [`useDelete` &#8594](/docs/api-reference/core/hooks/data/useDelete/)         | [`useDrawerForm` &#8594](/api-reference/antd/hooks/form/useDrawerForm.md)        |                                                                             |
| [`useDeleteMany` &#8594](/api-reference/core/hooks/data/useDeleteMany.md)    | [`useStepsForm` &#8594](/api-reference/antd/hooks/form/useStepsForm.md)          |                                                                             |
| [`useCreate` &#8594](/docs/api-reference/core/hooks/data/useCreate/)         | [`useTable` &#8594](/api-reference/core/hooks/useTable.md)                       |                                                                             |
| [`useCreateMany` &#8594](/docs/api-reference/core/hooks/data/useCreateMany/) | [`useEditableTable` &#8594](/api-reference/antd/hooks/table/useEditableTable.md) |                                                                             |
| [`useList` &#8594](/docs/api-reference/core/hooks/data/useList/)             | [`useSimpleList` &#8594](/api-reference/antd/hooks/list/useSimpleList.md)        |                                                                             |
| [`useOne` &#8594](/docs/api-reference/core/hooks/data/useOne/)               | [`useShow` &#8594](/api-reference/core/hooks/show/useShow.md)                    |                                                                             |
| [`useMany` &#8594](/docs/api-reference/core/hooks/data/useMany/)             | [`useExport` &#8594](/api-reference/core/hooks/import-export/useExport.md)       |                                                                             |
| [`useCustom` &#8594](/api-reference/core/hooks/data/useCustom.md)            | [`useCheckboxGroup` &#8594](/api-reference/antd/hooks/field/useCheckboxGroup.md) |                                                                             |
|                                                                              | [`useSelect` &#8594](/docs/api-reference/core/hooks/useSelect/)                  |                                                                             |
|                                                                              | [`useRadioGroup` &#8594](/api-reference/antd/hooks/field/useRadioGroup.md)       |                                                                             |
>>>>>>> 9166d36c

:::note
There is no need to use `metaData` for sorting, pagination and filters. Sorting, pagination and filters will be handled automatically by the strapi-v4 dataProvider.
:::

:::info
Normally, strapi-v4 backend returns data in the following format:

```json
{
    "id": 1,
    "attributes": {
        "title": "My title",
        "content": "Long content...",
}
```

However, we can use [normalizeData](https://github.com/refinedev/refine/blob/27a55320ada61a0624ed2f5b29331946334f7727/packages/strapi-v4/src/dataProvider.ts#L80) to customize the data returned by the backend. So, our data will look like:

```json
{
    "id": 1,
    "title": "My title",
    "content": "Long content..."
}
```

:::

## Setup

```bash
npm i @pankod/refine-strapi-v4
```

:::caution
To make this example more visual, we used the [`@pankod/refine-antd`](https://github.com/refinedev/refine/tree/master/packages/refine-antd) package. If you are using Refine headless, you need to provide the components, hooks or helpers imported from the [`@pankod/refine-antd`](https://github.com/refinedev/refine/tree/master/packages/refine-antd) package.
:::

## Usage

```tsx title="App.tsx"
import { Refine, AuthProvider } from "@pankod/refine-core";
import routerProvider from "@pankod/refine-react-router-v6";
//highlight-next-line
import { DataProvider } from "@pankod/refine-strapi-v4";
import routerProvider from "@pankod/refine-react-router-v6";

const App: React.FC = () => {
    return (
        <Refine
            authProvider={authProvider}
            //highlight-next-line
            dataProvider={DataProvider("API_URL")}
            routerProvider={routerProvider}
            Layout={Layout}
            ReadyPage={ReadyPage}
            notificationProvider={notificationProvider}
            catchAll={<ErrorComponent />}
        />
    );
};
```

## API Parameters

Let's examine how API parameters that come with Strapi-v4 are used with `metaData`. Then, let's see how it is used in the application.

### Create Collections

We created two collections on [Strapi](https://strapi.io/) as `posts` and `categories` and added a relation between them. For detailed information on how to create a collection, you can check [here](https://strapi.io/documentation/developer-docs/latest/getting-started/quick-start.html).

<Tabs
defaultValue="posts"
values={[
{label: 'posts', value: 'posts'},
{label: 'categories', value: 'categories'}
]}>
<TabItem value="posts">

**posts** has the following fields:

-   `id`
-   `title`
-   `content`
-   `category`
-   `createdAt`
-   `locale`

</TabItem>
<TabItem value="categories">

**categories** has the following fields:

-   `id`
-   `title`

</TabItem>
</Tabs>

### Fields Selection

To select only some fields, we must specify this fields with `metaData`.

[Refer to the Fields Selection documentation for detailed information. →](https://docs.strapi.io/developer-docs/latest/developer-resources/database-apis-reference/rest-api.html#fields-selection)

```tsx title="Get only id and title of all posts"
const { tableProps } = useTable<IPost>({
    metaData: {
        fields: ["id", "title"],
    },
});
```

```tsx title="Get all fields of all posts(id, title, category, content ...)"
const { tableProps } = useTable<IPost>({
    metaData: {
        fields: "*",
    },
});
```

When sending the request, we can specify which fields will come, so we send `fields` in `metaData` to hooks that we will fetch data from. In this way, you can perform the queries of only the fields you want.

```tsx title="PostList.tsx"
import { useState } from "react";
import { IResourceComponentsProps } from "@pankod/core";
import {
    List,
    Table,
    useTable,
    getDefaultSortOrder,
    FilterDropdown,
    Select,
    useSelect,
    Space,
    EditButton,
    DeleteButton,
} from "@pankod/refine-antd";

import { IPost } from "interfaces";

import { API_URL } from "../../constants";

export const PostList: React.FC<IResourceComponentsProps> = () => {
    const { tableProps, sorter } = useTable<IPost>({
        metaData: {
            // highlight-start
            fields: ["id", "title"],
            // highlight-end
        },
    });

    return (
        <List>
            <Table
                {...tableProps}
                rowKey="id"
                pagination={{
                    ...tableProps.pagination,
                    showSizeChanger: true,
                }}
            >
                <Table.Column
                    dataIndex="id"
                    title="ID"
                    defaultSortOrder={getDefaultSortOrder("id", sorter)}
                    sorter={{ multiple: 3 }}
                />
                <Table.Column
                    dataIndex="title"
                    title="Title"
                    defaultSortOrder={getDefaultSortOrder("title", sorter)}
                    sorter={{ multiple: 2 }}
                />

                <Table.Column<{ id: string }>
                    title="Actions"
                    render={(_, record) => (
                        <Space>
                            <EditButton
                                hideText
                                size="small"
                                recordItemId={record.id}
                            />
                            <DeleteButton
                                hideText
                                size="small"
                                recordItemId={record.id}
                            />
                        </Space>
                    )}
                />
            </Table>
        </List>
    );
};
```

<div class="img-container">
    <div class="window">
        <div class="control red"></div>
        <div class="control orange"></div>
        <div class="control green"></div>
    </div>
    <img src="https://refine.ams3.cdn.digitaloceanspaces.com/website/static/img/guides-and-concepts/data-provider/strapi-v4/selection.png" alt="Fields Selection Metadata" />
</div>

### Relations Population

By default, relations are not populated when fetching entries.

The `populate` parameter is used to define which fields will be populated.

[Refer to the Relations Population documentation for detailed information. →](https://docs.strapi.io/developer-docs/latest/developer-resources/database-apis-reference/rest/populating-fields.html#population)

```tsx title="Get all the posts and populate the selected relations"
const { tableProps } = useTable<IPost>({
    metaData: {
        populate: ["category", "cover"],
    },
});
```

```tsx title="Get all posts and populate all their first-level relations"
const { tableProps } = useTable<IPost>({
    metaData: {
        populate: "*",
    },
});
```

It should be noted that Strapi-V4 allows populating relations more than 1 level.

```tsx title="Get all posts and populate one second-level relation and first-level relation"
const { tableProps } = useTable<IPost>({
    metaData: {
        populate: {
            category: {
                populate: ["cover"],
            },
            cover: {
                populate: [""],
            },
        },
    },
});
```

In order to pull the `categories` related to the posts, we can now show the categories in our list by defining the `metaData` `populate` parameter.

```tsx title="PostList.tsx"
import { IResourceComponentsProps } from "@pankod/refine-core";
import {
    List,
    Table,
    useTable,
    getDefaultSortOrder,
    FilterDropdown,
    Select,
    useSelect,
    Space,
    EditButton,
    DeleteButton,
} from "@pankod/refine-antd";

import { IPost } from "interfaces";

import { API_URL } from "../../constants";

export const PostList: React.FC<IResourceComponentsProps> = () => {
    const { tableProps, sorter } = useTable<IPost>({
        metaData: {
            fields: ["id", "title"],
            // highlight-start
            populate: ["category"],
            // highlight-end
        },
    });

    // highlight-start
    const { selectProps } = useSelect({
        resource: "categories",
        optionLabel: "title",
        optionValue: "id",
    });
    // highlight-end

    return (
        <List>
            <Table
                {...tableProps}
                rowKey="id"
                pagination={{
                    ...tableProps.pagination,
                    showSizeChanger: true,
                }}
            >
                <Table.Column
                    dataIndex="id"
                    title="ID"
                    defaultSortOrder={getDefaultSortOrder("id", sorter)}
                    sorter={{ multiple: 3 }}
                />
                <Table.Column
                    dataIndex="title"
                    title="Title"
                    defaultSortOrder={getDefaultSortOrder("title", sorter)}
                    sorter={{ multiple: 2 }}
                />
                //highlight-start
                <Table.Column
                    dataIndex={["category", "title"]}
                    title="Category"
                    filterDropdown={(props) => (
                        <FilterDropdown {...props}>
                            <Select
                                style={{ minWidth: 200 }}
                                mode="multiple"
                                placeholder="Select Category"
                                {...selectProps}
                            />
                        </FilterDropdown>
                    )}
                />
                //highlight-end
                <Table.Column<{ id: string }>
                    title="Actions"
                    render={(_, record) => (
                        <Space>
                            <EditButton
                                hideText
                                size="small"
                                recordItemId={record.id}
                            />
                            <DeleteButton
                                hideText
                                size="small"
                                recordItemId={record.id}
                            />
                        </Space>
                    )}
                />
            </Table>
        </List>
    );
};
```

<div class="img-container">
    <div class="window">
        <div class="control red"></div>
        <div class="control orange"></div>
        <div class="control green"></div>
    </div>
    <img src="https://refine.ams3.cdn.digitaloceanspaces.com/website/static/img/guides-and-concepts/data-provider/strapi-v4/category.png" alt="category" />
</div>

##### Relations Population for `/me` request

If you need to the population for the `/me` request you can use it like this in your `authProvider`.

```tsx
const strapiAuthHelper = AuthHelper(API_URL + "/api");

strapiAuthHelper.me("token", {
    metaData: {
        populate: ["role"],
    },
});
```

### Publication State

:::note
The Draft & Publish feature should be enabled on Strapi.
:::

[Refer to the Publication State documentation for detailed information. →](https://docs.strapi.io/developer-docs/latest/developer-resources/database-apis-reference/rest-api.html#publication-state)

`live`: returns only published entries

`preview`: returns draft and published entries

```tsx
const { tableProps } = useTable<IPost>({
    metaData: {
        publicationState: "preview",
    },
});
```

We can list the posts separately according to the `published` or `draft` information.

```tsx title="PostList"
// highlight-next-line
import { useState } from "react";

import { IResourceComponentsProps } from "@pankod/refine-core";
import {
    List,
    Table,
    useTable,
    getDefaultSortOrder,
    FilterDropdown,
    Select,
    useSelect,
    DateField,
    Space,
    EditButton,
    DeleteButton,
    // highlight-start
    Form,
    Radio,
    Tag,
    // highlight-end
} from "@pankod/refine-antd";

import { IPost } from "interfaces";

import { API_URL } from "../../constants";

export const PostList: React.FC<IResourceComponentsProps> = () => {
    // highlight-start
    const [publicationState, setPublicationState] = useState("live");
    // highlight-end

    const { tableProps, sorter } = useTable<IPost>({
        metaData: {
            fields: ["id", "title"],
            populate: ["category"],
            // highlight-start
            publicationState,
            // highlight-end
        },
    });

    const { selectProps } = useSelect({
        resource: "categories",
        optionLabel: "title",
        optionValue: "id",
    });

    return (
        <List>
            //highlight-start
            <Form
                layout="inline"
                initialValues={{
                    publicationState,
                }}
            >
                <Form.Item label="Publication State" name="publicationState">
                    <Radio.Group
                        onChange={(e) => setPublicationState(e.target.value)}
                    >
                        <Radio.Button value="live">Published</Radio.Button>
                        <Radio.Button value="preview">
                            Draft and Published
                        </Radio.Button>
                    </Radio.Group>
                </Form.Item>
            </Form>
            //highlight-end
            <br />
            <Table
                {...tableProps}
                rowKey="id"
                pagination={{
                    ...tableProps.pagination,
                    showSizeChanger: true,
                }}
            >
                <Table.Column
                    dataIndex="id"
                    title="ID"
                    defaultSortOrder={getDefaultSortOrder("id", sorter)}
                    sorter={{ multiple: 3 }}
                />
                <Table.Column
                    dataIndex="title"
                    title="Title"
                    defaultSortOrder={getDefaultSortOrder("title", sorter)}
                    sorter={{ multiple: 2 }}
                />
                <Table.Column
                    dataIndex={["category", "title"]}
                    title="Category"
                    filterDropdown={(props) => (
                        <FilterDropdown {...props}>
                            <Select
                                style={{ minWidth: 200 }}
                                mode="multiple"
                                placeholder="Select Category"
                                {...selectProps}
                            />
                        </FilterDropdown>
                    )}
                />
                //highlight-start
                <Table.Column
                    dataIndex="publishedAt"
                    title="Status"
                    render={(value) => {
                        return (
                            <Tag color={value ? "green" : "blue"}>
                                {value ? "Published" : "Draft"}
                            </Tag>
                        );
                    }}
                />
                //highlight-end
                <Table.Column<{ id: string }>
                    title="Actions"
                    render={(_, record) => (
                        <Space>
                            <EditButton
                                hideText
                                size="small"
                                recordItemId={record.id}
                            />
                            <DeleteButton
                                hideText
                                size="small"
                                recordItemId={record.id}
                            />
                        </Space>
                    )}
                />
            </Table>
        </List>
    );
};
```

<div class="img-container">
    <div class="window">
        <div class="control red"></div>
        <div class="control orange"></div>
        <div class="control green"></div>
    </div>
    <img src="https://refine.ams3.cdn.digitaloceanspaces.com/website/static/img/guides-and-concepts/data-provider/strapi-v4/publication.gif" alt="publication" />
</div>

<br/>

### Locale

:::tip
To fetch content for a locale, make sure it has been already [added to Strapi in the admin panel](https://docs.strapi.io/user-docs/latest/settings/managing-global-settings.html#configuring-internationalization-locales)
:::

[Refer to the Locale documentation for detailed information. →](https://docs.strapi.io/developer-docs/latest/developer-resources/database-apis-reference/rest-api.html#locale)

```tsx
const { tableProps } = useTable<IPost>({
    metaData: {
        locale: "de",
    },
});
```

With the local parameter feature, we can fetch posts and categories created according to different languages.

```tsx
import { useState } from "react";

import { IResourceComponentsProps } from "@pankod/refine-core";
import {
    List,
    Table,
    useTable,
    getDefaultSortOrder,
    FilterDropdown,
    Select,
    useSelect,
    Space,
    EditButton,
    DeleteButton,
    Form,
    Radio,
    Tag,
} from "@pankod/refine-antd";

import { IPost } from "interfaces";

import { API_URL } from "../../constants";

export const PostList: React.FC<IResourceComponentsProps> = () => {
    //highlight-start
    const [locale, setLocale] = useState("en");
    //highlight-end
    const [publicationState, setPublicationState] = useState("live");

    const { tableProps, sorter } = useTable<IPost>({
        metaData: {
            populate: ["category", "cover"],
            //highlight-start
            locale,
            //highlight-end
            publicationState,
        },
    });

    const { selectProps } = useSelect({
        resource: "categories",
        optionLabel: "title",
        optionValue: "id",
        //highlight-start
        metaData: { locale },
        //highlight-end
    });

    return (
        <List>
            <Form
                layout="inline"
                //highlight-start
                initialValues={{
                    locale,
                    publicationState,
                }}
                //highlight-end
            >
                //highlight-start
                <Form.Item label="Locale" name="locale">
                    <Radio.Group onChange={(e) => setLocale(e.target.value)}>
                        <Radio.Button value="en">English</Radio.Button>
                        <Radio.Button value="de">Deutsch</Radio.Button>
                    </Radio.Group>
                </Form.Item>
                //highlight-end
                <Form.Item label="Publication State" name="publicationState">
                    <Radio.Group
                        onChange={(e) => setPublicationState(e.target.value)}
                    >
                        <Radio.Button value="live">Published</Radio.Button>
                        <Radio.Button value="preview">
                            Draft and Published
                        </Radio.Button>
                    </Radio.Group>
                </Form.Item>
            </Form>
            <br />
            <Table
                {...tableProps}
                rowKey="id"
                pagination={{
                    ...tableProps.pagination,
                    showSizeChanger: true,
                }}
            >
                <Table.Column
                    dataIndex="id"
                    title="ID"
                    defaultSortOrder={getDefaultSortOrder("id", sorter)}
                    sorter={{ multiple: 3 }}
                />
                <Table.Column
                    dataIndex="title"
                    title="Title"
                    defaultSortOrder={getDefaultSortOrder("title", sorter)}
                    sorter={{ multiple: 2 }}
                />
                <Table.Column
                    dataIndex={["category", "title"]}
                    title="Category"
                    filterDropdown={(props) => (
                        <FilterDropdown {...props}>
                            <Select
                                style={{ minWidth: 200 }}
                                mode="multiple"
                                placeholder="Select Category"
                                {...selectProps}
                            />
                        </FilterDropdown>
                    )}
                />
                <Table.Column
                    dataIndex="publishedAt"
                    title="Status"
                    render={(value) => {
                        return (
                            <Tag color={value ? "green" : "blue"}>
                                {value ? "Published" : "Draft"}
                            </Tag>
                        );
                    }}
                />
                <Table.Column<{ id: string }>
                    title="Actions"
                    render={(_, record) => (
                        <Space>
                            <EditButton
                                hideText
                                size="small"
                                recordItemId={record.id}
                            />
                            <DeleteButton
                                hideText
                                size="small"
                                recordItemId={record.id}
                            />
                        </Space>
                    )}
                />
            </Table>
        </List>
    );
};
```

<div class="img-container">
    <div class="window">
        <div class="control red"></div>
        <div class="control orange"></div>
        <div class="control green"></div>
    </div>
    <img src="https://refine.ams3.cdn.digitaloceanspaces.com/website/static/img/guides-and-concepts/data-provider/strapi-v4/locale.gif" alt="locale" />
</div>
<br/>

## `metaData` Usages

When creating and editing posts you can use these API parameters in `metaData`:

```tsx
const { formProps, saveButtonProps, queryResult } = useForm<IPost>({
    metaData: { publicationState: "preview" },
});
```

```tsx title="EditList.tsx"
const { formProps, saveButtonProps, queryResult } = useForm<IPost>({
    metaData: { populate: ["category", "cover"] },
});
```

```tsx title="CreateList.tsx"
const { selectProps } = useSelect({
    metaData: { locale: "en" },
});
```

## Example

:::note Demo Credentials
Username: demo@refine.dev

Password: demodemo
:::

<CodeSandboxExample path="data-provider-strapi-v4" /><|MERGE_RESOLUTION|>--- conflicted
+++ resolved
@@ -19,29 +19,13 @@
 
 Hooks and components that support `metaData`:
 
-<<<<<<< HEAD
-| Supported data hooks                                                      | Supported other hooks                                                            | Supported components                                                        |
-| ------------------------------------------------------------------------- | -------------------------------------------------------------------------------- | --------------------------------------------------------------------------- |
-| [`useUpdate` &#8594](/api-reference/core/hooks/data/useUpdate.md)         | [`useForm` &#8594](/api-reference/core/hooks/useForm.md)                         | [`DeleteButton` &#8594](/api-reference/antd/components/buttons/delete.md)   |
-| [`useUpdateMany` &#8594](/api-reference/core/hooks/data/useUpdateMany.md) | [`useModalForm` &#8594](/api-reference/antd/hooks/form/useModalForm.md)          | [`RefreshButton` &#8594](/api-reference/antd/components/buttons/refresh.md) |
-| [`useDelete` &#8594](/api-reference/core/hooks/data/useDelete.md)         | [`useDrawerForm` &#8594](/api-reference/antd/hooks/form/useDrawerForm.md)        |                                                                             |
-| [`useDeleteMany` &#8594](/api-reference/core/hooks/data/useDeleteMany.md) | [`useStepsForm` &#8594](/api-reference/antd/hooks/form/useStepsForm.md)          |                                                                             |
-| [`useCreate` &#8594](/api-reference/core/hooks/data/useCreate.md)         | [`useTable` &#8594](/docs/api-reference/core/hooks/useTable)                     |                                                                             |
-| [`useCreateMany` &#8594](/api-reference/core/hooks/data/useCreateMany.md) | [`useEditableTable` &#8594](/api-reference/antd/hooks/table/useEditableTable.md) |                                                                             |
-| [`useList` &#8594](/docs/api-reference/core/hooks/data/useList/)          | [`useSimpleList` &#8594](/api-reference/antd/hooks/list/useSimpleList.md)        |                                                                             |
-| [`useOne` &#8594](/docs/api-reference/core/hooks/data/useOne/)            | [`useShow` &#8594](/api-reference/core/hooks/show/useShow.md)                    |                                                                             |
-| [`useMany` &#8594](/docs/api-reference/core/hooks/data/useMany/)          | [`useExport` &#8594](/api-reference/core/hooks/import-export/useExport.md)       |                                                                             |
-| [`useCustom` &#8594](/api-reference/core/hooks/data/useCustom.md)         | [`useCheckboxGroup` &#8594](/api-reference/antd/hooks/field/useCheckboxGroup.md) |                                                                             |
-|                                                                           | [`useSelect` &#8594](/api-reference/core/hooks/useSelect.md)                     |                                                                             |
-|                                                                           | [`useRadioGroup` &#8594](/api-reference/antd/hooks/field/useRadioGroup.md)       |                                                                             |
-=======
 | Supported data hooks                                                         | Supported other hooks                                                            | Supported components                                                        |
 | ---------------------------------------------------------------------------- | -------------------------------------------------------------------------------- | --------------------------------------------------------------------------- |
 | [`useUpdate` &#8594](/docs/api-reference/core/hooks/data/useUpdate/)         | [`useForm` &#8594](/api-reference/core/hooks/useForm.md)                         | [`DeleteButton` &#8594](/api-reference/antd/components/buttons/delete.md)   |
 | [`useUpdateMany` &#8594](/docs/api-reference/core/hooks/data/useUpdateMany/) | [`useModalForm` &#8594](/api-reference/antd/hooks/form/useModalForm.md)          | [`RefreshButton` &#8594](/api-reference/antd/components/buttons/refresh.md) |
 | [`useDelete` &#8594](/docs/api-reference/core/hooks/data/useDelete/)         | [`useDrawerForm` &#8594](/api-reference/antd/hooks/form/useDrawerForm.md)        |                                                                             |
 | [`useDeleteMany` &#8594](/api-reference/core/hooks/data/useDeleteMany.md)    | [`useStepsForm` &#8594](/api-reference/antd/hooks/form/useStepsForm.md)          |                                                                             |
-| [`useCreate` &#8594](/docs/api-reference/core/hooks/data/useCreate/)         | [`useTable` &#8594](/api-reference/core/hooks/useTable.md)                       |                                                                             |
+| [`useCreate` &#8594](/docs/api-reference/core/hooks/data/useCreate/)         | [`useTable` &#8594](/docs/api-reference/core/hooks/useTable)                     |                                                                             |
 | [`useCreateMany` &#8594](/docs/api-reference/core/hooks/data/useCreateMany/) | [`useEditableTable` &#8594](/api-reference/antd/hooks/table/useEditableTable.md) |                                                                             |
 | [`useList` &#8594](/docs/api-reference/core/hooks/data/useList/)             | [`useSimpleList` &#8594](/api-reference/antd/hooks/list/useSimpleList.md)        |                                                                             |
 | [`useOne` &#8594](/docs/api-reference/core/hooks/data/useOne/)               | [`useShow` &#8594](/api-reference/core/hooks/show/useShow.md)                    |                                                                             |
@@ -49,7 +33,6 @@
 | [`useCustom` &#8594](/api-reference/core/hooks/data/useCustom.md)            | [`useCheckboxGroup` &#8594](/api-reference/antd/hooks/field/useCheckboxGroup.md) |                                                                             |
 |                                                                              | [`useSelect` &#8594](/docs/api-reference/core/hooks/useSelect/)                  |                                                                             |
 |                                                                              | [`useRadioGroup` &#8594](/api-reference/antd/hooks/field/useRadioGroup.md)       |                                                                             |
->>>>>>> 9166d36c
 
 :::note
 There is no need to use `metaData` for sorting, pagination and filters. Sorting, pagination and filters will be handled automatically by the strapi-v4 dataProvider.
