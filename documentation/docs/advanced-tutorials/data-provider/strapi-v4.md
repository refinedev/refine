--- conflicted
+++ resolved
@@ -19,15 +19,9 @@
 
 Hooks and components that support `metaData`:
 
-<<<<<<< HEAD
-| Supported data hooks                                        | Supported other hooks                                                            | Supported components                                                        |
-| ----------------------------------------------------------- | -------------------------------------------------------------------------------- | --------------------------------------------------------------------------- |
-| [`useUpdate` &#8594](/docs/api-reference/core/hooks/data/useUpdate/)         | [`useForm` &#8594](/api-reference/core/hooks/useForm.md)                                       | [`DeleteButton` &#8594](/api-reference/antd/components/buttons/delete.md)   |
-=======
 | Supported data hooks                                                      | Supported other hooks                                                            | Supported components                                                        |
 | ------------------------------------------------------------------------- | -------------------------------------------------------------------------------- | --------------------------------------------------------------------------- |
-| [`useUpdate` &#8594](/api-reference/core/hooks/data/useUpdate.md)         | [`useForm` &#8594](/api-reference/core/hooks/useForm.md)                         | [`DeleteButton` &#8594](/api-reference/antd/components/buttons/delete.md)   |
->>>>>>> 03e30585
+| [`useUpdate` &#8594](/docs/api-reference/core/hooks/data/useUpdate/)      | [`useForm` &#8594](/api-reference/core/hooks/useForm.md)                         | [`DeleteButton` &#8594](/api-reference/antd/components/buttons/delete.md)   |
 | [`useUpdateMany` &#8594](/api-reference/core/hooks/data/useUpdateMany.md) | [`useModalForm` &#8594](/api-reference/antd/hooks/form/useModalForm.md)          | [`RefreshButton` &#8594](/api-reference/antd/components/buttons/refresh.md) |
 | [`useDelete` &#8594](/api-reference/core/hooks/data/useDelete.md)         | [`useDrawerForm` &#8594](/api-reference/antd/hooks/form/useDrawerForm.md)        |                                                                             |
 | [`useDeleteMany` &#8594](/api-reference/core/hooks/data/useDeleteMany.md) | [`useStepsForm` &#8594](/api-reference/antd/hooks/form/useStepsForm.md)          |                                                                             |
