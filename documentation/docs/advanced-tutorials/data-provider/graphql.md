--- conflicted
+++ resolved
@@ -27,13 +27,8 @@
 | [`useDeleteMany` &#8594](/api-reference/core/hooks/data/useDeleteMany.md) | [`useStepsForm` &#8594](/api-reference/antd/hooks/form/useStepsForm.md)          |                                                                             |
 | [`useCreate` &#8594](/api-reference/core/hooks/data/useCreate.md)         | [`useTable` &#8594](/api-reference/core/hooks/useTable.md)                                     |                                                                             |
 | [`useCreateMany` &#8594](/api-reference/core/hooks/data/useCreateMany.md) | [`useEditableTable` &#8594](/api-reference/antd/hooks/table/useEditableTable.md) |                                                                             |
-<<<<<<< HEAD
-| [`useList` &#8594](/api-reference/core/hooks/data/useList.md)             | [`useSimpleList` &#8594](/api-reference/antd/hooks/list/useSimpleList.md)        |                                                                             |
+| [`useList` &#8594](/docs/api-reference/core/hooks/data/useList/)             | [`useSimpleList` &#8594](/api-reference/antd/hooks/list/useSimpleList.md)        |                                                                             |
 | [`useOne` &#8594](/docs/api-reference/core/hooks/data/useOne/)               | [`useShow` &#8594](/api-reference/core/hooks/show/useShow.md)                                  |                                                                             |
-=======
-| [`useList` &#8594](/docs/api-reference/core/hooks/data/useList/)             | [`useSimpleList` &#8594](/api-reference/antd/hooks/list/useSimpleList.md)        |                                                                             |
-| [`useOne` &#8594](/api-reference/core/hooks/data/useOne.md)               | [`useShow` &#8594](/api-reference/core/hooks/show/useShow.md)                                  |                                                                             |
->>>>>>> 694ea12a
 | [`useMany` &#8594](/api-reference/core/hooks/data/useMany.md)             | [`useExport` &#8594](/api-reference/core/hooks/import-export/useExport.md)                     |                                                                             |
 | [`useCustom` &#8594](/api-reference/core/hooks/data/useCustom.md)         | [`useCheckboxGroup` &#8594](/api-reference/antd/hooks/field/useCheckboxGroup.md) |                                                                             |
 |                                                             | [`useSelect` &#8594](/api-reference/core/hooks/useSelect.md)                                   |                                                                             |
