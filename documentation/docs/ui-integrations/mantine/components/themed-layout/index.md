--- conflicted
+++ resolved
@@ -1,12 +1,6 @@
 ---
-<<<<<<< HEAD
 title: <ThemedLayout />
-description: <ThemedLayoutV2> component from refine, defines the overall structure and layout of a web page.
-=======
-title: <ThemedLayout>
-sidebar_label: <ThemedLayout>
 description: <ThemedLayoutV2> component from Refine, defines the overall structure and layout of a web page.
->>>>>>> ba229b57
 swizzle: true
 source: packages/mantine/src/components/themedLayoutV2/index.tsx
 ---
@@ -562,15 +556,7 @@
 
 First, you need to select the package you want to swizzle. In this example, we will swizzle the `@refinedev/mantine` package.
 
-<<<<<<< HEAD
 Refine CLI will only show the packages that are installed in your project.
-=======
-:::info
-
-Refine CLI will only show the packages that are installed in your project.
-
-:::
->>>>>>> ba229b57
 
 ```bash
 ? Which component do you want to swizzle?
@@ -651,15 +637,7 @@
 };
 ```
 
-<<<<<<< HEAD
 :::simple Good to know
-=======
-:::info
-
-Refine CLI determines the path to create a new folder according to the framework you are using. For example, if you are using the `remix`, the path will be `app/components/layout`.
-
-:::
->>>>>>> ba229b57
 
 Refine CLI determines the path to create a new folder according to the framework you are using. For example, if you are using the `remix`, the path will be `app/components/layout`.
 
