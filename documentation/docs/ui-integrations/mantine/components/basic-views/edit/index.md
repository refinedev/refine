---
title: Edit
swizzle: true
---

<<<<<<< HEAD
```tsx live shared
window.__refineAuthStatus = false;

setRefineProps({
  notificationProvider: RefineMantine.useNotificationProvider,
  Layout: RefineMantine.Layout,
  Sider: () => null,
});

const Wrapper = ({ children }) => {
  return (
    <MantineCore.MantineProvider theme={RefineMantine.LightTheme}>
      <MantineCore.Global styles={{ body: { WebkitFontSmoothing: "auto" } }} />
      <MantineNotifications.NotificationsProvider position="top-right">
        {children}
      </MantineNotifications.NotificationsProvider>
    </MantineCore.MantineProvider>
  );
};

interface ICategory {
  id: number;
  title: string;
}

interface IPost {
  id: number;
  title: string;
  content: string;
  status: "published" | "draft" | "rejected";
  category: { id: number };
}
```

=======
>>>>>>> 85c54ba6
`<Edit>` provides us a layout for displaying the page. It does not contain any logic and just adds extra functionalities like a refresh button.

We will show what `<Edit>` does using properties with examples.

```tsx live url=http://localhost:3000/posts/edit/123 previewHeight=420px hideCode
setInitialRoutes(["/posts/edit/123"]);
// visible-block-start
import { Edit, useForm, useSelect } from "@refinedev/mantine";
import { Select, TextInput } from "@mantine/core";

const PostEdit: React.FC = () => {
  const {
    saveButtonProps,
    getInputProps,
    refineCore: { query },
  } = useForm<IPost>({
    initialValues: {
      title: "",
      status: "",
      category: {
        id: "",
      },
    },
    validate: {
      title: (value) => (value.length < 2 ? "Too short title" : null),
      status: (value) => (value.length <= 0 ? "Status is required" : null),
      category: {
        id: (value) => (value.length <= 0 ? "Category is required" : null),
      },
    },
  });

  const { selectProps } = useSelect<ICategory>({
    resource: "categories",
    defaultValue: query?.data?.data?.category?.id,
  });

  return (
    <Edit saveButtonProps={saveButtonProps}>
      <form>
        <TextInput
          mt={8}
          label="Title"
          placeholder="Title"
          {...getInputProps("title")}
        />
        <Select
          mt={8}
          label="Status"
          placeholder="Pick one"
          {...getInputProps("status")}
          data={[
            { label: "Published", value: "published" },
            { label: "Draft", value: "draft" },
            { label: "Rejected", value: "rejected" },
          ]}
        />
        <Select
          mt={8}
          label="Category"
          placeholder="Pick one"
          {...getInputProps("category.id")}
          {...selectProps}
        />
      </form>
    </Edit>
  );
};

// visible-block-end

render(
  <ReactRouter.BrowserRouter>
    <RefineMantineDemo
      resources={[
        {
          name: "posts",
          list: "/posts",
          edit: "/posts/edit/:id",
        },
      ]}
    >
      <ReactRouter.Routes>
        <ReactRouter.Route
          path="/posts"
          element={
            <div style={{ padding: 16 }}>
              <ReactRouter.Outlet />
            </div>
          }
        >
          <ReactRouter.Route
            index
            element={
              <div>
                <p>This page is empty.</p>
                <RefineMantine.EditButton recordItemId="123">
                  Edit Item 123
                </RefineMantine.EditButton>
              </div>
            }
          />
          <ReactRouter.Route path="edit/:id" element={<PostEdit />} />
        </ReactRouter.Route>
      </ReactRouter.Routes>
    </RefineMantineDemo>
  </ReactRouter.BrowserRouter>,
);
```

:::simple Good to know
You can swizzle this component with the [**Refine CLI**](/docs/packages/list-of-packages) to customize it.
:::

## Properties

### title

`title` allows the addition of titles inside the `<Edit>` component. if you don't pass title props it uses the "Edit" prefix and singular resource name by default. For example, for the "posts" resource, it will be "Edit post".

```tsx live url=http://localhost:3000/posts/edit/123 previewHeight=280px
setInitialRoutes(["/posts/edit/123"]);

// visible-block-start
import { Edit } from "@refinedev/mantine";
import { Title } from "@mantine/core";

const PostEdit: React.FC = () => {
  return (
    <Edit
      // highlight-next-line
      title={<Title order={3}>Custom Title</Title>}
    >
      <p>Rest of your page here</p>
    </Edit>
  );
};
// visible-block-end

render(
  <ReactRouter.BrowserRouter>
    <RefineMantineDemo
      resources={[
        {
          name: "posts",
          list: "/posts",
          edit: "/posts/edit/:id",
        },
      ]}
    >
      <ReactRouter.Routes>
        <ReactRouter.Route
          path="/posts"
          element={
            <div style={{ padding: 16 }}>
              <ReactRouter.Outlet />
            </div>
          }
        >
          <ReactRouter.Route
            index
            element={
              <div>
                <p>This page is empty.</p>
                <RefineMantine.EditButton recordItemId="123">
                  Edit Item 123
                </RefineMantine.EditButton>
              </div>
            }
          />
          <ReactRouter.Route path="edit/:id" element={<PostEdit />} />
        </ReactRouter.Route>
      </ReactRouter.Routes>
    </RefineMantineDemo>
  </ReactRouter.BrowserRouter>,
);
```

### saveButtonProps

`saveButtonProps` can be used to customize the default button of the `<Edit>` component that submits the form:

```tsx live url=http://localhost:3000/posts/edit/123 previewHeight=280px
setInitialRoutes(["/posts/edit/123"]);

// visible-block-start
import { Edit } from "@refinedev/mantine";

const PostEdit: React.FC = () => {
  return (
    /* highlight-next-line */
    <Edit saveButtonProps={{ size: "xs" }}>
      <p>Rest of your page here</p>
    </Edit>
  );
};
// visible-block-end

render(
  <ReactRouter.BrowserRouter>
    <RefineMantineDemo
      resources={[
        {
          name: "posts",
          list: "/posts",
          edit: "/posts/edit/:id",
        },
      ]}
    >
      <ReactRouter.Routes>
        <ReactRouter.Route
          path="/posts"
          element={
            <div style={{ padding: 16 }}>
              <ReactRouter.Outlet />
            </div>
          }
        >
          <ReactRouter.Route
            index
            element={
              <div>
                <p>This page is empty.</p>
                <RefineMantine.EditButton recordItemId="123">
                  Edit Item 123
                </RefineMantine.EditButton>
              </div>
            }
          />
          <ReactRouter.Route path="edit/:id" element={<PostEdit />} />
        </ReactRouter.Route>
      </ReactRouter.Routes>
    </RefineMantineDemo>
  </ReactRouter.BrowserRouter>,
);
```

For more information, refer to the `<SaveButton>` documentation →

### canDelete and deleteButtonProps

`canDelete` allows us to add the delete button inside the `<Edit>` component. If the resource has the `canDelete` property, Refine adds the delete button by default. If you want to customize this button you can use the `deleteButtonProps` property like the code below.

When clicked on, the delete button executes the `useDelete` method provided by the dataProvider.

```tsx live url=http://localhost:3000/posts/edit/123 previewHeight=280px
setInitialRoutes(["/posts/edit/123"]);

// visible-block-start
import { Edit } from "@refinedev/mantine";
import { usePermissions } from "@refinedev/core";

const PostEdit: React.FC = () => {
  const { data: permissionsData } = usePermissions();
  return (
    <Edit
      /* highlight-start */
      canDelete={permissionsData?.includes("admin")}
      deleteButtonProps={{ size: "xs" }}
      /* highlight-end */
      saveButtonProps={{ variant: "outline", size: "xs" }}
    >
      <p>Rest of your page here</p>
    </Edit>
  );
};
// visible-block-end

render(
  <ReactRouter.BrowserRouter>
    <RefineMantineDemo
      resources={[
        {
          name: "posts",
          list: "/posts",
          edit: "/posts/edit/:id",
        },
      ]}
    >
      <ReactRouter.Routes>
        <ReactRouter.Route
          path="/posts"
          element={
            <div style={{ padding: 16 }}>
              <ReactRouter.Outlet />
            </div>
          }
        >
          <ReactRouter.Route
            index
            element={
              <div>
                <p>This page is empty.</p>
                <RefineMantine.EditButton recordItemId="123">
                  Edit Item 123
                </RefineMantine.EditButton>
              </div>
            }
          />
          <ReactRouter.Route path="edit/:id" element={<PostEdit />} />
        </ReactRouter.Route>
      </ReactRouter.Routes>
    </RefineMantineDemo>
  </ReactRouter.BrowserRouter>,
);
```

> For more information, refer to the documentations [`<DeleteButton>` &#8594](/docs/ui-integrations/mantine/components/buttons/delete-button) and [`usePermission` &#8594](/docs/authentication/hooks/use-permissions)

### resource

`<Edit>` component reads the `resource` information from the route by default. If you want to use a custom resource for the `<Edit>` component, you can use the `resource` prop.

```tsx live url=http://localhost:3000/custom/23 previewHeight=280px
setInitialRoutes(["/custom/23"]);

// visible-block-start
import { Edit } from "@refinedev/mantine";

const CustomPage: React.FC = () => {
  return (
    /* highlight-next-line */
    <Edit resource="categories">
      <p>Rest of your page here</p>
    </Edit>
  );
};
// visible-block-end

render(
  <ReactRouter.BrowserRouter>
    <RefineMantineDemo
      resources={[
        {
          name: "categories",
          list: "/categories",
          edit: "/categories/edit/:id",
        },
      ]}
    >
      <ReactRouter.Routes>
        <ReactRouter.Route path="/custom/:id" element={<CustomPage />} />
      </ReactRouter.Routes>
    </RefineMantineDemo>
  </ReactRouter.BrowserRouter>,
);
```

If you have multiple resources with the same name, you can pass the `identifier` instead of the `name` of the resource. It will only be used as the main matching key for the resource, data provider methods will still work with the `name` of the resource defined in the `<Refine/>` component.

> For more information, refer to the [`identifier` section of the `<Refine/>` component documentation &#8594](/docs/core/refine-component#identifier)

### recordItemId

The `<Edit>` component reads the `id` information from the route by default. `recordItemId` is used when it cannot read from the URL, such as when it is used on a custom page, modal or drawer.

```tsx live url=http://localhost:3000/posts/edit/123 previewHeight=350px
setInitialRoutes(["/posts/edit/123"]);

// visible-block-start
import { Edit, useModalForm } from "@refinedev/mantine";
import { Modal, Button } from "@mantine/core";

const PostEdit: React.FC = () => {
  const {
    modal: { visible, close, show },
    id,
  } = useModalForm({
    action: "edit",
  });

  return (
    <div>
      <Button onClick={() => show()}>Edit Button</Button>
      <Modal
        opened={visible}
        onClose={close}
        // hide-start
        size={700}
        withCloseButton={false}
        // hide-end
      >
        {/* highlight-next-line */}
        <Edit recordItemId={id}>
          <p>Rest of your page here</p>
        </Edit>
      </Modal>
    </div>
  );
};
// visible-block-end

render(
  <ReactRouter.BrowserRouter>
    <RefineMantineDemo
      resources={[
        {
          name: "posts",
          list: "/posts",
          edit: "/posts/edit/:id",
        },
      ]}
    >
      <ReactRouter.Routes>
        <ReactRouter.Route
          path="/posts"
          element={
            <div style={{ padding: 16 }}>
              <ReactRouter.Outlet />
            </div>
          }
        >
          <ReactRouter.Route
            index
            element={
              <div>
                <p>This page is empty.</p>
                <RefineMantine.EditButton recordItemId="23">
                  Edit Item 23
                </RefineMantine.EditButton>
              </div>
            }
          />
          <ReactRouter.Route path="edit/:id" element={<PostEdit />} />
        </ReactRouter.Route>
      </ReactRouter.Routes>
    </RefineMantineDemo>
  </ReactRouter.BrowserRouter>,
);
```

### mutationMode

Determines which mode mutation will have while executing `<DeleteButton>`.

```tsx live url=http://localhost:3000/posts/edit/123 previewHeight=280px
setInitialRoutes(["/posts/edit/123"]);

// visible-block-start
import { Edit, useForm } from "@refinedev/mantine";
import { TextInput } from "@mantine/core";

const PostEdit: React.FC = () => {
  const { saveButtonProps, getInputProps } = useForm<IPost>({
    initialValues: {
      title: "",
    },
    validate: {
      title: (value) => (value.length < 2 ? "Too short title" : null),
    },
  });

  return (
    <Edit
      //highlight-next-line
      mutationMode="undoable"
      canDelete
      saveButtonProps={saveButtonProps}
    >
      <form>
        <TextInput
          mt={8}
          label="Title"
          placeholder="Title"
          {...getInputProps("title")}
        />
      </form>
    </Edit>
  );
};
// visible-block-end

render(
  <ReactRouter.BrowserRouter>
    <RefineMantineDemo
      resources={[
        {
          name: "posts",
          list: "/posts",
          edit: "/posts/edit/:id",
        },
      ]}
    >
      <ReactRouter.Routes>
        <ReactRouter.Route
          path="/posts"
          element={
            <div style={{ padding: 16 }}>
              <ReactRouter.Outlet />
            </div>
          }
        >
          <ReactRouter.Route
            index
            element={
              <div>
                <p>This page is empty.</p>
                <RefineMantine.EditButton recordItemId="123">
                  Edit Item 123
                </RefineMantine.EditButton>
              </div>
            }
          />
          <ReactRouter.Route path="edit/:id" element={<PostEdit />} />
        </ReactRouter.Route>
      </ReactRouter.Routes>
    </RefineMantineDemo>
  </ReactRouter.BrowserRouter>,
);
```

> For more information, refer to the [mutation mode documentation &#8594](/advanced-tutorials/mutation-mode.md)

### dataProviderName

If not specified, Refine will use the default data provider. If you have multiple data providers and want to use a different one, you can use the `dataProviderName` property.

```tsx
import { Refine } from "@refinedev/core";
import dataProvider from "@refinedev/simple-rest";

import { Edit } from "@refinedev/mantine";

const PostEdit = () => {
  return (
    <Edit
      // highlight-start
      dataProviderName="other"
      // highlight-end
    >
      {/* ... */}
    </Edit>
  );
};

export const App: React.FC = () => {
  return (
    <Refine
      dataProvider={{
        default: dataProvider("https://api.fake-rest.refine.dev/"),
        other: dataProvider("https://other-api.fake-rest.refine.dev/"),
      }}
    >
      {/* ... */}
    </Refine>
  );
};
```

### goBack

To customize the back button or to disable it, you can use the `goBack` property. You can pass `false` or `null` to hide the back button.

```tsx live url=http://localhost:3000/posts/edit/123 previewHeight=280px
setInitialRoutes(["/posts/edit/123"]);

// visible-block-start
import { Edit } from "@refinedev/mantine";

const PostEdit: React.FC = () => {
  return (
    /* highlight-next-line */
    <Edit goBack="😊">
      <p>Rest of your page here</p>
    </Edit>
  );
};
// visible-block-end

render(
  <ReactRouter.BrowserRouter>
    <RefineMantineDemo
      resources={[
        {
          name: "posts",
          list: "/posts",
          edit: "/posts/edit/:id",
        },
      ]}
    >
      <ReactRouter.Routes>
        <ReactRouter.Route
          path="/posts"
          element={
            <div style={{ padding: 16 }}>
              <ReactRouter.Outlet />
            </div>
          }
        >
          <ReactRouter.Route
            index
            element={
              <div>
                <p>This page is empty.</p>
                <RefineMantine.EditButton recordItemId="123">
                  Edit Item 123
                </RefineMantine.EditButton>
              </div>
            }
          />
          <ReactRouter.Route path="edit/:id" element={<PostEdit />} />
        </ReactRouter.Route>
      </ReactRouter.Routes>
    </RefineMantineDemo>
  </ReactRouter.BrowserRouter>,
);
```

### isLoading

To toggle the loading state of the `<Edit/>` component, you can use the `isLoading` property.

```tsx live url=http://localhost:3000/posts/edit/123 previewHeight=280px
setInitialRoutes(["/posts/edit/123"]);

// visible-block-start
import { Edit } from "@refinedev/mantine";

const PostEdit: React.FC = () => {
  return (
    /* highlight-next-line */
    <Edit isLoading={true}>
      <p>Rest of your page here</p>
    </Edit>
  );
};
// visible-block-end

render(
  <ReactRouter.BrowserRouter>
    <RefineMantineDemo
      resources={[
        {
          name: "posts",
          list: "/posts",
          edit: "/posts/edit/:id",
        },
      ]}
    >
      <ReactRouter.Routes>
        <ReactRouter.Route
          path="/posts"
          element={
            <div style={{ padding: 16 }}>
              <ReactRouter.Outlet />
            </div>
          }
        >
          <ReactRouter.Route
            index
            element={
              <div>
                <p>This page is empty.</p>
                <RefineMantine.EditButton recordItemId="123">
                  Edit Item 123
                </RefineMantine.EditButton>
              </div>
            }
          />
          <ReactRouter.Route path="edit/:id" element={<PostEdit />} />
        </ReactRouter.Route>
      </ReactRouter.Routes>
    </RefineMantineDemo>
  </ReactRouter.BrowserRouter>,
);
```

### breadcrumb

To customize or disable the breadcrumb, you can use the `breadcrumb` property. By default it uses the `Breadcrumb` component from `@refinedev/mantine` package.

```tsx live url=http://localhost:3000/posts/edit/123 previewHeight=280px
setInitialRoutes(["/posts/edit/123"]);

// visible-block-start
import { Edit, Breadcrumb } from "@refinedev/mantine";

const PostEdit: React.FC = () => {
  return (
    <Edit
      breadcrumb={
        <div
          style={{
            padding: "3px 6px",
            border: "2px dashed cornflowerblue",
          }}
        >
          <Breadcrumb />
        </div>
      }
    >
      <p>Rest of your page here</p>
    </Edit>
  );
};
// visible-block-end

render(
  <ReactRouter.BrowserRouter>
    <RefineMantineDemo
      resources={[
        {
          name: "posts",
          list: "/posts",
          edit: "/posts/edit/:id",
        },
      ]}
    >
      <ReactRouter.Routes>
        <ReactRouter.Route
          path="/posts"
          element={
            <div style={{ padding: 16 }}>
              <ReactRouter.Outlet />
            </div>
          }
        >
          <ReactRouter.Route
            index
            element={
              <div>
                <p>This page is empty.</p>
                <RefineMantine.EditButton recordItemId="123">
                  Edit Item 123
                </RefineMantine.EditButton>
              </div>
            }
          />
          <ReactRouter.Route path="edit/:id" element={<PostEdit />} />
        </ReactRouter.Route>
      </ReactRouter.Routes>
    </RefineMantineDemo>
  </ReactRouter.BrowserRouter>,
);
```

> For more information, refer to the [`Breadcrumb` documentation &#8594](/docs/ui-integrations/mantine/components/breadcrumb)

### wrapperProps

If you want to customize the wrapper of the `<Edit/>` component, you can use the `wrapperProps` property. For `@refinedev/mantine` wrapper element is `<Card>`s and `wrapperProps` can get every attribute that `<Card>` can get.

```tsx live url=http://localhost:3000/posts/edit/123 previewHeight=280px
setInitialRoutes(["/posts/edit/123"]);

// visible-block-start
import { Edit } from "@refinedev/mantine";

const PostEdit: React.FC = () => {
  return (
    <Edit
      // highlight-start
      wrapperProps={{
        style: {
          border: "2px dashed cornflowerblue",
          padding: "16px",
        },
      }}
      // highlight-end
    >
      <p>Rest of your page here</p>
    </Edit>
  );
};
// visible-block-end

render(
  <ReactRouter.BrowserRouter>
    <RefineMantineDemo
      resources={[
        {
          name: "posts",
          list: "/posts",
          edit: "/posts/edit/:id",
        },
      ]}
    >
      <ReactRouter.Routes>
        <ReactRouter.Route
          path="/posts"
          element={
            <div style={{ padding: 16 }}>
              <ReactRouter.Outlet />
            </div>
          }
        >
          <ReactRouter.Route
            index
            element={
              <div>
                <p>This page is empty.</p>
                <RefineMantine.EditButton recordItemId="123">
                  Edit Item 123
                </RefineMantine.EditButton>
              </div>
            }
          />
          <ReactRouter.Route path="edit/:id" element={<PostEdit />} />
        </ReactRouter.Route>
      </ReactRouter.Routes>
    </RefineMantineDemo>
  </ReactRouter.BrowserRouter>,
);
```

> For more information, refer to the [`Card` documentation from Mantine &#8594](https://mantine.dev/core/card/)

### headerProps

If you want to customize the header of the `<Edit/>` component, you can use the `headerProps` property.

```tsx live url=http://localhost:3000/posts/edit/123 previewHeight=280px
setInitialRoutes(["/posts/edit/123"]);

// visible-block-start
import { Edit } from "@refinedev/mantine";

const PostEdit: React.FC = () => {
  return (
    <Edit
      headerProps={{
        style: {
          border: "2px dashed cornflowerblue",
          padding: "16px",
        },
      }}
    >
      <p>Rest of your page here</p>
    </Edit>
  );
};
// visible-block-end

render(
  <ReactRouter.BrowserRouter>
    <RefineMantineDemo
      resources={[
        {
          name: "posts",
          list: "/posts",
          edit: "/posts/edit/:id",
        },
      ]}
    >
      <ReactRouter.Routes>
        <ReactRouter.Route
          path="/posts"
          element={
            <div style={{ padding: 16 }}>
              <ReactRouter.Outlet />
            </div>
          }
        >
          <ReactRouter.Route
            index
            element={
              <div>
                <p>This page is empty.</p>
                <RefineMantine.EditButton recordItemId="123">
                  Edit Item 123
                </RefineMantine.EditButton>
              </div>
            }
          />
          <ReactRouter.Route path="edit/:id" element={<PostEdit />} />
        </ReactRouter.Route>
      </ReactRouter.Routes>
    </RefineMantineDemo>
  </ReactRouter.BrowserRouter>,
);
```

> For more information, refer to the [`Box` documentation from Mantine &#8594](https://mantine.dev/core/group/)

### contentProps

If you want to customize the content of the `<Edit/>` component, you can use the `contentProps` property.

```tsx live url=http://localhost:3000/posts/edit/123 previewHeight=280px
setInitialRoutes(["/posts/edit/123"]);

// visible-block-start
import { Edit } from "@refinedev/mantine";

const PostEdit: React.FC = () => {
  return (
    <Edit
      contentProps={{
        style: {
          border: "2px dashed cornflowerblue",
          padding: "16px",
        },
      }}
    >
      <p>Rest of your page here</p>
    </Edit>
  );
};
// visible-block-end

render(
  <ReactRouter.BrowserRouter>
    <RefineMantineDemo
      resources={[
        {
          name: "posts",
          list: "/posts",
          edit: "/posts/edit/:id",
        },
      ]}
    >
      <ReactRouter.Routes>
        <ReactRouter.Route
          path="/posts"
          element={
            <div style={{ padding: 16 }}>
              <ReactRouter.Outlet />
            </div>
          }
        >
          <ReactRouter.Route
            index
            element={
              <div>
                <p>This page is empty.</p>
                <RefineMantine.EditButton recordItemId="123">
                  Edit Item 123
                </RefineMantine.EditButton>
              </div>
            }
          />
          <ReactRouter.Route path="edit/:id" element={<PostEdit />} />
        </ReactRouter.Route>
      </ReactRouter.Routes>
    </RefineMantineDemo>
  </ReactRouter.BrowserRouter>,
);
```

> For more information, refer to the [`Box` documentation from Mantine &#8594](https://mantine.dev/core/box/)

### headerButtons

By default, the `<Edit/>` component has a [`<ListButton>`][list-button] and a [`<RefreshButton>`][refresh-button] at the header.

You can customize the buttons at the header by using the `headerButtons` property. It accepts `React.ReactNode` or a render function `({ defaultButtons, refreshButtonProps, listButtonProps }) => React.ReactNode` which you can use to keep the existing buttons and add your own.

If "list" resource is not defined, the [`<ListButton>`][list-button] will not render and `listButtonProps` will be `undefined`.

```tsx live url=http://localhost:3000/posts/edit/123 previewHeight=280px
setInitialRoutes(["/posts/edit/123"]);

// visible-block-start
import { Edit } from "@refinedev/mantine";
import { Button } from "@mantine/core";

const PostEdit: React.FC = () => {
  return (
    <Edit
      // highlight-start
      headerButtons={({ defaultButtons }) => (
        <>
          {defaultButtons}
          <Button variant="outline" type="primary">
            Custom Button
          </Button>
        </>
      )}
      // highlight-end
    >
      <p>Rest of your page here</p>
    </Edit>
  );
};
// visible-block-end

render(
  <ReactRouter.BrowserRouter>
    <RefineMantineDemo
      resources={[
        {
          name: "posts",
          list: "/posts",
          edit: "/posts/edit/:id",
        },
      ]}
    >
      <ReactRouter.Routes>
        <ReactRouter.Route
          path="/posts"
          element={
            <div style={{ padding: 16 }}>
              <ReactRouter.Outlet />
            </div>
          }
        >
          <ReactRouter.Route
            index
            element={
              <div>
                <p>This page is empty.</p>
                <RefineMantine.EditButton recordItemId="123">
                  Edit Item 123
                </RefineMantine.EditButton>
              </div>
            }
          />
          <ReactRouter.Route path="edit/:id" element={<PostEdit />} />
        </ReactRouter.Route>
      </ReactRouter.Routes>
    </RefineMantineDemo>
  </ReactRouter.BrowserRouter>,
);
```

Or, instead of using the `defaultButtons`, you can create your own buttons. If you want, you can use `refreshButtonProps` and `listButtonProps` to utilize the default values of the [`<ListButton>`][list-button] and [`<RefreshButton>`][refresh-button] components.

```tsx live url=http://localhost:3000/posts/edit/123 previewHeight=280px
setInitialRoutes(["/posts/edit/123"]);

// visible-block-start
import { Edit, RefreshButton, ListButton } from "@refinedev/mantine";
import { Button } from "@mantine/core";

const PostEdit: React.FC = () => {
  return (
    <Edit
      // highlight-start
      headerButtons={({ refreshButtonProps, listButtonProps }) => (
        <>
          <RefreshButton {...refreshButtonProps} meta={{ foo: "bar" }} />
          {listButtonProps && (
            <ListButton {...listButtonProps} meta={{ foo: "bar" }} />
          )}
          <Button variant="outline" type="primary">
            Custom Button
          </Button>
        </>
      )}
      // highlight-end
    >
      <p>Rest of your page here</p>
    </Edit>
  );
};
// visible-block-end

render(
  <ReactRouter.BrowserRouter>
    <RefineMantineDemo
      resources={[
        {
          name: "posts",
          list: "/posts",
          edit: "/posts/edit/:id",
        },
      ]}
    >
      <ReactRouter.Routes>
        <ReactRouter.Route
          path="/posts"
          element={
            <div style={{ padding: 16 }}>
              <ReactRouter.Outlet />
            </div>
          }
        >
          <ReactRouter.Route
            index
            element={
              <div>
                <p>This page is empty.</p>
                <RefineMantine.EditButton recordItemId="123">
                  Edit Item 123
                </RefineMantine.EditButton>
              </div>
            }
          />
          <ReactRouter.Route path="edit/:id" element={<PostEdit />} />
        </ReactRouter.Route>
      </ReactRouter.Routes>
    </RefineMantineDemo>
  </ReactRouter.BrowserRouter>,
);
```

### headerButtonProps

You can customize the wrapper element of the buttons at the header by using the `headerButtonProps` property.

```tsx live url=http://localhost:3000/posts/edit/123 previewHeight=280px
setInitialRoutes(["/posts/edit/123"]);

// visible-block-start
import { Edit } from "@refinedev/mantine";
import { Modal, Button } from "@mantine/core";

const PostEdit: React.FC = () => {
  return (
    <Edit
      headerButtonProps={{
        style: {
          border: "2px dashed cornflowerblue",
          padding: "16px",
        },
      }}
      headerButtons={
        <Button variant="outline" type="primary">
          Custom Button
        </Button>
      }
    >
      <p>Rest of your page here</p>
    </Edit>
  );
};
// visible-block-end

render(
  <ReactRouter.BrowserRouter>
    <RefineMantineDemo
      resources={[
        {
          name: "posts",
          list: "/posts",
          edit: "/posts/edit/:id",
        },
      ]}
    >
      <ReactRouter.Routes>
        <ReactRouter.Route
          path="/posts"
          element={
            <div style={{ padding: 16 }}>
              <ReactRouter.Outlet />
            </div>
          }
        >
          <ReactRouter.Route
            index
            element={
              <div>
                <p>This page is empty.</p>
                <RefineMantine.EditButton recordItemId="123">
                  Edit Item 123
                </RefineMantine.EditButton>
              </div>
            }
          />
          <ReactRouter.Route path="edit/:id" element={<PostEdit />} />
        </ReactRouter.Route>
      </ReactRouter.Routes>
    </RefineMantineDemo>
  </ReactRouter.BrowserRouter>,
);
```

> For more information, refer to the [`Box` documentation from Mantine &#8594](https://mantine.dev/core/group/)

### footerButtons

By default, the `<Edit/>` component has a [`<SaveButton>`][save-button] and a [`<DeleteButton>`][delete-button] at the footer.

You can customize the buttons at the footer by using the `footerButtons` property. It accepts `React.ReactNode` or a render function `({ defaultButtons, saveButtonProps, deleteButtonProps }) => React.ReactNode` which you can use to keep the existing buttons and add your own.

If [`canDelete`](#candelete-and-deletebuttonprops) is `false`, the [`<DeleteButton>`][delete-button] will not render and `deleteButtonProps` will be `undefined`.

```tsx live url=http://localhost:3000/posts/edit/123 previewHeight=280px
setInitialRoutes(["/posts/edit/123"]);

// visible-block-start
import { Edit } from "@refinedev/mantine";
import { Button } from "@mantine/core";

const PostEdit: React.FC = () => {
  return (
    <Edit
      // highlight-start
      footerButtons={({ defaultButtons }) => (
        <>
          {defaultButtons}
          <Button variant="gradient">Custom Button</Button>
        </>
      )}
      // highlight-end
    >
      <p>Rest of your page here</p>
    </Edit>
  );
};
// visible-block-end

render(
  <ReactRouter.BrowserRouter>
    <RefineMantineDemo
      resources={[
        {
          name: "posts",
          list: "/posts",
          edit: "/posts/edit/:id",
        },
      ]}
    >
      <ReactRouter.Routes>
        <ReactRouter.Route
          path="/posts"
          element={
            <div style={{ padding: 16 }}>
              <ReactRouter.Outlet />
            </div>
          }
        >
          <ReactRouter.Route
            index
            element={
              <div>
                <p>This page is empty.</p>
                <RefineMantine.EditButton recordItemId="123">
                  Edit Item 123
                </RefineMantine.EditButton>
              </div>
            }
          />
          <ReactRouter.Route path="edit/:id" element={<PostEdit />} />
        </ReactRouter.Route>
      </ReactRouter.Routes>
    </RefineMantineDemo>
  </ReactRouter.BrowserRouter>,
);
```

Or, instead of using the `defaultButtons`, you can create your own buttons. If you want, you can use `saveButtonProps` and `deleteButtonProps` to utilize the default values of the [`<SaveButton>`][save-button] and [`<DeleteButton>`][delete-button] components.

```tsx live url=http://localhost:3000/posts/edit/123 previewHeight=280px
setInitialRoutes(["/posts/edit/123"]);

// visible-block-start
import { Edit, SaveButton, DeleteButton } from "@refinedev/mantine";
import { Button } from "@mantine/core";

const PostEdit: React.FC = () => {
  return (
    <Edit
      footerButtons={({ saveButtonProps, deleteButtonProps }) => (
        <>
          <SaveButton {...saveButtonProps} hideText />
          {deleteButtonProps && (
            <DeleteButton {...deleteButtonProps} hideText />
          )}
          <Button variant="gradient">Custom Button</Button>
        </>
      )}
    >
      <p>Rest of your page here</p>
    </Edit>
  );
};
// visible-block-end

render(
  <ReactRouter.BrowserRouter>
    <RefineMantineDemo
      resources={[
        {
          name: "posts",
          list: "/posts",
          edit: "/posts/edit/:id",
        },
      ]}
    >
      <ReactRouter.Routes>
        <ReactRouter.Route
          path="/posts"
          element={
            <div style={{ padding: 16 }}>
              <ReactRouter.Outlet />
            </div>
          }
        >
          <ReactRouter.Route
            index
            element={
              <div>
                <p>This page is empty.</p>
                <RefineMantine.EditButton recordItemId="123">
                  Edit Item 123
                </RefineMantine.EditButton>
              </div>
            }
          />
          <ReactRouter.Route path="edit/:id" element={<PostEdit />} />
        </ReactRouter.Route>
      </ReactRouter.Routes>
    </RefineMantineDemo>
  </ReactRouter.BrowserRouter>,
);
```

### footerButtonProps

You can customize the wrapper element of the buttons at the footer by using the `footerButtonProps` property.

```tsx live url=http://localhost:3000/posts/edit/123 previewHeight=280px
setInitialRoutes(["/posts/edit/123"]);

// visible-block-start
import { Edit } from "@refinedev/mantine";

const PostEdit: React.FC = () => {
  return (
    <Edit
      // highlight-start
      footerButtonProps={{
        style: {
          // hide-start
          float: "right",
          marginRight: 24,
          // hide-end
          border: "2px dashed cornflowerblue",
          padding: "16px",
        },
      }}
      // highlight-end
    >
      <p>Rest of your page here</p>
    </Edit>
  );
};
// visible-block-end

render(
  <ReactRouter.BrowserRouter>
    <RefineMantineDemo
      resources={[
        {
          name: "posts",
          list: "/posts",
          edit: "/posts/edit/:id",
        },
      ]}
    >
      <ReactRouter.Routes>
        <ReactRouter.Route
          path="/posts"
          element={
            <div style={{ padding: 16 }}>
              <ReactRouter.Outlet />
            </div>
          }
        >
          <ReactRouter.Route
            index
            element={
              <div>
                <p>This page is empty.</p>
                <RefineMantine.EditButton recordItemId="123">
                  Edit Item 123
                </RefineMantine.EditButton>
              </div>
            }
          />
          <ReactRouter.Route path="edit/:id" element={<PostEdit />} />
        </ReactRouter.Route>
      </ReactRouter.Routes>
    </RefineMantineDemo>
  </ReactRouter.BrowserRouter>,
);
```

> For more information, refer to the [`Box` documentation from Mantine &#8594](https://mantine.dev/core/group/)

### autoSaveProps

You can use the auto save feature of the `<Edit/>` component by using the `autoSaveProps` property.

```tsx live url=http://localhost:3000/posts/edit/123 previewHeight=280px
setInitialRoutes(["/posts/edit/123"]);

// visible-block-start
import { Edit, useForm, useSelect } from "@refinedev/mantine";
import { Select, TextInput } from "@mantine/core";

const PostEdit: React.FC = () => {
  const {
    saveButtonProps,
    getInputProps,
    refineCore: { query, autoSaveProps },
  } = useForm<IPost>({
    initialValues: {
      title: "",
      status: "",
      category: {
        id: "",
      },
    },
    validate: {
      title: (value) => (value.length < 2 ? "Too short title" : null),
      status: (value) => (value.length <= 0 ? "Status is required" : null),
      category: {
        id: (value) => (value.length <= 0 ? "Category is required" : null),
      },
    },
    // highlight-start
    refineCoreProps: {
      autoSave: {
        enabled: true,
      },
    },
    // highlight-end
  });

  const { selectProps } = useSelect<ICategory>({
    resource: "categories",
    defaultValue: query?.data?.data?.category?.id,
  });

  return (
    <Edit saveButtonProps={saveButtonProps} autoSaveProps={autoSaveProps}>
      <form>
        <TextInput
          mt={8}
          label="Title"
          placeholder="Title"
          {...getInputProps("title")}
        />
        <Select
          mt={8}
          label="Status"
          placeholder="Pick one"
          {...getInputProps("status")}
          data={[
            { label: "Published", value: "published" },
            { label: "Draft", value: "draft" },
            { label: "Rejected", value: "rejected" },
          ]}
        />
        <Select
          mt={8}
          label="Category"
          placeholder="Pick one"
          {...getInputProps("category.id")}
          {...selectProps}
        />
      </form>
    </Edit>
  );
};
// visible-block-end

render(
  <ReactRouter.BrowserRouter>
    <RefineMantineDemo
      resources={[
        {
          name: "posts",
          list: "/posts",
          edit: "/posts/edit/:id",
        },
      ]}
    >
      <ReactRouter.Routes>
        <ReactRouter.Route
          path="/posts"
          element={
            <div style={{ padding: 16 }}>
              <ReactRouter.Outlet />
            </div>
          }
        >
          <ReactRouter.Route
            index
            element={
              <div>
                <p>This page is empty.</p>
                <RefineMantine.EditButton recordItemId="123">
                  Edit Item 123
                </RefineMantine.EditButton>
              </div>
            }
          />
          <ReactRouter.Route path="edit/:id" element={<PostEdit />} />
        </ReactRouter.Route>
      </ReactRouter.Routes>
    </RefineMantineDemo>
  </ReactRouter.BrowserRouter>,
);
```

## API Reference

### Props

<PropsTable module="@refinedev/mantine/Edit" goBack-default="`<IconArrowLeft />`" title-default="`<Title order={3}>Edit {resource.name}</Title>`" />

[list-button]: /docs/ui-integrations/mantine/components/buttons/list-button
[refresh-button]: /docs/ui-integrations/mantine/components/buttons/refresh-button
[save-button]: /docs/ui-integrations/mantine/components/buttons/save-button
[delete-button]: /docs/ui-integrations/mantine/components/buttons/delete-button<|MERGE_RESOLUTION|>--- conflicted
+++ resolved
@@ -3,43 +3,6 @@
 swizzle: true
 ---
 
-<<<<<<< HEAD
-```tsx live shared
-window.__refineAuthStatus = false;
-
-setRefineProps({
-  notificationProvider: RefineMantine.useNotificationProvider,
-  Layout: RefineMantine.Layout,
-  Sider: () => null,
-});
-
-const Wrapper = ({ children }) => {
-  return (
-    <MantineCore.MantineProvider theme={RefineMantine.LightTheme}>
-      <MantineCore.Global styles={{ body: { WebkitFontSmoothing: "auto" } }} />
-      <MantineNotifications.NotificationsProvider position="top-right">
-        {children}
-      </MantineNotifications.NotificationsProvider>
-    </MantineCore.MantineProvider>
-  );
-};
-
-interface ICategory {
-  id: number;
-  title: string;
-}
-
-interface IPost {
-  id: number;
-  title: string;
-  content: string;
-  status: "published" | "draft" | "rejected";
-  category: { id: number };
-}
-```
-
-=======
->>>>>>> 85c54ba6
 `<Edit>` provides us a layout for displaying the page. It does not contain any logic and just adds extra functionalities like a refresh button.
 
 We will show what `<Edit>` does using properties with examples.
