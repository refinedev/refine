---
title: Show
swizzle: true
---

<<<<<<< HEAD
```tsx live shared
setRefineProps({
  Layout: RefineMantine.Layout,
  Sider: () => null,
  notificationProvider: RefineMantine.useNotificationProvider,
});

const Wrapper = ({ children }) => {
  return (
    <MantineCore.MantineProvider theme={MantineCore.LightTheme}>
      <MantineCore.Global styles={{ body: { WebkitFontSmoothing: "auto" } }} />
      <MantineNotifications.NotificationsProvider position="top-right">
        {children}
      </MantineNotifications.NotificationsProvider>
    </MantineCore.MantineProvider>
  );
};

interface ICategory {
  id: number;
  title: string;
}

interface IPost {
  id: number;
  title: string;
  content: string;
  status: "published" | "draft" | "rejected";
  category: { id: number };
}
```

=======
>>>>>>> 85c54ba6
`<Show>` provides us a layout for displaying the page. It does not contain any logic and just adds extra functionalities like a refresh button and being able to give titles to the page.

We will show what `<Show>` does using properties with examples.

```tsx live url=http://localhost:3000/posts/show/123 previewHeight=420px hideCode
setInitialRoutes(["/posts/show/123"]);

// visible-block-start
import { useShow } from "@refinedev/core";
import { Show, MarkdownField } from "@refinedev/mantine";
import { Title, Text } from "@mantine/core";

const PostShow: React.FC = () => {
  const { query } = useShow<IPost>();
  const { data, isLoading } = query;
  const record = data?.data;

  return (
    <Show isLoading={isLoading}>
      <Title order={5}>Id</Title>
      <Text mt="sm">{record?.id}</Text>

      <Title mt="sm" order={5}>
        Title
      </Title>
      <Text mt="sm">{record?.title}</Text>

      <Title mt="sm" order={5}>
        Content
      </Title>
      <MarkdownField value={record?.content} />
    </Show>
  );
};
// visible-block-end

render(
  <ReactRouter.BrowserRouter>
    <RefineMantineDemo
      resources={[
        {
          name: "posts",
          list: "/posts",
          show: "/posts/show/:id",
        },
      ]}
    >
      <ReactRouter.Routes>
        <ReactRouter.Route
          path="/posts"
          element={
            <div style={{ padding: 16 }}>
              <ReactRouter.Outlet />
            </div>
          }
        >
          <ReactRouter.Route
            index
            element={
              <div>
                <p>This page is empty.</p>
                <RefineMantine.ShowButton recordItemId="123">
                  Show Item 123
                </RefineMantine.ShowButton>
              </div>
            }
          />
          <ReactRouter.Route path="show/:id" element={<PostShow />} />
        </ReactRouter.Route>
      </ReactRouter.Routes>
    </RefineMantineDemo>
  </ReactRouter.BrowserRouter>,
);
```

:::simple Good to know
You can swizzle this component with the [**Refine CLI**](/docs/packages/list-of-packages) to customize it.
:::

## Properties

### title

`title` allows the addition of titles inside the `<Show>` component. if you don't pass title props it uses the "Show" prefix and the singular resource name by default. For example, for the "posts" resource, it would be "Show post".

```tsx live url=http://localhost:3000/posts/show/123 previewHeight=280px
setInitialRoutes(["/posts/show/123"]);

// visible-block-start
import { Show } from "@refinedev/mantine";
import { Title } from "@mantine/core";

const PostShow: React.FC = () => {
  return (
    <Show
      // highlight-next-line
      title={<Title order={3}>Custom Title</Title>}
    >
      <p>Rest of your page here</p>
    </Show>
  );
};
// visible-block-end

render(
  <ReactRouter.BrowserRouter>
    <RefineMantineDemo
      resources={[
        {
          name: "posts",
          list: "/posts",
          show: "/posts/show/:id",
        },
      ]}
    >
      <ReactRouter.Routes>
        <ReactRouter.Route
          path="/posts"
          element={
            <div style={{ padding: 16 }}>
              <ReactRouter.Outlet />
            </div>
          }
        >
          <ReactRouter.Route
            index
            element={
              <div>
                <p>This page is empty.</p>
                <RefineMantine.ShowButton recordItemId="123">
                  Show Item 123
                </RefineMantine.ShowButton>
              </div>
            }
          />
          <ReactRouter.Route path="show/:id" element={<PostShow />} />
        </ReactRouter.Route>
      </ReactRouter.Routes>
    </RefineMantineDemo>
  </ReactRouter.BrowserRouter>,
);
```

### resource

The `<Show>` component reads the `resource` information from the route by default. If you want to use a custom resource for the `<Show>` component, you can use the `resource` prop.

```tsx live url=http://localhost:3000/custom/123 previewHeight=280px
setInitialRoutes(["/custom/123"]);

// visible-block-start
import { Show } from "@refinedev/mantine";

const CustomPage: React.FC = () => {
  return (
    // highlight-next-line
    <Show resource="categories">
      <p>Rest of your page here</p>
    </Show>
  );
};
// visible-block-end

render(
  <ReactRouter.BrowserRouter>
    <RefineMantineDemo
      resources={[
        {
          name: "categories",
          list: "/categories",
          show: "/categories/show/:id",
        },
      ]}
    >
      <ReactRouter.Routes>
        <ReactRouter.Route path="/custom/:id" element={<CustomPage />} />
      </ReactRouter.Routes>
    </RefineMantineDemo>
  </ReactRouter.BrowserRouter>,
);
```

If you have multiple resources with the same name, you can pass the `identifier` instead of the `name` of the resource. It will only be used as the main matching key for the resource, data provider methods will still work with the `name` of the resource defined in the `<Refine/>` component.

> For more information, refer to the [`identifier` section of the `<Refine/>` component documentation &#8594](/docs/core/refine-component#identifier)

### canDelete and canEdit

`canDelete` and `canEdit` allows us to add the delete and edit buttons inside the `<Show>` component. If the resource has `canDelete` or `canEdit` property Refine adds the buttons by default.

When clicked on, delete button executes the `useDelete` method provided by the [`dataProvider`](/docs/data/data-provider) and the edit button redirects the user to the record edit page.

> For more information, refer to the [`<DeleteButton>`](/docs/ui-integrations/ant-design/components/buttons/delete-button) and the [`<EditButton>`](/docs/ui-integrations/ant-design/components/buttons/edit-button) documentation.

```tsx live url=http://localhost:3000/posts/show/123 previewHeight=280px
setInitialRoutes(["/posts/show/123"]);

// visible-block-start
import { Show } from "@refinedev/mantine";
import { usePermissions } from "@refinedev/core";

const PostShow: React.FC = () => {
  const { data: permissionsData } = usePermissions();

  return (
    <Show
      // highlight-start
      canDelete={permissionsData?.includes("admin")}
      canEdit={permissionsData?.includes("admin")}
      // highlight-end
    >
      <p>Rest of your page here</p>
    </Show>
  );
};

// visible-block-end

render(
  <ReactRouter.BrowserRouter>
    <RefineMantineDemo
      resources={[
        {
          name: "posts",
          list: "/posts",
          show: "/posts/show/:id",
        },
      ]}
      authProvider={{
        getPermissions: async () => ["admin"],
      }}
    >
      <ReactRouter.Routes>
        <ReactRouter.Route
          path="/posts"
          element={
            <div style={{ padding: 16 }}>
              <ReactRouter.Outlet />
            </div>
          }
        >
          <ReactRouter.Route
            index
            element={
              <div>
                <p>This page is empty.</p>
                <RefineMantine.ShowButton recordItemId="123">
                  Show Item 123
                </RefineMantine.ShowButton>
              </div>
            }
          />
          <ReactRouter.Route path="show/:id" element={<PostShow />} />
        </ReactRouter.Route>
      </ReactRouter.Routes>
    </RefineMantineDemo>
  </ReactRouter.BrowserRouter>,
);
```

> For more information, refer to the [`usePermission` documentation &#8594](/docs/authentication/hooks/use-permissions)

### recordItemId

The `<Show>` component reads the `id` information from the route by default. `recordItemId` is used when it cannot read from the URL, such as when it's used on a custom page, modal or drawer.

```tsx live url=http://localhost:3000/posts/show/123 previewHeight=350px
setInitialRoutes(["/posts/show/123"]);

// visible-block-start
import { Show, useModalForm } from "@refinedev/mantine";
import { Modal, Button } from "@mantine/core";

const PostShow: React.FC = () => {
  const {
    modal: { visible, close, show },
    id,
  } = useModalForm({
    action: "show",
  });

  return (
    <div>
      <Button onClick={() => show()}>Show Button</Button>
      <Modal
        opened={visible}
        onClose={close}
        size={700}
        withCloseButton={false}
      >
        {/* highlight-start */}
        <Show recordItemId={id}>
          {/* highlight-end */}
          <p>Rest of your page here</p>
        </Show>
      </Modal>
    </div>
  );
};
// visible-block-end

render(
  <ReactRouter.BrowserRouter>
    <RefineMantineDemo
      resources={[
        {
          name: "posts",
          list: "/posts",
          show: "/posts/show/:id",
        },
      ]}
    >
      <ReactRouter.Routes>
        <ReactRouter.Route
          path="/posts"
          element={
            <div style={{ padding: 16 }}>
              <ReactRouter.Outlet />
            </div>
          }
        >
          <ReactRouter.Route
            index
            element={
              <div>
                <p>This page is empty.</p>
                <RefineMantine.ShowButton recordItemId="123">
                  Show Item 123
                </RefineMantine.ShowButton>
              </div>
            }
          />
          <ReactRouter.Route path="show/:id" element={<PostShow />} />
        </ReactRouter.Route>
      </ReactRouter.Routes>
    </RefineMantineDemo>
  </ReactRouter.BrowserRouter>,
);
```

### dataProviderName

If not specified, Refine will use the default data provider. If you have multiple data providers and want to use a different one, you can use the `dataProviderName` property.

```tsx
import { Refine } from "@refinedev/core";
import { Show } from "@refinedev/mantine";
import dataProvider from "@refinedev/simple-rest";

const PostShow = () => {
  return (
    <Show
      // highlight-next-line
      dataProviderName="other"
    >
      <p>Rest of your page here</p>
    </Show>
  );
};

export const App: React.FC = () => {
  return (
    <Refine
      // highlight-start
      dataProvider={{
        default: dataProvider("https://api.fake-rest.refine.dev/"),
        other: dataProvider("https://other-api.fake-rest.refine.dev/"),
      }}
      // highlight-end
    >
      {/* ... */}
    </Refine>
  );
};
```

### goBack

To customize the back button or to disable it, you can use the `goBack` property. You can pass `false` or `null` to hide the back button.

```tsx live url=http://localhost:3000/posts/show/123 previewHeight=280px
setInitialRoutes(["/posts/show/123"]);

// visible-block-start
import { Show } from "@refinedev/mantine";

const PostShow: React.FC = () => {
  return (
    <Show
      // highlight-next-line
      goBack="😊"
    >
      <p>Rest of your page here</p>
    </Show>
  );
};
// visible-block-end

render(
  <ReactRouter.BrowserRouter>
    <RefineMantineDemo
      resources={[
        {
          name: "posts",
          list: "/posts",
          show: "/posts/show/:id",
        },
      ]}
    >
      <ReactRouter.Routes>
        <ReactRouter.Route
          path="/posts"
          element={
            <div style={{ padding: 16 }}>
              <ReactRouter.Outlet />
            </div>
          }
        >
          <ReactRouter.Route
            index
            element={
              <div>
                <p>This page is empty.</p>
                <RefineMantine.ShowButton recordItemId="123">
                  Show Item 123
                </RefineMantine.ShowButton>
              </div>
            }
          />
          <ReactRouter.Route path="show/:id" element={<PostShow />} />
        </ReactRouter.Route>
      </ReactRouter.Routes>
    </RefineMantineDemo>
  </ReactRouter.BrowserRouter>,
);
```

### isLoading

To toggle the loading state of the `<Show/>` component, you can use the `isLoading` property.

```tsx live url=http://localhost:3000/posts/show/123 previewHeight=280px
setInitialRoutes(["/posts/show/123"]);

// visible-block-start
import { Show } from "@refinedev/mantine";

// highlight-start
const PostShow: React.FC = () => {
  return (
    <Show isLoading={true}>
      <p>Rest of your page here</p>
    </Show>
  );
};
// highlight-end
// visible-block-end

render(
  <ReactRouter.BrowserRouter>
    <RefineMantineDemo
      resources={[
        {
          name: "posts",
          list: "/posts",
          show: "/posts/show/:id",
        },
      ]}
    >
      <ReactRouter.Routes>
        <ReactRouter.Route
          path="/posts"
          element={
            <div style={{ padding: 16 }}>
              <ReactRouter.Outlet />
            </div>
          }
        >
          <ReactRouter.Route
            index
            element={
              <div>
                <p>This page is empty.</p>
                <RefineMantine.ShowButton recordItemId="123">
                  Show Item 123
                </RefineMantine.ShowButton>
              </div>
            }
          />
          <ReactRouter.Route path="show/:id" element={<PostShow />} />
        </ReactRouter.Route>
      </ReactRouter.Routes>
    </RefineMantineDemo>
  </ReactRouter.BrowserRouter>,
);
```

### breadcrumb <GlobalConfigBadge id="core/refine-component/#breadcrumb" />

To customize or disable the breadcrumb, you can use the `breadcrumb` property. By default it uses the `Breadcrumb` component from `@refinedev/mantine` package.

```tsx live url=http://localhost:3000/posts/show/123 previewHeight=280px
setInitialRoutes(["/posts/show/123"]);

// visible-block-start
import { Show } from "@refinedev/mantine";

const CustomBreadcrumb: React.FC = () => {
  return (
    <p
      style={{
        padding: "3px 6px",
        border: "2px dashed cornflowerblue",
      }}
    >
      My Custom Breadcrumb
    </p>
  );
};

const PostShow: React.FC = () => {
  return (
    <Show
      // highlight-next-line
      breadcrumb={<CustomBreadcrumb />}
    >
      <p>Rest of your page here</p>
    </Show>
  );
};
// visible-block-end

render(
  <ReactRouter.BrowserRouter>
    <RefineMantineDemo
      resources={[
        {
          name: "posts",
          list: "/posts",
          show: "/posts/show/:id",
        },
      ]}
    >
      <ReactRouter.Routes>
        <ReactRouter.Route
          path="/posts"
          element={
            <div style={{ padding: 16 }}>
              <ReactRouter.Outlet />
            </div>
          }
        >
          <ReactRouter.Route
            index
            element={
              <div>
                <p>This page is empty.</p>
                <RefineMantine.ShowButton recordItemId="123">
                  Show Item 123
                </RefineMantine.ShowButton>
              </div>
            }
          />
          <ReactRouter.Route path="show/:id" element={<PostShow />} />
        </ReactRouter.Route>
      </ReactRouter.Routes>
    </RefineMantineDemo>
  </ReactRouter.BrowserRouter>,
);
```

> For more information, refer to the [`Breadcrumb` documentation &#8594](/docs/ui-integrations/mantine/components/breadcrumb)

### wrapperProps

If you want to customize the wrapper of the `<Show/>` component, you can use the `wrapperProps` property. For `@refinedev/mantine` wrapper element is `<Card>`s and `wrapperProps` can get every attribute that `<Card>` can get.

```tsx live url=http://localhost:3000/posts/show/123 previewHeight=280px
setInitialRoutes(["/posts/show/123"]);

// visible-block-start
import { Show } from "@refinedev/mantine";

const PostShow: React.FC = () => {
  return (
    <Show
      // highlight-start

      wrapperProps={{
        style: {
          border: "2px dashed cornflowerblue",
          padding: "16px",
        },
      }}
      // highlight-end
    >
      <p>Rest of your page here</p>
    </Show>
  );
};
// visible-block-end

render(
  <ReactRouter.BrowserRouter>
    <RefineMantineDemo
      resources={[
        {
          name: "posts",
          list: "/posts",
          show: "/posts/show/:id",
        },
      ]}
    >
      <ReactRouter.Routes>
        <ReactRouter.Route
          path="/posts"
          element={
            <div style={{ padding: 16 }}>
              <ReactRouter.Outlet />
            </div>
          }
        >
          <ReactRouter.Route
            index
            element={
              <div>
                <p>This page is empty.</p>
                <RefineMantine.ShowButton recordItemId="123">
                  Show Item 123
                </RefineMantine.ShowButton>
              </div>
            }
          />
          <ReactRouter.Route path="show/:id" element={<PostShow />} />
        </ReactRouter.Route>
      </ReactRouter.Routes>
    </RefineMantineDemo>
  </ReactRouter.BrowserRouter>,
);
```

> For more information, refer to the [`Card` documentation from Mantine &#8594](https://mantine.dev/core/card/)

### contentProps

If you want to customize the content of the `<Show/>` component, you can use the `contentProps` property.

```tsx live url=http://localhost:3000/posts/show/123 previewHeight=280px
setInitialRoutes(["/posts/show/123"]);

// visible-block-start
import { Show } from "@refinedev/mantine";

const PostShow: React.FC = () => {
  return (
    <Show
      // highlight-start
      contentProps={{
        style: {
          border: "2px dashed cornflowerblue",
          padding: "16px",
        },
      }}
      // highlight-end
    >
      <p>Rest of your page here</p>
    </Show>
  );
};
// visible-block-end

render(
  <ReactRouter.BrowserRouter>
    <RefineMantineDemo
      resources={[
        {
          name: "posts",
          list: "/posts",
          show: "/posts/show/:id",
        },
      ]}
    >
      <ReactRouter.Routes>
        <ReactRouter.Route
          path="/posts"
          element={
            <div style={{ padding: 16 }}>
              <ReactRouter.Outlet />
            </div>
          }
        >
          <ReactRouter.Route
            index
            element={
              <div>
                <p>This page is empty.</p>
                <RefineMantine.ShowButton recordItemId="123">
                  Show Item 123
                </RefineMantine.ShowButton>
              </div>
            }
          />

          <ReactRouter.Route path="show/:id" element={<PostShow />} />
        </ReactRouter.Route>
      </ReactRouter.Routes>
    </RefineMantineDemo>
  </ReactRouter.BrowserRouter>,
);
```

> For more information, refer to the [`Box` documentation from Mantine &#8594](https://mantine.dev/core/box/)

### headerButtons

By default, the `<Show/>` component has a [`<ListButton>`][list-button], [`<EditButton>`][edit-button], [`<DeleteButton>`][delete-button], and, [`<RefreshButton>`][refresh-button] at the header.

You can customize the buttons at the header by using the `headerButtons` property. It accepts `React.ReactNode` or a render function `({ defaultButtons, deleteButtonProps, editButtonProps, listButtonProps, refreshButtonProps }) => React.ReactNode` which you can use to keep the existing buttons and add your own.

```tsx live url=http://localhost:3000/posts/show/123 previewHeight=280px
setInitialRoutes(["/posts/show/123"]);

// visible-block-start
import { Show } from "@refinedev/mantine";
import { Button } from "@mantine/core";

const PostShow: React.FC = () => {
  return (
    <Show
      // highlight-start
      headerButtons={({ defaultButtons }) => (
        <>
          {defaultButtons}
          <Button variant="outline" type="primary">
            Custom Button
          </Button>
        </>
      )}
      // highlight-end
    >
      <p>Rest of your page here</p>
    </Show>
  );
};

// visible-block-end

render(
  <ReactRouter.BrowserRouter>
    <RefineMantineDemo
      resources={[
        {
          name: "posts",
          list: "/posts",
          show: "/posts/show/:id",
        },
      ]}
    >
      <ReactRouter.Routes>
        <ReactRouter.Route
          path="/posts"
          element={
            <div style={{ padding: 16 }}>
              <ReactRouter.Outlet />
            </div>
          }
        >
          <ReactRouter.Route
            index
            element={
              <div>
                <p>This page is empty.</p>
                <RefineMantine.ShowButton recordItemId="123">
                  Show Item 123
                </RefineMantine.ShowButton>
              </div>
            }
          />
          <ReactRouter.Route path="show/:id" element={<PostShow />} />
        </ReactRouter.Route>
      </ReactRouter.Routes>
    </RefineMantineDemo>
  </ReactRouter.BrowserRouter>,
);
```

Or, instead of using the `defaultButtons`, you can create your own buttons. If you want, you can use `createButtonProps` to utilize the default values of the [`<ListButton>`][list-button], [`<EditButton>`][edit-button], [`<DeleteButton>`][delete-button], and, [`<RefreshButton>`][refresh-button] components.

```tsx live url=http://localhost:3000/posts/show/123 previewHeight=280px
setInitialRoutes(["/posts/show/123"]);

// visible-block-start
import {
  Show,
  ListButton,
  EditButton,
  DeleteButton,
  RefreshButton,
} from "@refinedev/mantine";
import { Button } from "@mantine/core";

const PostShow: React.FC = () => {
  return (
    <Show
      // highlight-start
      headerButtons={({
        deleteButtonProps,
        editButtonProps,
        listButtonProps,
        refreshButtonProps,
      }) => (
        <>
          {listButtonProps && (
            <ListButton {...listButtonProps} meta={{ foo: "bar" }} />
          )}
          {editButtonProps && (
            <EditButton {...editButtonProps} meta={{ foo: "bar" }} />
          )}
          {deleteButtonProps && (
            <DeleteButton {...deleteButtonProps} meta={{ foo: "bar" }} />
          )}
          <RefreshButton {...refreshButtonProps} meta={{ foo: "bar" }} />
          <Button variant="outline" type="primary">
            Custom Button
          </Button>
        </>
      )}
      // highlight-end
    >
      <p>Rest of your page here</p>
    </Show>
  );
};
// visible-block-end

render(
  <ReactRouter.BrowserRouter>
    <RefineMantineDemo
      resources={[
        {
          name: "posts",
          list: "/posts",
          show: "/posts/show/:id",
        },
      ]}
    >
      <ReactRouter.Routes>
        <ReactRouter.Route
          path="/posts"
          element={
            <div style={{ padding: 16 }}>
              <ReactRouter.Outlet />
            </div>
          }
        >
          <ReactRouter.Route
            index
            element={
              <div>
                <p>This page is empty.</p>
                <RefineMantine.ShowButton recordItemId="123">
                  Show Item 123
                </RefineMantine.ShowButton>
              </div>
            }
          />
          <ReactRouter.Route path="show/:id" element={<PostShow />} />
        </ReactRouter.Route>
      </ReactRouter.Routes>
    </RefineMantineDemo>
  </ReactRouter.BrowserRouter>,
);
```

### headerButtonProps

You can customize the wrapper element of the buttons at the header by using the `headerButtonProps` property.

```tsx live url=http://localhost:3000/posts/show/123 previewHeight=280px
setInitialRoutes(["/posts/show/123"]);

// visible-block-start
import { Show } from "@refinedev/mantine";
import { Button } from "@mantine/core";

const PostShow: React.FC = () => {
  return (
    <Show
      // highlight-start
      headerButtonProps={{
        style: {
          border: "2px dashed cornflowerblue",
          padding: "16px",
        },
      }}
      // highlight-end
      headerButtons={
        <Button variant="outline" type="primary">
          Custom Button
        </Button>
      }
    >
      <p>Rest of your page here</p>
    </Show>
  );
};

// visible-block-end

render(
  <ReactRouter.BrowserRouter>
    <RefineMantineDemo
      resources={[
        {
          name: "posts",
          list: "/posts",
          show: "/posts/show/:id",
        },
      ]}
    >
      <ReactRouter.Routes>
        <ReactRouter.Route
          path="/posts"
          element={
            <div style={{ padding: 16 }}>
              <ReactRouter.Outlet />
            </div>
          }
        >
          <ReactRouter.Route
            index
            element={
              <div>
                <p>This page is empty.</p>
                <RefineMantine.ShowButton recordItemId="123">
                  Show Item 123
                </RefineMantine.ShowButton>
              </div>
            }
          />
          <ReactRouter.Route path="show/:id" element={<PostShow />} />
        </ReactRouter.Route>
      </ReactRouter.Routes>
    </RefineMantineDemo>
  </ReactRouter.BrowserRouter>,
);
```

[Refer to the `Group` documentation from Mantine for detailed usage. &#8594](https://mantine.dev/core/group/)

### footerButtons

You can customize the buttons at the footer by using the `footerButtons` property. It accepts `React.ReactNode` or a render function `({ defaultButtons }) => React.ReactNode` which you can use to keep the existing buttons and add your own.

```tsx live url=http://localhost:3000/posts/show/123 previewHeight=280px
setInitialRoutes(["/posts/show/123"]);

// visible-block-start
import { Show } from "@refinedev/mantine";
import { Button } from "@mantine/core";

const PostShow: React.FC = () => {
  return (
    <Show
      // highlight-start
      footerButtons={({ defaultButtons }) => (
        <>
          {defaultButtons}
          <Button variant="gradient">Custom Button</Button>
        </>
      )}
      // highlight-end
    >
      <p>Rest of your page here</p>
    </Show>
  );
};
// visible-block-end

render(
  <ReactRouter.BrowserRouter>
    <RefineMantineDemo
      resources={[
        {
          name: "posts",
          list: "/posts",
          show: "/posts/show/:id",
        },
      ]}
    >
      <ReactRouter.Routes>
        <ReactRouter.Route
          path="/posts"
          element={
            <div style={{ padding: 16 }}>
              <ReactRouter.Outlet />
            </div>
          }
        >
          <ReactRouter.Route
            index
            element={
              <div>
                <p>This page is empty.</p>
                <RefineMantine.ShowButton recordItemId="123">
                  Show Item 123
                </RefineMantine.ShowButton>
              </div>
            }
          />
          <ReactRouter.Route path="show/:id" element={<PostShow />} />
        </ReactRouter.Route>
      </ReactRouter.Routes>
    </RefineMantineDemo>
  </ReactRouter.BrowserRouter>,
);
```

### footerButtonProps

You can customize the wrapper element of the buttons at the footer by using the `footerButtonProps` property.

```tsx live url=http://localhost:3000/posts/show/123 previewHeight=280px
setInitialRoutes(["/posts/show/123"]);

// visible-block-start
import { Show } from "@refinedev/mantine";
import { Button } from "@mantine/core";

const PostShow: React.FC = () => {
  return (
    <Show
      // highlight-start
      footerButtonProps={{
        style: {
          float: "right",
          marginRight: 24,
          border: "2px dashed cornflowerblue",
          padding: "16px",
        },
      }}
      // highlight-end
      footerButtons={
        <Button variant="outline" type="primary">
          Custom Button
        </Button>
      }
    >
      <p>Rest of your page here</p>
    </Show>
  );
};
// visible-block-end

render(
  <ReactRouter.BrowserRouter>
    <RefineMantineDemo
      resources={[
        {
          name: "posts",
          list: "/posts",
          show: "/posts/show/:id",
        },
      ]}
    >
      <ReactRouter.Routes>
        <ReactRouter.Route
          path="/posts"
          element={
            <div style={{ padding: 16 }}>
              <ReactRouter.Outlet />
            </div>
          }
        >
          <ReactRouter.Route
            index
            element={
              <div>
                <p>This page is empty.</p>
                <RefineMantine.ShowButton recordItemId="123">
                  Show Item 123
                </RefineMantine.ShowButton>
              </div>
            }
          />
          <ReactRouter.Route path="show/:id" element={<PostShow />} />
        </ReactRouter.Route>
      </ReactRouter.Routes>
    </RefineMantineDemo>
  </ReactRouter.BrowserRouter>,
);
```

> For more information, refer to the [`Box` documentation from Mantine &#8594](https://mantine.dev/core/group/)

## API Reference

### Props

<PropsTable module="@refinedev/mantine/Show" title-default="<Title order={3}>Show {resource.name}</Title>"/>

[list-button]: /docs/ui-integrations/mantine/components/buttons/list-button
[refresh-button]: /docs/ui-integrations/mantine/components/buttons/refresh-button
[edit-button]: /docs/ui-integrations/mantine/components/buttons/edit-button
[delete-button]: /docs/ui-integrations/mantine/components/buttons/delete-button<|MERGE_RESOLUTION|>--- conflicted
+++ resolved
@@ -3,41 +3,6 @@
 swizzle: true
 ---
 
-<<<<<<< HEAD
-```tsx live shared
-setRefineProps({
-  Layout: RefineMantine.Layout,
-  Sider: () => null,
-  notificationProvider: RefineMantine.useNotificationProvider,
-});
-
-const Wrapper = ({ children }) => {
-  return (
-    <MantineCore.MantineProvider theme={MantineCore.LightTheme}>
-      <MantineCore.Global styles={{ body: { WebkitFontSmoothing: "auto" } }} />
-      <MantineNotifications.NotificationsProvider position="top-right">
-        {children}
-      </MantineNotifications.NotificationsProvider>
-    </MantineCore.MantineProvider>
-  );
-};
-
-interface ICategory {
-  id: number;
-  title: string;
-}
-
-interface IPost {
-  id: number;
-  title: string;
-  content: string;
-  status: "published" | "draft" | "rejected";
-  category: { id: number };
-}
-```
-
-=======
->>>>>>> 85c54ba6
 `<Show>` provides us a layout for displaying the page. It does not contain any logic and just adds extra functionalities like a refresh button and being able to give titles to the page.
 
 We will show what `<Show>` does using properties with examples.
