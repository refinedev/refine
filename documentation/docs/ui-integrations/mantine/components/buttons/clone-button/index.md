---
title: Clone
swizzle: true
---

```tsx live shared
<<<<<<< HEAD
const { default: routerProvider } = LegacyRefineReactRouterV6;
const { default: simpleRest } = RefineSimpleRest;
setRefineProps({
  legacyRouterProvider: routerProvider,
  dataProvider: simpleRest("https://api.fake-rest.refine.dev"),
  notificationProvider: RefineMantine.useNotificationProvider,
  Layout: RefineMantine.Layout,
  Sider: () => null,
  catchAll: <RefineMantine.ErrorComponent />,
});

const Wrapper = ({ children }) => {
  return (
    <MantineCore.MantineProvider theme={RefineMantine.LightTheme}>
      <MantineCore.Global styles={{ body: { WebkitFontSmoothing: "auto" } }} />
      <MantineNotifications.NotificationsProvider position="top-right">
        {children}
      </MantineNotifications.NotificationsProvider>
    </MantineCore.MantineProvider>
  );
};

=======
>>>>>>> 85c54ba6
const ClonePage = () => {
  const { list } = RefineCore.useNavigation();
  const params = RefineCore.useParsed();

  return (
    <div>
      <MantineCore.Text italic color="dimmed" size="sm">
        URL Parameters:
      </MantineCore.Text>
      <MantineCore.Code>{JSON.stringify(params, null, 2)}</MantineCore.Code>
      <MantineCore.Space h="md" />
      <MantineCore.Button
        size="xs"
        variant="outline"
        onClick={() => list("posts")}
      >
        Go back
      </MantineCore.Button>
    </div>
  );
};
```

`<CloneButton>` uses Mantine's [`<Button>`](https://mantine.dev/core/button) component. It uses the `clone` method from [useNavigation](/docs/routing/hooks/use-navigation) under the hood.
It can be useful when redirecting the app to the create page with the record id route of resource.

:::simple Good to know

You can swizzle this component to customize it with the [**Refine CLI**](/docs/packages/list-of-packages)

:::

## Usage

```tsx live url=http://localhost:3000 previewHeight=420px hideCode
setInitialRoutes(["/posts"]);

// visible-block-start
import { List, CloneButton } from "@refinedev/mantine";
import { Table, Pagination } from "@mantine/core";
import { useTable } from "@refinedev/react-table";
import { ColumnDef, flexRender } from "@tanstack/react-table";

const PostList: React.FC = () => {
  const columns = React.useMemo<ColumnDef<IPost>[]>(
    () => [
      {
        id: "id",
        header: "ID",
        accessorKey: "id",
      },
      {
        id: "title",
        header: "Title",
        accessorKey: "title",
      },
      {
        id: "actions",
        header: "Actions",
        accessorKey: "id",
        cell: function render({ getValue }) {
          return (
            // highlight-start
            <CloneButton size="xs" recordItemId={getValue() as number} />
            // highlight-end
          );
        },
      },
    ],
    [],
  );

  const {
    getHeaderGroups,
    getRowModel,
    refineCore: { setCurrent, pageCount, current },
  } = useTable({
    columns,
  });

  //hide-start
  List.defaultProps = {
    headerButtons: <></>,
  };
  //hide-end

  return (
    <List>
      <Table>
        <thead>
          {getHeaderGroups().map((headerGroup) => (
            <tr key={headerGroup.id}>
              {headerGroup.headers.map((header) => (
                <th key={header.id}>
                  {header.isPlaceholder
                    ? null
                    : flexRender(
                        header.column.columnDef.header,
                        header.getContext(),
                      )}
                </th>
              ))}
            </tr>
          ))}
        </thead>
        <tbody>
          {getRowModel().rows.map((row) => (
            <tr key={row.id}>
              {row.getVisibleCells().map((cell) => (
                <td key={cell.id}>
                  {flexRender(cell.column.columnDef.cell, cell.getContext())}
                </td>
              ))}
            </tr>
          ))}
        </tbody>
      </Table>
      <br />
      <Pagination
        position="right"
        total={pageCount}
        page={current}
        onChange={setCurrent}
      />
    </List>
  );
};

interface IPost {
  id: number;
  title: string;
}
// visible-block-end

render(
  <ReactRouter.BrowserRouter>
    <RefineMantineDemo
      resources={[
        {
          name: "posts",
          list: "/posts",
          clone: "/posts/clone/:id",
        },
      ]}
    >
      <ReactRouter.Routes>
        <ReactRouter.Route
          path="/posts"
          element={
            <div style={{ padding: 16 }}>
              <ReactRouter.Outlet />
            </div>
          }
        >
          <ReactRouter.Route index element={<PostList />} />
          <ReactRouter.Route path="clone/:id" element={<ClonePage />} />
        </ReactRouter.Route>
      </ReactRouter.Routes>
    </RefineMantineDemo>
  </ReactRouter.BrowserRouter>,
);
```

## Properties

### recordItemId

`recordItemId` is used to append the record id to the end of the route path. By default `id` will be read from the route parameters.

```tsx live url=http://localhost:3000 previewHeight=200px
setInitialRoutes(["/posts"]);

// visible-block-start
import { CloneButton } from "@refinedev/mantine";

const MyCloneComponent = () => {
  return <CloneButton recordItemId="123" />;
};
// visible-block-end

render(
  <ReactRouter.BrowserRouter>
    <RefineMantineDemo
      resources={[
        {
          name: "posts",
          list: "/posts",
          clone: "/posts/clone/:id",
        },
      ]}
    >
      <ReactRouter.Routes>
        <ReactRouter.Route
          path="/posts"
          element={
            <div style={{ padding: 16 }}>
              <ReactRouter.Outlet />
            </div>
          }
        >
          <ReactRouter.Route index element={<MyCloneComponent />} />
          <ReactRouter.Route path="clone/:id" element={<ClonePage />} />
        </ReactRouter.Route>
      </ReactRouter.Routes>
    </RefineMantineDemo>
  </ReactRouter.BrowserRouter>,
);
```

Clicking the button will trigger the `clone` method of [`useNavigation`](/docs/routing/hooks/use-navigation) and then redirect the app to the `clone` action path of the resource, filling the necessary parameters in the route.

### resource

It is used to redirect the app to the `clone` action of the given resource name. By default, the app redirects to the inferred resource's `clone` action path.

```tsx live url=http://localhost:3000 previewHeight=200px
setInitialRoutes(["/posts"]);

// visible-block-start
import { CloneButton } from "@refinedev/mantine";

const MyCloneComponent = () => {
  return <CloneButton resource="categories" recordItemId="2" />;
};
// visible-block-end

render(
  <ReactRouter.BrowserRouter>
    <RefineMantineDemo
      resources={[
        {
          name: "posts",
          list: "/posts",
          clone: "/posts/clone/:id",
        },
        {
          name: "categories",
          list: "/categories",
          clone: "/categories/clone/:id",
        },
      ]}
    >
      <ReactRouter.Routes>
        <ReactRouter.Route
          path="/posts"
          element={
            <div style={{ padding: 16 }}>
              <ReactRouter.Outlet />
            </div>
          }
        >
          <ReactRouter.Route index element={<MyCloneComponent />} />
        </ReactRouter.Route>
        <ReactRouter.Route
          path="/categories/clone/:id"
          element={<ClonePage />}
        />
      </ReactRouter.Routes>
    </RefineMantineDemo>
  </ReactRouter.BrowserRouter>,
);
```

Clicking the button will trigger the `clone` method of [`useNavigation`](/docs/routing/hooks/use-navigation) and then redirect the app to the `clone` action path of the resource, filling the necessary parameters in the route.

### meta

It is used to pass additional parameters to the `clone` method of [`useNavigation`](/docs/routing/hooks/use-navigation). By default, existing parameters in the route are used by the `clone` method. You can pass additional parameters or override the existing ones using the `meta` prop.

If the `clone` action route is defined by the pattern: `/posts/:authorId/clone/:id`, the `meta` prop can be used as follows:

```tsx
const MyComponent = () => {
  return <CloneButton meta={{ authorId: "10" }} />;
};
```

If you have multiple resources with the same name, you can pass the `identifier` instead of the `name` of the resource. It will only be used as the main matching key for the resource, data provider methods will still work with the `name` of the resource defined in the `<Refine/>` component.

> For more information, refer to the [`identifier` section of the `<Refine/>` component documentation &#8594](/docs/core/refine-component#identifier)

### hideText

It is used to show and not show the text of the button. When `true`, only the button icon is visible.

```tsx live url=http://localhost:3000 previewHeight=200px
setInitialRoutes(["/"]);

// visible-block-start
import { CloneButton } from "@refinedev/mantine";

const MyCloneComponent = () => {
  return <CloneButton hideText />;
};
// visible-block-end

render(
  <ReactRouter.BrowserRouter>
    <RefineMantineDemo
      resources={[
        {
          name: "posts",
          list: "/posts",
          clone: "/posts/clone/:id",
        },
      ]}
    >
      <ReactRouter.Routes>
        <ReactRouter.Route
          path="/"
          element={
            <div style={{ padding: 16 }}>
              <ReactRouter.Outlet />
            </div>
          }
        >
          <ReactRouter.Route index element={<MyCloneComponent />} />
        </ReactRouter.Route>
      </ReactRouter.Routes>
    </RefineMantineDemo>
  </ReactRouter.BrowserRouter>,
);
```

### accessControl

This prop can be used to skip access control check with its `enabled` property or to hide the button when the user does not have the permission to access the resource with `hideIfUnauthorized` property. This is relevant only when an [`accessControlProvider`](/docs/authorization/access-control-provider) is provided to [`<Refine/>`](/docs/core/refine-component)

```tsx
import { CloneButton } from "@refinedev/mantine";

export const MyListComponent = () => {
  return (
    <CloneButton accessControl={{ enabled: true, hideIfUnauthorized: true }} />
  );
};
```

### ~~resourceNameOrRouteName~~ <PropTag deprecated />

Use `resource` prop instead.

## API Reference

### Properties

<PropsTable module="@refinedev/mantine/CloneButton" /><|MERGE_RESOLUTION|>--- conflicted
+++ resolved
@@ -4,31 +4,6 @@
 ---
 
 ```tsx live shared
-<<<<<<< HEAD
-const { default: routerProvider } = LegacyRefineReactRouterV6;
-const { default: simpleRest } = RefineSimpleRest;
-setRefineProps({
-  legacyRouterProvider: routerProvider,
-  dataProvider: simpleRest("https://api.fake-rest.refine.dev"),
-  notificationProvider: RefineMantine.useNotificationProvider,
-  Layout: RefineMantine.Layout,
-  Sider: () => null,
-  catchAll: <RefineMantine.ErrorComponent />,
-});
-
-const Wrapper = ({ children }) => {
-  return (
-    <MantineCore.MantineProvider theme={RefineMantine.LightTheme}>
-      <MantineCore.Global styles={{ body: { WebkitFontSmoothing: "auto" } }} />
-      <MantineNotifications.NotificationsProvider position="top-right">
-        {children}
-      </MantineNotifications.NotificationsProvider>
-    </MantineCore.MantineProvider>
-  );
-};
-
-=======
->>>>>>> 85c54ba6
 const ClonePage = () => {
   const { list } = RefineCore.useNavigation();
   const params = RefineCore.useParsed();
