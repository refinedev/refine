---
title: List
swizzle: true
---

```tsx live shared
const { default: routerProvider } = LegacyRefineReactRouterV6;
const { default: simpleRest } = RefineSimpleRest;
setRefineProps({
  legacyRouterProvider: routerProvider,
  dataProvider: simpleRest("https://api.fake-rest.refine.dev"),
  notificationProvider: RefineMantine.notificationProvider,
  Layout: RefineMantine.Layout,
  Sider: () => null,
  catchAll: <RefineMantine.ErrorComponent />,
});

const Wrapper = ({ children }) => {
  return (
    <MantineCore.MantineProvider theme={RefineMantine.LightTheme} withNormalizeCSS withGlobalStyles>
      <MantineCore.Global styles={{ body: { WebkitFontSmoothing: "auto" } }} />
      <MantineNotifications.NotificationsProvider position="top-right">
        {children}
      </MantineNotifications.NotificationsProvider>
    </MantineCore.MantineProvider>
  );
};
```

`<ListButton>` is uses Mantine's [`<Button>`](https://mantine.dev/core/button) component. It uses the `list` method from [`useNavigation`](/docs/core/hooks/navigation/use-navigation) under the hood. It can be useful when redirecting the app to the list page route of resource.

:::simple Good to know

You can swizzle this component with the [**Refine CLI**](/docs/packages/list-of-packages) to customize it.

:::

## Usage

```tsx live url=http://localhost:3000/posts/show/123 previewHeight=420px hideCode
setInitialRoutes(["/posts/show/123"]);
import { Refine } from "@refinedev/core";
import { ShowButton } from "@refinedev/mantine";

// visible-block-start
import { useShow } from "@refinedev/core";
import {
  Show,
  MarkdownField,
  //highlight-next-line
  ListButton,
} from "@refinedev/mantine";
import { Title, Text } from "@mantine/core";

const PostShow: React.FC = () => {
  const { queryResult } = useShow<IPost>();
  const { data, isLoading } = queryResult;
  const record = data?.data;

  return (
    // highlight-next-line
    <Show headerButtons={<ListButton />} isLoading={isLoading}>
      <Title order={5}>Id</Title>
      <Text mt="sm">{record?.id}</Text>

      <Title mt="sm" order={5}>
        Title
      </Title>
      <Text mt="sm">{record?.title}</Text>

      <Title mt="sm" order={5}>
        Content
      </Title>
      <MarkdownField value={record?.content} />
    </Show>
  );
};
// visible-block-end

const App = () => {
  return (
    <Refine
      resources={[
        {
          name: "posts",
          show: PostShow,
          list: () => (
            <div>
              <p>This page is empty.</p>
              <ShowButton recordItemId="123">Show Item 123</ShowButton>
            </div>
          ),
        },
      ]}
    />
  );
};
render(
  <Wrapper>
    <App />
  </Wrapper>,
);
```

<<<<<<< HEAD
The button text is defined automatically by Refine based on resource definition.
=======
:::note

The button text is defined automatically by Refine based on _resource_ object name property.

:::
>>>>>>> ba229b57

## Properties

### `resource`

Redirection endpoint is defined by the `resource`'s `list` action path. By default, `<ListButton>` uses the inferred resource from the route.

```tsx live url=http://localhost:3000 previewHeight=200px
setInitialRoutes(["/"]);

import { Refine, useRouterContext, useNavigation } from "@refinedev/core";
import { Button, Code, Space, Text } from "@mantine/core";

// visible-block-start
import { ListButton } from "@refinedev/mantine";

const MyListComponent = () => {
  return <ListButton resource="categories" />;
};
// visible-block-end

const ListPage = () => {
  const { list } = useNavigation();
  const params = useRouterContext().useParams();

  return (
    <div>
      <Text italic color="dimmed" size="sm">
        URL Parameters:
      </Text>
      <Code>{JSON.stringify(params)}</Code>
      <Space h="md" />
      <Button size="xs" variant="outline" onClick={() => list("posts")}>
        Go back
      </Button>
    </div>
  );
};

const App = () => {
  return (
    <Refine
      resources={[
        {
          name: "posts",
          list: MyListComponent,
        },
        {
          name: "categories",
          list: ListPage,
        },
      ]}
    />
  );
};

render(
  <Wrapper>
    <App />
  </Wrapper>,
);
```

Clicking the button will trigger the `list` method of [`useNavigation`](/docs/core/hooks/navigation/use-navigation) and then redirect the app to the `list` action path of the resource, filling the necessary parameters in the route.

If you have multiple resources with the same name, you can pass the `identifier` instead of the `name` of the resource. It will only be used as the main matching key for the resource, data provider methods will still work with the `name` of the resource defined in the `<Refine/>` component.

> For more information, refer to the [`identifier` section of the `<Refine/>` component documentation &#8594](/docs/core/refine-component#identifier)

### `hideText`

`hideText` is used to show and not show the text of the button. When `true`, only the button icon is visible.

```tsx live url=http://localhost:3000 previewHeight=200px
setInitialRoutes(["/"]);

import { Refine } from "@refinedev/core";

// visible-block-start
import { ListButton } from "@refinedev/mantine";

const MyListComponent = () => {
  return <ListButton hideText />;
};
// visible-block-end

const App = () => {
  return (
    <Refine
      resources={[
        {
          name: "posts",
          list: MyListComponent,
        },
      ]}
    />
  );
};

render(
  <Wrapper>
    <App />
  </Wrapper>,
);
```

### `accessControl`

This prop can be used to skip access control check with its `enabled` property or to hide the button when the user does not have the permission to access the resource with `hideIfUnauthorized` property. This is relevant only when an [`accessControlProvider`](/docs/core/providers/access-control-provider) is provided to [`<Refine/>`](/docs/core/refine-component)

```tsx
import { ListButton } from "@refinedev/mantine";

export const MyListComponent = () => {
  return <ListButton accessControl={{ enabled: true, hideIfUnauthorized: true }} />;
};
```

### ~~`resourceNameOrRouteName`~~ <PropTag deprecated />

Use `resource` prop instead.

## API Reference

### Properties

<PropsTable module="@refinedev/mantine/ListButton" /><|MERGE_RESOLUTION|>--- conflicted
+++ resolved
@@ -102,15 +102,7 @@
 );
 ```
 
-<<<<<<< HEAD
 The button text is defined automatically by Refine based on resource definition.
-=======
-:::note
-
-The button text is defined automatically by Refine based on _resource_ object name property.
-
-:::
->>>>>>> ba229b57
 
 ## Properties
 
