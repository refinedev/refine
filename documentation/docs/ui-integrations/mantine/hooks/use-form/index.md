---
title: useForm
source: packages/mantine/src/hooks/form/useForm/index.ts
---

```tsx live shared
import { useTable } from "@refinedev/react-table";
import { ColumnDef, flexRender } from "@tanstack/react-table";
import React from "react";

import {
  Box as MantineBox,
  Group as MantineGroup,
  Pagination as MantinePagination,
  ScrollArea as MantineScrollArea,
  Table as MantineTable,
  Textarea as MantineTextarea,
  TextInput as MantineTextInput,
} from "@mantine/core";
import {
  CloneButton as MantineCloneButton,
  Create as MantineCreate,
  Edit as MantineEdit,
  EditButton as MantineEditButton,
  List as MantineList,
} from "@refinedev/mantine";

interface IPost {
  id: number;
  title: string;
  content: string;
}

const PostList: React.FC = () => {
  const columns = React.useMemo<ColumnDef<IPost>[]>(
    () => [
      {
        id: "id",
        header: "ID",
        accessorKey: "id",
      },
      {
        id: "title",
        header: "Title",
        accessorKey: "title",
        meta: {
          filterOperator: "contains",
        },
      },

      {
        id: "actions",
        header: "Actions",
        accessorKey: "id",
        enableColumnFilter: false,
        enableSorting: false,
        cell: function render({ getValue }) {
          return (
            <MantineGroup spacing="xs" noWrap>
              <MantineEditButton hideText recordItemId={getValue() as number} />
              <MantineCloneButton hideText recordItemId={getValue() as number} />
            </MantineGroup>
          );
        },
      },
    ],
    [],
  );

  const {
    getHeaderGroups,
    getRowModel,
    refineCore: { setCurrent, pageCount, current },
  } = useTable({
    columns,
  });

  return (
    <MantineScrollArea>
      <MantineList>
        <MantineTable highlightOnHover>
          <thead>
            {getHeaderGroups().map((headerGroup) => (
              <tr key={headerGroup.id}>
                {headerGroup.headers.map((header) => {
                  return (
                    <th key={header.id}>
                      {!header.isPlaceholder && (
                        <MantineGroup spacing="xs" noWrap>
                          <MantineBox>{flexRender(header.column.columnDef.header, header.getContext())}</MantineBox>
                        </MantineGroup>
                      )}
                    </th>
                  );
                })}
              </tr>
            ))}
          </thead>
          <tbody>
            {getRowModel().rows.map((row) => {
              return (
                <tr key={row.id}>
                  {row.getVisibleCells().map((cell) => {
                    return <td key={cell.id}>{flexRender(cell.column.columnDef.cell, cell.getContext())}</td>;
                  })}
                </tr>
              );
            })}
          </tbody>
        </MantineTable>
        <br />
        <MantinePagination position="right" total={pageCount} page={current} onChange={setCurrent} />
      </MantineList>
    </MantineScrollArea>
  );
};

const PostEdit: React.FC = () => {
  const { saveButtonProps, getInputProps, errors } = useForm({
    initialValues: {
      title: "",
      content: "",
    },
    validate: {
      title: (value) => value.length < 3 && "Title must be at least 3 characters",
      content: (value) => value.length < 10 && "Content must be at least 10 characters",
    },
  });

  return (
    <MantineEdit saveButtonProps={saveButtonProps}>
      <form>
        <MantineTextInput mt={8} label="Title" placeholder="Title" withAsterisk {...getInputProps("title")} />

        <MantineTextarea
          label="Content"
          placeholder="Content"
          minRows={4}
          maxRows={4}
          withAsterisk
          {...getInputProps("content")}
        />
      </form>
    </MantineEdit>
  );
};

const PostCreate: React.FC = () => {
  const { saveButtonProps, getInputProps, errors } = mantineUseForm({
    initialValues: {
      title: "",
      content: "",
    },
    validate: {
      title: (value) => value.length < 3 && "Title must be at least 3 characters",
      content: (value) => value.length < 10 && "Content must be at least 10 characters",
    },
  });

  return (
    <MantineCreate saveButtonProps={saveButtonProps}>
      <form>
        <MantineTextInput mt={8} label="Title" placeholder="Title" withAsterisk {...getInputProps("title")} />
        <MantineTextarea
          label="Content"
          placeholder="Content"
          minRows={4}
          maxRows={4}
          withAsterisk
          {...getInputProps("content")}
        />
      </form>
    </MantineCreate>
  );
};
```

`useForm` is used to manage forms. It is based on the [`Mantine useForm`][use-form-mantine] and the [`Refine useForm`][use-form-core] and supports all the features of both packages and adds some additional features.

<GeneralConceptsLink />

## Usage

We'll show the basic usage of `useForm` by adding an editing form.

```tsx
import { Select, TextInput } from "@mantine/core";
import { Edit, useForm } from "@refinedev/mantine";

const PostEdit: React.FC = () => {
  const { saveButtonProps, getInputProps } = useForm({
    initialValues: {
      title: "",
      status: "",
    },
    validate: {
      title: (value) => (value.length < 2 ? "Too short title" : null),
      status: (value) => (value.length <= 0 ? "Status is required" : null),
    },
  });

  return (
    <Edit saveButtonProps={saveButtonProps}>
      <form>
        <TextInput mt={8} label="Title" placeholder="Title" withAsterisk {...getInputProps("title")} />
        <Select
          mt={8}
          label="Status"
          placeholder="Pick one"
          data={[
            { label: "Published", value: "published" },
            { label: "Draft", value: "draft" },
            { label: "Rejected", value: "rejected" },
          ]}
          withAsterisk
          {...getInputProps("status")}
        />
      </form>
    </Edit>
  );
};
```

In the example if you navigate to `/posts/edit/1234` it will manage the data of the post with id of `1234` in an editing context. See [Actions](/docs/core/hooks/use-form/#actions) on how `useForm` determines this is an editing context.

Since this is an edit form it will fill the form with the data of the post with id of `1234` and then the form will be ready to edit further and submit the changes.

Submit functionality is provided by `saveButtonProps` which includes all of the necessary props for a button to submit a form including automatically updating loading states.

If you want to show a form in a modal or drawer where necessary route params might not be there you can use the [useModalForm](/docs/ui-integrations/mantine/hooks/use-modal-form) or the [useDrawerForm](/docs/ui-integrations/mantine/hooks/use-drawer-form) hook.

> For more detailed usage examples please refer to the [Mantine Form](https://mantine.dev/form/use-form/) documentation.

## Properties

### `action`

`useForm` can handle the `edit`, `create` and `clone` actions.

By default, `useForm` determines the `action` from route. The action is inferred by matching the resource's action path with the current route.

It can be overridden by passing the `action` prop when it isn't possible to determine the action from the route (e.g. when using form in a modal or using a custom route).

<Tabs
defaultValue="create"
values={[
{label: 'create', value: 'create'},
{label: 'edit', value: 'edit'},
{label: 'clone', value: 'clone'}
]}>
<TabItem value="create">

`action: "create"` is used for creating a new record that didn't exist before.

`useForm` uses [`useCreate`](/docs/core/hooks/data/use-create) under the hood for mutations on create mode.

In the following example, we will show how to use `useForm` with `action: "create"`:

```tsx live url=http://localhost:3000/posts/create previewHeight=420px
setInitialRoutes(["/posts/create"]);

// visible-block-start
import React from "react";

import { Textarea, TextInput } from "@mantine/core";
import { Create, useForm } from "@refinedev/mantine";

const PostCreatePage: React.FC = () => {
  const { saveButtonProps, getInputProps, errors } = useForm({
    initialValues: {
      title: "",
      content: "",
    },
    validate: {
      title: (value) => value.length < 3 && "Title must be at least 3 characters",
      content: (value) => value.length < 10 && "Content must be at least 10 characters",
    },
  });

  return (
    <Create saveButtonProps={saveButtonProps}>
      <form>
        <TextInput mt={8} label="Title" placeholder="Title" withAsterisk {...getInputProps("title")} />
        <Textarea
          label="Content"
          placeholder="Content"
          minRows={4}
          maxRows={4}
          withAsterisk
          {...getInputProps("content")}
        />
      </form>
    </Create>
  );
};
// visible-block-end

setRefineProps({
  resources: [
    {
      name: "posts",
      list: PostList,
      create: PostCreatePage,
      edit: PostEdit,
    },
  ],
});

render(<RefineMantineDemo />);
```

</TabItem>

<TabItem value="edit">

`action: "edit"` is used for editing an existing record. It requires the `id` for determining the record to edit. By default, it uses the `id` from the route. It can be changed with the `setId` function or `id` property.

It fetches the record data according to the `id` with [`useOne`](/docs/core/hooks/data/use-one) and returns the `queryResult` for you to fill the form. After the form is submitted, it updates the record with [`useUpdate`](/docs/core/hooks/data/use-update).

In the following example, we will show how to use `useForm` with `action: "edit"`:

```tsx live url=http://localhost:3000/edit/123 previewHeight=420px
setInitialRoutes(["/posts/edit/123"]);

// visible-block-start
import React from "react";

import { Textarea, TextInput } from "@mantine/core";
import { Edit, useForm } from "@refinedev/mantine";

const PostEditPage: React.FC = () => {
  const { saveButtonProps, getInputProps, errors } = useForm({
    initialValues: {
      title: "",
      content: "",
    },
    validate: {
      title: (value) => value.length < 3 && "Title must be at least 3 characters",
      content: (value) => value.length < 10 && "Content must be at least 10 characters",
    },
  });

  return (
    <Edit saveButtonProps={saveButtonProps}>
      <form>
        <TextInput mt={8} label="Title" placeholder="Title" withAsterisk {...getInputProps("title")} />
        <Textarea
          label="Content"
          placeholder="Content"
          minRows={4}
          maxRows={4}
          withAsterisk
          {...getInputProps("content")}
        />
      </form>
    </Edit>
  );
};
// visible-block-end

setRefineProps({
  resources: [
    {
      name: "posts",
      list: PostList,
      create: PostCreate,
      edit: PostEditPage,
    },
  ],
});

render(<RefineMantineDemo />);
```

</TabItem>

<TabItem value="clone">

`action: "clone"` is used for cloning an existing record. It requires the `id` for determining the record to clone. By default, it uses the `id` from the route. It can be changed with the `setId` function.

You can think `action:clone` like save as. It's similar to `action:edit` but it creates a new record instead of updating the existing one.

It fetches the record data according to the `id` with [`useOne`](/docs/core/hooks/data/use-one) and returns the `queryResult` for you to fill the form. After the form is submitted, it creates a new record with [`useCreate`](/docs/core/hooks/data/use-create).

In the following example, we will show how to use `useForm` with `action: "clone"`. You will see `action:clone` toggle at the top of the page. You can toggle it to set the action to `clone`.

```tsx live url=http://localhost:3000/clone/123 previewHeight=420px
setInitialRoutes(["/posts/clone/123"]);

// visible-block-start
import React from "react";

import { Textarea, TextInput } from "@mantine/core";
import { Create, useForm } from "@refinedev/mantine";

const PostCreatePage: React.FC = () => {
  const { saveButtonProps, getInputProps, errors } = useForm({
    initialValues: {
      title: "",
      content: "",
    },
    validate: {
      title: (value) => value.length < 3 && "Title must be at least 3 characters",
      content: (value) => value.length < 10 && "Content must be at least 10 characters",
    },
  });

  return (
    <Create saveButtonProps={saveButtonProps}>
      <form>
        <TextInput mt={8} label="Title" placeholder="Title" withAsterisk {...getInputProps("title")} />
        <Textarea
          label="Content"
          placeholder="Content"
          minRows={4}
          maxRows={4}
          withAsterisk
          {...getInputProps("content")}
        />
      </form>
    </Create>
  );
};
// visible-block-end

setRefineProps({
  resources: [
    {
      name: "posts",
      list: PostList,
      create: PostCreatePage,
      edit: PostEdit,
    },
  ],
});

render(<RefineMantineDemo />);
```

</TabItem>

</Tabs>

### `resource`

`resource`, read from the current URL by default, will be passed to the [`dataProvider`][data-provider]'s method as a params. This parameter is usually used to as a API endpoint path. It all depends on how to handle the `resource` in your [`dataProvider`][data-provider].

See the [`creating a data provider`](/docs/core/providers/data-provider#creating-a-data-provider) section for an example of how `resource` are handled.

- When `action` is `"create"`, it will be passed to the [`create`][create] method from the [`dataProvider`][data-provider].
- When `action` is `"edit"`, it will be passed to the [`update`][update] and the [`getOne`][get-one] method from the [`dataProvider`][data-provider].
- When `action` is `"clone"`, it will be passed to the [`create`][create] and the [`getOne`][get-one] method from the [`dataProvider`][data-provider].

```tsx
useForm({
  refineCoreProps: {
    resource: "categories",
  },
});
```

If the `resource` is passed, the `id` from the current URL will be ignored because it may belong to a different resource. To retrieve the `id` value from the current URL, use the `useParsed` hook and pass the `id` value to the `useForm` hook.

```tsx
import { useParsed } from "@refinedev/core";
import { useForm } from "@refinedev/mantine";

const { id } = useParsed();

useForm({
  refineCoreProps: {
    resource: "custom-resource",
    id,
  },
});
```

Or you can use the `setId` function to set the `id` value.

```tsx
import { useForm } from "@refinedev/mantine";

const {
  refineCore: { setId },
} = useForm({
  refineCoreProps: {
    resource: "custom-resource",
  },
});

setId("123");
```

If you have multiple resources with the same name, you can pass the `identifier` instead of the `name` of the resource. It will only be used as the main matching key for the resource, data provider methods will still work with the `name` of the resource defined in the `<Refine/>` component.

> For more information, refer to the [`identifier` section of the `<Refine/>` component documentation &#8594](/docs/core/refine-component#identifier)

### `id`

`id` is used for determining the record to `edit` or `clone`. By default, it uses the `id` from the route. It can be changed with the `setId` function or `id` property.

It is useful when you want to `edit` or `clone` a `resource` from a different page.

`id` is required when `action: "edit"` or `action: "clone"`.

```tsx
useForm({
  refineCoreProps: {
    action: "edit", // or clone
    resource: "categories",
    id: 1, // <BASE_URL_FROM_DATA_PROVIDER>/categories/1
  },
});
```

### `redirect`

`redirect` is used for determining the page to redirect after the form is submitted. By default, it uses the `list`. It can be changed with the `redirect` property.

It can be set to `"show" | "edit" | "list" | "create"` or `false` based on whether you want to redirect the user after the form is submitted, and to where.

```tsx
useForm({
  refineCoreProps: {
    redirect: false,
  },
});
```

### `onMutationSuccess`

`onMutationSuccess` is a callback function that will be called after the mutation is successful.

It receives the following parameters:

- `data`: Returned value from [`useCreate`](/docs/core/hooks/data/use-create) or [`useUpdate`](/docs/core/hooks/data/use-update) depending on the `action`.
- `variables`: The variables passed to the mutation.
- `context`: react-query context.
- `isAutoSave`: It's a boolean value that indicates whether the mutation is triggered by the [`autoSave`](#autoSave) feature or not.

```tsx
useForm({
  refineCoreProps: {
    onMutationSuccess: (data, variables, context, isAutoSave) => {
      console.log({ data, variables, context, isAutoSave });
    },
  },
});
```

### `onMutationError`

`onMutationError` is a callback function that will be called after the mutation is failed.

It receives the following parameters:

- `data`: Returned value from [`useCreate`](/docs/core/hooks/data/use-create) or [`useUpdate`](/docs/core/hooks/data/use-update) depending on the `action`.
- `variables`: The variables passed to the mutation.
- `context`: react-query context.
- `isAutoSave`: It's a boolean value that indicates whether the mutation is triggered by the [`autoSave`](#autoSave) feature or not.

```tsx
useForm({
  refineCoreProps: {
    onMutationError: (data, variables, context, isAutoSave) => {
      console.log({ data, variables, context, isAutoSave });
    },
  },
});
```

### `invalidates`

You can use it to manage the invalidations that will occur at the end of the mutation.

By default it invalidates following queries from the current `resource`:

- on `create` or `clone` mode: `"list"` and `"many"`
- on `"edit"` mode: `"list"`, `"many"` and `"detail"`

```tsx
useForm({
  refineCoreProps: {
    invalidates: ["list", "many", "detail"],
  },
});
```

### `dataProviderName`

If there is more than one `dataProvider`, you should use pass the name of the `dataProvider` you want to use to `dataProviderName`.

It is useful when you want to use a different `dataProvider` for a specific resource.

If you want to use a different `dataProvider` on all resource pages, you can use the [`dataProvider` prop](/docs/core/refine-component#dataprovidername) of the `<Refine>` component.

```tsx
useForm({
  refineCoreProps: {
    dataProviderName: "second-data-provider",
  },
});
```

### `mutationMode`

Mutation mode determines which mode the mutation runs with. Mutations can run under three different modes: `pessimistic`, `optimistic` and `undoable`. Default mode is `pessimistic`.
Each mode corresponds to a different type of user experience.

> For more information about mutation modes, please check the [Mutation Mode documentation](/docs/advanced-tutorials/mutation-mode) page.

```tsx
useForm({
  refineCoreProps: {
    mutationMode: "undoable", // "pessimistic" | "optimistic" | "undoable",
  },
});
```

### `successNotification`

> [`NotificationProvider`](/docs/core/providers/notification-provider) is required for this prop to work.

After form is submitted successfully, `useForm` will call the `open` function from [`NotificationProvider`][notification-provider] to show a success notification. With this prop, you can customize that success notification.

```tsx
useForm({
  refineCoreProps: {
    successNotification: (data, values, resource) => {
      return {
        message: `Post Successfully created with ${data.title}`,
        description: "Success with no errors",
        type: "success",
      };
    },
  },
});
```

### `errorNotification`

> [`NotificationProvider`](/docs/core/providers/notification-provider) is required for this prop to work.

After the form submit has failed, `useForm` will call the `open` function from [`NotificationProvider`][notification-provider] to show a error notification. With this prop, you can customize that error notification.

```tsx
useForm({
  refineCoreProps: {
    action: "create",
    resource: "post",
    errorNotification: (data, values, resource) => {
      return {
        message: `Something went wrong when deleting ${data.id}`,
        description: "Error",
        type: "error",
      };
    },
  },
});
```

```json title="Default values"
{
    "message": "Error when updating <resource-name> (status code: ${err.statusCode})" or "Error when creating <resource-name> (status code: ${err.statusCode})",
    "description": "Error",
    "type": "error",
}
```

### `meta`

`meta` is a special property that can be used to pass additional information to data provider methods for the following purposes:

- Customizing the data provider methods for specific use cases.
- Generating GraphQL queries using plain JavaScript Objects (JSON).
- Providing additional parameters to the redirection path after the form is submitted.

> For more information, please refer to the [`meta` section of the General Concepts documentation &#8594](/docs/guides-concepts/general-concepts/#meta-concept)

In the following example, we pass the `headers` property in the `meta` object to the `create` method. With similar logic, you can pass any properties to specifically handle the data provider methods.

```tsx
useForm({
  refineCoreProps: {
    meta: {
      headers: { "x-meta-data": "true" },
    },
  },
});

const myDataProvider = {
  //...
  // highlight-start
  create: async ({ resource, variables, meta }) => {
    const headers = meta?.headers ?? {};
    // highlight-end
    const url = `${apiUrl}/${resource}`;

    // highlight-next-line
    const { data } = await httpClient.post(url, variables, { headers });

    return {
      data,
    };
  },
  //...
};
```

### `queryMeta`

In addition to the [`meta`](#meta) property, you can also pass the `queryMeta` property to the `useForm` hook. This property is used to pass additional information to the `useOne` hook that is used to fetch the data in the `edit` and `clone` modes. This is useful when you have to apply different values to the `useOne` hook from the `useCreate` or `useUpdate` hook mutations.

```tsx
useForm({
  queryMeta: {
    querySpecificValue: "someValue",
  },
});
```

If you have overlapping properties in both `meta` and `queryMeta`, the `queryMeta` property will be used.

### `mutationMeta`

In addition to the [`meta`](#meta) property, you can also pass the `mutationMeta` property to the `useForm` hook. This property is used to pass additional information to the `useCreate` or `useUpdate` hook mutations. This is useful when you have to apply different values to the `useCreate` or `useUpdate` hooks from the `useOne` hook query.

```tsx
useForm({
  mutationMeta: {
    mutationSpecificValue: "someValue",
  },
});
```

If you have overlapping properties in both `meta` and `mutationMeta`, the `mutationMeta` property will be used.

### `queryOptions`

Works only in the `action: "edit"` or `action: "clone"` modes.

<<<<<<< HEAD
=======
:::

>>>>>>> ba229b57
in `edit` or `clone` modes, Refine uses [`useOne`](/docs/core/hooks/data/use-one) hook to fetch data. You can pass the [`queryOptions`](https://tanstack.com/query/v4/docs/react/reference/useQuery) options by passing the `queryOptions` property.

```tsx
useForm({
  refineCoreProps: {
    queryOptions: {
      retry: 3,
    },
  },
});
```

### `createMutationOptions`

<<<<<<< HEAD
In `create` or `clone` modes, Refine uses [`useCreate`](/docs/core/hooks/data/use-create) hook to create data. You can pass the [`mutationOptions`](https://tanstack.com/query/v4/docs/react/reference/useMutation) by passing `createMutationOptions` property. This option is only available when `action: "create"` or `action: "clone"`.
=======
:::caution

This option is only available when `action: "create"` or `action: "clone"`.

:::

In `create` or `clone` modes, Refine uses [`useCreate`](/docs/core/hooks/data/use-create) hook to create data. You can pass the [`mutationOptions`](https://tanstack.com/query/v4/docs/react/reference/useMutation) by passing `createMutationOptions` property.
>>>>>>> ba229b57

```tsx
useForm({
  refineCoreProps: {
    queryOptions: {
      retry: 3,
    },
  },
});
```

### `updateMutationOptions`

<<<<<<< HEAD
In `edit` mode, Refine uses [`useUpdate`](/docs/core/hooks/data/use-update) hook to update data. You can pass [`mutationOptions`](https://tanstack.com/query/v4/docs/react/reference/useMutation) by passing `updateMutationOptions` property. This option is only available when `action: "edit"`.
=======
:::caution

This option is only available when `action: "edit"`.

:::

In `edit` mode, Refine uses [`useUpdate`](/docs/core/hooks/data/use-update) hook to update data. You can pass [`mutationOptions`](https://tanstack.com/query/v4/docs/react/reference/useMutation) by passing `updateMutationOptions` property.
>>>>>>> ba229b57

```tsx
useForm({
  refineCoreProps: {
    queryOptions: {
      retry: 3,
    },
  },
});
```

### `warnWhenUnsavedChanges`

When it's true, Shows a warning when the user tries to leave the page with unsaved changes. It can be used to prevent the user from accidentally leaving the page. It is `false` by default.

It can be set globally in [`Refine config`](/docs/core/refine-component#warnwhenunsavedchanges).

```tsx
useForm({
  refineCoreProps: {
    warnWhenUnsavedChanges: true,
  },
});
```

### `liveMode`

Whether to update data automatically ("auto") or not ("manual") if a related live event is received. It can be used to update and show data in Realtime throughout your app.

> For more information, refer to the [Live / Realtime documentation](/docs/core/providers/live-provider#livemode)

```tsx
useForm({
  refineCoreProps: {
    liveMode: "auto",
  },
});
```

### `onLiveEvent`

`onLiveEvent` is a callback function that is executed when new events from a subscription are arrived.

```tsx
useForm({
  refineCoreProps: {
    onLiveEvent: (event) => {
      console.log(event);
    },
  },
});
```

### `liveParams`

`liveParams` are the params to pass to [liveProvider's](/docs/core/providers/live-provider#subscribe) subscribe method.

### `overtimeOptions`

If you want loading overtime for the request, you can pass the `overtimeOptions` prop to the this hook. It is useful when you want to show a loading indicator when the request takes too long.
`interval` is the time interval in milliseconds. `onInterval` is the function that will be called on each interval.

Return `overtime` object from this hook. `elapsedTime` is the elapsed time in milliseconds. It becomes `undefined` when the request is completed.

```tsx
const { overtime } = useForm({
  //...
  overtimeOptions: {
    interval: 1000,
    onInterval(elapsedInterval) {
      console.log(elapsedInterval);
    },
  },
});

console.log(overtime.elapsedTime); // undefined, 1000, 2000, 3000 4000, ...

// You can use it like this:
{
  elapsedTime >= 4000 && <div>this takes a bit longer than expected</div>;
}
```

### `autoSave`

If you want to save the form automatically after some delay when user edits the form, you can pass true to `autoSave.enabled` prop.

By default the `autoSave` feature does not invalidate queries. However, you can use the `invalidateOnUnmount` prop to invalidate queries upon unmount.

It also supports the [`onMutationSuccess`](#onmutationsuccess) and [`onMutationError`](#onmutationerror) callback functions. You can use the `isAutoSave` parameter to determine whether the mutation is triggered by `autoSave` or not.

`autoSave` feature operates exclusively in `edit` mode. Users can take advantage of this feature while editing data, as changes are automatically saved in editing mode. However, when creating new data, manual saving is still required.

`onMutationSuccess` and `onMutationError` callbacks will be called after the mutation is successful or failed.

#### `enabled`

To enable the `autoSave` feature, set the `enabled` parameter to `true`. Default value is `false`.

```tsx
useForm({
  refineCoreProps: {
    autoSave: {
      enabled: true,
    },
  },
});
```

#### `debounce`

`debounce` allows you to set the debounce time for the `autoSave` prop. Default value is `1000` milliseconds.

```tsx
useForm({
  refineCoreProps: {
    autoSave: {
      enabled: true,
      // highlight-next-line
      debounce: 2000,
    },
  },
});
```

#### `invalidateOnUnmount`

This prop is useful when you want to invalidate the `list`, `many` and `detail` queries from the current resource when the hook is unmounted. By default, it invalidates the `list`, `many` and `detail` queries associated with the current resource. Also, You can use the `invalidates` prop to select which queries to invalidate. Default value is `false`.

```tsx
useForm({
  refineCoreProps: {
    autoSave: {
      enabled: true,
      // highlight-next-line
      invalidateOnUnmount: true,
    },
  },
});
```

## Return Values

All [`mantine useForm`][use-form-mantine] and [`core useForm`][use-form-core] return values also available in `useForm`.

### `queryResult`

If the `action` is set to `"edit"` or `"clone"` or if a `resource` with an `id` is provided, `useForm` will call [`useOne`](/docs/core/hooks/data/use-one) and set the returned values as the `queryResult` property.

```tsx
const {
  refineCore: { queryResult },
} = useForm();

const { data } = queryResult;
```

### `mutationResult`

When in `"create"` or `"clone"` mode, `useForm` will call [`useCreate`](/docs/core/hooks/data/use-create). When in `"edit"` mode, it will call [`useUpdate`](/docs/core/hooks/data/use-update) and set the resulting values as the `mutationResult` property."

```tsx
const {
  refineCore: { mutationResult },
} = useForm();

const { data } = mutationResult;
```

### `setId`

`useForm` determine `id` from the router. If you want to change the `id` dynamically, you can use `setId` function.

```tsx
const {
  refineCore: { id, setId },
} = useForm();

const handleIdChange = (id: string) => {
  setId(id);
};

return (
  <div>
    <input value={id} onChange={(e) => handleIdChange(e.target.value)} />
  </div>
);
```

### `redirect`

"By default, after a successful mutation, `useForm` will `redirect` to the `"list"` page. To redirect to a different page, you can either use the `redirect` function to programmatically specify the destination, or set the redirect [property](/docs/core/hooks/use-form/#redirect) in the hook's options.

In the following example we will redirect to the `"show"` page after a successful mutation:

```tsx
const {
  refineCore: { onFinish, redirect },
} = useForm();

// --

const handleSubmit = async (e: React.FormEvent<HTMLFormElement>) => {
  e.preventDefault();
  const data = await onFinish(formValues);
  redirect("show", data?.data?.id);
};

// --
```

### `onFinish`

`onFinish` is a function that is called when the form is submitted. It will call the appropriate mutation based on the `action` property.
You can override the default behavior by passing an `onFinish` function in the hook's options.

For example you can [change values before sending to the API](/docs/ui-integrations/mantine/hooks/use-form#how-can-i-change-the-form-data-before-submitting-it-to-the-api).

### `overtime`

`overtime` object is returned from this hook. `elapsedTime` is the elapsed time in milliseconds. It becomes `undefined` when the request is completed.

```tsx
const { overtime } = useForm();

console.log(overtime.elapsedTime); // undefined, 1000, 2000, 3000 4000, ...
```

### `autoSaveProps`

If `autoSave` is enabled, this hook returns `autoSaveProps` object with `data`, `error`, and `status` properties from mutation.

## FAQ

### How can invalidate other resources?

You can invalidate other resources with help of the [`useInvalidate`](/docs/core/hooks/data/use-invalidate) hook.

It is useful when you want to `invalidate` other resources that don't have relation with the current resource.

```tsx
import { useInvalidate } from "@refinedev/core";
import { useForm } from "@refinedev/mantine";

const PostEdit = () => {
  const invalidate = useInvalidate();

  useForm({
    refineCoreProps: {
      onMutationSuccess: (data, variables, context) => {
        invalidate({
          resource: "users",
          invalidates: ["resourceAll"],
        });
      },
    },
  });

  // ---
};
```

### How can I change the form data before submitting it to the API?

You may need to modify the form data before it is sent to the API.

For example, let's send the values we received from the user in two separate inputs, `name` and `surname`, to the API as `fullName`.

```tsx title="pages/user/create.tsx"
import { TextInput } from "@mantine/core";
import { Create, useForm } from "@refinedev/mantine";
import React from "react";

const UserCreate: React.FC = () => {
  const { saveButtonProps, getInputProps } = useForm({
    initialValues: {
      name: "",
      surname: "",
    },
    // highlight-start
    transformValues: (values) => ({
      fullName: `${values.name} ${values.surname}`,
    }),
    // highlight-end
  });

  return (
    <Create saveButtonProps={saveButtonProps}>
      <form>
        <TextInput mt={8} label="Name" placeholder="Name" {...getInputProps("name")} />
        <TextInput mt={8} label="Surname" placeholder="Surname" {...getInputProps("surname")} />
      </form>
    </Create>
  );
};
```

### How to pass `meta` values only for the mutation or query?

You can use `meta` property to pass common values to the mutation and the query. But in some cases, you may want to pass different values to the mutation and the query. To do this, you can use `mutationMeta` and `queryMeta` properties.

### How can I handle server-side form validation?

[Refer to the Server-Side form validation documentation for more information. →](/docs/advanced-tutorials/forms/server-side-form-validation/#example-with-mantine-useform)

## API Reference

### Properties

It supports all the features of the [`useForm`][use-form-mantine] hook provided by `@mantine/form`.
Also, we added the following return values.

`refineCoreProps`: You can define all properties provided by [`useForm`][use-form-core] here. You can see all of them in [here](/docs/core/hooks/use-form/#properties).

For example, we can define the `refineCoreProps` property in the `useForm` hook as:

```tsx
import { useForm } from "@refinedev/mantine";

const { ... } = useForm({
    ..., // @mantine/form's useForm props
    refineCoreProps: {
        resource: "posts",
        redirect: false,
        //  @refinedev/core's useForm props
    },
});
```

### Return values

Returns all the return values of the [`useForm`][use-form-mantine] hook provided by `@mantine/form`. Also, we added the following return values.

`refineCore`: Returns all values returned by [`useForm`][use-form-core]. You can see all of them in [here](/docs/core/hooks/use-form/#return-values).

For example, we can access the `refineCore` return value in the `useForm` hook as:

```tsx
import { useForm } from "@refinedev/react-hook-form";

const {
    ..., // @mantine/form's useForm return values
    saveButtonProps,
    refineCore: {
        queryResult,
        ...  // @refinedev/core's useForm return values
    },
} = useForm({ ... });
```

| Property        | Description               | Type                                                                                                                                    |
| --------------- | ------------------------- | --------------------------------------------------------------------------------------------------------------------------------------- |
| saveButtonProps | Props for a submit button | `{ disabled: boolean; onClick: (e: React.FormEvent<HTMLFormElement>) => void; }`                                                        |
| overtime        | Overtime loading props    | `{ elapsedTime?: number }`                                                                                                              |
| autoSaveProps   | Auto save props           | `{ data: UpdateResponse<TData>` \| `undefined, error: HttpError` \| `null, status: "loading"` \| `"error"` \| `"idle"` \| `"success" }` |

### Type Parameters

| Property       | Description                                                                                                                                                         | Type                       | Default                    |
| -------------- | ------------------------------------------------------------------------------------------------------------------------------------------------------------------- | -------------------------- | -------------------------- |
| TQueryFnData   | Result data returned by the query function. Extends [`BaseRecord`][baserecord]                                                                                      | [`BaseRecord`][baserecord] | [`BaseRecord`][baserecord] |
| TError         | Custom error object that extends [`HttpError`][httperror]                                                                                                           | [`HttpError`][httperror]   | [`HttpError`][httperror]   |
| TVariables     | Form values for mutation function                                                                                                                                   | `{}`                       | `Record<string, unknown>`  |
| TTransformed   | Form values after transformation for mutation function                                                                                                              | `{}`                       | `TVariables`               |
| TData          | Result data returned by the `select` function. Extends [`BaseRecord`][baserecord]. If not specified, the value of `TQueryFnData` will be used as the default value. | [`BaseRecord`][baserecord] | `TQueryFnData`             |
| TResponse      | Result data returned by the mutation function. Extends [`BaseRecord`][baserecord]. If not specified, the value of `TData` will be used as the default value.        | [`BaseRecord`][baserecord] | `TData`                    |
| TResponseError | Custom error object that extends [`HttpError`][httperror]. If not specified, the value of `TError` will be used as the default value.                               | [`HttpError`][httperror]   | `TError`                   |

## Example

<CodeSandboxExample path="form-mantine-use-form" />

[use-form-core]: /docs/core/hooks/use-form/
[use-form-mantine]: https://mantine.dev/form/use-form
[baserecord]: /docs/core/interface-references#baserecord
[httperror]: /docs/core/interface-references#httperror
[notification-provider]: /docs/core/providers/notification-provider
[get-one]: /docs/core/providers/data-provider#getone-
[create]: /docs/core/providers/data-provider#create-
[update]: /docs/core/providers/data-provider#update-
[data-provider]: /docs/core/providers/data-provider<|MERGE_RESOLUTION|>--- conflicted
+++ resolved
@@ -739,11 +739,6 @@
 
 Works only in the `action: "edit"` or `action: "clone"` modes.
 
-<<<<<<< HEAD
-=======
-:::
-
->>>>>>> ba229b57
 in `edit` or `clone` modes, Refine uses [`useOne`](/docs/core/hooks/data/use-one) hook to fetch data. You can pass the [`queryOptions`](https://tanstack.com/query/v4/docs/react/reference/useQuery) options by passing the `queryOptions` property.
 
 ```tsx
@@ -758,17 +753,7 @@
 
 ### `createMutationOptions`
 
-<<<<<<< HEAD
 In `create` or `clone` modes, Refine uses [`useCreate`](/docs/core/hooks/data/use-create) hook to create data. You can pass the [`mutationOptions`](https://tanstack.com/query/v4/docs/react/reference/useMutation) by passing `createMutationOptions` property. This option is only available when `action: "create"` or `action: "clone"`.
-=======
-:::caution
-
-This option is only available when `action: "create"` or `action: "clone"`.
-
-:::
-
-In `create` or `clone` modes, Refine uses [`useCreate`](/docs/core/hooks/data/use-create) hook to create data. You can pass the [`mutationOptions`](https://tanstack.com/query/v4/docs/react/reference/useMutation) by passing `createMutationOptions` property.
->>>>>>> ba229b57
 
 ```tsx
 useForm({
@@ -782,17 +767,7 @@
 
 ### `updateMutationOptions`
 
-<<<<<<< HEAD
 In `edit` mode, Refine uses [`useUpdate`](/docs/core/hooks/data/use-update) hook to update data. You can pass [`mutationOptions`](https://tanstack.com/query/v4/docs/react/reference/useMutation) by passing `updateMutationOptions` property. This option is only available when `action: "edit"`.
-=======
-:::caution
-
-This option is only available when `action: "edit"`.
-
-:::
-
-In `edit` mode, Refine uses [`useUpdate`](/docs/core/hooks/data/use-update) hook to update data. You can pass [`mutationOptions`](https://tanstack.com/query/v4/docs/react/reference/useMutation) by passing `updateMutationOptions` property.
->>>>>>> ba229b57
 
 ```tsx
 useForm({
