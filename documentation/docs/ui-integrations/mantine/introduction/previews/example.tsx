import React from "react";
import { Sandpack } from "@site/src/components/sandpack";

export default function Example() {
  return (
    <Sandpack
      showNavigator
      previewOnly
      dependencies={{
        "@refinedev/mantine": "^2.28.21",
        "@refinedev/core": "^4.45.1",
        "@refinedev/react-router-v6": "^4.5.4",
        "@refinedev/simple-rest": "^4.5.4",
        "@refinedev/react-table": "^5.6.4",
        "@tanstack/react-table": "^8.2.6",
        "@tabler/icons-react": "^3.1.0",
        "@emotion/react": "^11.8.2",
<<<<<<< HEAD
        "@mantine/core": "^7.12.2",
        "@mantine/hooks": "^7.12.2",
        "@mantine/form": "^7.12.2",
        "@mantine/notifications": "^7.12.2",
        "react-router": "latest",
=======
        "@mantine/core": "^5.10.4",
        "@mantine/hooks": "^5.10.4",
        "@mantine/form": "^5.10.4",
        "@mantine/notifications": "^5.10.4",
>>>>>>> 6af8cf95
        "react-router-dom": "^6.8.1",
      }}
      startRoute="/products"
      files={{
        "/App.tsx": {
          code: AppTsxCode,
          active: true,
        },
        "/pages/products/index.tsx": {
          code: ProductsTsxCode,
        },
        "/pages/products/list.tsx": {
          code: ListTsxCode,
        },
        "/pages/products/show.tsx": {
          code: ShowTsxCode,
        },
        "/pages/products/edit.tsx": {
          code: EditTsxCode,
        },
        "/pages/products/create.tsx": {
          code: CreateTsxCode,
        },
        "/auth-provider.tsx": {
          code: AuthProviderTsxCode,
          hidden: true,
        },
      }}
    />
  );
}

const AuthProviderTsxCode = /* jsx */ `
const authProvider = {
    login: async ({ username, password }) => {
      (window as any).authenticated = true;
      return { success: true };
    },
    check: async () => {
      // auto login at first time
      if (typeof (window as any).authenticated === "undefined") {
        (window as any).authenticated = true;
      }
      return { authenticated: Boolean((window as any).authenticated) };
    },
    logout: async () => {
      (window as any).authenticated = false;
      return { success: true };
    },
    register: async () => {
      return { success: true };
    },
    forgotPassword: async () => {
      return { success: true };
    },
    resetPassword: async () => {
      return { success: true };
    },
    getIdentity: async () => ({ id: 1, name: "John Doe", avatar: "https://i.pravatar.cc/300"})
};

export default authProvider;
`.trim();

const ProductsTsxCode = /* jsx */ `
export * from "./list";
export * from "./show";
export * from "./edit";
export * from "./create";
`.trim();

const AppTsxCode = /* jsx */ `
import { Refine, Authenticated } from "@refinedev/core";
import {
    ErrorComponent,
    ThemedLayoutV2,
    RefineThemes,
    useNotificationProvider,
    AuthPage
} from "@refinedev/mantine";
import { NotificationsProvider } from "@mantine/notifications";
import { MantineProvider, Global } from "@mantine/core";
import dataProvider from "@refinedev/simple-rest";
import routerProvider, {
    NavigateToResource,
} from "@refinedev/react-router-v6";
import { BrowserRouter, Routes, Route, Outlet, Navigate } from "react-router-dom";

import authProvider from "./auth-provider";

import { ProductList, ProductCreate, ProductEdit, ProductShow } from "./pages/products";

const App: React.FC = () => {
    return (
        <BrowserRouter>
            <MantineProvider
                theme={RefineThemes.Blue}
            >
                <Global styles={{ body: { WebkitFontSmoothing: "auto" } }} />
                <NotificationsProvider position="top-right">
                    <Refine
                        notificationProvider={useNotificationProvider}
                        routerProvider={routerProvider}
                        dataProvider={dataProvider(
                            "https://api.fake-rest.refine.dev",
                        )}
                        authProvider={authProvider}
                        resources={[
                            {
                                name: "products",
                                list: "/products",
                                show: "/products/:id",
                                edit: "/products/:id/edit",
                                create: "/products/create",
                                meta: {
                                    canDelete: true,
                                },
                            },
                        ]}
                    >
                        <Routes>
                            <Route element={<Authenticated fallback={<Navigate to="/login" />}><Outlet /></Authenticated>}>
                            <Route
                                element={
                                    <ThemedLayoutV2>
                                        <Outlet />
                                    </ThemedLayoutV2>
                                }
                            >
                                <Route index element={<NavigateToResource resource="products" />} />
                                <Route path="/products" element={<Outlet />}>
                                    <Route index element={<ProductList />} />
                                    <Route path="create" element={<ProductCreate />} />
                                    <Route path=":id" element={<ProductShow />} />
                                    <Route path=":id/edit" element={<ProductEdit />} />
                                </Route>
                                <Route path="*" element={<ErrorComponent />} />
                            </Route>
                            </Route>
                            <Route element={<Authenticated fallback={<Outlet />}><NavigateToResource resource="products" /></Authenticated>}>
                                <Route
                                    path="/login"
                                    element={(
                                    <AuthPage
                                        type="login"
                                        formProps={{
                                        initialValues: {
                                            email: "demo@refine.dev",
                                            password: "demodemo",
                                        },
                                        }}
                                    />
                                    )}
                                />
                                <Route path="/register" element={<AuthPage type="register" />} />
                                <Route path="/forgot-password" element={<AuthPage type="forgotPassword" />} />
                                <Route path="/reset-password" element={<AuthPage type="resetPassword" />} />
                                <Route path="*" element={<ErrorComponent />} />
                            </Route>
                        </Routes>
                    </Refine>
                </NotificationsProvider>
            </MantineProvider>
        </BrowserRouter>
    );
};

export default App;
`.trim();

const ListTsxCode = /* jsx */ `
import React from "react";
import { useTable } from "@refinedev/react-table";
import { ColumnDef, flexRender } from "@tanstack/react-table";
import { List, ShowButton, EditButton, DeleteButton } from "@refinedev/mantine";

import { Box, Group, ScrollArea, Select, Table, Pagination } from "@mantine/core";

export const ProductList = () => {
    const columns = React.useMemo(
        () => [
            {
                id: "id",
                header: "ID",
                accessorKey: "id",
            },
            {
                id: "name",
                header: "Name",
                accessorKey: "name",
                meta: {
                    filterOperator: "contains",
                },
            },
            {
              id: "material",
              header: "Material",
              accessorKey: "material",
          },
            {
                id: "price",
                header: "Price",
                accessorKey: "price",
            },
            {
                id: "actions",
                header: "Actions",
                accessorKey: "id",
                enableColumnFilter: false,
                enableSorting: false,
                cell: function render({ getValue }) {
                    return (
                        <Group spacing="xs" noWrap>
                            <ShowButton
                                hideText
                                recordItemId={getValue() as number}
                            />
                            <EditButton
                                hideText
                                recordItemId={getValue() as number}
                            />
                            <DeleteButton
                                hideText
                                recordItemId={getValue() as number}
                            />
                        </Group>
                    );
                },
            },
        ],
        [],
    );

    const {
        getHeaderGroups,
        getRowModel,
        setOptions,
        refineCore: {
            setCurrent,
            pageCount,
            current,
            tableQuery: { data: tableData },
        },
    } = useTable({
        columns,
        refineCoreProps: {
            initialSorter: [
                {
                    field: "id",
                    order: "desc",
                },
            ],
        },
    });

    return (
        <ScrollArea>
            <List>
                <Table highlightOnHover>
                    <thead>
                        {getHeaderGroups().map((headerGroup) => (
                            <tr key={headerGroup.id}>
                                {headerGroup.headers.map((header) => (
                                    <th key={header.id}>
                                        {flexRender(
                                            header.column.columnDef
                                                .header,
                                            header.getContext(),
                                        )}
                                    </th>
                                ))}
                            </tr>
                        ))}
                    </thead>
                    <tbody>
                        {getRowModel().rows.map((row) => (
                            <tr key={row.id}>
                                {row.getVisibleCells().map((cell) => (
                                    <td key={cell.id}>
                                        {flexRender(
                                            cell.column.columnDef.cell,
                                            cell.getContext(),
                                        )}
                                    </td>
                                ))}
                            </tr>
                        ))}
                    </tbody>
                </Table>
                <br />
                <Pagination
                    position="right"
                    total={pageCount}
                    page={current}
                    onChange={setCurrent}
                />
            </List>
        </ScrollArea>
    );
};
`.trim();

const ShowTsxCode = /* jsx */ `
import { useShow } from "@refinedev/core";
import { Show, TextField, NumberField, MarkdownField } from "@refinedev/mantine";

import { Title } from "@mantine/core";

export const ProductShow = () => {
    const { queryResult } = useShow();
    const { data, isLoading } = queryResult;
    const record = data?.data;

    return (
        <Show isLoading={isLoading}>
            <Title order={5}>Id</Title>
            <TextField value={record?.id} />

            <Title mt="xs" order={5}>Name</Title>
            <TextField value={record?.name} />

            <Title mt="xs" order={5}>Material</Title>
            <TextField value={record?.material} />

            <Title mt="xs" order={5}>Description</Title>
            <MarkdownField value={record?.description} />

            <Title mt="xs" order={5}>Price</Title>
            <NumberField value={record?.price}  options={{ style: "currency", currency: "USD" }} />
        </Show>
    );
};
`.trim();

const EditTsxCode = /* jsx */ `
import { Edit, useForm } from "@refinedev/mantine";
import { TextInput, NumberInput } from "@mantine/core";

export const ProductEdit = () => {
  const {
      saveButtonProps,
      getInputProps,
      errors,
      refineCore: { queryResult, autoSaveProps },
  } = useForm({
        initialValues: {
          name: "",
          material: "",
          price: 0,
        },
        refineCoreProps: {
            autoSave: {
                enabled: true,
            },
        },
  });

  return (
    <Edit saveButtonProps={saveButtonProps} autoSaveProps={autoSaveProps}>
      <form>
        <TextInput
          mt={8}
          id="name"
          label="Name"
          placeholder="Name"
          {...getInputProps("name")}
        />
        <TextInput
          mt={8}
          id="material"
          label="Material"
          placeholder="Material"
          {...getInputProps("material")}
        />
        <NumberInput
          mt={8}
          id="price"
          label="Price"
          placeholder="Price"
          {...getInputProps("price")}
        />
      </form>
    </Edit>
  );
};
`.trim();

const CreateTsxCode = /* jsx */ `
import { Create, useForm } from "@refinedev/mantine";
import { TextInput, NumberInput } from "@mantine/core";

export const ProductCreate = () => {
  const {
      saveButtonProps,
      getInputProps,
      errors,
  } = useForm({
        initialValues: {
          name: "",
          material: "",
          price: 0,
        },
  });

  return (
    <Create saveButtonProps={saveButtonProps}>
      <form>
        <TextInput
          mt={8}
          id="name"
          label="Name"
          placeholder="Name"
          {...getInputProps("name")}
        />
        <TextInput
          mt={8}
          id="material"
          label="Material"
          placeholder="Material"
          {...getInputProps("material")}
        />
        <NumberInput
          mt={8}
          id="price"
          label="Price"
          placeholder="Price"
          {...getInputProps("price")}
        />
      </form>
    </Create>
  );
};
`.trim();<|MERGE_RESOLUTION|>--- conflicted
+++ resolved
@@ -15,18 +15,10 @@
         "@tanstack/react-table": "^8.2.6",
         "@tabler/icons-react": "^3.1.0",
         "@emotion/react": "^11.8.2",
-<<<<<<< HEAD
         "@mantine/core": "^7.12.2",
         "@mantine/hooks": "^7.12.2",
         "@mantine/form": "^7.12.2",
         "@mantine/notifications": "^7.12.2",
-        "react-router": "latest",
-=======
-        "@mantine/core": "^5.10.4",
-        "@mantine/hooks": "^5.10.4",
-        "@mantine/form": "^5.10.4",
-        "@mantine/notifications": "^5.10.4",
->>>>>>> 6af8cf95
         "react-router-dom": "^6.8.1",
       }}
       startRoute="/products"
