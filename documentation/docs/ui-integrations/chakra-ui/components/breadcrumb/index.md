---
title: Breadcrumb
swizzle: true
---

A breadcrumb displays the current location within a hierarchy. It allows going back to states higher up in the hierarchy. `<Breadcrumb>` component was built with the Chakra UI [Breadcrumb][chakra-ui-breadcrumb] components using the [`useBreadcrumb`](/docs/core/hooks/utilities/use-breadcrumb) hook.

:::simple Good to know

<<<<<<< HEAD
- You can swizzle this component with the [**refine CLI**](/docs/packages/list-of-packages) to customize it.

- In the earlier versions of Refine, `<Refine>` component had accepted `DashboardPage` which could be used to add an index page to your app. With the changes in `routerProvider` API of Refine, `DashboardPage` is deprecated. You can now define an index route yourself manually with your router package.
=======
You can swizzle this component with the [**Refine CLI**](/docs/packages/list-of-packages) to customize it.

:::

:::info Legacy Behavior (Dashboard Page)

In the earlier versions of Refine, `<Refine>` component had accepted `DashboardPage` which could be used to add an index page to your app. With the changes in `routerProvider` API of Refine, `DashboardPage` is deprecated. You can now define an index route yourself manually with your router package.
>>>>>>> ba229b57

- In earlier versions, the home icon in the `Breadcrumb` was created by the `DashboardPage`, now it is rendered if you define a an action route as `/` in any one of your resources. It will be rendered with the home icon regardless of the current route. You can also hide the home icon by setting `showHome` to `false`.

:::

## Properties

### `breadcrumbProps`

`<Breadcrumb>` component uses the Chakra UI [Breadcrumb][chakra-ui-breadcrumb] component so it can be configured with the `breadcrumbProps` property.

```tsx
import { List, Breadcrumb } from "@refinedev/chakra-ui";

export const PostList: React.FC = () => {
  return (
    <List
      // highlight-next-line
      breadcrumb={<Breadcrumb breadcrumbProps={{ separator: "-" }} />}
    >
      ...
    </List>
  );
};
```

### `showHome`

If you have a page with route `/`, it will be used as the root of the hierarchy and shown in the `Breadcrumb` with a home icon. To hide the root item, set `showHome` to `false.`

```tsx
import { List, Breadcrumb } from "@refinedev/chakra-ui";

export const PostList: React.FC = () => {
  return (
    <List
      // highlight-next-line
      breadcrumb={<Breadcrumb showHome={true} />}
    >
      ...
    </List>
  );
};
```

### `meta`

If your routes has additional parameters in their paths, you can pass the `meta` property to the `<Breadcrumb>` component to use them while creating the paths and filling the parameters in the paths. By default, existing URL parameters are used. You can use `meta` to override them or add new ones.

```tsx
import { List, Breadcrumb } from "@refinedev/chakra-ui";

export const PostList: React.FC = () => {
  return (
    <List
      // highlight-next-line
      breadcrumb={<Breadcrumb meta={{ authorId: "123" }} />}
    >
      ...
    </List>
  );
};
```

### `hideIcons`

If you don't want to show the resource icons on the breadcrumb, you can set `hideIcons` to `true`.

```tsx
import { List, Breadcrumb } from "@refinedev/chakra-ui";

export const PostList: React.FC = () => {
  return (
    <List
      // highlight-next-line
      breadcrumb={<Breadcrumb hideIcons />}
    >
      ...
    </List>
  );
};
```

## API Reference

### Properties

<PropsTable module="@refinedev/chakra-ui/Breadcrumb" />

[chakra-ui-breadcrumb]: https://chakra-ui.com/docs/components/breadcrumb/usage<|MERGE_RESOLUTION|>--- conflicted
+++ resolved
@@ -7,19 +7,9 @@
 
 :::simple Good to know
 
-<<<<<<< HEAD
-- You can swizzle this component with the [**refine CLI**](/docs/packages/list-of-packages) to customize it.
+- You can swizzle this component with the [**Refine CLI**](/docs/packages/list-of-packages) to customize it.
 
 - In the earlier versions of Refine, `<Refine>` component had accepted `DashboardPage` which could be used to add an index page to your app. With the changes in `routerProvider` API of Refine, `DashboardPage` is deprecated. You can now define an index route yourself manually with your router package.
-=======
-You can swizzle this component with the [**Refine CLI**](/docs/packages/list-of-packages) to customize it.
-
-:::
-
-:::info Legacy Behavior (Dashboard Page)
-
-In the earlier versions of Refine, `<Refine>` component had accepted `DashboardPage` which could be used to add an index page to your app. With the changes in `routerProvider` API of Refine, `DashboardPage` is deprecated. You can now define an index route yourself manually with your router package.
->>>>>>> ba229b57
 
 - In earlier versions, the home icon in the `Breadcrumb` was created by the `DashboardPage`, now it is rendered if you define a an action route as `/` in any one of your resources. It will be rendered with the home icon regardless of the current route. You can also hide the home icon by setting `showHome` to `false`.
 
