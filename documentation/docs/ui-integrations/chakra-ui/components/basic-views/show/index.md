--- conflicted
+++ resolved
@@ -179,7 +179,56 @@
 );
 ```
 
-<<<<<<< HEAD
+### recordItemId
+
+The `<Show>` component reads the `id` information from the route by default. If you want to use a custom `id` value, you can use the `recordItemId` prop.
+
+```tsx live disableScroll previewHeight=280px url=http://localhost:3000/posts/show/123
+setInitialRoutes(["/posts/show/123"]);
+
+// visible-block-start
+import { Show } from "@refinedev/chakra-ui";
+
+const PostShow: React.FC = () => {
+  return (
+    /* highlight-next-line */
+    <Show recordItemId="123">
+      <p>Rest of your page here</p>
+    </Show>
+  );
+};
+// visible-block-end
+
+render(
+  <ReactRouter.BrowserRouter>
+    <RefineChakraDemo
+      resources={[
+        {
+          name: "posts",
+          list: "/posts",
+          show: "/posts/show/:id",
+        },
+      ]}
+    >
+      <ReactRouter.Routes>
+        <ReactRouter.Route
+          path="/posts"
+          element={
+            <div>
+              <p>This page is empty.</p>
+              <RefineChakra.ShowButton recordItemId="123">
+                Show Post 123
+              </RefineChakra.ShowButton>
+            </div>
+          }
+        />
+        <ReactRouter.Route path="/posts/show/:id" element={<PostShow />} />
+      </ReactRouter.Routes>
+    </RefineChakraDemo>
+  </ReactRouter.BrowserRouter>,
+);
+```
+
 > For more information, refer to the [`usePermission` documentation &#8594](/docs/authentication/hooks/use-permissions)
 
 ### deleteButtonProps
@@ -287,60 +336,6 @@
 );
 ```
 
-=======
->>>>>>> 4f0e6493
-### recordItemId
-
-The `<Show>` component reads the `id` information from the route by default. If you want to use a custom `id` value, you can use the `recordItemId` prop.
-
-```tsx live disableScroll previewHeight=280px url=http://localhost:3000/posts/show/123
-setInitialRoutes(["/posts/show/123"]);
-
-// visible-block-start
-import { Show } from "@refinedev/chakra-ui";
-
-const PostShow: React.FC = () => {
-  return (
-    /* highlight-next-line */
-    <Show recordItemId="123">
-      <p>Rest of your page here</p>
-    </Show>
-  );
-};
-// visible-block-end
-
-render(
-  <ReactRouter.BrowserRouter>
-    <RefineChakraDemo
-      resources={[
-        {
-          name: "posts",
-          list: "/posts",
-          show: "/posts/show/:id",
-        },
-      ]}
-    >
-      <ReactRouter.Routes>
-        <ReactRouter.Route
-          path="/posts"
-          element={
-            <div>
-              <p>This page is empty.</p>
-              <RefineChakra.ShowButton recordItemId="123">
-                Show Post 123
-              </RefineChakra.ShowButton>
-            </div>
-          }
-        />
-        <ReactRouter.Route path="/posts/show/:id" element={<PostShow />} />
-      </ReactRouter.Routes>
-    </RefineChakraDemo>
-  </ReactRouter.BrowserRouter>,
-);
-```
-
-### canEdit and editButtonProps
-
 `canEdit` allows you to add an edit button inside the `<Show>` component. If the resource has the `canEdit` property, Refine adds the edit button by default. If you want to customize this button you can use the `editButtonProps` property.
 
 ```tsx live disableScroll previewHeight=280px url=http://localhost:3000/posts/show/123
