---
title: Import
swizzle: true
---

`<ImportButton>` is compatible with the `useImport` hook and is meant to be used as it's upload button. It uses Material UI [`<LoadingButton>`][button] component and native html [`<input>`](https://developer.mozilla.org/en-US/docs/Web/HTML/Element/input) element. It wraps a [`<label>`](https://developer.mozilla.org/en-US/docs/Web/HTML/Element/label) with a [`<LoadingButton>`][button] component and [`<input>`](https://developer.mozilla.org/en-US/docs/Web/HTML/Element/input) element and accepts it's own properties for separately.

> For more information, refer to the [`useImport` documentation &#8594][useimport]

:::simple Good to know

You can swizzle this component with the [**Refine CLI**](/docs/packages/list-of-packages) to customize it.

:::

## Usage

Use it like any other Material UI [`<LoadingButton>`][button]. You can use it with [useImport][useimport]:

```tsx live previewHeight=340px
setInitialRoutes(["/posts"]);

// visible-block-start
import {
  useDataGrid,
  List,
  // highlight-next-line
  ImportButton,
} from "@refinedev/mui";
import { DataGrid, GridColDef } from "@mui/x-data-grid";

const columns: GridColDef[] = [
  { field: "id", headerName: "ID", type: "number" },
  { field: "title", headerName: "Title", minWidth: 400, flex: 1 },
];

const PostsList: React.FC = () => {
  const { dataGridProps } = useDataGrid<IPost>();

  return (
<<<<<<< HEAD
    <List
      // highlight-start
      headerButtons={
        <ImportButton inputProps={inputProps} loading={isLoading} />
      }
      // highlight-end
    >
=======
    <List>
      <ImportButton />
>>>>>>> 85c54ba6
      <DataGrid {...dataGridProps} columns={columns} />
    </List>
  );
};

interface IPost {
  id: number;
  title: string;
}
// visible-block-end

render(
  <ReactRouter.BrowserRouter>
    <RefineMuiDemo
      resources={[
        {
          name: "posts",
          list: "/posts",
        },
      ]}
    >
      <ReactRouter.Routes>
        <ReactRouter.Route path="/posts" element={<ReactRouter.Outlet />}>
          <ReactRouter.Route index element={<PostsList />} />
        </ReactRouter.Route>
      </ReactRouter.Routes>
    </RefineMuiDemo>
  </ReactRouter.BrowserRouter>,
);
```

## Properties

### hideText

`hideText` is used to show and hide the text of the button. When `true`, only the button icon is visible.

```tsx live disableScroll previewHeight=120px
setInitialRoutes(["/posts"]);

// visible-block-start
import { ImportButton } from "@refinedev/mui";

const MyImportComponent = () => {
  return (
    <ImportButton
      // highlight-next-line
      resource="posts"
    />
  );
};

// visible-block-end

render(
  <ReactRouter.BrowserRouter>
    <RefineMuiDemo
      resources={[
        {
          name: "posts",
          list: "/posts",
        },
      ]}
    >
      <ReactRouter.Routes>
        <ReactRouter.Route path="/posts" element={<ReactRouter.Outlet />}>
          <ReactRouter.Route index element={<MyImportComponent />} />
        </ReactRouter.Route>
      </ReactRouter.Routes>
    </RefineMuiDemo>
  </ReactRouter.BrowserRouter>,
);
```

## API Reference

### Properties

<PropsTable module="@refinedev/mui/ImportButton" />

:::simple External Props

It also accepts all props of Material UI [Button](https://mui.com/material-ui/react-button).

:::

[button]: https://mui.com/material-ui/react-button/#loading-2
[useimport]: /docs/core/hooks/utilities/use-import<|MERGE_RESOLUTION|>--- conflicted
+++ resolved
@@ -38,18 +38,8 @@
   const { dataGridProps } = useDataGrid<IPost>();
 
   return (
-<<<<<<< HEAD
-    <List
-      // highlight-start
-      headerButtons={
-        <ImportButton inputProps={inputProps} loading={isLoading} />
-      }
-      // highlight-end
-    >
-=======
     <List>
       <ImportButton />
->>>>>>> 85c54ba6
       <DataGrid {...dataGridProps} columns={columns} />
     </List>
   );
