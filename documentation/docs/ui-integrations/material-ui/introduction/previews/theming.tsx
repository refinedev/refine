import React from "react";
import { Sandpack } from "@site/src/components/sandpack";

export default function Usage() {
  return (
    <Sandpack
      showNavigator
      layout="col"
      height={320}
      showOpenInCodeSandbox={false}
      dependencies={{
        "@refinedev/mui": "5.0.0",
        "@refinedev/core": "latest",
        "@refinedev/simple-rest": "latest",
        "@refinedev/react-router-v6": "latest",
        "@refinedev/react-hook-form": "^4.8.12",
        "@emotion/react": "^11.8.2",
        "@emotion/styled": "^11.8.1",
        "@mui/lab": "^6.0.0-beta.14",
        "@mui/material": "^6.1.7",
        "@mui/system": "latest",
<<<<<<< HEAD
        "@mui/x-data-grid": "^7.22.2",
        "react-router-dom": "latest",
        "react-router": "latest",
=======
        "@mui/x-data-grid": "^6.6.0",
        "react-router-dom": "^6.8.1",
>>>>>>> fe4f133f
        "react-hook-form": "^7.43.5",
      }}
      startRoute="/products"
      files={{
        "/App.tsx": {
          code: AppTsxCode,
          hidden: true,
        },
        "/theme-provider.tsx": {
          code: ThemeProviderTsxCode,
          active: true,
        },
        "/pages/products/index.tsx": {
          code: ProductsTsxCode,
          hidden: true,
        },
        "/pages/products/list.tsx": {
          code: ListTsxCode,
          hidden: true,
        },
        "/pages/products/show.tsx": {
          code: ShowTsxCode,
          hidden: true,
        },
        "/pages/products/edit.tsx": {
          code: EditTsxCode,
          hidden: true,
        },
        "/pages/products/create.tsx": {
          code: CreateTsxCode,
          hidden: true,
        },
        "/auth-provider.tsx": {
          code: AuthProviderTsxCode,
          hidden: true,
        },
      }}
    />
  );
}

const AuthProviderTsxCode = /* jsx */ `
const authProvider = {
    login: async ({ username, password }) => {
      (window as any).authenticated = true;
      return { success: true };
    },
    check: async () => {
      // auto login at first time
      if (typeof (window as any).authenticated === "undefined") {
        (window as any).authenticated = true;
      }
      return { authenticated: Boolean((window as any).authenticated) };
    },
    logout: async () => {
      (window as any).authenticated = false;
      return { success: true };
    },
    register: async () => {
      return { success: true };
    },
    forgotPassword: async () => {
      return { success: true };
    },
    resetPassword: async () => {
      return { success: true };
    },
    getIdentity: async () => ({ id: 1, name: "John Doe", avatar: "https://i.pravatar.cc/300"})
};

export default authProvider;
`.trim();

const ProductsTsxCode = /* jsx */ `
export * from "./list";
export * from "./show";
export * from "./edit";
export * from "./create";
`.trim();

const ThemeProviderTsxCode = /* jsx */ `
import { RefineThemes, RefineSnackbarProvider } from "@refinedev/mui";
import CssBaseline from "@mui/material/CssBaseline";
import GlobalStyles from "@mui/material/GlobalStyles";
import { ThemeProvider as MuiThemeProvider } from "@mui/material/styles";

export const ThemeProvider = ({ children }) => (
    // Available themes: Blue, Purple, Magenta, Red, Orange, Yellow, Green
    // Change the line below to change the theme
    <MuiThemeProvider theme={RefineThemes.Magenta}>
        <CssBaseline />
        <GlobalStyles
            styles={{ html: { WebkitFontSmoothing: "auto" } }}
        />
        <RefineSnackbarProvider>
            {children}
        </RefineSnackbarProvider>
    </MuiThemeProvider>
);
`.trim();

const AppTsxCode = /* jsx */ `
import { Refine, Authenticated } from "@refinedev/core";
import dataProvider from "@refinedev/simple-rest";
import routerProvider, { NavigateToResource } from "@refinedev/react-router-v6";
import { BrowserRouter, Route, Routes, Outlet, Navigate } from "react-router-dom";

import {
  ThemedLayoutV2,
  ErrorComponent,
  notificationProvider,
  AuthPage,
} from "@refinedev/mui";

import { ThemeProvider } from "./theme-provider";
import authProvider from "./auth-provider";

import { ProductList, ProductShow, ProductEdit, ProductCreate } from "./pages/products";

export default function App() {
  return (
    <BrowserRouter>
      <ThemeProvider>
            <Refine
                routerProvider={routerProvider}
                dataProvider={dataProvider(
                    "https://api.fake-rest.refine.dev",
                )}
                notificationProvider={notificationProvider}
                authProvider={authProvider}
                resources={[
                    {
                        name: "products",
                        list: "/products",
                        show: "/products/:id",
                        edit: "/products/:id/edit",
                        create: "/products/create",
                        meta: {
                            canDelete: true,
                        },
                    },
                ]}
                options={{
                    syncWithLocation: true,
                }}
            >
                <Routes>
                  <Route element={<Authenticated fallback={<Navigate to="/login" />}><Outlet /></Authenticated>}>
                    <Route
                        element={
                            <ThemedLayoutV2>
                                <Outlet />
                            </ThemedLayoutV2>
                        }
                    >
                        <Route index element={<NavigateToResource resource="products" />} />
                        <Route path="/products" element={<Outlet />}>
                          <Route index element={<ProductList />} />
                          <Route path="create" element={<ProductCreate />} />
                          <Route path=":id" element={<ProductShow />} />
                          <Route path=":id/edit" element={<ProductEdit />} />
                        </Route>
                        <Route path="*" element={<ErrorComponent />} />
                    </Route>
                  </Route>
                  <Route element={<Authenticated fallback={<Outlet />}><NavigateToResource resource="products" /></Authenticated>}>
                    <Route
                      path="/login"
                      element={(
                        <AuthPage
                          type="login"
                          formProps={{
                            defaultValues: {
                              email: "demo@refine.dev",
                              password: "demodemo",
                            },
                          }}
                        />
                      )}
                    />
                    <Route path="/register" element={<AuthPage type="register" />} />
                    <Route path="/forgot-password" element={<AuthPage type="forgotPassword" />} />
                    <Route path="/reset-password" element={<AuthPage type="resetPassword" />} />
                    <Route path="*" element={<ErrorComponent />} />
                  </Route>
                </Routes>
            </Refine>
      </ThemeProvider>
    </BrowserRouter>
  );
};
`.trim();

const ListTsxCode = /* jsx */ `
import React from "react";
import { EditButton, List, ShowButton, useDataGrid } from "@refinedev/mui";
import { DataGrid, GridColDef } from "@mui/x-data-grid";

export const ProductList = () => {
  const { dataGridProps } = useDataGrid();

  const columns = React.useMemo<GridColDef<IProduct>[]>(
    () => [
        {
            field: "id",
            headerName: "ID",
            type: "number",
            width: 50,
        },
        { field: "name", headerName: "Name", minWidth: 300, flex: 1 },
        { field: "price", headerName: "Price", minWidth: 100, flex: 1 },
        {
          field: "actions",
          headerName: "Actions",
          display: "flex",
          renderCell: function render({ row }) {
              return (
                  <div>
                      <EditButton hideText recordItemId={row.id} />
                      <ShowButton hideText recordItemId={row.id} />
                  </div>
              );
          },
          align: "center",
          headerAlign: "center",
          minWidth: 80,
        },
      ],
    []
  );

  return (
    <List>
        <DataGrid {...dataGridProps} columns={columns}  />
    </List>
  );
};

interface IProduct {
  id: string;
  name: string;
  price: number;
  description: string;
}
`.trim();

const ShowTsxCode = /* jsx */ `
import {
  Show,
  NumberField,
  TextFieldComponent as TextField,
  MarkdownField,
  DateField,
} from "@refinedev/mui";
import { useShow } from "@refinedev/core";
import Typography from "@mui/material/Typography";
import Stack from "@mui/material/Stack";

export const ProductShow = () => {
  const { queryResult } = useShow();
  const { data, isLoading } = queryResult;

  const record = data?.data;

  return (
    <Show isLoading={isLoading}>
      <Stack gap={1}>
        <Typography variant="body1" fontWeight="bold">
            Id
        </Typography>
        <NumberField value={record?.id ?? ""} />
        <Typography variant="body1" fontWeight="bold">
            Name
        </Typography>
        <TextField value={record?.name} />
        <Typography variant="body1" fontWeight="bold">
            Material
        </Typography>
        <TextField value={record?.material} />
        <Typography variant="body1" fontWeight="bold">
            Description
        </Typography>
        <MarkdownField value={record?.description} />
        <Typography variant="body1" fontWeight="bold">
            Price
        </Typography>
        <TextField value={record?.price} />
      </Stack>
    </Show>
  );
};
`.trim();

const EditTsxCode = /* jsx */ `
import { HttpError } from "@refinedev/core";
import { Edit, useAutocomplete } from "@refinedev/mui";
import Box from "@mui/material/Box";
import TextField from "@mui/material/TextField";
import Autocomplete from "@mui/material/Autocomplete";
import { useForm } from "@refinedev/react-hook-form";

import { Controller } from "react-hook-form";

export const ProductEdit = () => {
  const {
    saveButtonProps,
    refineCore: { queryResult, autoSaveProps },
    register,
    control,
    formState: { errors },
  } = useForm();

  return (
    <Edit saveButtonProps={saveButtonProps}>
      <Box
      component="form"
      sx={{ display: "flex", flexDirection: "column" }}
      autoComplete="off"
      >
        <TextField
            id="name"
            {...register("name", {
                required: "This field is required",
            })}
            error={!!errors.name}
            helperText={errors.name?.message}
            margin="normal"
            fullWidth
            label="Name"
            name="name"
            autoFocus
        />
        <TextField
            id="material"
            {...register("material", {
                required: "This field is required",
            })}
            error={!!errors.material}
            helperText={errors.material?.message}
            margin="normal"
            fullWidth
            label="Material"
            name="material"
            autoFocus
        />
        <TextField
          id="description"
          {...register("description", {
              required: "This field is required",
          })}
          error={!!errors.description}
          helperText={errors.description?.message}
          margin="normal"
          label="Description"
          multiline
          rows={4}
        />
        <TextField
            id="price"
            {...register("price", {
                required: "This field is required",
            })}
            error={!!errors.price}
            helperText={errors.price?.message}
            margin="normal"
            fullWidth
            label="Price"
            name="price"
            autoFocus
        />
      </Box>
  </Edit>
  );
};
`.trim();

const CreateTsxCode = /* jsx */ `
import { HttpError } from "@refinedev/core";
import { Create, useAutocomplete } from "@refinedev/mui";
import Box from "@mui/material/Box";
import TextField from "@mui/material/TextField";
import Autocomplete from "@mui/material/Autocomplete";
import { useForm } from "@refinedev/react-hook-form";

import { Controller } from "react-hook-form";

export const ProductCreate = () => {
  const {
    saveButtonProps,
    refineCore: { queryResult, autoSaveProps },
    register,
    control,
    formState: { errors },
  } = useForm();

  return (
    <Create saveButtonProps={saveButtonProps}>
      <Box
      component="form"
      sx={{ display: "flex", flexDirection: "column" }}
      autoComplete="off"
      >
        <TextField
            id="name"
            {...register("name", {
                required: "This field is required",
            })}
            error={!!errors.name}
            helperText={errors.name?.message}
            margin="normal"
            fullWidth
            label="Name"
            name="name"
            autoFocus
        />
        <TextField
            id="material"
            {...register("material", {
                required: "This field is required",
            })}
            error={!!errors.material}
            helperText={errors.material?.message}
            margin="normal"
            fullWidth
            label="Material"
            name="material"
            autoFocus
        />
        <TextField
          id="description"
          {...register("description", {
              required: "This field is required",
          })}
          error={!!errors.description}
          helperText={errors.description?.message}
          margin="normal"
          label="Description"
          multiline
          rows={4}
        />
        <TextField
            id="price"
            {...register("price", {
                required: "This field is required",
            })}
            error={!!errors.price}
            helperText={errors.price?.message}
            margin="normal"
            fullWidth
            label="Price"
            name="price"
            autoFocus
        />
      </Box>
  </Create>
  );
};
`.trim();<|MERGE_RESOLUTION|>--- conflicted
+++ resolved
@@ -9,7 +9,7 @@
       height={320}
       showOpenInCodeSandbox={false}
       dependencies={{
-        "@refinedev/mui": "5.0.0",
+        "@refinedev/mui": "latest",
         "@refinedev/core": "latest",
         "@refinedev/simple-rest": "latest",
         "@refinedev/react-router-v6": "latest",
@@ -19,14 +19,8 @@
         "@mui/lab": "^6.0.0-beta.14",
         "@mui/material": "^6.1.7",
         "@mui/system": "latest",
-<<<<<<< HEAD
         "@mui/x-data-grid": "^7.22.2",
-        "react-router-dom": "latest",
-        "react-router": "latest",
-=======
-        "@mui/x-data-grid": "^6.6.0",
         "react-router-dom": "^6.8.1",
->>>>>>> fe4f133f
         "react-hook-form": "^7.43.5",
       }}
       startRoute="/products"
