--- conflicted
+++ resolved
@@ -17,11 +17,7 @@
         "@mui/lab": "^6.0.0-beta.14",
         "@mui/material": "^6.1.7",
         "@mui/system": "latest",
-<<<<<<< HEAD
-        "@mui/x-data-grid": "^7.22.2",
-=======
         "@mui/x-data-grid": "^7.23.5",
->>>>>>> 85c54ba6
         "react-hook-form": "^7.43.5",
         "@refinedev/nextjs-router": "latest",
       }}
