--- conflicted
+++ resolved
@@ -679,17 +679,7 @@
 
 ### `queryOptions`
 
-<<<<<<< HEAD
 In the `edit` and `clone` modes, Refine uses [`useOne`](/docs/core/hooks/data/use-one) hook to fetch data. You can pass the [`queryOptions`](https://tanstack.com/query/v4/docs/react/reference/useQuery) options by passing the `queryOptions` property. This property will only work in the `edit` and `clone` actions.
-=======
-:::caution
-
-This works only in the `action: "edit"` and the `action: "clone"` mode.
-
-:::
-
-In the `edit` and `clone` modes, Refine uses [`useOne`](/docs/core/hooks/data/use-one) hook to fetch data. You can pass the [`queryOptions`](https://tanstack.com/query/v4/docs/react/reference/useQuery) options by passing the `queryOptions` property.
->>>>>>> ba229b57
 
 ```tsx
 useForm({
@@ -701,17 +691,7 @@
 
 ### `createMutationOptions`
 
-<<<<<<< HEAD
 In the `create` and `clone` modes, Refine uses the [`useCreate`](/docs/core/hooks/data/use-create) hook to create data. You can pass [`mutationOptions`](https://tanstack.com/query/v4/docs/react/reference/useMutation) by passing the `createMutationOptions` property. This property will only work in the `create` and `clone` actions.
-=======
-:::caution
-
-This option is only available when `action: "create"` or `action: "clone"`.
-
-:::
-
-In the `create` and `clone` modes, Refine uses the [`useCreate`](/docs/core/hooks/data/use-create) hook to create data. You can pass [`mutationOptions`](https://tanstack.com/query/v4/docs/react/reference/useMutation) by passing the `createMutationOptions` property.
->>>>>>> ba229b57
 
 ```tsx
 useForm({
@@ -723,17 +703,7 @@
 
 ### `updateMutationOptions`
 
-<<<<<<< HEAD
 In the `edit` mode, Refine uses [`useUpdate`](/docs/core/hooks/data/use-update) hook to update data. You can pass [`mutationOptions`](https://tanstack.com/query/v4/docs/react/reference/useMutation) by passing `updateMutationOptions` property. This property will only work in the `edit` action.
-=======
-:::caution
-
-This option is only available when `action: "edit"`.
-
-:::
-
-In the `edit` mode, Refine uses [`useUpdate`](/docs/core/hooks/data/use-update) hook to update data. You can pass [`mutationOptions`](https://tanstack.com/query/v4/docs/react/reference/useMutation) by passing `updateMutationOptions` property.
->>>>>>> ba229b57
 
 ```tsx
 useForm({
