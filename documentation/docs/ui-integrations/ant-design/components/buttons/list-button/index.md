---
title: List
swizzle: true
---

`<ListButton>` is using Ant Design's [`<Button>`](https://ant.design/components/button/) component and the `list` method from [`useNavigation`](/docs/core/hooks/navigation/use-navigation) under the hood.

It can be useful when redirecting the app to the list page route of resource.

:::simple Good to know

You can swizzle this component to customize it with the [**Refine CLI**](/docs/packages/list-of-packages)

:::

## Usage

```tsx live url=http://localhost:3000/posts/show/123
// visible-block-start
import { useShow } from "@refinedev/core";
import {
  Show,
  // highlight-next-line
  ListButton,
} from "@refinedev/antd";
import { Typography } from "antd";

const { Title, Text } = Typography;

const PostShow: React.FC = () => {
  const { queryResult } = useShow<IPost>();
  const { data, isLoading } = queryResult;
  const record = data?.data;

  return (
    // highlight-next-line
    <Show headerButtons={<ListButton />} isLoading={isLoading}>
      <Title level={5}>Id</Title>
      <Text>{record?.id}</Text>

      <Title level={5}>Title</Title>
      <Text>{record?.title}</Text>
    </Show>
  );
};

interface IPost {
  id: number;
  title: string;
}
// visible-block-end

render(
  <RefineAntdDemo
    initialRoutes={["/posts/show/123"]}
    resources={[
      {
        name: "posts",
        show: PostShow,
        list: () => {
          return (
            <RefineAntd.List>
              <p>Your list page here</p>
            </RefineAntd.List>
          );
        },
      },
    ]}
  />,
);
```

<<<<<<< HEAD
The button text is defined automatically by Refine based on the `resource` definition.
=======
:::note

The button text is defined automatically by Refine based on the _resource_ object name property.

:::
>>>>>>> ba229b57

## Properties

### `resource`

The redirection endpoint is defined by the `resource`'s `list` action path. By default, `<ListButton>` uses the inferred resource from the route.

```tsx live disableScroll previewHeight=120px
const { useRouterContext } = RefineCore;

// visible-block-start
import { ListButton } from "@refinedev/antd";

const MyListComponent = () => {
  return <ListButton resource="categories" />;
};

// visible-block-end

render(
  <RefineAntdDemo
    initialRoutes={["/"]}
    resources={[
      {
        name: "posts",
      },
      {
        name: "categories",
        list: () => {
          return (
            <RefineAntd.List>
              <p>Your list page here</p>
            </RefineAntd.List>
          );
        },
      },
    ]}
    DashboardPage={MyListComponent}
  />,
);
```

Clicking the button will trigger the `list` method of [`useNavigation`](/docs/core/hooks/navigation/use-navigation) and then redirect the app to the `list` action path of the resource, filling the necessary parameters in the route.

If you have multiple resources with the same name, you can pass the `identifier` instead of the `name` of the resource. It will only be used as the main matching key for the resource, data provider methods will still work with the `name` of the resource defined in the `<Refine/>` component.

> For more information, refer to the [`identifier` section of the `<Refine/>` component documentation &#8594](/docs/core/refine-component#identifier)

### `meta`

It is used to pass additional parameters to the `list` method of [`useNavigation`](/docs/core/hooks/navigation/use-navigation). By default, existing parameters in the route are used by the `list` method. You can pass additional parameters or override the existing ones using the `meta` prop.

If the `list` action route is defined by the pattern: `/:authorId/posts`, the `meta` prop can be used as follows:

```tsx
const MyComponent = () => {
  return <ListButton meta={{ authorId: "10" }} />;
};
```

### `hideText`

`hideText` is used to hide the text of the button. When its `true`, only the button icon will be visible.

```tsx live disableScroll previewHeight=120px
// visible-block-start
import { ListButton } from "@refinedev/antd";

const MyListComponent = () => {
  return (
    <ListButton
      // highlight-next-line
      hideText={true}
    />
  );
};

// visible-block-end

render(
  <RefineAntdDemo
    initialRoutes={["/"]}
    resources={[
      {
        name: "posts",
        list: () => {
          return (
            <RefineAntd.List>
              <p>Your list page here</p>
            </RefineAntd.List>
          );
        },
      },
    ]}
    DashboardPage={MyListComponent}
  />,
);
```

### `accessControl`

This prop can be used to skip access control check with its `enabled` property or to hide the button when the user does not have the permission to access the resource with `hideIfUnauthorized` property. This is relevant only when an [`accessControlProvider`](/docs/core/providers/access-control-provider) is provided to [`<Refine/>`](/docs/core/refine-component)

```tsx
import { ListButton } from "@refinedev/antd";

export const MyListComponent = () => {
  return <ListButton accessControl={{ enabled: true, hideIfUnauthorized: true }} />;
};
```

### ~~`resourceNameOrRouteName`~~ <PropTag deprecated />

Use `resource` prop instead.

## API Reference

### Properties

<PropsTable module="@refinedev/antd/ListButton" />

:::simple External Props

It also accepts all props of Ant Design [Button](https://ant.design/components/button/#API).

:::<|MERGE_RESOLUTION|>--- conflicted
+++ resolved
@@ -70,15 +70,7 @@
 );
 ```
 
-<<<<<<< HEAD
 The button text is defined automatically by Refine based on the `resource` definition.
-=======
-:::note
-
-The button text is defined automatically by Refine based on the _resource_ object name property.
-
-:::
->>>>>>> ba229b57
 
 ## Properties
 
