---
title: <ThemedLayout />
description: <ThemedLayout> component from Refine, defines the overall structure and layout of a web page.
swizzle: true
source: packages/antd/src/components/themedLayoutV2/index.tsx
---

```tsx live shared
const authProvider = {
  login: async () => ({
    success: true,
    redirectTo: "/",
  }),
  logout: async () => ({
    success: true,
    redirectTo: "/login",
  }),
  onError: async (error) => {
    console.error(error);
    return { error };
  },
  check: async () => ({
    authenticated: true,
  }),
  getIdentity: async () => ({
    id: 1,
    name: "Jane Doe",
    avatar: "https://unsplash.com/photos/IWLOvomUmWU/download?force=true&w=640",
  }),
};
```

`<ThemedLayout>` component uses the [`<Layout>`][antd-layout] and [`<Sider>`][antd-sider] components from the Ant Design library to define the layout and structure of a web page. It includes customizable components for the header, sidebar, title, footer, and off-layout area, which can be replaced or customized as needed.

By using `<ThemedLayout>`, developers can create a consistent look and feel across multiple pages or sections of a website, while also improving code maintainability and reusability. The customizable sections of `<ThemedLayout>` include:

- [`<ThemedHeader>`][themed-header]: displayed at the top of the page and can display the user's name and avatar.
- [`<ThemedSider>`][themed-sider]: displayed on the left side of the page and can display menu items.
- [`<ThemedTitle>`][themed-title]: displayed at the top of [`<ThemedSider>`][themed-sider] and includes an icon and text.
- `<Footer>`: displayed at the bottom of the page.
- `<OffLayoutArea>`: rendered outside of the main layout component and can be placed anywhere on the page while still being part of the overall layout.

## Usage

We'll show what default `<ThemedLayout>` looks like in the following example.

```tsx live previewHeight=600px hideCode url=http://localhost:3000/samples
setInitialRoutes(["/samples"]);

// visible-block-start

import { Refine } from "@refinedev/core";
// highlight-next-line
import { ThemedLayout, RefineThemes } from "@refinedev/antd";
import { ConfigProvider } from "antd";
import { AntdInferencer } from "@refinedev/inferencer/antd";

import routerProvider from "@refinedev/react-router";
import { BrowserRouter, Routes, Route, Outlet } from "react-router";

import dataProvider from "@refinedev/simple-rest";

import { authProvider } from "./authProvider";

const API_URL = "https://api.fake-rest.refine.dev";

const App: React.FC = () => {
  return (
    <BrowserRouter>
      <ConfigProvider theme={RefineThemes.Blue}>
        <Refine
          routerProvider={routerProvider}
          dataProvider={dataProvider(API_URL)}
          authProvider={authProvider}
          resources={[
            {
              name: "samples",
              list: "/samples",
            },
          ]}
        >
          <Routes>
            <Route
              element={
                // highlight-next-line
                <ThemedLayout>
                  <Outlet />
                </ThemedLayout>
              }
            >
              <Route path="/samples" element={<AntdInferencer />} />
            </Route>
          </Routes>
        </Refine>
      </ConfigProvider>
    </BrowserRouter>
  );
};

// visible-block-end

render(<App />);
```

`<ThemedLayout>` is designed to be responsive. In the live-preview, it appears in tablet mode and uses [`<Drawer>`][antd-drawer]. On larger screens, it will use [`<Sider>`][antd-sider].

Example of above showing how to use `<ThemedLayout>` with [`React Router`](/docs/packages/list-of-packages). You can see these examples for other routers:

- [React Router](https://github.com/refinedev/refine/blob/main/examples/auth-antd/src/App.tsx#L186)
- [Next.js](https://github.com/refinedev/refine/blob/main/examples/with-nextjs/src/app/layout.tsx#L35)
- [Remix](https://github.com/refinedev/refine/blob/main/examples/with-remix-auth/app/routes/_protected.tsx)

## Props

### Sider

In `<ThemedLayout>`, the sidebar section is rendered using the [`<ThemedSider>`][themed-sider] component by default. This component is specifically designed to generate menu items based on the resources defined in [`<Refine>`][refine-component] components, using the [`useMenu`][use-menu] hook. However, if desired, it's possible to replace the default [`<ThemedSider>`][themed-sider] component by passing a custom component to the `Sider` prop.

```tsx
import { Refine } from "@refinedev/core";
import { ThemedLayout } from "@refinedev/antd";

import { CustomSider } from "./CustomSider";

const App: React.FC = () => {
  return (
    <Refine
    // ...
    >
      <ThemedLayout
        // highlight-next-line
        Sider={() => <CustomSider />}
      >
        {/* ... */}
      </ThemedLayout>
    </Refine>
  );
};
```

Also, you can customize the default [`<ThemedSider>`][themed-sider] component either by using its props or with the [swizzle](#customizing-with-swizzle) feature.

Here is an example of how to customize the default [`<ThemedSider>`][themed-sider] component using the `render` and `Title` prop:

```tsx
import { Refine } from "@refinedev/core";
import { ThemedLayout, ThemedSider } from "@refinedev/antd";

import { CustomTitle } from "./CustomTitle";

const App: React.FC = () => {
  return (
    <Refine
    // ...
    >
      <ThemedLayout
        // highlight-start
        Sider={() => (
          <ThemedSider
            Title={({ collapsed }) => <CustomTitle collapsed={collapsed} />}
            render={({ items, logout, collapsed }) => {
              return (
                <>
                  <div>My Custom Element</div>
                  {items}
                  {logout}
                </>
              );
            }}
          />
        )}
        // highlight-end
      >
        {/* ... */}
      </ThemedLayout>
    </Refine>
  );
};
```

Also, you can make the sidebar fixed by passing the `fixed` property, which is optional and `false` by default. You can see the usage as follows:

```tsx
import { Refine } from "@refinedev/core";
import { ThemedLayout, ThemedSider } from "@refinedev/antd";

const App: React.FC = () => {
  return (
    <Refine
    // ...
    >
      <ThemedLayout
        // highlight-start
        Sider={() => <ThemedSider fixed />}
        // highlight-end
      >
        {/* ... */}
      </ThemedLayout>
    </Refine>
  );
};
```

#### Sider Props

<<<<<<< HEAD
| Prop                 | Type                                          | Description                                                                     |
| -------------------- | --------------------------------------------- | ------------------------------------------------------------------------------- |
| [`Title`](#title)    | `React.FC`                                    | Component to render at the top                                                  |
| `render`             | [`SiderRenderFunction`](#siderrenderfunction) | Function to render the menu items and other elements inside the `<ThemedSider>` |
| `meta`               | `Record<string,any>`                          | Meta data to use when creating routes for the menu items                        |
| `fixed`              | `boolean`                                     | Whether the sider is fixed or not                                               |
| `activeItemDisabled` | `boolean`                                     | Whether clicking on an active sider item should reload the page                 |
| `onSiderCollapsed`   | `(collapsed: boolean) => void`                | Callback function invoked when the sider collapses or expands                   |
=======
| Prop                     | Type                                          | Description                                                                       |
| ------------------------ | --------------------------------------------- | --------------------------------------------------------------------------------- |
| [`Title`](#title)        | `React.FC`                                    | Component to render at the top                                                    |
| `render`                 | [`SiderRenderFunction`](#siderrenderfunction) | Function to render the menu items and other elements inside the `<ThemedSiderV2>` |
| `meta`                   | `Record<string,any>`                          | Meta data to use when creating routes for the menu items                          |
| `fixed`                  | `boolean`                                     | Whether the sider is fixed or not                                                 |
| `activeItemDisabled`     | `boolean`                                     | Whether clicking on an active sider item should reload the page                   |
| `onSiderCollapsed`       | `(collapsed: boolean) => void`                | Callback function invoked when the sider collapses or expands                     |
| `siderItemsAreCollapsed` | `boolean`                                     | Whether nested sider items are by default expanded or collapsed                   |
>>>>>>> 88362970

```tsx
type SiderRenderFunction = (props: {
  items: JSX.Element[];
  logout: React.ReactNode;
  dashboard: React.ReactNode;
  collapsed: boolean;
}) => React.ReactNode;
```

### initialSiderCollapsed

This prop is used to set the initial collapsed state of the [`<ThemedSider>`][themed-sider] component.

- `true`: The [`<ThemedSider>`][themed-sider] component will be collapsed by default.
- `false`: The [`<ThemedSider>`][themed-sider] component will be expanded by default.

```tsx
<ThemedLayout
  // highlight-next-line
  initialSiderCollapsed={true}
>
  {/* ... */}
</ThemedLayout>
```

### `onSiderCollapsed`

Will be triggered when the [`<ThemedSider>`][themed-sider] component's `collapsed` state changes.

Can be used to persist collapsed state on the localstorage. Then you can use localStorage item to decide if sider should be collapsed initially or not.

Here's an example of how to use the `onSiderCollapsed` prop:

```tsx
const MyLayout = () => {
  const onSiderCollapse = (collapsed: boolean) => {
    localStorage.setItem("siderCollapsed", collapsed);
  };

  const initialSiderCollapsed = Boolean(localStorage.getItem("siderCollapsed"));

  return (
    <ThemedLayout
      initialSiderCollapsed={initialSiderCollapsed}
      onSiderCollapsed={onSiderCollapse}
    >
      {/* ... */}
    </ThemedLayout>
  );
};
```

### Header

In `<ThemedLayout>`, the header section is rendered using the [`<ThemedHeader>`][themed-header] component by default. It uses [`useGetIdentity`](/docs/authentication/hooks/use-get-identity) hook to display the user's name and avatar on the right side of the header. However, if desired, it's possible to replace the default [`<ThemedHeader>`][themed-header] component by passing a custom component to the `Header` prop.

Here is an example of how to replace the default [`<ThemedHeader>`][themed-header] component:

```tsx
import { Refine } from "@refinedev/core";
import { ThemedLayout } from "@refinedev/antd";

// highlight-next-line
import { CustomHeader } from "./CustomHeader";

const App: React.FC = () => {
  return (
    <Refine
    // ...
    >
      <ThemedLayout
        // highlight-next-line
        Header={() => <CustomHeader />}
      >
        {/* ... */}
      </ThemedLayout>
    </Refine>
  );
};
```

You can also make it sticky using the `sticky` property:

```tsx
import { Refine } from "@refinedev/core";
import {
  ThemedLayout,
  // highlight-next-line
  ThemedHeader,
} from "@refinedev/antd";

const App: React.FC = () => {
  return (
    <Refine
    // ...
    >
      <ThemedLayout
        // highlight-start
        Header={() => <ThemedHeader sticky />}
        // highlight-end
      >
        {/* ... */}
      </ThemedLayout>
    </Refine>
  );
};
```

### Title

In `<ThemedLayout>`, the title section is rendered using the [`<ThemedTitle>`][themed-title] component by default. However, if desired, it's possible to replace the default [`<ThemedTitle>`][themed-title] component by passing a custom component to the `Title` prop.

Here is an example of how to replace the default [`<ThemedTitle>`][themed-title] component:

```tsx
import { Refine } from "@refinedev/core";
// highlight-next-line
import { ThemedLayout, ThemedTitle } from "@refinedev/antd";

// highlight-next-line
import { MyLargeIcon, MySmallIcon } from "./MyIcon";

const App: React.FC = () => {
  return (
    <Refine
    // ...
    >
      <ThemedLayout
        // highlight-start
        Title={({ collapsed }) => (
          <ThemedTitle
            // collapsed is a boolean value that indicates whether the <Sidebar> is collapsed or not
            collapsed={collapsed}
            icon={collapsed ? <MySmallIcon /> : <MyLargeIcon />}
            text="My Project"
          />
        )}
        // highlight-end
      >
        {/* ... */}
      </ThemedLayout>
    </Refine>
  );
};
```

### Footer

The footer section of the layout is displayed at the bottom of the page. Refine doesn't provide a default footer component. However, you can pass a custom component to the `Footer` prop to display a footer section.

Here is an example of how to display a footer section:

```tsx live previewHeight=600px hideCode url=http://localhost:3000/samples
setInitialRoutes(["/samples"]);

// visible-block-start

import { Refine } from "@refinedev/core";
// highlight-next-line
import { ThemedLayout, RefineThemes } from "@refinedev/antd";
import { ConfigProvider, Layout } from "antd";
import { AntdInferencer } from "@refinedev/inferencer/antd";

import routerProvider from "@refinedev/react-router";
import { BrowserRouter, Routes, Route, Outlet } from "react-router";

import dataProvider from "@refinedev/simple-rest";

import { authProvider } from "./authProvider";

const API_URL = "https://api.fake-rest.refine.dev";

const App: React.FC = () => {
  return (
    <BrowserRouter>
      <ConfigProvider theme={RefineThemes.Blue}>
        <Refine
          routerProvider={routerProvider}
          dataProvider={dataProvider(API_URL)}
          authProvider={authProvider}
          resources={[
            {
              name: "samples",
              list: "/samples",
            },
          ]}
        >
          <Routes>
            <Route
              element={
                // highlight-next-line
                <ThemedLayout
                  Footer={() => (
                    <Layout.Footer
                      style={{
                        textAlign: "center",
                        color: "#fff",
                        backgroundColor: "#7dbcea",
                      }}
                    >
                      My Custom Footer
                    </Layout.Footer>
                  )}
                >
                  <Outlet />
                </ThemedLayout>
              }
            >
              <Route path="samples">
                <Route index element={<AntdInferencer />} />
              </Route>
            </Route>
          </Routes>
        </Refine>
      </ConfigProvider>
    </BrowserRouter>
  );
};

// visible-block-end

render(<App />);
```

```tsx
import { Refine } from "@refinedev/core";
import { ThemedLayout } from "@refinedev/antd";
import { Layout } from "antd";

const App: React.FC = () => {
  return (
    <Refine
    // ...
    >
      <ThemedLayout
        // highlight-next-line
        Footer={() => (
          <Layout.Footer
            style={{
              textAlign: "center",
              color: "#fff",
              backgroundColor: "#7dbcea",
            }}
          >
            My Custom Footer
          </Layout.Footer>
        )}
      >
        {/* ... */}
      </ThemedLayout>
    </Refine>
  );
};
```

### OffLayoutArea

Used to component is rendered outside of the main layout component, allowing it to be placed anywhere on the page while still being part of the overall layout .Refine doesn't provide a default off-layout area component. However, you can pass a custom component to the `OffLayoutArea` prop to display a custom off-layout area.

Here is an example of how to display a custom off-layout area:

```tsx live previewHeight=600px hideCode url=http://localhost:3000/samples
setInitialRoutes(["/samples"]);

// visible-block-start

import { Refine } from "@refinedev/core";
// highlight-next-line
import { ThemedLayout, RefineThemes } from "@refinedev/antd";
import { ConfigProvider, Button } from "antd";
import { AntdInferencer } from "@refinedev/inferencer/antd";

import routerProvider from "@refinedev/react-router";
import { BrowserRouter, Routes, Route, Outlet } from "react-router";

import dataProvider from "@refinedev/simple-rest";

import { authProvider } from "./authProvider";

const API_URL = "https://api.fake-rest.refine.dev";

const App: React.FC = () => {
  return (
    <BrowserRouter>
      <ConfigProvider theme={RefineThemes.Blue}>
        <Refine
          routerProvider={routerProvider}
          dataProvider={dataProvider(API_URL)}
          authProvider={authProvider}
          resources={[
            {
              name: "samples",
              list: "/samples",
            },
          ]}
        >
          <Routes>
            <Route
              element={
                // highlight-next-line
                <ThemedLayout
                  OffLayoutArea={() => (
                    <Button
                      type="primary"
                      size="small"
                      onClick={() => alert("Off layout are clicked")}
                      style={{
                        position: "fixed",
                        left: "8px",
                        bottom: "8px",
                        zIndex: 1000,
                      }}
                    >
                      Send us Feedback 👋
                    </Button>
                  )}
                >
                  <Outlet />
                </ThemedLayout>
              }
            >
              <Route path="/samples" element={<AntdInferencer />} />
            </Route>
          </Routes>
        </Refine>
      </ConfigProvider>
    </BrowserRouter>
  );
};

// visible-block-end

render(<App />);
```

```tsx
import { Refine } from "@refinedev/core";
import { ThemedLayout } from "@refinedev/antd";
import { Button } from "antd";

const App: React.FC = () => {
  return (
    <Refine
    // ...
    >
      <ThemedLayout
        // highlight-start
        OffLayoutArea={() => (
          <Button
            type="primary"
            size="small"
            onClick={() => alert("Off layout are clicked")}
            style={{
              position: "fixed",
              left: "8px",
              bottom: "8px",
              zIndex: 1000,
            }}
          >
            Send us Feedback 👋
          </Button>
        )}
        // highlight-end
      >
        {/* ... */}
      </ThemedLayout>
    </Refine>
  );
};
```

## Customizing with swizzle

> 🚨 This feature can be used with `@refine/cli`. Please refer to [CLI documentation](/docs/packages/list-of-packages#swizzle) for more information.

`<ThemedLayout>` component source code can be ejecting using the `swizzle` command. This will create a copy of the component in your project's `src` directory, allowing you to customize as your needs.

### Usage

Let's create a new component by swizzling the `<ThemedLayout>` components.

```bash
> npm run refine swizzle

? Which package do you want to swizzle? (Use arrow keys or type to search)

Data Provider
 ◯ @refinedev/simple-rest
UI Framework
 ◉ @refinedev/antd
```

First, you need to select the package you want to swizzle. In this example, we will swizzle the `@refinedev/antd` package.

Refine CLI will only show the packages that are installed in your project.

```bash
? Which component do you want to swizzle?

 ◯ TagField
 ◯ TextField
 ◯ UrlField
Other
 ◯ Breadcrumb
❯◉ ThemedLayout
Pages
 ◯ ErrorPage
 ◯ AuthPage
(Move up and down to reveal more choices)
```

Then, you need to select the component you want to swizzle. In this example, we will swizzle the `ThemedLayout` component.

```bash
Successfully swizzled Themed Layout
Files created:
 - src/components/themedLayout/sider.tsx
 - src/components/themedLayout/header.tsx
 - src/components/themedLayout/title.tsx
 - src/components/themedLayout/index.tsx

Warning:
If you want to change the default layout;
You should pass layout related components to the <ThemedLayout/> component's props.

    ╭ App.tsx ───────────────────────────────────────────────────────────────────────────────────────╮
    │                                                                                                │
    │   import { ThemedLayout } from "components/themedLayout";                                    │
    │   import { ThemedHeader } from "components/themedLayout/header";                             │
    │   import { ThemedSider } from "components/themedLayout/sider";                               │
    │   import { ThemedTitle } from "components/themedLayout/title";                               │
    │                                                                                                │
    │   const App = () => {                                                                          │
    │       return (                                                                                 │
    │           <Refine                                                                              │
    │               /* ... */                                                                        │
    │           >                                                                                    │
    │               <ThemedLayout                                                                  │
    │                    Header={ThemedHeader}                                                     │
    │                    Sider={ThemedSider}                                                       │
    │                    Title={ThemedTitle}                                                       │
    │                />                                                                              │
    │                   /* ... */                                                                    │
    │               </ThemedLayout>                                                                │
    │           </Refine>                                                                            │
    │       );                                                                                       │
    │   }                                                                                            │
    │                                                                                                │
    ╰────────────────────────────────────────────────────────────────────────────────────────────────╯
```

Finally, the swizzle command will create a new folder in the `src/components/layout` directory and generate the layout components of the `@refinedev/antd` package in it.

You can use these components in your project as you wish.

```tsx
import { Refine } from "@refinedev/core";
import { ThemedLayout } from "components/themedLayout";
import { ThemedHeader } from "components/themedLayout/header";
import { ThemedSider } from "components/themedLayout/sider";
import { ThemedTitle } from "components/themedLayout/title";

const App = () => {
  return (
    <Refine
    /* ... */
    >
      <ThemedLayout
        Header={ThemedHeader}
        Sider={ThemedSider}
        Title={ThemedTitle}
      >
        /* ... */
      </ThemedLayout>
    </Refine>
  );
};
```

:::simple Good to know

Refine CLI determines the path to create a new folder according to the framework you are using. For example, if you are using the `remix`, the path will be `app/components/layout`.

If there is already a file with the same name in the directory, the swizzle command will not overwrite it.

:::

## collapse/uncollapse `Sider` component with `useThemedLayoutContext` hook

The `useThemedLayoutContext` hook is that is used to collapse/uncollapse the `Sider` component. You can do this anywhere you want using the `useThemedLayoutContext` hook. Below you can see an example put on the dashboard page.

```tsx live previewHeight=300px hideCode url=http://localhost:3000/
setInitialRoutes(["/"]);

// visible-block-start

import { Refine } from "@refinedev/core";
// highlight-next-line
import {
  ThemedLayout,
  RefineThemes,
  useThemedLayoutContext,
} from "@refinedev/antd";
import { ConfigProvider, Button, Space } from "antd";
import { AntdInferencer } from "@refinedev/inferencer/antd";

import routerProvider from "@refinedev/react-router";
import { BrowserRouter, Routes, Route, Outlet } from "react-router";

import dataProvider from "@refinedev/simple-rest";

import { authProvider } from "./authProvider";

const API_URL = "https://api.fake-rest.refine.dev";

// highlight-start
const DashboardPage = () => {
  const {
    siderCollapsed,
    setSiderCollapsed,
    mobileSiderOpen,
    setMobileSiderOpen,
  } = useThemedLayoutContext();

  return (
    <Space style={{ paddingTop: 30 }}>
      <Button
        type="primary"
        onClick={() => setMobileSiderOpen(!mobileSiderOpen)}
      >
        toggle mobile sider
      </Button>
      <Button type="primary" onClick={() => setSiderCollapsed(!siderCollapsed)}>
        toggle collapse of sider
      </Button>
    </Space>
  );
};
// highlight-end

const App: React.FC = () => {
  return (
    <BrowserRouter>
      <ConfigProvider theme={RefineThemes.Blue}>
        <Refine
          routerProvider={routerProvider}
          dataProvider={dataProvider(API_URL)}
          authProvider={authProvider}
          resources={[
            // highlight-start
            {
              name: "dashboard",
              list: "/",
            },
            // highlight-end
            {
              name: "samples",
              list: "/samples",
            },
          ]}
        >
          <Routes>
            <Route
              element={
                <ThemedLayout>
                  <Outlet />
                </ThemedLayout>
              }
            >
              {/* highlight-next-line */}
              <Route path="/" element={<DashboardPage />} />
              <Route path="/samples" element={<AntdInferencer />} />
            </Route>
          </Routes>
        </Refine>
      </ConfigProvider>
    </BrowserRouter>
  );
};

// visible-block-end

render(<App />);
```

## FAQ

### How can I persist the collapsed state of the [`<ThemedSider>`][themed-sider] component?

You can use [`initialSiderCollapsed`](#initialsidercollapsed) prop to persist the collapsed state of the [`<ThemedSider>`][themed-sider] component.

For example, you can get `initialSiderCollapsed`'s value from `localStorage` or `cookie` for persistence between sessions:

<Tabs
defaultValue="react-router"
values={[
{label: 'React Router', value: 'react-router'},
{label: 'Next.js', value: 'next.js'},
{label: 'Remix', value: 'remix'},
]}>

<TabItem value="react-router">

```tsx title="src/App.tsx"
import { useState } from "react";
import { Refine } from "@refinedev/core";
import { BrowserRouter, Routes, Route, Outlet } from "react-router";
import { ThemedLayout } from "@refinedev/antd";

const App: React.FC = () => {
  // you can get this value from `localStorage` or `cookie`
  // for persistence between sessions
  const [initialSiderCollapsed, setInitialSiderCollapsed] = useState(true);

  return (
    <BrowserRouter>
      <Refine
      // ...
      >
        {/* ... */}
        <Routes>
          <Route
            element={
              <ThemedLayout initialSiderCollapsed={initialSiderCollapsed}>
                <Outlet />
              </ThemedLayout>
            }
          >
            {/* ... */}
          </Route>
        </Routes>
      </Refine>
    </BrowserRouter>
  );
};

export default App;
```

</TabItem>

<TabItem value="next.js">

```tsx title="pages/_app.tsx"
import { useState } from "react";

import { Refine } from "@refinedev/core";
import { ThemedLayout } from "@refinedev/antd";

import type { AppProps } from "next/app";
import type { NextPage } from "next";

function MyApp({ Component, pageProps }: AppProps): JSX.Element {
  // you can get this value from `localStorage` or `cookie`
  // for persistence between sessions
  const [initialSiderCollapsed, setInitialSiderCollapsed] = useState(true);

  const renderComponent = () => {
    if (Component.noLayout) {
      return <Component {...pageProps} />;
    }

    return (
      <ThemedLayout initialSiderCollapsed={initialSiderCollapsed}>
        <Component {...pageProps} />
      </ThemedLayout>
    );
  };

  return (
    <Refine
    // ...
    >
      {/* ... */}
      {renderComponent()}
    </Refine>
  );
}

export default MyApp;
```

</TabItem>

<TabItem value="remix">

```tsx title="app/routes/_layout.tsx"
import { useState } from "react";
import { Outlet } from "@remix-run/react";
import { ThemedLayout } from "@refinedev/antd";

export default function BaseLayout() {
  // you can get this value from `localStorage` or `cookie`
  // for persistence between sessions
  const [initialSiderCollapsed, setInitialSiderCollapsed] = useState(true);

  return (
    <ThemedLayout initialSiderCollapsed={initialSiderCollapsed}>
      <Outlet />
    </ThemedLayout>
  );
}
```

</TabItem>

</Tabs>
```

[themed-sider]: https://github.com/refinedev/refine/blob/main/packages/antd/src/components/themedLayoutV2/sider/index.tsx
[themed-header]: https://github.com/refinedev/refine/blob/main/packages/antd/src/components/themedLayoutV2/header/index.tsx
[themed-title]: https://github.com/refinedev/refine/blob/main/packages/antd/src/components/themedLayoutV2/title/index.tsx
[use-menu]: /docs/core/hooks/utilities/use-menu
[refine-component]: /docs/core/refine-component
[antd-drawer]: https://ant.design/components/drawer
[antd-sider]: https://ant.design/components/layout#layoutsider
[antd-layout]: https://ant.design/components/layout<|MERGE_RESOLUTION|>--- conflicted
+++ resolved
@@ -203,26 +203,15 @@
 
 #### Sider Props
 
-<<<<<<< HEAD
-| Prop                 | Type                                          | Description                                                                     |
-| -------------------- | --------------------------------------------- | ------------------------------------------------------------------------------- |
-| [`Title`](#title)    | `React.FC`                                    | Component to render at the top                                                  |
-| `render`             | [`SiderRenderFunction`](#siderrenderfunction) | Function to render the menu items and other elements inside the `<ThemedSider>` |
-| `meta`               | `Record<string,any>`                          | Meta data to use when creating routes for the menu items                        |
-| `fixed`              | `boolean`                                     | Whether the sider is fixed or not                                               |
-| `activeItemDisabled` | `boolean`                                     | Whether clicking on an active sider item should reload the page                 |
-| `onSiderCollapsed`   | `(collapsed: boolean) => void`                | Callback function invoked when the sider collapses or expands                   |
-=======
-| Prop                     | Type                                          | Description                                                                       |
-| ------------------------ | --------------------------------------------- | --------------------------------------------------------------------------------- |
-| [`Title`](#title)        | `React.FC`                                    | Component to render at the top                                                    |
-| `render`                 | [`SiderRenderFunction`](#siderrenderfunction) | Function to render the menu items and other elements inside the `<ThemedSiderV2>` |
-| `meta`                   | `Record<string,any>`                          | Meta data to use when creating routes for the menu items                          |
-| `fixed`                  | `boolean`                                     | Whether the sider is fixed or not                                                 |
-| `activeItemDisabled`     | `boolean`                                     | Whether clicking on an active sider item should reload the page                   |
-| `onSiderCollapsed`       | `(collapsed: boolean) => void`                | Callback function invoked when the sider collapses or expands                     |
-| `siderItemsAreCollapsed` | `boolean`                                     | Whether nested sider items are by default expanded or collapsed                   |
->>>>>>> 88362970
+| Prop                     | Type                                          | Description                                                                     |
+| ------------------------ | --------------------------------------------- | ------------------------------------------------------------------------------- |
+| [`Title`](#title)        | `React.FC`                                    | Component to render at the top                                                  |
+| `render`                 | [`SiderRenderFunction`](#siderrenderfunction) | Function to render the menu items and other elements inside the `<ThemedSider>` |
+| `meta`                   | `Record<string,any>`                          | Meta data to use when creating routes for the menu items                        |
+| `fixed`                  | `boolean`                                     | Whether the sider is fixed or not                                               |
+| `activeItemDisabled`     | `boolean`                                     | Whether clicking on an active sider item should reload the page                 |
+| `onSiderCollapsed`       | `(collapsed: boolean) => void`                | Callback function invoked when the sider collapses or expands                   |
+| `siderItemsAreCollapsed` | `boolean`                                     | Whether nested sider items are by default expanded or collapsed                 |
 
 ```tsx
 type SiderRenderFunction = (props: {
