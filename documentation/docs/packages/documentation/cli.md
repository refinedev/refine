---
id: cli
title: CLI
---

<<<<<<< HEAD
import Tabs from '@theme/Tabs';
import TabItem from '@theme/TabItem';

refine CLI is a command line application that allows you to interact with your **refine** project and perform some tasks. This includes adding a new resource, running runners (build, start, dev), managing updates and swizzle components.

## Installation

Install the [@pankod/refine-cli](https://github.com/refinedev/refine/tree/master/packages/cli) library.
It is available by default if you create a project with `npm create refine-app`.
We also recommend adding it as a dependency.

**How to add to an existing project?**

<Tabs
defaultValue="npm"
values={[
{label: 'use npm', value: 'npm'},
{label: 'use yarn', value: 'yarn'},
]}>

<TabItem value="npm">

```bash
npm i @pankod/refine-cli
```

</TabItem>
<TabItem value="yarn">
=======
refine CLI is a command line application that allows you to interact with your **refine** project and perform some tasks. This includes [creating a new resource](#create-resource), [managing updates](#update), [swizzle](#swizzle) components, and [runs your project](#dev--start--build) (build, start, dev).

```bash
> npm run refine 
Usage: refine <command> [options]

      ___           ___           ___                       ___           ___     
     /\  \         /\  \         /\  \          ___        /\__\         /\  \    
    /::\  \       /::\  \       /::\  \        /\  \      /::|  |       /::\  \   
   /:/\:\  \     /:/\:\  \     /:/\:\  \       \:\  \    /:|:|  |      /:/\:\  \  
  /::\~\:\  \   /::\~\:\  \   /::\~\:\  \      /::\__\  /:/|:|  |__   /::\~\:\  \ 
 /:/\:\ \:\__\ /:/\:\ \:\__\ /:/\:\ \:\__\  __/:/\/__/ /:/ |:| /\__\ /:/\:\ \:\__\
 \/_|::\/:/  / \:\~\:\ \/__/ \/__\:\ \/__/ /\/:/  /    \/__|:|/:/  / \:\~\:\ \/__/
    |:|::/  /   \:\ \:\__\        \:\__\   \::/__/         |:/:/  /   \:\ \:\__\  
    |:|\/__/     \:\ \/__/         \/__/    \:\__\         |::/  /     \:\ \/__/  
    |:|  |        \:\__\                     \/__/         /:/  /       \:\__\    
     \|__|         \/__/                                   \/__/         \/__/    

Options:
  -v, --version              Output the current version.
  -h, --help                 Output usage information.

Commands:
  create-resource [options]  Create a new resource files
  check-updates              Check all installed `refine` packages are up to date
  update [options]           Interactively select and update all `refine` packages to selected version. To skip the interactive mode, use the `--all` option.
  dev [args...]              It runs: `nextjs dev`. Also accepts all the arguments `nextjs` accepts.
  build [args...]            It runs: `nextjs build`. Also accepts all the arguments `nextjs` accepts.
  start [args...]            It runs: `nextjs start`. Also accepts all the arguments `nextjs` accepts.
  run [command] [args...]    Runs a defined package script. If no `command` is provided, it will list the available scripts
  whoami                     View the details of the development environment
  help [command]             display help for command
>>>>>>> 3ed5422b

```

<<<<<<< HEAD
</TabItem>
</Tabs>

<Tabs
defaultValue="react"
values={[
{label: 'React', value: 'react'},
{label: 'Next.js', value: 'nextjs'},
{label: 'Remix', value: 'remix'}
]}>

<TabItem value="react">

```diff title="package.json"
{
    "scripts": {
-        "dev": "react-scripts start",
-        "build": "react-scripts build",
+        "dev": "refine start",
+        "build": "refine build",
+        "refine": "refine"
    }
}
```

</TabItem>
<TabItem value="nextjs">

```diff title="package.json"
{
    "scripts": {
-        "dev": "next dev",
-        "build": "next build",
-        "start": "next start",
+        "dev": "refine dev",
+        "build": "refine build",
+        "start": "refine start",
+        "refine": "refine"
    }
}
```

</TabItem>
<TabItem value="remix">

```diff title="package.json"
{
    "scripts": {
-       "dev": "remix dev",
-       "build": "remix build",
-       "start": "remix-serve build"
+       "dev": "refine dev",
+       "build": "refine build",
+       "start": "refine start",
+       "refine": "refine"
    }
}
```

</TabItem>
</Tabs>
=======

:::tip Installation
CLI is automatically installed in projects created with the `create fine-app` command. You can use the [commands](#commands) immediately 🎉

If you want to add it to your existing project, checkout [how to add to an existing project?](#how-to-add-to-an-existing-project) section.
:::
>>>>>>> 3ed5422b

## Commands

### swizzle

In this command, you can swizzle the components of the **refine**. This allows you to customize the components and use your own components.

<details>

<summary>Why is it called swizzling?</summary>

**The name comes from Objective-C and Swift-UI**: [method swizzling](https://pspdfkit.com/blog/2019/swizzling-in-swift/) is the process of changing the implementation of an existing selector (method).

**For Refine, component swizzling means providing an alternative component that will be used instead of the default one.**

You can think of it as [Monkey Patching](https://en.wikipedia.org/wiki/Monkey_patch) for React components, enabling you to override the default implementation. Gatsby has a similar concept called [theme shadowing](https://www.gatsbyjs.com/docs/how-to/plugins-and-themes/shadowing/).

</details>

#### Do I need to swizzle?

Swizzle is not a single way to customize the components. Many **refine** components are customizable with _props_. However, if you want to customize the components in a more complex way, you can swizzle them.

#### Usage

Let's create a new component by swizzling the `Layout` components.

```bash
> npm run refine swizzle

? Which package do you want to swizzle? (Use arrow keys or type to search)

Data Provider
 ◯ @pankod/refine-simple-rest
Minor Updates
 ◉ @pankod/refine-antd
```

First, you need to select the package you want to swizzle. In this example, we will swizzle the `@pankod/refine-antd` package.

:::info

**refine** CLI will only show the packages that are installed in your project.

:::

```bash
? Which component do you want to swizzle?

Data Provider
 ◯ TagField
 ◯ TextField
 ◯ UrlField
Other
 ◯ Breadcrumb
❯◉ Layout
Pages
 ◯ ErrorPage
 ◯ AuthPage
(Move up and down to reveal more choices)
```

Then, you need to select the component you want to swizzle. In this example, we will swizzle the `Layout` component.

```bash
src/components/
└── layout
    ├── sider.tsx
    ├── header.tsx
    ├── title.tsx
    ├── index.ts
```

Finally, the swizzle command will create a new folder in the `src/components/layout` directory and generate the layout components of the `@pankod/refine-antd` package in it.

:::info

**refine** CLI determines the path to create a new folder according to the framework you are using. For example, if you are using the `remix`, the path will be `app/components/layout`.

:::

:::caution

If there is already a file with the same name in the directory, the swizzle command will not overwrite it.

:::

> Thanks to the [Docusaurus](https://docusaurus.io) team for this great feature 🙏🏻 We hadn't heard of swizzle before and we are very happy to launch it with **refine**. 🥳

### create-resource

Use this command to add a new resource to your project. CRUD components are created for the selected actions. These components are put on the specified path. The folder name here becomes plural.

```bash
> npm run refine create-resource
```

| Argument               | Description                               |
| ---------------------- | ----------------------------------------- |
| resourceName (optinal) | The name of the resource you want to add. |

#### Options

| Alias | Option    | Default                                                              | Description                                                                                |
| ----- | --------- | -------------------------------------------------------------------- | ------------------------------------------------------------------------------------------ |
| -a    | --actions | `list`,`create`,`edit`,`show`                                        | Only generate the specified actions.                                                       |
| -p    | --path    | react: `src/pages` next.js: `src/components` remix: `app/components` | The path to create source files. (It is created automatically according to the framework.) |
| -h    | --help    |                                                                      | Output usage information                                                                   |

#### Usage **Examples**

Let's create a `Category` resource with all the actions.

```bash
> npm run refine create-resource category

src/pages/
└── categories
    ├── create.tsx
    ├── edit.tsx
    ├── index.ts
    ├── list.tsx
    └── show.tsx
```

If we only want to use list and create actions, it should be like this.

```bash
> npm run refine create-resource category -- --actions list,create

src/pages/
└── categories
    ├── create.tsx
    ├── index.ts
    └── list.tsx
```

If we want to create these files in another path, use the `--path` option.

```bash
> npm run refine create-resource category -- --path src/resources --actions list,create

src/resources/
└── categories
    ├── create.tsx
    ├── index.ts
    └── list.tsx
```

You can also create multiple resources at the same time. For this, you can write the sources by separating them with a space.

```bash
> npm run refine create-resource category user -- --actions list,create

src/pages/
├── categories
│   ├── create.tsx
│   ├── index.ts
│   └── list.tsx
└── users
    ├── create.tsx
    ├── index.ts
    └── list.tsx
```

### update

Interactively update your outdated **refine** packages. To skip interactive mode, use the `--all` flag to update all outdated **refine** packages to selected tag.

```bash
> npm run refine update

? Choose packages to update (Press <space> to select, <a> to toggle all, <i> to invert selection, and <enter> to proceed)

   Package                          From      To

Patch Updates
 ◯ @pankod/refine-cli                1.5.1 -> 1.5.3

Minor Updates
 ◯ @pankod/refine-airtable           2.1.1 -> 2.7.8
 ◉ @pankod/refine-core              3.88.1 -> 3.90.4
 ◯ @pankod/refine-react-hook-form   3.31.0 -> 3.33.2
 ◯ @pankod/refine-simple-rest        2.6.0 -> 2.7.8
❯◉ @pankod/refine-strapi            3.18.0 -> 3.37.0

Major Updates
 ◯ @pankod/refine-airtable           2.1.1 -> 3.33.0
 ◯ @pankod/refine-simple-rest        2.6.0 -> 3.35.2
```

#### Options

| Option    | Alias | Description                                                                                 | Values           | Default                                                    |
| --------- | ----- | ------------------------------------------------------------------------------------------- | ---------------- | ---------------------------------------------------------- |
| --tag     | -t    | Select version to update to.                                                                | `latest`, `next` | Version ranges in the `package.json` will be installed.    |
| --all     | -a    | Use to skip interactive mode update and update all `refine` packages to the selected `tag`. |                  | `false` Interactive mode will be open.                     |
| --dry-run | -d    | Use to skip automatic installation. Prints the update command of the packages.              |                  | `false` Selected packages will be installed automatically. |

### check-updates

Show the running versions of the installed **refine** packages.

```bash
> npm run refine check-updates
                                    Update Available
                ┌────────────────────────────────┬─────────┬────────┬────────┐
                │ name                           │ current │ wanted │ latest │
                ├────────────────────────────────┼─────────┼────────┼────────┤
                │ @pankod/refine-airtable        │ 2.1.1   │ 2.7.8  │ 3.33.0 │
                ├────────────────────────────────┼─────────┼────────┼────────┤
                │ @pankod/refine-cli             │ 1.5.1   │ 1.5.3  │ 1.5.3  │
                ├────────────────────────────────┼─────────┼────────┼────────┤
                │ @pankod/refine-core            │ 3.88.1  │ 3.90.4 │ 3.90.4 │
                ├────────────────────────────────┼─────────┼────────┼────────┤
                │ @pankod/refine-react-hook-form │ 3.31.0  │ 3.33.2 │ 3.33.2 │
                ├────────────────────────────────┼─────────┼────────┼────────┤
                │ @pankod/refine-simple-rest     │ 2.6.0   │ 2.7.8  │ 3.35.2 │
                ├────────────────────────────────┼─────────┼────────┼────────┤
                │ @pankod/refine-strapi          │ 3.18.0  │ 3.37.0 │ 3.37.0 │
                └────────────────────────────────┴─────────┴────────┴────────┘
                    To update `refine` packages with the wanted version
                        Run the following command npm run refine update
```

### dev, start, build

When you run `npm run refine [dev | start | build]` It will detect the framework you are using and run the commands accordingly.

Also you can pass environment variables, and all the options that are available in the framework. For example, you can run `npm run refine dev --port 3001` to run the app on port `3001`.

<Tabs
defaultValue="cra"
values={[
{label: 'React', value: 'cra'},
{label: 'Next.js', value: 'nextjs'},
{label: 'Remix', value: 'remix'}
]}>

<TabItem value="cra">

<<<<<<< HEAD
[Refer to the Create React App documentation for detailed usage. &#8594](https://create-react-app.dev/docs/available-scripts)

[Refer to the Vite documentation for detailed usage. &#8594](https://vitejs.dev/guide/#command-line-interface)

=======
>>>>>>> 3ed5422b
```bash
 # Starts application in development mode. Equivalent to `react-scripts start` or `vite`.
npm run refine dev
```

```bash
# Creates a production build of your app. Equivalent to `react-scripts build` or `vite build`.
npm run refine build
```

<<<<<<< HEAD
=======
[Refer to the Create React App documentation for detailed usage. &#8594](https://create-react-app.dev/docs/available-scripts)

[Refer to the Vite documentation for detailed usage. &#8594](https://vitejs.dev/guide/#command-line-interface)


>>>>>>> 3ed5422b
</TabItem>

<TabItem value="nextjs">

```bash
# Starts application in development mode. Equivalent to `next dev`.
npm run refine dev
```

```bash
# Starts application in production mode. Equivalent to `next start`.
npm run refine start
```

```bash
# Creates a production build of your app. Equivalent to `next build`.
npm run refine build
```

<<<<<<< HEAD
=======
[Refer to the Next.js documentation for detailed usage. &#8594](https://nextjs.org/docs/api-reference/cli)

>>>>>>> 3ed5422b
</TabItem>

<TabItem value="remix">

```bash
# Starts application in development mode. Equivalent to `remix dev`.
npm run refine dev
```

```bash
# Starts application in production mode. Equivalent to `remix-serve start`.
npm run refine start
```

```bash
# Creates a production build of your app. Equivalent to `next build`.
npm run refine build
```

<<<<<<< HEAD
=======
[Refer to the Remix documentation for detailed usage. &#8594](https://remix.run/docs/en/v1/other-api/dev)
>>>>>>> 3ed5422b
</TabItem>
</Tabs>

### run

Runs a custom script in the context of your **refine** project. Also It will pass all the arguments to the script.

First it will check `package.json` to see if there is a script with the given name. If there is, it will run that script. Otherwise, it will run in `node_modules/.bin`.

With this way you can run unsupported commands via **refine**.

```bash
npm run refine run react-app-rewired start
```

### whoami

View the details of the development environment.

```bash
> npm run refine whoami

## System:
 - OS: macOS 13.0
 - CPU: (8) arm64 Apple M1 Pro
## Binaries:
 - Node: 16.14.0 - ~/.nvm/versions/node/v16.14.0/bin/node
 - Yarn: 1.22.17 - /opt/homebrew/bin/yarn
 - npm: 8.3.1 - ~/.nvm/versions/node/v16.14.0/bin/npm
## Browsers:
 - Chrome: 107.0.5304.121
 - Firefox: 106.0.3
 - Safari: 16.1

## Refine Packages:
 - @pankod/refine-airtable: 2.1.1
 - @pankod/refine-antd: 3.62.0
 - @pankod/refine-cli: 1.5.1
 - @pankod/refine-core: 3.88.1
 - @pankod/refine-react-hook-form: 3.31.0
 - @pankod/refine-simple-rest: 2.6.0
 - @pankod/refine-strapi: 3.18.0
```


## How to add to an existing project?

If you want to add the [@pankod/refine-cli](https://github.com/refinedev/refine/tree/next/packages/cli) to your existing project, you have to add it to your project's `dependencies`.

<Tabs
    defaultValue="npm"
    values={[
        {label: 'use npm', value: 'npm'},
        {label: 'use yarn', value: 'yarn'},
    ]}
>
<TabItem value="npm">

```bash
npm i @pankod/refine-cli
```
</TabItem>
<TabItem value="yarn">

```bash
yarn add @pankod/refine-cli
```
</TabItem>
</Tabs>

Then add the `refine` command to your scripts in your `package.json` file
```diff title="package.json"
{
    "scripts": {
+       "refine": "refine"
    }
}    
```

Hooray!
```bash
> npm run refine 
Usage: refine <command> [options]

      ___           ___           ___                       ___           ___     
     /\  \         /\  \         /\  \          ___        /\__\         /\  \    
    /::\  \       /::\  \       /::\  \        /\  \      /::|  |       /::\  \   
   /:/\:\  \     /:/\:\  \     /:/\:\  \       \:\  \    /:|:|  |      /:/\:\  \  
  /::\~\:\  \   /::\~\:\  \   /::\~\:\  \      /::\__\  /:/|:|  |__   /::\~\:\  \ 
 /:/\:\ \:\__\ /:/\:\ \:\__\ /:/\:\ \:\__\  __/:/\/__/ /:/ |:| /\__\ /:/\:\ \:\__\
 \/_|::\/:/  / \:\~\:\ \/__/ \/__\:\ \/__/ /\/:/  /    \/__|:|/:/  / \:\~\:\ \/__/
    |:|::/  /   \:\ \:\__\        \:\__\   \::/__/         |:/:/  /   \:\ \:\__\  
    |:|\/__/     \:\ \/__/         \/__/    \:\__\         |::/  /     \:\ \/__/  
    |:|  |        \:\__\                     \/__/         /:/  /       \:\__\    
     \|__|         \/__/                                   \/__/         \/__/    

Options:
  -v, --version              Output the current version.
  -h, --help                 Output usage information.

Commands:
  create-resource [options]  Create a new resource files
  check-updates              Check all installed `refine` packages are up to date
  update [options]           Interactively select and update all `refine` packages to selected version. To skip the interactive mode, use the `--all` option.
  dev [args...]              It runs: `nextjs dev`. Also accepts all the arguments `nextjs` accepts.
  build [args...]            It runs: `nextjs build`. Also accepts all the arguments `nextjs` accepts.
  start [args...]            It runs: `nextjs start`. Also accepts all the arguments `nextjs` accepts.
  run [command] [args...]    Runs a defined package script. If no `command` is provided, it will list the available scripts
  whoami                     View the details of the development environment
  help [command]             display help for command

```


You can optionally modify your scripts in `package.json` with `refine CLI` [commands](#dev--start--build). The benefit it will provide you is that it gives warnings to keep your `refine` packages always up to date.

<Tabs
    defaultValue="react"
    values={[
        {label: 'React', value: 'react'},
        {label: 'Next.js', value: 'nextjs'},
        {label: 'Remix', value: 'remix'}
    ]}
>
<TabItem value="react">

```diff title="package.json"
{
    "scripts": {
-       "dev": "react-scripts start",
-       "build": "react-scripts build",
+       "dev": "refine start",
+       "build": "refine build",
    }
}    
```
</TabItem>
<TabItem value="nextjs">

```diff title="package.json"
{
    "scripts": {
-       "dev": "next dev",
-       "build": "next build",
-       "start": "next start",
+       "dev": "refine dev",
+       "build": "refine build",
+       "start": "refine start",
    }
}    
```
</TabItem>
<TabItem value="remix">

```diff title="package.json"
{
    "scripts": {
-       "dev": "remix dev",
-       "build": "remix build",
-       "start": "remix-serve build"
+       "dev": "refine dev",
+       "build": "refine build",
+       "start": "refine start",
    }
}    
```
</TabItem>
</Tabs><|MERGE_RESOLUTION|>--- conflicted
+++ resolved
@@ -3,53 +3,26 @@
 title: CLI
 ---
 
-<<<<<<< HEAD
 import Tabs from '@theme/Tabs';
 import TabItem from '@theme/TabItem';
 
-refine CLI is a command line application that allows you to interact with your **refine** project and perform some tasks. This includes adding a new resource, running runners (build, start, dev), managing updates and swizzle components.
-
-## Installation
-
-Install the [@pankod/refine-cli](https://github.com/refinedev/refine/tree/master/packages/cli) library.
-It is available by default if you create a project with `npm create refine-app`.
-We also recommend adding it as a dependency.
-
-**How to add to an existing project?**
-
-<Tabs
-defaultValue="npm"
-values={[
-{label: 'use npm', value: 'npm'},
-{label: 'use yarn', value: 'yarn'},
-]}>
-
-<TabItem value="npm">
-
-```bash
-npm i @pankod/refine-cli
-```
-
-</TabItem>
-<TabItem value="yarn">
-=======
 refine CLI is a command line application that allows you to interact with your **refine** project and perform some tasks. This includes [creating a new resource](#create-resource), [managing updates](#update), [swizzle](#swizzle) components, and [runs your project](#dev--start--build) (build, start, dev).
 
 ```bash
-> npm run refine 
+> npm run refine
 Usage: refine <command> [options]
 
-      ___           ___           ___                       ___           ___     
-     /\  \         /\  \         /\  \          ___        /\__\         /\  \    
-    /::\  \       /::\  \       /::\  \        /\  \      /::|  |       /::\  \   
-   /:/\:\  \     /:/\:\  \     /:/\:\  \       \:\  \    /:|:|  |      /:/\:\  \  
-  /::\~\:\  \   /::\~\:\  \   /::\~\:\  \      /::\__\  /:/|:|  |__   /::\~\:\  \ 
+      ___           ___           ___                       ___           ___
+     /\  \         /\  \         /\  \          ___        /\__\         /\  \
+    /::\  \       /::\  \       /::\  \        /\  \      /::|  |       /::\  \
+   /:/\:\  \     /:/\:\  \     /:/\:\  \       \:\  \    /:|:|  |      /:/\:\  \
+  /::\~\:\  \   /::\~\:\  \   /::\~\:\  \      /::\__\  /:/|:|  |__   /::\~\:\  \
  /:/\:\ \:\__\ /:/\:\ \:\__\ /:/\:\ \:\__\  __/:/\/__/ /:/ |:| /\__\ /:/\:\ \:\__\
  \/_|::\/:/  / \:\~\:\ \/__/ \/__\:\ \/__/ /\/:/  /    \/__|:|/:/  / \:\~\:\ \/__/
-    |:|::/  /   \:\ \:\__\        \:\__\   \::/__/         |:/:/  /   \:\ \:\__\  
-    |:|\/__/     \:\ \/__/         \/__/    \:\__\         |::/  /     \:\ \/__/  
-    |:|  |        \:\__\                     \/__/         /:/  /       \:\__\    
-     \|__|         \/__/                                   \/__/         \/__/    
+    |:|::/  /   \:\ \:\__\        \:\__\   \::/__/         |:/:/  /   \:\ \:\__\
+    |:|\/__/     \:\ \/__/         \/__/    \:\__\         |::/  /     \:\ \/__/
+    |:|  |        \:\__\                     \/__/         /:/  /       \:\__\
+     \|__|         \/__/                                   \/__/         \/__/
 
 Options:
   -v, --version              Output the current version.
@@ -65,80 +38,14 @@
   run [command] [args...]    Runs a defined package script. If no `command` is provided, it will list the available scripts
   whoami                     View the details of the development environment
   help [command]             display help for command
->>>>>>> 3ed5422b
-
-```
-
-<<<<<<< HEAD
-</TabItem>
-</Tabs>
-
-<Tabs
-defaultValue="react"
-values={[
-{label: 'React', value: 'react'},
-{label: 'Next.js', value: 'nextjs'},
-{label: 'Remix', value: 'remix'}
-]}>
-
-<TabItem value="react">
-
-```diff title="package.json"
-{
-    "scripts": {
--        "dev": "react-scripts start",
--        "build": "react-scripts build",
-+        "dev": "refine start",
-+        "build": "refine build",
-+        "refine": "refine"
-    }
-}
-```
-
-</TabItem>
-<TabItem value="nextjs">
-
-```diff title="package.json"
-{
-    "scripts": {
--        "dev": "next dev",
--        "build": "next build",
--        "start": "next start",
-+        "dev": "refine dev",
-+        "build": "refine build",
-+        "start": "refine start",
-+        "refine": "refine"
-    }
-}
-```
-
-</TabItem>
-<TabItem value="remix">
-
-```diff title="package.json"
-{
-    "scripts": {
--       "dev": "remix dev",
--       "build": "remix build",
--       "start": "remix-serve build"
-+       "dev": "refine dev",
-+       "build": "refine build",
-+       "start": "refine start",
-+       "refine": "refine"
-    }
-}
-```
-
-</TabItem>
-</Tabs>
-=======
+
+```
 
 :::tip Installation
 CLI is automatically installed in projects created with the `create fine-app` command. You can use the [commands](#commands) immediately 🎉
 
 If you want to add it to your existing project, checkout [how to add to an existing project?](#how-to-add-to-an-existing-project) section.
 :::
->>>>>>> 3ed5422b
 
 ## Commands
 
@@ -380,13 +287,6 @@
 
 <TabItem value="cra">
 
-<<<<<<< HEAD
-[Refer to the Create React App documentation for detailed usage. &#8594](https://create-react-app.dev/docs/available-scripts)
-
-[Refer to the Vite documentation for detailed usage. &#8594](https://vitejs.dev/guide/#command-line-interface)
-
-=======
->>>>>>> 3ed5422b
 ```bash
  # Starts application in development mode. Equivalent to `react-scripts start` or `vite`.
 npm run refine dev
@@ -397,14 +297,10 @@
 npm run refine build
 ```
 
-<<<<<<< HEAD
-=======
 [Refer to the Create React App documentation for detailed usage. &#8594](https://create-react-app.dev/docs/available-scripts)
 
 [Refer to the Vite documentation for detailed usage. &#8594](https://vitejs.dev/guide/#command-line-interface)
 
-
->>>>>>> 3ed5422b
 </TabItem>
 
 <TabItem value="nextjs">
@@ -424,11 +320,8 @@
 npm run refine build
 ```
 
-<<<<<<< HEAD
-=======
 [Refer to the Next.js documentation for detailed usage. &#8594](https://nextjs.org/docs/api-reference/cli)
 
->>>>>>> 3ed5422b
 </TabItem>
 
 <TabItem value="remix">
@@ -448,10 +341,7 @@
 npm run refine build
 ```
 
-<<<<<<< HEAD
-=======
 [Refer to the Remix documentation for detailed usage. &#8594](https://remix.run/docs/en/v1/other-api/dev)
->>>>>>> 3ed5422b
 </TabItem>
 </Tabs>
 
@@ -496,57 +386,60 @@
  - @pankod/refine-strapi: 3.18.0
 ```
 
-
 ## How to add to an existing project?
 
 If you want to add the [@pankod/refine-cli](https://github.com/refinedev/refine/tree/next/packages/cli) to your existing project, you have to add it to your project's `dependencies`.
 
 <Tabs
-    defaultValue="npm"
-    values={[
-        {label: 'use npm', value: 'npm'},
-        {label: 'use yarn', value: 'yarn'},
-    ]}
+defaultValue="npm"
+values={[
+{label: 'use npm', value: 'npm'},
+{label: 'use yarn', value: 'yarn'},
+]}
 >
 <TabItem value="npm">
 
 ```bash
 npm i @pankod/refine-cli
 ```
+
 </TabItem>
 <TabItem value="yarn">
 
 ```bash
 yarn add @pankod/refine-cli
 ```
+
 </TabItem>
 </Tabs>
 
 Then add the `refine` command to your scripts in your `package.json` file
+
 ```diff title="package.json"
 {
     "scripts": {
 +       "refine": "refine"
     }
-}    
+}
 ```
 
 Hooray!
-```bash
-> npm run refine 
+
+```bash
+> npm run refine
 Usage: refine <command> [options]
 
-      ___           ___           ___                       ___           ___     
-     /\  \         /\  \         /\  \          ___        /\__\         /\  \    
-    /::\  \       /::\  \       /::\  \        /\  \      /::|  |       /::\  \   
-   /:/\:\  \     /:/\:\  \     /:/\:\  \       \:\  \    /:|:|  |      /:/\:\  \  
-  /::\~\:\  \   /::\~\:\  \   /::\~\:\  \      /::\__\  /:/|:|  |__   /::\~\:\  \ 
+      ___           ___           ___                       ___           ___
+     /\  \         /\  \         /\  \          ___        /\__\         /\  \
+    /::\  \       /::\  \       /::\  \        /\  \      /::|  |       /::\  \
+   /:/\:\  \     /:/\:\  \     /:/\:\  \       \:\  \    /:|:|  |      /:/\:\  \
+  /::\~\:\  \   /::\~\:\  \   /::\~\:\  \      /::\__\  /:/|:|  |__   /::\~\:\  \
  /:/\:\ \:\__\ /:/\:\ \:\__\ /:/\:\ \:\__\  __/:/\/__/ /:/ |:| /\__\ /:/\:\ \:\__\
  \/_|::\/:/  / \:\~\:\ \/__/ \/__\:\ \/__/ /\/:/  /    \/__|:|/:/  / \:\~\:\ \/__/
-    |:|::/  /   \:\ \:\__\        \:\__\   \::/__/         |:/:/  /   \:\ \:\__\  
-    |:|\/__/     \:\ \/__/         \/__/    \:\__\         |::/  /     \:\ \/__/  
-    |:|  |        \:\__\                     \/__/         /:/  /       \:\__\    
-     \|__|         \/__/                                   \/__/         \/__/    
+    |:|::/  /   \:\ \:\__\        \:\__\   \::/__/         |:/:/  /   \:\ \:\__\
+    |:|\/__/     \:\ \/__/         \/__/    \:\__\         |::/  /     \:\ \/__/
+    |:|  |        \:\__\                     \/__/         /:/  /       \:\__\
+     \|__|         \/__/                                   \/__/         \/__/
 
 Options:
   -v, --version              Output the current version.
@@ -565,16 +458,15 @@
 
 ```
 
-
 You can optionally modify your scripts in `package.json` with `refine CLI` [commands](#dev--start--build). The benefit it will provide you is that it gives warnings to keep your `refine` packages always up to date.
 
 <Tabs
-    defaultValue="react"
-    values={[
-        {label: 'React', value: 'react'},
-        {label: 'Next.js', value: 'nextjs'},
-        {label: 'Remix', value: 'remix'}
-    ]}
+defaultValue="react"
+values={[
+{label: 'React', value: 'react'},
+{label: 'Next.js', value: 'nextjs'},
+{label: 'Remix', value: 'remix'}
+]}
 >
 <TabItem value="react">
 
@@ -586,8 +478,9 @@
 +       "dev": "refine start",
 +       "build": "refine build",
     }
-}    
-```
+}
+```
+
 </TabItem>
 <TabItem value="nextjs">
 
@@ -601,8 +494,9 @@
 +       "build": "refine build",
 +       "start": "refine start",
     }
-}    
-```
+}
+```
+
 </TabItem>
 <TabItem value="remix">
 
@@ -616,7 +510,8 @@
 +       "build": "refine build",
 +       "start": "refine start",
     }
-}    
-```
+}
+```
+
 </TabItem>
 </Tabs>