---
id: useStepsForm
title: useStepsForm
---

```css live shared
body {
    background: white;
}
```

```tsx live shared
import { useTable, useNavigation, useMany } from "@pankod/refine-core";
import {
    useSelect as useSelectShared,
    HttpError as httpErrorShared,
} from "@pankod/refine-core";
import { useStepsForm as useStepsFormShared } from "@pankod/refine-react-hook-form";

interface ICategory {
    id: number;
    title: string;
}

interface IPost {
    id: number;
    title: string;
    content: string;
    status: "published" | "draft" | "rejected";
    category: {
        id: ICategory["id"];
    };
}

const stepTitlesShared = ["Title", "Status", "Category and content"];

const PostList: React.FC = () => {
    const { tableQueryResult } = useTable<IPost>({
        initialSorter: [
            {
                field: "id",
                order: "desc",
            },
        ],
    });
    const { edit, create } = useNavigation();

    const categoryIds =
        tableQueryResult?.data?.data.map((item) => item.category.id) ?? [];
    const { data, isLoading } = useMany<ICategory>({
        resource: "categories",
        ids: categoryIds,
        queryOptions: {
            enabled: categoryIds.length > 0,
        },
    });

    return (
        <div>
            <button onClick={() => create("posts")}>Create Post</button>
            <table>
                <thead>
                    <tr>
                        <th>ID</th>
                        <th>Title</th>
                        <th>Category</th>
                        <th>Status</th>
                        <th>Actions</th>
                    </tr>
                </thead>
                <tbody>
                    {tableQueryResult.data?.data.map((post) => (
                        <tr key={post.id}>
                            <td>{post.id}</td>
                            <td>{post.title}</td>
                            <td>
                                {isLoading
                                    ? "Loading"
                                    : data?.data.find(
                                          (item) => item.id == post.category.id,
                                      )?.title}
                            </td>
                            <td>{post.status}</td>
                            <td>
                                <button onClick={() => edit("posts", post.id)}>
                                    Edit
                                </button>
                            </td>
                        </tr>
                    ))}
                </tbody>
            </table>
        </div>
    );
};

const PostCreate: React.FC = () => {
    const {
        refineCore: { onFinish, formLoading },
        register,
        handleSubmit,
        formState: { errors },
        steps: { currentStep, gotoStep },
    } = useStepsFormShared<IPost, HttpError, IPost>();

    const { options } = useSelectShared({
        resource: "categories",
    });

    const renderFormByStep = (step: number) => {
        switch (step) {
            case 0:
                return (
                    <>
                        <label>Title: </label>
                        <input
                            {...register("title", {
                                required: "This field is required",
                            })}
                        />
                        {errors.title && <span>{errors.title.message}</span>}
                    </>
                );
            case 1:
                return (
                    <>
                        <label>Status: </label>
                        <select {...register("status")}>
                            <option value="published">published</option>
                            <option value="draft">draft</option>
                            <option value="rejected">rejected</option>
                        </select>
                    </>
                );
            case 2:
                return (
                    <>
                        <label>Category: </label>
                        <select
                            {...register("category.id", {
                                required: "This field is required",
                            })}
                        >
                            {options?.map((category) => (
                                <option
                                    key={category.value}
                                    value={category.value}
                                >
                                    {category.label}
                                </option>
                            ))}
                        </select>
                        {errors.category && (
                            <span>{errors.category.message}</span>
                        )}
                        <br />
                        <br />
                        <label>Content: </label>
                        <textarea
                            {...register("content", {
                                required: "This field is required",
                            })}
                            rows={10}
                            cols={50}
                        />
                        {errors.content && (
                            <span>{errors.content.message}</span>
                        )}
                    </>
                );
        }
    };

    if (formLoading) {
        return <div>Loading...</div>;
    }

    return (
        <div style={{ display: "flex", flexDirection: "column", gap: 16 }}>
            <div style={{ display: "flex", gap: 36 }}>
                {stepTitlesShared.map((title, index) => (
                    <button
                        key={index}
                        onClick={() => gotoStep(index)}
                        style={{
                            backgroundColor:
                                currentStep === index ? "lightgray" : "initial",
                        }}
                    >
                        {index + 1} - {title}
                    </button>
                ))}
            </div>
            <form autoComplete="off">{renderFormByStep(currentStep)}</form>
            <div style={{ display: "flex", gap: 8 }}>
                {currentStep > 0 && (
                    <button
                        onClick={() => {
                            gotoStep(currentStep - 1);
                        }}
                    >
                        Previous
                    </button>
                )}
                {currentStep < stepTitlesShared.length - 1 && (
                    <button
                        onClick={() => {
                            gotoStep(currentStep + 1);
                        }}
                    >
                        Next
                    </button>
                )}
                {currentStep === stepTitlesShared.length - 1 && (
                    <button onClick={handleSubmit(onFinish)}>Save</button>
                )}
            </div>
        </div>
    );
};

const PostEdit: React.FC = () => {
    const {
        refineCore: { onFinish, formLoading, queryResult },
        register,
        handleSubmit,
        formState: { errors },
        steps: { currentStep, gotoStep },
    } = useStepsFormShared<IPost, HttpError, IPost>();

    const { options } = useSelectShared({
        resource: "categories",
        defaultValue: queryResult?.data?.data.category.id,
    });

    const renderFormByStep = (step: number) => {
        switch (step) {
            case 0:
                return (
                    <>
                        <label>Title: </label>
                        <input
                            {...register("title", {
                                required: "This field is required",
                            })}
                        />
                        {errors.title && <span>{errors.title.message}</span>}
                    </>
                );
            case 1:
                return (
                    <>
                        <label>Status: </label>
                        <select {...register("status")}>
                            <option value="published">published</option>
                            <option value="draft">draft</option>
                            <option value="rejected">rejected</option>
                        </select>
                    </>
                );
            case 2:
                return (
                    <>
                        <label>Category: </label>
                        <select
                            {...register("category.id", {
                                required: "This field is required",
                            })}
                            defaultValue={queryResult?.data?.data.category.id}
                        >
                            {options?.map((category) => (
                                <option
                                    key={category.value}
                                    value={category.value}
                                >
                                    {category.label}
                                </option>
                            ))}
                        </select>
                        {errors.category && (
                            <span>{errors.category.message}</span>
                        )}
                        <br />
                        <br />
                        <label>Content: </label>
                        <textarea
                            {...register("content", {
                                required: "This field is required",
                            })}
                            rows={10}
                            cols={50}
                        />
                        {errors.content && (
                            <span>{errors.content.message}</span>
                        )}
                    </>
                );
        }
    };

    if (formLoading) {
        return <div>Loading...</div>;
    }

    return (
        <div style={{ display: "flex", flexDirection: "column", gap: 16 }}>
            <div style={{ display: "flex", gap: 36 }}>
                {stepTitlesShared.map((title, index) => (
                    <button
                        key={index}
                        onClick={() => gotoStep(index)}
                        style={{
                            backgroundColor:
                                currentStep === index ? "lightgray" : "initial",
                        }}
                    >
                        {index + 1} - {title}
                    </button>
                ))}
            </div>
            <form autoComplete="off">{renderFormByStep(currentStep)}</form>
            <div style={{ display: "flex", gap: 8 }}>
                {currentStep > 0 && (
                    <button
                        onClick={() => {
                            gotoStep(currentStep - 1);
                        }}
                    >
                        Previous
                    </button>
                )}
                {currentStep < stepTitlesShared.length - 1 && (
                    <button
                        onClick={() => {
                            gotoStep(currentStep + 1);
                        }}
                    >
                        Next
                    </button>
                )}
                {currentStep === stepTitlesShared.length - 1 && (
                    <button onClick={handleSubmit(onFinish)}>Save</button>
                )}
            </div>
        </div>
    );
};
```

`useStepsForm` allows you to manage a form with multiple steps. It provides features such as which step is currently active, the ability to go to a specific step and validation when changing steps etc.

:::tip
`useStepsForm` hook is extended from [`useForm`][refine-react-hook-form-use-form] from the [`@pankod/refine-react-hook-form`][@pankod/refine-react-hook-form] package. It means you can use all the features of [`useForm`][refine-react-hook-form-use-form].
:::

## Basic Usage

We'll show two examples, one for creating and one for editing a post. Let's see how `useStepsForm` is used in both.

<Tabs
defaultValue="create"
values={[
{label: 'create', value: 'create'},
{label: 'edit', value: 'edit'},
]}>

<TabItem value="create">

Here is the final result of the form: We will explain the code in following sections.

```tsx live url=http://localhost:3000/posts/create previewHeight=420px hideCode
setInitialRoutes(["/posts/create"]);

// visible-block-start
import { useSelect, HttpError } from "@pankod/refine-core";
import { useStepsForm } from "@pankod/refine-react-hook-form";

const stepTitles = ["Title", "Status", "Category and content"];

const PostCreatePage: React.FC = () => {
    const {
        refineCore: { onFinish, formLoading },
        register,
        handleSubmit,
        formState: { errors },
        steps: { currentStep, gotoStep },
    } = useStepsForm<IPost, HttpError, IPost>();

    const { options } = useSelect<ICategory, HttpError>({
        resource: "categories",
    });

    const renderFormByStep = (step: number) => {
        switch (step) {
            case 0:
                return (
                    <>
                        <label>Title: </label>
                        <input
                            {...register("title", {
                                required: "This field is required",
                            })}
                        />
                        {errors.title && <span>{errors.title.message}</span>}
                    </>
                );
            case 1:
                return (
                    <>
                        <label>Status: </label>
                        <select {...register("status")}>
                            <option value="published">published</option>
                            <option value="draft">draft</option>
                            <option value="rejected">rejected</option>
                        </select>
                    </>
                );
            case 2:
                return (
                    <>
                        <label>Category: </label>
                        <select
                            {...register("category.id", {
                                required: "This field is required",
                            })}
                        >
                            {options?.map((category) => (
                                <option
                                    key={category.value}
                                    value={category.value}
                                >
                                    {category.label}
                                </option>
                            ))}
                        </select>
                        {errors.category && (
                            <span>{errors.category.message}</span>
                        )}
                        <br />
                        <br />
                        <label>Content: </label>
                        <textarea
                            {...register("content", {
                                required: "This field is required",
                            })}
                            rows={10}
                            cols={50}
                        />
                        {errors.content && (
                            <span>{errors.content.message}</span>
                        )}
                    </>
                );
        }
    };

    if (formLoading) {
        return <div>Loading...</div>;
    }

    return (
        <div style={{ display: "flex", flexDirection: "column", gap: 16 }}>
            <div style={{ display: "flex", gap: 36 }}>
                {stepTitles.map((title, index) => (
                    <button
                        key={index}
                        onClick={() => gotoStep(index)}
                        style={{
                            backgroundColor:
                                currentStep === index ? "lightgray" : "initial",
                        }}
                    >
                        {index + 1} - {title}
                    </button>
                ))}
            </div>
            <form autoComplete="off">{renderFormByStep(currentStep)}</form>
            <div style={{ display: "flex", gap: 8 }}>
                {currentStep > 0 && (
                    <button
                        onClick={() => {
                            gotoStep(currentStep - 1);
                        }}
                    >
                        Previous
                    </button>
                )}
                {currentStep < stepTitles.length - 1 && (
                    <button
                        onClick={() => {
                            gotoStep(currentStep + 1);
                        }}
                    >
                        Next
                    </button>
                )}
                {currentStep === stepTitles.length - 1 && (
                    <button onClick={handleSubmit(onFinish)}>Save</button>
                )}
            </div>
        </div>
    );
};

interface ICategory {
    id: number;
    title: string;
}

interface IPost {
    id: number;
    title: string;
    content: string;
    status: "published" | "draft" | "rejected";
    category: {
        id: ICategory["id"];
    };
}
// visible-block-end

setRefineProps({
    resources: [
        {
            name: "posts",
            list: PostList,
            create: PostCreatePage,
            edit: PostEdit,
        },
    ],
});

render(<RefineHeadlessDemo />);
```

</TabItem>

<TabItem value="edit">

Here is the final result of the form: We will explain the code in following sections.

```tsx live url=http://localhost:3000/posts/edit/123 previewHeight=420px hideCode
setInitialRoutes(["/posts/edit/123"]);

// visible-block-start
import { useSelect, HttpError } from "@pankod/refine-core";
import { useStepsForm } from "@pankod/refine-react-hook-form";

const stepTitles = ["Title", "Status", "Category and content"];

const PostEditPage: React.FC = () => {
    const {
        refineCore: { onFinish, formLoading, queryResult },
        register,
        handleSubmit,
        formState: { errors },
        steps: { currentStep, gotoStep },
    } = useStepsForm<IPost, HttpError, IPost>();

<<<<<<< HEAD
    const { options } = useSelect<ICategory, HttpError>({
        resource: "categories",
        defaultValue: queryResult?.data?.data.category.id,
    });
=======
<CodeSandboxExample path="form-react-hook-form-use-steps-form" />
>>>>>>> 8ada4c56

    const renderFormByStep = (step: number) => {
        switch (step) {
            case 0:
                return (
                    <>
                        <label>Title: </label>
                        <input
                            {...register("title", {
                                required: "This field is required",
                            })}
                        />
                        {errors.title && <span>{errors.title.message}</span>}
                    </>
                );
            case 1:
                return (
                    <>
                        <label>Status: </label>
                        <select {...register("status")}>
                            <option value="published">published</option>
                            <option value="draft">draft</option>
                            <option value="rejected">rejected</option>
                        </select>
                    </>
                );
            case 2:
                return (
                    <>
                        <label>Category: </label>
                        <select
                            {...register("category.id", {
                                required: "This field is required",
                            })}
                            defaultValue={queryResult?.data?.data.category.id}
                        >
                            {options?.map((category) => (
                                <option
                                    key={category.value}
                                    value={category.value}
                                >
                                    {category.label}
                                </option>
                            ))}
                        </select>
                        {errors.category && (
                            <span>{errors.category.message}</span>
                        )}
                        <br />
                        <br />
                        <label>Content: </label>
                        <textarea
                            {...register("content", {
                                required: "This field is required",
                            })}
                            rows={10}
                            cols={50}
                        />
                        {errors.content && (
                            <span>{errors.content.message}</span>
                        )}
                    </>
                );
        }
    };

    if (formLoading) {
        return <div>Loading...</div>;
    }

    return (
        <div style={{ display: "flex", flexDirection: "column", gap: 16 }}>
            <div style={{ display: "flex", gap: 36 }}>
                {stepTitles.map((title, index) => (
                    <button
                        key={index}
                        onClick={() => gotoStep(index)}
                        style={{
                            backgroundColor:
                                currentStep === index ? "lightgray" : "initial",
                        }}
                    >
                        {index + 1} - {title}
                    </button>
                ))}
            </div>
            <form autoComplete="off">{renderFormByStep(currentStep)}</form>
            <div style={{ display: "flex", gap: 8 }}>
                {currentStep > 0 && (
                    <button
                        onClick={() => {
                            gotoStep(currentStep - 1);
                        }}
                    >
                        Previous
                    </button>
                )}
                {currentStep < stepTitles.length - 1 && (
                    <button
                        onClick={() => {
                            gotoStep(currentStep + 1);
                        }}
                    >
                        Next
                    </button>
                )}
                {currentStep === stepTitles.length - 1 && (
                    <button onClick={handleSubmit(onFinish)}>Save</button>
                )}
            </div>
        </div>
    );
};

interface ICategory {
    id: number;
    title: string;
}

interface IPost {
    id: number;
    title: string;
    content: string;
    status: "published" | "draft" | "rejected";
    category: {
        id: ICategory["id"];
    };
}
// visible-block-end

setRefineProps({
    resources: [
        {
            name: "posts",
            list: PostList,
            create: PostCreate,
            edit: PostEditPage,
        },
    ],
});

render(<RefineHeadlessDemo />);
```

</TabItem>

</Tabs>

In this example we're going to build a Post `"create"` form. We also added a relational category field to expand our example.

To split your `<input/>` components under a `<form/>` component, first import and use `useStepsForm` hook in your page:

```tsx
import { HttpError, useSelect } from "@pankod/refine-core";
import { useStepsForm } from "@pankod/refine-react-hook-form";

const PostCreate = () => {
    const {
        refineCore: { onFinish, formLoading },
        register,
        handleSubmit,
        formState: { errors },
        steps: { currentStep, gotoStep },
    } = useStepsForm<IPost, HttpError, IPost>();

    return <div>...</div>;
};

interface ICategory {
    id: number;
    title: string;
}

interface IPost {
    id: number;
    title: string;
    content: string;
    status: "published" | "draft" | "rejected";
    category: {
        id: ICategory["id"];
    };
}
```

`useStepsForm` is generic over the type form data to help you type check your code.

This hook returns a set of useful values to render steps form. Given current value, you should have a way to render your form items conditionally with this index value.

Here, we're going to use a `switch` statement to render the form items based on the `currentStep`.

```tsx
import { HttpError, useSelect } from "@pankod/refine-core";
import { useStepsForm } from "@pankod/refine-react-hook-form";

const PostCreate = () => {
    const {
        refineCore: { onFinish, formLoading },
        register,
        handleSubmit,
        formState: { errors },
        steps: { currentStep, gotoStep },
    } = useStepsForm<IPost, HttpError, IPost>();

    const { options } = useSelect<ICategory, HttpError>({
        resource: "categories",
    });

    // highlight-start
    const renderFormByStep = (step: number) => {
        switch (step) {
            case 0:
                return (
                    <>
                        <label>Title: </label>
                        <input
                            {...register("title", {
                                required: "This field is required",
                            })}
                        />
                        {errors.title && <span>{errors.title.message}</span>}
                    </>
                );
            case 1:
                return (
                    <>
                        <label>Status: </label>
                        <select {...register("status")}>
                            <option value="published">published</option>
                            <option value="draft">draft</option>
                            <option value="rejected">rejected</option>
                        </select>
                    </>
                );
            case 2:
                return (
                    <>
                        <label>Category: </label>
                        <select
                            {...register("category.id", {
                                required: "This field is required",
                            })}
                        >
                            {options?.map((category) => (
                                <option
                                    key={category.value}
                                    value={category.value}
                                >
                                    {category.label}
                                </option>
                            ))}
                        </select>
                        {errors.category && (
                            <span>{errors.category.message}</span>
                        )}
                        <br />
                        <br />
                        <label>Content: </label>
                        <textarea
                            {...register("content", {
                                required: "This field is required",
                            })}
                            rows={10}
                            cols={50}
                        />
                        {errors.content && (
                            <span>{errors.content.message}</span>
                        )}
                    </>
                );
        }
    };
    // highlight-end

    return <div>...</div>;
};

interface ICategory {
    id: number;
    title: string;
}

interface IPost {
    id: number;
    title: string;
    content: string;
    status: "published" | "draft" | "rejected";
    category: {
        id: ICategory["id"];
    };
}
```

:::tip
Since `category` is a relational data, we use `useSelect` to fetch its data.

[Refer to `useSelect` documentation for detailed usage. &#8594](/api-reference/antd/hooks/field/useSelect.md)

:::

Now, we can use `renderFormByStep` function to render the form items based on the `currentStep` and `gotoStep` function to navigate between steps.

```tsx
import { HttpError, useSelect } from "@pankod/refine-core";
import { useStepsForm } from "@pankod/refine-react-hook-form";

const PostCreate = () => {
    const {
        refineCore: { onFinish, formLoading },
        register,
        handleSubmit,
        formState: { errors },
        steps: { currentStep, gotoStep },
    } = useStepsForm<IPost, HttpError, IPost>();

    const { options } = useSelect<ICategory, HttpError>({
        resource: "categories",
    });

    const renderFormByStep = (step: number) => {
        switch (step) {
            case 0:
                return (
                    <>
                        <label>Title: </label>
                        <input
                            {...register("title", {
                                required: "This field is required",
                            })}
                        />
                        {errors.title && <span>{errors.title.message}</span>}
                    </>
                );
            case 1:
                return (
                    <>
                        <label>Status: </label>
                        <select {...register("status")}>
                            <option value="published">published</option>
                            <option value="draft">draft</option>
                            <option value="rejected">rejected</option>
                        </select>
                    </>
                );
            case 2:
                return (
                    <>
                        <label>Category: </label>
                        <select
                            {...register("category.id", {
                                required: "This field is required",
                            })}
                        >
                            {options?.map((category) => (
                                <option
                                    key={category.value}
                                    value={category.value}
                                >
                                    {category.label}
                                </option>
                            ))}
                        </select>
                        {errors.category && (
                            <span>{errors.category.message}</span>
                        )}
                        <br />
                        <br />
                        <label>Content: </label>
                        <textarea
                            {...register("content", {
                                required: "This field is required",
                            })}
                            rows={10}
                            cols={50}
                        />
                        {errors.content && (
                            <span>{errors.content.message}</span>
                        )}
                    </>
                );
        }
    };

    // highlight-start
    if (formLoading) {
        return <div>Loading...</div>;
    }

    return (
        <div style={{ display: "flex", flexDirection: "column", gap: 16 }}>
            <div style={{ display: "flex", gap: 36 }}>
                {stepTitles.map((title, index) => (
                    <button
                        key={index}
                        onClick={() => gotoStep(index)}
                        style={{
                            backgroundColor:
                                currentStep === index ? "lightgray" : "initial",
                        }}
                    >
                        {index + 1} - {title}
                    </button>
                ))}
            </div>
            <form autoComplete="off">{renderFormByStep(currentStep)}</form>
            <div style={{ display: "flex", gap: 8 }}>
                {currentStep > 0 && (
                    <button
                        onClick={() => {
                            gotoStep(currentStep - 1);
                        }}
                    >
                        Previous
                    </button>
                )}
                {currentStep < stepTitles.length - 1 && (
                    <button
                        onClick={() => {
                            gotoStep(currentStep + 1);
                        }}
                    >
                        Next
                    </button>
                )}
                {currentStep === stepTitles.length - 1 && (
                    <button onClick={handleSubmit(onFinish)}>Save</button>
                )}
            </div>
        </div>
    );
    // highlight-end
};

interface ICategory {
    id: number;
    title: string;
}

interface IPost {
    id: number;
    title: string;
    content: string;
    status: "published" | "draft" | "rejected";
    category: {
        id: ICategory["id"];
    };
}
```

## Properties

### `refineCoreProps`

All [`useForm`](/docs/api-reference/antd/hooks/form/useForm) properties also available in `useStepsForm`. You can find descriptions on [`useForm`](/docs/api-reference/antd/hooks/form/useForm/#return-values) docs.

```tsx
const stepsForm = useStepsForm({
    refineCoreProps: {
        action: "edit",
        resource: "posts",
        id: "1",
    },
});
```

### `stepsProps`

The props needed by the manage state steps.

#### `defaultStep`

> Default: `0`

Sets the default starting step number. Counting starts from `0`.

```tsx
const stepsForm = useStepsForm({
    stepsProps: {
        defaultStep: 0,
    },
});
```

#### `isBackValidate`

> Default: `false`

When is `true`, validates a form fields when the user navigates to a previous step.

```tsx
const stepsForm = useStepsForm({
    stepsProps: {
        isBackValidate: true,
    },
});
```

## Return Values

:::tip
All [`useForm`](/docs/packages/documentation/react-hook-form/useForm/) return values also available in `useStepsForm`. You can find descriptions on [`useForm`](/docs/packages/documentation/react-hook-form/useForm/#return-values) docs.
:::

### `steps`

The return values needed by the manage state steps.

#### `currenStep`

Current step, counting from `0`.

#### `gotoStep`

Is a function that allows you to programmatically change the current step of a form.
It takes in one argument, step, which is a number representing the index of the step you want to navigate to.

## API Reference

### Properties

<PropsTable module="@pankod/refine-react-hook-form/useStepsForm" />

> `*`: These properties have default values in `RefineContext` and can also be set on the **<[Refine](/api-reference/core/components/refine-config.md)>** component.

:::tip External Props
It also accepts all props of [useForm](https://react-hook-form.com/api/useform) hook available in the [React Hook Form](https://react-hook-form.com/).
:::

### Return values

| Property                      | Description                                                     | Type                                                                        |
| ----------------------------- | --------------------------------------------------------------- | --------------------------------------------------------------------------- |
| steps                         | Relevant state and method to control the steps                  | [`StepsReturnValues`](#steps)                                               |
| refineCore                    | The return values of the [`useForm`][use-form-core] in the core | [`UseFormReturnValues`](/api-reference/core/hooks/useForm.md#return-values) |
| React Hook Form Return Values | See [React Hook Form][react-hook-form-use-form] documentation   |

## Example

<StackblitzExample path="form-react-hook-form-use-steps-form" />

[@pankod/refine-react-hook-form]: https://github.com/refinedev/refine/tree/master/packages/react-hook-form
[refine-react-hook-form-use-form]: /packages/documentation/react-hook-form/useForm.md
[react-hook-form-use-form]: https://react-hook-form.com/api/useform
[use-form-core]: /api-reference/core/hooks/useForm.md

```

```<|MERGE_RESOLUTION|>--- conflicted
+++ resolved
@@ -556,14 +556,10 @@
         steps: { currentStep, gotoStep },
     } = useStepsForm<IPost, HttpError, IPost>();
 
-<<<<<<< HEAD
     const { options } = useSelect<ICategory, HttpError>({
         resource: "categories",
         defaultValue: queryResult?.data?.data.category.id,
     });
-=======
-<CodeSandboxExample path="form-react-hook-form-use-steps-form" />
->>>>>>> 8ada4c56
 
     const renderFormByStep = (step: number) => {
         switch (step) {
@@ -1101,7 +1097,7 @@
 
 ## Example
 
-<StackblitzExample path="form-react-hook-form-use-steps-form" />
+<CodeSandboxExample path="form-react-hook-form-use-steps-form" />
 
 [@pankod/refine-react-hook-form]: https://github.com/refinedev/refine/tree/master/packages/react-hook-form
 [refine-react-hook-form-use-form]: /packages/documentation/react-hook-form/useForm.md
