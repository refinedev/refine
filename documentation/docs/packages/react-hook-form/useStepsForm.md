---
id: useStepsForm
title: useStepsForm
---

import listPage from '@site/static/img/packages/react-hook-form/useStepsForm/list-page.png';
import createForm from '@site/static/img/packages/react-hook-form/useStepsForm/create-form.gif';
import editForm from '@site/static/img/packages/react-hook-form/useStepsForm/edit-form.gif';

`useStepsForm` allows you to manage a form with multiple steps. It provides features such as which step is currently active, the ability to go to a specific step and validation when changing steps etc.

:::info
`useStepsForm` hook is extended from [`useForm`][refine-react-hook-form-use-form] from the [`@pankod/refine-react-hook-form`][@pankod/refine-react-hook-form] package.
:::

## Usage

We'll show two examples, one for creating and one for editing a post. Let's see how `useStepsForm` is used in both.

Let's create our `<PostList>` to redirect to create and edit pages.

<<<<<<< HEAD
<details>
  <summary>PostList</summary>
  <div>

In this component we will use [`useNavigation`](/core/hooks/navigation/useNavigation.md) to redirect to the `<PostCreate>` and `<PostEdit>` components.

```tsx title="src/posts/list.tsx"
//highlight-next-line
=======
```tsx
const stepsFormReturnValues = useStepsForm({
    stepsProps: {
        defaultStep: 1,
    },
});
```

**`isBackValidate`**: Should the validation be done when going back to a previous step? By default it is `false`.

```tsx
const stepsFormReturnValues = useStepsForm({
    stepsProps: {
        isBackValidate: true,
    },
});
```

### `refineCoreProps`

[Refer to the useForm documentation in core for seeing properties. →](/core/hooks/useForm.md#properties)

### Other props

[Refer to the useForm documentation in React Hook Form for seeing properties. →][react-hook-form-use-form]

## Return values

### `steps`

**`currentStep`**: It is a number that represents the current step.

**`gotoStep`**: It allows you to go to a specific step.

```tsx
const {
    steps: { currentStep, gotoStep },
} = useStepsForm();

// Example usage
const goToPreviousStep = () => gotoStep(currentStep - 1);
```

### `refineCore`

[Refer to the useForm documentation in core for seeing return values. →](/core/hooks/useForm.md#return-values)

### Other return values

[Refer to the useForm documentation in React Hook Form for return values. →][react-hook-form-use-form]

## Example

First, we need to create resource pages. Let's assume we have a resource called `posts` and simply a `<PostList>`, `<PostCreate>` and `<PostEdit>` components.

```tsx title="src/App.tsx"
import { Refine } from "@pankod/refine-core";
import routerProvider from "@pankod/refine-react-router-v6";
import dataProvider from "@pankod/refine-simple-rest";

//highlight-next-line
import { PostList, PostCreate, PostEdit } from "pages/posts";

const App: React.FC = () => {
    return (
        <Refine
            dataProvider={dataProvider("https://api.fake-rest.refine.dev")}
            routerProvider={routerProvider}
            //highlight-start
            resources={[
                {
                    name: "posts",
                    list: PostList,
                    create: PostCreate,
                    edit: PostEdit,
                },
            ]}
            //highlight-end
        />
    );
};

export default App;
```

### List Page

In this component we will use [`useNavigation`](/core/hooks/navigation/useNavigation.md) to redirect to the `<PostCreate>` and `<PostEdit>` components.

```tsx title="src/pages/posts/list.tsx"
>>>>>>> 4b092b32
import { useTable, useNavigation, useMany } from "@pankod/refine-core";

import { ICategory, IPost } from "interfaces";

export const PostList: React.FC = () => {
    const { tableQueryResult } = useTable<IPost>({
        initialSorter: [
            {
                field: "id",
                order: "desc",
            },
        ],
    });
    //highlight-next-line
    const { edit, create } = useNavigation();

    const categoryIds =
        tableQueryResult?.data?.data.map((item) => item.category.id) ?? [];
    const { data, isLoading } = useMany<ICategory>({
        resource: "categories",
        ids: categoryIds,
        queryOptions: {
            enabled: categoryIds.length > 0,
        },
    });

    return (
        <div>
            //highlight-next-line
            <button onClick={() => create("posts")}>Create Post</button>
            <table>
                <thead>
                    <tr>
                        <th>ID</th>
                        <th>Title</th>
                        <th>Category</th>
                        <th>Status</th>
                        <th>Actions</th>
                    </tr>
                </thead>
                <tbody>
                    {tableQueryResult.data?.data.map((post) => (
                        <tr key={post.id}>
                            <td>{post.id}</td>
                            <td>{post.title}</td>
                            <td>
                                {isLoading
                                    ? "Loading"
                                    : data?.data.find(
                                          (item) => item.id == post.category.id,
                                      )?.title}
                            </td>
                            <td>{post.status}</td>
                            <td>
                                //highlight-start
                                <button onClick={() => edit("posts", post.id)}>
                                    Edit
                                </button>
                                //highlight-end
                            </td>
                        </tr>
                    ))}
                </tbody>
            </table>
        </div>
    );
};
```

  </div>
</details>

<div class="img-container" style={{"max-width": "800px"}}>
    <div class="window">
        <div class="control red"></div>
        <div class="control orange"></div>
        <div class="control green"></div>
    </div>
    <img src={listPage} alt="List Page" />
</div>

### Create Form

In this component you can see how `useStepsForm` is used to manage the steps and form.

```tsx title="src/pages/posts/create.tsx"
//highlight-next-line
import { useStepsForm } from "@pankod/refine-react-hook-form";
import { useSelect } from "@pankod/refine-core";

const stepTitles = ["Title", "Status", "Content"];

export const PostCreate: React.FC = () => {
    //highlight-start
    const {
        refineCore: { onFinish, formLoading },
        register,
        handleSubmit,
        formState: { errors },
        steps: { currentStep, gotoStep },
    } = useStepsForm();
    //highlight-end

    const { options } = useSelect({
        resource: "categories",
        defaultValue: queryResult?.data?.data.category.id,
    });

    // Where buttons are shown and where the form is submitted
    const renderFormByStep = (step: number) => {
        switch (step) {
            case 0:
                return (
                    <>
                        <label>Title: </label>
                        <input
                            {...register("title", {
                                required: "This field is required",
                            })}
                        />
                        {errors.title && <span>{errors.title.message}</span>}
                    </>
                );
            case 1:
                return (
                    <>
                        <label>Status: </label>
                        <select {...register("status")}>
                            <option value="published">published</option>
                            <option value="draft">draft</option>
                            <option value="rejected">rejected</option>
                        </select>
                    </>
                );
            case 2:
                return (
                    <>
                        <label>Category: </label>
                        <select
                            {...register("category.id", {
                                required: "This field is required",
                            })}
                        >
                            {options?.map((category) => (
                                <option
                                    key={category.value}
                                    value={category.value}
                                >
                                    {category.label}
                                </option>
                            ))}
                        </select>
                        {errors.category && (
                            <span>{errors.category.message}</span>
                        )}
                        <br />
                        <br />
                        <label>Content: </label>
                        <textarea
                            {...register("content", {
                                required: "This field is required",
                            })}
                            rows={10}
                            cols={50}
                        />
                        {errors.content && (
                            <span>{errors.content.message}</span>
                        )}
                    </>
                );
        }
    };

    if (formLoading) {
        return <div>Loading...</div>;
    }

    return (
        <div style={{ display: "flex", flexDirection: "column", gap: 16 }}>
            // Where step titles are shown
            <div style={{ display: "flex", gap: 36 }}>
                {stepTitles.map((title, index) => (
                    <button
                        key={index}
                        onClick={() => gotoStep(index)}
                        style={{
                            backgroundColor:
                                currentStep === index ? "lightgray" : "initial",
                        }}
                    >
                        {index + 1} - {title}
                    </button>
                ))}
            </div>
            //highlight-next-line
            <form autoComplete="off">{renderFormByStep(currentStep)}</form>
            // Where buttons are shown
            <div style={{ display: "flex", gap: 8 }}>
                {currentStep > 0 && (
                    <button
                        onClick={() => {
                            gotoStep(currentStep - 1);
                        }}
                    >
                        Previous
                    </button>
                )}
                {currentStep < stepTitles.length - 1 && (
                    <button
                        onClick={() => {
                            gotoStep(currentStep + 1);
                        }}
                    >
                        Next
                    </button>
                )}
                {currentStep === stepTitles.length - 1 && (
                    <button onClick={handleSubmit(onFinish)}>Save</button>
                )}
            </div>
        </div>
    );
};
```

<div class="img-container" style={{"max-width": "800px"}}>
    <div class="window">
        <div class="control red"></div>
        <div class="control orange"></div>
        <div class="control green"></div>
    </div>
    <img src={createForm} alt="Create Form" />
</div>

### Edit Page

Magic, `<PostCreate>` and `<PostEdit>` pages are almost the same. So how are the form's default values set? `useStepsForm` does this with te `id` parameter it reads from the URL and fetches the data from the server.

You can change the `id` as you want with the `setId` that comes out of `refineCore`.

Another part that is different from `<PostCreate>` and `<PostEdit>` is the `defaultValue` value passed to the `useSelect` hook and the `<select>` element.

[Refer to the `useSelect` documentation for detailed information. &#8594](/core/hooks/useSelect.md)

```tsx title="src/pages/posts/edit.tsx"
//highlight-next-line
import { useStepsForm } from "@pankod/refine-react-hook-form";
import { useSelect } from "@pankod/refine-core";

const stepTitles = ["Title", "Status", "Category and content"];

export const PostEdit: React.FC = () => {
    //highlight-start
    const {
        refineCore: { onFinish, formLoading, queryResult },
        register,
        handleSubmit,
        formState: { errors },
        steps: { currentStep, gotoStep },
    } = useStepsForm();
    //highlight-end

    const { options } = useSelect({
        resource: "categories",
        //highlight-next-line
        defaultValue: queryResult?.data?.data.category.id,
    });

    // It handles which form elements render at which step.
    const renderFormByStep = (step: number) => {
        switch (step) {
            case 0:
                return (
                    <>
                        <label>Title: </label>
                        <input
                            {...register("title", {
                                required: "This field is required",
                            })}
                        />
                        {errors.title && <span>{errors.title.message}</span>}
                    </>
                );
            case 1:
                return (
                    <>
                        <label>Status: </label>
                        <select {...register("status")}>
                            <option value="published">published</option>
                            <option value="draft">draft</option>
                            <option value="rejected">rejected</option>
                        </select>
                    </>
                );
            case 2:
                return (
                    <>
                        <label>Category: </label>
                        <select
                            {...register("category.id", {
                                required: "This field is required",
                            })}
                            //highlight-next-line
                            defaultValue={queryResult?.data?.data.category.id}
                        >
                            {options?.map((category) => (
                                <option
                                    key={category.value}
                                    value={category.value}
                                >
                                    {category.label}
                                </option>
                            ))}
                        </select>
                        {errors.category && (
                            <span>{errors.category.message}</span>
                        )}
                        <br />
                        <br />
                        <label>Content: </label>
                        <textarea
                            {...register("content", {
                                required: "This field is required",
                            })}
                            rows={10}
                            cols={50}
                        />
                        {errors.content && (
                            <span>{errors.content.message}</span>
                        )}
                    </>
                );
        }
    };

    if (formLoading) {
        return <div>Loading...</div>;
    }

    return (
        <div style={{ display: "flex", flexDirection: "column", gap: 16 }}>
            // Where step titles are shown
            <div style={{ display: "flex", gap: 36 }}>
                {stepTitles.map((title, index) => (
                    <button
                        key={index}
                        onClick={() => gotoStep(index)}
                        style={{
                            backgroundColor:
                                currentStep === index ? "lightgray" : "initial",
                        }}
                    >
                        {index + 1} - {title}
                    </button>
                ))}
            </div>
            //highlight-next-line
            <form autoComplete="off">{renderFormByStep(currentStep)}</form>
            // Where buttons are shown
            <div style={{ display: "flex", gap: 8 }}>
                {currentStep > 0 && (
                    <button
                        onClick={() => {
                            gotoStep(currentStep - 1);
                        }}
                    >
                        Previous
                    </button>
                )}
                {currentStep < stepTitles.length - 1 && (
                    <button
                        onClick={() => {
                            gotoStep(currentStep + 1);
                        }}
                    >
                        Next
                    </button>
                )}
                {currentStep === stepTitles.length - 1 && (
                    <button onClick={handleSubmit(onFinish)}>Save</button>
                )}
            </div>
        </div>
    );
};
```

<div class="img-container" style={{"max-width": "800px"}}>
    <div class="window">
        <div class="control red"></div>
        <div class="control orange"></div>
        <div class="control green"></div>
    </div>
    <img src={editForm} alt="Edit Form" />
</div>

## API Reference

### Properties

<<<<<<< HEAD
| Property                   | Description                                                         | Type                                                |
| -------------------------- | ------------------------------------------------------------------- | --------------------------------------------------- |
| stepsProps                 | Configuration object for the steps                                  | [`StepsPropsType`](#stepspropstype)                 |
| refineCoreProps            | Configuration object for the core of the [`useForm`][use-form-core] | [`UseFormProps`](/core/hooks/useForm.md#properties) |
| React Hook Form Properties | See [React Hook Form][react-hook-form-use-form] documentation       |
=======
Supports all the properties supported by the `useForm` hook are available in the [React Hook Form][react-hook-form-use-form] documentation. Also, we added the following properties:

`stepsProps`: You can see all the properties [here](#stepsprops).

`refineCoreProps`: You can define all properties provided by [`useForm`][use-form-core] here. You can see all of them in [here](/core/hooks/useForm.md#properties).
>>>>>>> 4b092b32

<br />

> -   #### StepsPropsType
>
> | Property       | Description                                             | Type      | Default |
> | -------------- | ------------------------------------------------------- | --------- | ------- |
> | defaultStep    | Allows you to set the initial step                      | `number`  | `0`     |
> | isBackValidate | Whether to validation the current step when going back. | `boolean` | `false` |

### Return values

| Property                      | Description                                                     | Type                                                          |
| ----------------------------- | --------------------------------------------------------------- | ------------------------------------------------------------- |
| steps                         | Relevant state and method to control the steps                  | [`StepsReturnValues`](#stepsreturnvalues)                     |
| refineCore                    | The return values of the [`useForm`][use-form-core] in the core | [`UseFormReturnValues`](/core/hooks/useForm.md#return-values) |
| React Hook Form Return Values | See [React Hook Form][react-hook-form-use-form] documentation   |

<br />

> -   #### StepsReturnValues
>
> | Property    | Description                          | Type                     |
> | ----------- | ------------------------------------ | ------------------------ |
> | currentStep | Current step                         | `boolean`                |
> | gotoStep    | Allows you to go to a specific step. | `(step: number) => void` |

## Live Codesandbox Example

<iframe src="https://codesandbox.io/embed/github/pankod/refine/tree/master/examples/reactHookForm/useStepsForm?autoresize=1&fontsize=14&module=%2Fsrc%2FApp.tsx&theme=dark&view=preview"
    style={{width: "100%", height:"80vh", border: "0px", borderRadius: "8px", overflow:"hidden"}}
    title="refine-react-hook-form-example"
    allow="accelerometer; ambient-light-sensor; camera; encrypted-media; geolocation; gyroscope; hid; microphone; midi; payment; usb; vr; xr-spatial-tracking"
    sandbox="allow-forms allow-modals allow-popups allow-presentation allow-same-origin allow-scripts"
></iframe>

[@pankod/refine-react-hook-form]: https://github.com/pankod/refine/tree/master/packages/react-hook-form
[refine-react-hook-form-use-form]: /packages/react-hook-form/useForm.md
[react-hook-form-use-form]: https://react-hook-form.com/api/useform
[use-form-core]: /core/hooks/useForm.md<|MERGE_RESOLUTION|>--- conflicted
+++ resolved
@@ -19,7 +19,6 @@
 
 Let's create our `<PostList>` to redirect to create and edit pages.
 
-<<<<<<< HEAD
 <details>
   <summary>PostList</summary>
   <div>
@@ -28,98 +27,6 @@
 
 ```tsx title="src/posts/list.tsx"
 //highlight-next-line
-=======
-```tsx
-const stepsFormReturnValues = useStepsForm({
-    stepsProps: {
-        defaultStep: 1,
-    },
-});
-```
-
-**`isBackValidate`**: Should the validation be done when going back to a previous step? By default it is `false`.
-
-```tsx
-const stepsFormReturnValues = useStepsForm({
-    stepsProps: {
-        isBackValidate: true,
-    },
-});
-```
-
-### `refineCoreProps`
-
-[Refer to the useForm documentation in core for seeing properties. →](/core/hooks/useForm.md#properties)
-
-### Other props
-
-[Refer to the useForm documentation in React Hook Form for seeing properties. →][react-hook-form-use-form]
-
-## Return values
-
-### `steps`
-
-**`currentStep`**: It is a number that represents the current step.
-
-**`gotoStep`**: It allows you to go to a specific step.
-
-```tsx
-const {
-    steps: { currentStep, gotoStep },
-} = useStepsForm();
-
-// Example usage
-const goToPreviousStep = () => gotoStep(currentStep - 1);
-```
-
-### `refineCore`
-
-[Refer to the useForm documentation in core for seeing return values. →](/core/hooks/useForm.md#return-values)
-
-### Other return values
-
-[Refer to the useForm documentation in React Hook Form for return values. →][react-hook-form-use-form]
-
-## Example
-
-First, we need to create resource pages. Let's assume we have a resource called `posts` and simply a `<PostList>`, `<PostCreate>` and `<PostEdit>` components.
-
-```tsx title="src/App.tsx"
-import { Refine } from "@pankod/refine-core";
-import routerProvider from "@pankod/refine-react-router-v6";
-import dataProvider from "@pankod/refine-simple-rest";
-
-//highlight-next-line
-import { PostList, PostCreate, PostEdit } from "pages/posts";
-
-const App: React.FC = () => {
-    return (
-        <Refine
-            dataProvider={dataProvider("https://api.fake-rest.refine.dev")}
-            routerProvider={routerProvider}
-            //highlight-start
-            resources={[
-                {
-                    name: "posts",
-                    list: PostList,
-                    create: PostCreate,
-                    edit: PostEdit,
-                },
-            ]}
-            //highlight-end
-        />
-    );
-};
-
-export default App;
-```
-
-### List Page
-
-In this component we will use [`useNavigation`](/core/hooks/navigation/useNavigation.md) to redirect to the `<PostCreate>` and `<PostEdit>` components.
-
-```tsx title="src/pages/posts/list.tsx"
->>>>>>> 4b092b32
 import { useTable, useNavigation, useMany } from "@pankod/refine-core";
 
 import { ICategory, IPost } from "interfaces";
@@ -520,19 +427,11 @@
 
 ### Properties
 
-<<<<<<< HEAD
 | Property                   | Description                                                         | Type                                                |
 | -------------------------- | ------------------------------------------------------------------- | --------------------------------------------------- |
 | stepsProps                 | Configuration object for the steps                                  | [`StepsPropsType`](#stepspropstype)                 |
 | refineCoreProps            | Configuration object for the core of the [`useForm`][use-form-core] | [`UseFormProps`](/core/hooks/useForm.md#properties) |
 | React Hook Form Properties | See [React Hook Form][react-hook-form-use-form] documentation       |
-=======
-Supports all the properties supported by the `useForm` hook are available in the [React Hook Form][react-hook-form-use-form] documentation. Also, we added the following properties:
-
-`stepsProps`: You can see all the properties [here](#stepsprops).
-
-`refineCoreProps`: You can define all properties provided by [`useForm`][use-form-core] here. You can see all of them in [here](/core/hooks/useForm.md#properties).
->>>>>>> 4b092b32
 
 <br />
 
