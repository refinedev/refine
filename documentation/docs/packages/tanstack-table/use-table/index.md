---
title: useTable
source: /packages/react-table/src/useTable
---

import BasicUsageLivePreview from "../examples/\_partial-basic-usage-live-preview.md";
import PaginationLivePreview from "../examples/\_partial-pagination-live-preview.md";
import SortingLivePreview from "../examples/\_partial-sorting-live-preview.md";
import FilteringLivePreview from "../examples/\_partial-filtering-live-preview.md";
import RelationalLivePreview from "../examples/\_partial-relational-live-preview.md";
import PropResource from "@site/src/partials/prop-resource";

Refine offers a [TanStack Table][tanstack-table] adapter with [@refinedev/react-table][refine-react-table] that allows you to use the TanStack Table library with Refine. All features such as sorting, filtering, and pagination come out of the box. Under the hood it uses [`useList`](/docs/core/hooks/data/use-list) for the fetch. Since it is designed as headless, It expects you to handle the UI.

All of [TanStack Table's][tanstack-table] features are supported and you can use all of the [TanStack Table's][tanstack-table] examples with no changes just copy and paste them into your project.

`useTable` hook is extended from [`useTable`][use-table-core] hook from the [`@refinedev/core`](https://github.com/refinedev/refine/tree/master/packages/core) package. This means that you can use all the features of [`useTable`][use-table-core] hook.

## Installation

Install the [`@refinedev/react-table`][refine-react-table] library.

<Tabs
defaultValue="npm"
values={[
{label: 'npm', value: 'npm'},
{label: 'yarn', value: 'yarn'},
{label: 'pnpm', value: 'pnpm'}
]}>

<TabItem value="npm">

```bash
npm i @refinedev/react-table
```

</TabItem>

<TabItem value="yarn">

```bash
yarn add @refinedev/react-table
```

</TabItem>

<TabItem value="pnpm">

```bash
pnpm add @refinedev/react-table
```

</TabItem>

</Tabs>

## Usage

In basic usage, `useTable` returns the data as it comes from the endpoint. By default, it reads [`resource`](#resource) from the url.

<BasicUsageLivePreview/>

## Pagination

[TanStack Table][tanstack-table] provides a bunch of methods that we can use to control the pagination. For example, we can use the `setPageSize` method to set the current `pageSize`. Every change in the `pageSize` and `pageIndex` will trigger a new request to the data provider.

It also syncs the pagination state with the URL if you enable the [`syncWithLocation`](#syncwithlocation).

By default, pagination happens on the server side. If you want to do pagination handling on the client side, you can pass the pagination.mode property and set it to "client". Also, you can disable the pagination by setting the "off".

<PaginationLivePreview/>

## Sorting

[TanStack Table][tanstack-table] provides a bunch of methods that we can use to control the sorting. For example, we can use the `setColumnOrder` method to set the current `sorting` value. Every change in the `sorting` state will trigger a new request to the data provider.

It also syncs the sorting state with the URL if you enable the [`syncWithLocation`](#syncwithlocation).

<SortingLivePreview/>

## Filtering

[TanStack Table][tanstack-table] provides a bunch of methods that we can use to control the filtering. For example, we can use the `setColumnFilters` method to set the current `columnFilters` value. Every change in the `filter` will trigger a new request to the data provider.

It also syncs the filtering state with the URL if you enable the [`syncWithLocation`](#syncwithlocation).

By default, filter operators are set to "eq" for all fields. You can specify which field will be filtered with which filter operator with the `filterOperator` property in the `meta` object. Just be aware that the `filterOperator` must be a [`CrudOperators`](/docs/core/interface-references#crudoperators) type.

<FilteringLivePreview/>

## Realtime Updates

> This feature is only available if you use a [Live Provider](/docs/core/providers/live-provider).

When the `useTable` hook is mounted, it will call the `subscribe` method from the `liveProvider` with some parameters such as `channel`, `resource` etc. It is useful when you want to subscribe to live updates.

## Properties

It also accepts all props of [TanStack Table](https://tanstack.com/table/v8/docs/api/core/table#options).

### `resource`

<PropResource
hook={{
    name:"useList",
    URL:"/docs/api-reference/core/hooks/data/useList/"
}}
method={{
    name:"getList",
    URL:"/docs/api-reference/core/providers/data-provider/#getlist"
}}
hasDefault={false}
/>

By default, it reads the resource from the current route.

```tsx
useTable({
  refineCoreProps: {
    resource: "categories",
  },
});
```

If you have multiple resources with the same name, you can pass the `identifier` instead of the `name` of the resource. It will only be used as the main matching key for the resource, data provider methods will still work with the `name` of the resource defined in the `<Refine/>` component.

> For more information, refer to the [`identifier` of the `<Refine/>` component documentation &#8594](/docs/core/refine-component#identifier)

### `dataProviderName`

If there is more than one `dataProvider`, you should use the `dataProviderName` that you will use. It is useful when you want to use a different `dataProvider` for a specific resource.

```tsx
useTable({
  refineCoreProps: {
    dataProviderName: "second-data-provider",
  },
});
```

### `pagination.current`

Sets the initial value of the page index. Default value is `1`.

```tsx
useTable({
  refineCoreProps: {
    pagination: {
      current: 2,
    },
  },
});
```

### `pagination.pageSize`

Sets the initial value of the page size. Default value is `10`.

```tsx
useTable({
  refineCoreProps: {
    pagination: {
      pageSize: 10,
    },
  },
});
```

### `pagination.mode`

It can be `"off"`, `"server"` or `"client"`. Default value is `"server"`.

- **"off":** Pagination is disabled. All records will be fetched.
- **"client":** Pagination is done on the client side. All records will be fetched and then the records will be paginated on the client side.
- **"server":**: Pagination is done on the server side. Records will be fetched by using the `current` and `pageSize` values.

```tsx
useTable({
  refineCoreProps: {
    pagination: {
      mode: "client",
    },
  },
});
```

### `sorters.initial`

Sets the initial value of the sorter. The `initial` is not permanent. It will be cleared when the user changes the sorter. If you want to set a permanent value, use the `sorters.permanent` prop.

[Refer to the `CrudSorting` interface for more information &#8594](/docs/core/interface-references#crudsorting)

```tsx
useTable({
  refineCoreProps: {
    sorters: {
      initial: [
        {
          field: "name",
          order: "asc",
        },
      ],
    },
  },
});
```

### `sorters.permanent`

Sets the permanent value of the sorter. The `permanent` is permanent and unchangeable. It will not be cleared when the user changes the sorter. If you want to set a temporary value, use the `sorters.initial` prop.

[Refer to the `CrudSorting` interface for more information &#8594](/docs/core/interface-references#crudsorting)

```tsx
useTable({
  refineCoreProps: {
    sorters: {
      permanent: [
        {
          field: "name",
          order: "asc",
        },
      ],
    },
  },
});
```

### `sorters.mode`

It can be `"off"` or `"server"`. Default value is `"server"`.

- **"off":** Sorting are disabled. All records will be fetched.
- **"server":**: Sorting are done on the server side. Records will be fetched by using the `sorters` value.

```tsx
useTable({
  refineCoreProps: {
    sorters: {
      mode: "off",
    },
  },
});
```

### `filters.initial`

Sets the initial value of the filter. The `initial` is not permanent. It will be cleared when the user changes the filter. If you want to set a permanent value, use the `filters.permanent` prop.

[Refer to the `CrudFilters` interface for more information &#8594](/docs/core/interface-references#crudfilters)

```tsx
useTable({
  refineCoreProps: {
    filters: {
      initial: [
        {
          field: "name",
          operator: "contains",
          value: "Foo",
        },
      ],
    },
  },
});
```

### `filters.permanent`

Sets the permanent value of the filter. The `permanent` is permanent and unchangeable. It will not be cleared when the user changes the filter. If you want to set a temporary value, use the `filters.initial` prop.

[Refer to the `CrudFilters` interface for more information &#8594](/docs/core/interface-references#crudfilters)

```tsx
useTable({
  refineCoreProps: {
    filters: {
      permanent: [
        {
          field: "name",
          operator: "contains",
          value: "Foo",
        },
      ],
    },
  },
});
```

### `filters.defaultBehavior`

The filtering behavior can be set to either `"merge"` or `"replace"`. Default value is `"replace"`.

- When the filter behavior is set to `"merge"`, it will merge the new filter with the existing filters. This means that if the new filter has the same column as an existing filter, the new filter will replace the existing filter for that column. If the new filter has a different column than the existing filters, it will be added to the existing filters.

- When the filter behavior is set to `"replace"`, it will replace all existing filters with the new filter. This means that any existing filters will be removed and only the new filter will be applied to the table.

You can also override the default value by using the second parameter of the [`setFilters`](#setfilters) function.

```tsx
useTable({
  refineCoreProps: {
    filters: {
      defaultBehavior: "merge",
    },
  },
});
```

### `filters.mode`

It can be `"off"` or `"server"`. Default value is `"server"`.

- **"off":** `filters` are not sent to the server. You can use the `filters` value to filter the records on the client side.
- **"server":**: Filters are done on the server side. Records will be fetched by using the `filters` value.

```tsx
useTable({
  refineCoreProps: {
    filters: {
      mode: "off",
    },
  },
});
```

### `syncWithLocation` <GlobalConfigBadge id="core/refine-component/#syncwithlocation" />

When you use the syncWithLocation feature, the `useTable`'s state (e.g. sort order, filters, pagination) is automatically encoded in the query parameters of the URL, and when the URL changes, the `useTable` state is automatically updated to match. This makes it easy to share table state across different routes or pages and to allow users to bookmark or share links to specific table views.

<<<<<<< HEAD
By default, it reads the `syncWithLocation` from the `<Refine>` component.
=======
Also you can set this value globally on [`<Refine>`][Refine swl] component.
>>>>>>> ba229b57

```tsx
useTable({
  refineCoreProps: {
    syncWithLocation: true,
  },
});
```

### `queryOptions`

`useTable` uses [`useList`](/docs/core/hooks/data/use-list) hook to fetch data. You can pass [`queryOptions`](https://tanstack.com/query/v4/docs/react/reference/useQuery).

```tsx
useTable({
  refineCoreProps: {
    queryOptions: {
      retry: 3,
    },
  },
});
```

### `meta`

`meta` is a special property that can be used to pass additional information to data provider methods for the following purposes:

- Customizing the data provider methods for specific use cases.
- Generating GraphQL queries using plain JavaScript Objects (JSON).

[Refer to the `meta` section of the General Concepts documentation for more information &#8594](/docs/guides-concepts/general-concepts/#meta-concept)

In the following example, we pass the `headers` property in the `meta` object to the `create` method. With similar logic, you can pass any properties to specifically handle the data provider methods.

```tsx
useTable({
  refineCoreProps: {
    metaData: {
      headers: { "x-meta-data": "true" },
    },
  },
});

const myDataProvider = {
  //...
  getList: async ({
    resource,
    pagination,
    sorters,
    filters,
    // highlight-next-line
    metaData,
  }) => {
    // highlight-next-line
    const headers = metaData?.headers ?? {};
    const url = `${apiUrl}/${resource}`;

    //...
    //...

    // highlight-next-line
    const { data, headers } = await httpClient.get(`${url}`, { headers });

    return {
      data,
    };
  },
  //...
};
```

### `successNotification`

> [`NotificationProvider`][notification-provider] is required for this prop to work.

After data is fetched successfully, `useTable` can call `open` function from [`NotificationProvider`][notification-provider] to show a success notification. With this prop, you can customize the success notification.

```tsx
useTable({
  refineCoreProps: {
    successNotification: (data, values, resource) => {
      return {
        message: `${data.title} Successfully fetched.`,
        description: "Success with no errors",
        type: "success",
      };
    },
  },
});
```

### `errorNotification`

> [`NotificationProvider`][notification-provider] is required for this prop to work.

After data fetching is failed, `useTable` will call `open` function from [`NotificationProvider`][notification-provider] to show an error notification. With this prop, you can customize the error notification.

```tsx
useTable({
  refineCoreProps: {
    errorNotification: (data, values, resource) => {
      return {
        message: `Something went wrong when getting ${data.id}`,
        description: "Error",
        type: "error",
      };
    },
  },
});
```

### `liveMode`

> [`LiveProvider`](/docs/core/providers/live-provider) is required.

Determines whether to update data automatically ("auto") or not ("manual") if a related live event is received. It can be used to update and show data in Realtime throughout your app.
For more information about live mode, please check [Live / Realtime](/docs/core/providers/live-provider#livemode) page.

```tsx
useTable({
  refineCoreProps: {
    liveMode: "auto",
  },
});
```

### `onLiveEvent`

> [`LiveProvider`](/docs/core/providers/live-provider) is required.

The callback function is executed when new events from a subscription have arrived.

```tsx
useTable({
  refineCoreProps: {
    onLiveEvent: (event) => {
      console.log(event);
    },
  },
});
```

### `liveParams`

> [`LiveProvider`](/docs/core/providers/live-provider) is required.

Params to pass to liveProvider's [subscribe](/docs/core/providers/live-provider#subscribe) method.

### ~~`initialCurrent`~~ <PropTag deprecated />

Use `pagination.current` instead.

### ~~`initialPageSize`~~ <PropTag deprecated />

Use `pagination.pageSize` instead.

### ~~`hasPagination`~~ <PropTag deprecated />

Use `pagination.mode` instead.

### ~~`initialSorter`~~ <PropTag deprecated />

Use `sorters.initial` instead.

### ~~`permanentSorter`~~ <PropTag deprecated />

Use `sorters.permanent` instead.

### ~~`initialFilter`~~ <PropTag deprecated />

Use `filters.initial` instead.

### ~~`permanentFilter`~~ <PropTag deprecated />

Use `filters.permanent` instead.

### ~~`defaultSetFilterBehavior`~~ <PropTag deprecated />

Use `filters.defaultBehavior` instead.

## Return Values

It also have all return values of [TanStack Table](https://tanstack.com/table/v8/docs/api/core/table#options).

### `refineCore`

#### `tableQueryResult`

Returned values from [`useList`](/docs/core/hooks/data/use-list) hook.

### `sorters`

Current [sorters state][crudsorting].

### `setSorters`

A function to set current [sorters state][crudsorting].

```tsx
 (sorters: CrudSorting) => void;
```

A function to set current [sorters state][crudsorting].

#### `filters`

Current [filters state][crudfilters].

#### `setFilters`

```tsx
((filters: CrudFilters, behavior?: SetFilterBehavior) => void) & ((setter: (prevFilters: CrudFilters) => CrudFilters) => void)
```

A function to set current [filters state][crudfilters].

#### `current`

Current page index state. If pagination is disabled, it will be `undefined`.

#### `setCurrent`

```tsx
React.Dispatch<React.SetStateAction<number>> | undefined;
```

A function to set the current page index state. If pagination is disabled, it will be `undefined`.

#### `pageSize`

Current page size state. If pagination is disabled, it will be `undefined`.

#### `setPageSize`

```tsx
React.Dispatch<React.SetStateAction<number>> | undefined;
```

A function to set the current page size state. If pagination is disabled, it will be `undefined`.

#### `pageCount`

Total page count state. If pagination is disabled, it will be `undefined`.

#### `createLinkForSyncWithLocation`

```tsx
(params: SyncWithLocationParams) => string;
```

A function creates accessible links for `syncWithLocation`. It takes [SyncWithLocationParams][syncwithlocationparams] as parameters.

### ~~`sorter`~~ <PropTag deprecated />

Use `sorters` instead.

Current [sorters state][crudsorting].

### ~~`setSorter`~~ <PropTag deprecated />

Use `setSorters` instead.

## FAQ

### How can I handle relational data?

You can use [`useMany`](/docs/core/hooks/data/use-many) hook to fetch relational data.

<RelationalLivePreview/>

### How can I handle client side filtering?

You can set the [`filters.mode: "off"`](#filtersmode) in order to disable server-side filtering. `useTable` is fully compatible with [`TanStack Table`](https://tanstack.com/table/v8/docs/api/features/filters) filtering feature.

```tsx
useTable({
  refineCoreProps: {
    filters: {
      mode: "off",
    },
  },
});
```

### How can I handle client side sorting?

You can set the [`sorters.mode: "off"`](#sortersmode) in order to disable server-side sorting. `useTable` is fully compatible with [`TanStack Table`](https://tanstack.com/table/v8/docs/api/features/sorting) sorting feature.

```tsx
useTable({
  refineCoreProps: {
    sorters: {
      mode: "off",
    },
  },
});
```

## API Reference

### Properties

<PropsTable module="@refinedev/react-table/useTable" />

### Type Parameters

| Property     | Description                                                                                                                                                | Type                       | Default                    |
| ------------ | ---------------------------------------------------------------------------------------------------------------------------------------------------------- | -------------------------- | -------------------------- |
| TQueryFnData | Result data of the query. Extends [`BaseRecord`][baserecord]                                                                                               | [`BaseRecord`][baserecord] | [`BaseRecord`][baserecord] |
| TError       | Custom error object that extends [`HttpError`][httperror]                                                                                                  | [`HttpError`][httperror]   | [`HttpError`][httperror]   |
| TData        | Result data of the `select` function. Extends [`BaseRecord`][baserecord]. If not specified, the value of `TQueryFnData` will be used as the default value. | [`BaseRecord`][baserecord] | `TQueryFnData`             |

### Return values

| Property                     | Description                                                                                     | Type                                                               |
| ---------------------------- | ----------------------------------------------------------------------------------------------- | ------------------------------------------------------------------ |
| refineCore                   | The return values of the [`useTable`][use-table-core] in the core                               | [`UseTableReturnValues`](/docs/core/hooks/use-table#return-values) |
| Tanstack Table Return Values | See [TanStack Table](https://tanstack.com/table/v8/docs/api/core/table#table-api) documentation |

## Example

<CodeSandboxExample path="table-react-table-basic" />

[tanstack-table]: https://tanstack.com/table/v8
[refine-react-table]: https://github.com/refinedev/refine/tree/master/packages/react-table
[use-table-core]: /docs/core/hooks/use-table
[baserecord]: /docs/core/interface-references#baserecord
[httperror]: /docs/core/interface-references#httperror
[syncwithlocationparams]: /docs/core/interface-references#syncwithlocationparams
[notification-provider]: /docs/core/providers/notification-provider
[crudsorting]: /docs/core/interface-references#crudsorting
[crudfilters]: /docs/core/interface-references#crudfilters
[Refine swl]: /docs/core/refine-component#syncwithlocation<|MERGE_RESOLUTION|>--- conflicted
+++ resolved
@@ -328,11 +328,7 @@
 
 When you use the syncWithLocation feature, the `useTable`'s state (e.g. sort order, filters, pagination) is automatically encoded in the query parameters of the URL, and when the URL changes, the `useTable` state is automatically updated to match. This makes it easy to share table state across different routes or pages and to allow users to bookmark or share links to specific table views.
 
-<<<<<<< HEAD
 By default, it reads the `syncWithLocation` from the `<Refine>` component.
-=======
-Also you can set this value globally on [`<Refine>`][Refine swl] component.
->>>>>>> ba229b57
 
 ```tsx
 useTable({
