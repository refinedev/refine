--- conflicted
+++ resolved
@@ -5,11 +5,7 @@
 import Tabs from '@theme/Tabs';
 import TabItem from '@theme/TabItem';
 
-<<<<<<< HEAD
-refine CLI is a command line application that allows you to interact with your Refine project and perform some tasks. This includes [creating a new resource](#create-resource), [managing updates](#update), [swizzle](#swizzle) components, and [runs your project](#dev--start--build) (build, start, dev).
-=======
 Refine CLI is a command line application that allows you to interact with your Refine project and perform some tasks. This includes [creating a new resource](#create-resource), [managing updates](#update), [swizzle](#swizzle) components, and [runs your project](#dev--start--build) (build, start, dev).
->>>>>>> ba229b57
 
 ```bash
 > npm run refine
@@ -153,11 +149,7 @@
 
 :::simple Good to know
 
-<<<<<<< HEAD
 - Refine CLI determines the path to create a new folder according to the framework you are using. For example, if you are using the `remix`, the path will be `app/components/layout`.
-=======
-Refine CLI determines the path to create a new folder according to the framework you are using. For example, if you are using the `remix`, the path will be `app/components/layout`.
->>>>>>> ba229b57
 
 - If there is already a file with the same name in the directory, the swizzle command will not overwrite it.
 
