--- conflicted
+++ resolved
@@ -39,11 +39,8 @@
 ## Multiple Data Providers
 
 Refine allows you to use multiple data providers in your app. All you need to do is pass key and value pairs to the `dataProvider` prop of the `<Refine />` component. In the pair object, the key corresponds to the data provider name, and the value corresponds to the data provider itself.
-<<<<<<< HEAD
 
 When defining multiple data providers, `default` key is required for defining the default data provider.
-=======
->>>>>>> ba229b57
 
 Here is an example which uses multiple data providers:
 
@@ -188,7 +185,6 @@
 Or use the `meta.dataProviderName` property in your resource config, which will be the default data provider but can be overridden in data hooks and components:
 
 ```tsx
-<<<<<<< HEAD
 const App = () => (
   <Refine
     dataProvider={{
@@ -208,31 +204,6 @@
     ]}
   />
 );
-=======
-const App = () => {
-  return (
-    <Refine
-      dataProvider={{
-        default: defaultDataProvider,
-        example: exampleDataProvider,
-      }}
-      resources={[
-        {
-          // Refine will use the `default` data provider for this resource
-          name: "posts",
-        },
-        {
-          name: "products",
-          meta: {
-            // Refine will use the `exampleDataProvider` data provider for this resource
-            dataProviderName: "exampleDataProvider",
-          },
-        },
-      ]}
-    />
-  );
-};
->>>>>>> ba229b57
 ```
 
 ## Methods
@@ -260,15 +231,6 @@
 };
 ```
 
-<<<<<<< HEAD
-=======
-:::info-tip
-
-Refine consumes these data provider methods using [data hooks](#supported-hooks), which are used for CRUD actions like creating a new record, listing a resource or deleting a record, etc.
-
-:::
-
->>>>>>> ba229b57
 [Refer to the Data Provider tutorial for more information and usage examples&#8594][data-provider-tutorial]
 
 ### getList <PropTag required />
