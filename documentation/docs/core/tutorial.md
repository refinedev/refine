---
id: tutorial
title: Tutorial
---

import readyPage from '@site/static/img/core/tutorial/ready-page.png';
import resourceFirst from '@site/static/img/core/tutorial/resource-1.png';
import resourceSecond from '@site/static/img/core/tutorial/resource-2.png';
import showGif from '@site/static/img/core/tutorial/show.gif';
import createGif from '@site/static/img/tutorial/create.gif';
import editGif from '@site/static/img/tutorial/edit.gif';
import Tabs from '@theme/Tabs';
import TabItem from '@theme/TabItem';

## Introduction

This tutorial will go through process of building a simple _admin panel_ for a _CMS-like_ application with headless.

Step by step, you're going to learn how to consume a _REST API_ and add basic CRUD functionality to your panel leveraging the unique capabilities of **refine**.

Let's begin by setting up a new **refine** project.

## Setting up

There are two alternative methods to set up a **refine** application.

The recommended way is using the [superplate](https://github.com/pankod/superplate) tool. _superplate_'s _CLI wizard_ will let you create and customize your application in seconds.

Alternatively, you may use the _create-react-app_ tool to create an empty _React_ application and then add **refine** module via _npm_.

<Tabs
defaultValue="superplate"
values={[
{label: 'use superplate', value: 'superplate'},
{label: 'use create-react-app', value: 'create-react-app'}
]}>
<TabItem value="create-react-app">

First, run the _create-react-app_ tool to bootstrap an empty _React project_.

```
npx create-react-app tutorial --template typescript
```

:::note
_--template typescript_ flag will ensure that the Typescript language is selected.
:::
Navigate to the project folder and install **refine** with the following _npm_ command:

<Tabs
defaultValue="npm"
values={[
{label: 'use npm', value: 'npm'},
{label: 'use yarn', value: 'yarn'}
]}>
<TabItem value="npm">

```bash
npm i @pankod/refine @pankod/refine-react-router
```

  </TabItem>
    <TabItem value="yarn">

```bash
yarn add @pankod/refine @pankod/refine-react-router
```

  </TabItem>
</Tabs>

:::warning
This tutorial assumes your project is configured for absolute imports. Since CRA does not configure it by default, you should configure it yourself to be able to use absolute imports. You should configure a [`tsconfig.json`](https://www.typescriptlang.org/tsconfig#baseUrl) with `baseUrl` setting pointing to the `/src` directory in your project.

[Refer to CRA docs for more information about absolute imports. &#8594](https://create-react-app.dev/docs/importing-a-component/#absolute-imports)
:::

  </TabItem>
  <TabItem value="superplate">

First, run the **superplate** with the following command:

```
npx superplate-cli -p refine-react tutorial
```

Select the following options to complete the _CLI wizard_:

```
? Select your project type:
❯ refine-react

? What will be the name of your app:
tutorial

? Package manager:
❯ Npm

? Do you want to using UI Framework?:
❯ No (headless)

? Data Provider :
❯ REST API

? Auth Provider :
❯ None

? i18n - Internationalization:
❯ No
```

</TabItem>
</Tabs>

## About Fake REST API

**refine** is designed to consume data from APIs.

For the sake of this tutorial, we will provide you a fully working, _fake REST API_ located at https://api.fake-rest.refine.dev/. You may take a look at available [resources and routes of the API](https://api.fake-rest.refine.dev/) before proceeding to the next step.

## Using a Dataprovider

Dataproviders are **refine** components making it possible to consume different API's and data services conveniently. To consume our _Fake REST API_, we'll use the **"Simple REST Dataprovider"**.

Next, navigate to the project folder and run the following command to install the required package:

<Tabs
defaultValue="npm"
values={[
{label: 'use npm', value: 'npm'},
{label: 'use yarn', value: 'yarn'}
]}>
<TabItem value="npm">

```bash
npm i @pankod/refine-simple-rest
```

  </TabItem>
    <TabItem value="yarn">

```bash
yarn add @pankod/refine-simple-rest
```

  </TabItem>
</Tabs>

:::note
If you used `superplate` to bootstrap the project, you can skip issuing this command as `superplate` already installs the selected data provider.
:::

:::note

Fake REST API is based on [JSON Server Project](https://github.com/typicode/json-server). **Simple REST Dataprovider** is fully compatible with the REST rules and methods of the **JSON Server**.
:::

:::tip

**refine** includes many out-of-the-box data providers to use in your projects like

-   [Simple REST API](https://github.com/pankod/refine/tree/master/packages/simple-rest)
-   [GraphQL](https://github.com/pankod/refine/tree/master/packages/graphql)
-   [NestJS CRUD](https://github.com/pankod/refine/tree/master/packages/nestjsx-crud)
-   [Airtable](https://github.com/pankod/refine/tree/master/packages/airtable)
-   [Strapi](https://github.com/pankod/refine/tree/master/packages/strapi) - [Strapi v4](https://github.com/pankod/refine/tree/master/packages/strapi-v4)
-   [Strapi GraphQL](https://github.com/pankod/refine/tree/master/packages/strapi-graphql)
-   [Supabase](https://github.com/pankod/refine/tree/master/packages/supabase)
-   [Hasura](https://github.com/pankod/refine/tree/master/packages/hasura)
-   [Appwrite](https://github.com/pankod/refine/tree/master/packages/appwrite)
-   [Altogic](https://github.com/pankod/refine/tree/master/packages/altogic)

### Community ❤️

-   [Firebase](https://github.com/rturan29/refine-firebase) by [rturan29](https://github.com/rturan29)

[Refer to the `dataProvider` documentation for detailed usage. &#8594](/core/providers/data-provider.md)
:::

## Bootstrapping the Application

If you don't use _superplate_ replace the contents of `App.tsx` with the following code:

```tsx title="src/App.tsx"
import { Refine } from "@pankod/refine-core";
import routerProvider from "@pankod/refine-react-router";
import dataProvider from "@pankod/refine-simple-rest";

const App: React.FC = () => {
    return (
        <Refine
            routerProvider={routerProvider}
            dataProvider={dataProvider("https://api.fake-rest.refine.dev")}
        />
    );
};

export default App;
```

<br/>

`<Refine/>` is the root component of a **refine** application. Using the [`dataProvider`](/core/providers/data-provider.md) prop, we made our **Simple REST Dataprovider** available to the entire application.

Run the following command to install the required package:

<Tabs
defaultValue="superplate"
values={[
{label: 'with superplate', value: 'superplate'},
{label: 'with create-react-app', value: 'create-react-app'}
]}>
<TabItem value="superplate">

```bash
npm run dev
```

  </TabItem>
  <TabItem value="create-react-app">

```bash
npm run start
```

  </TabItem>
</Tabs>

Your **refine** application should be up and running!  
Point your browser to [http://localhost:3000](http://localhost:3000) to access it. You will see the welcome page.

<div class="img-container">
    <div class="window">
        <div class="control red"></div>
        <div class="control orange"></div>
        <div class="control green"></div>
    </div>
    <img src={readyPage} alt="Ready Page" />
</div>
<br/>

:::info
The ready page is displayed when there are no resources in the **refine** app. You can change it with the [`ReadyPage`](api-references/components/refine-config.md#readypage) prop.
:::

## Adding Resources

Now we are ready to start connecting to our API by adding a resource to our application.

Let's add **/posts/** endpoint from our API as a resource. First take a look to the raw API response for the request made to the **/posts/** route:

<details><summary>Show response</summary>
<p>

```ts title="GET https://api.fake-rest.refine.dev/posts/"
[
  {
    "id": 1,
    "title": "Eius ea autem sapiente placeat fuga voluptas quos quae.",
    "slug": "beatae-esse-dolor",
    "content": "Explicabo nihil delectus. Nam aliquid sunt numquam...",
    "category": {
      "id": 24
    },
    "user": {
      "id": 7
    },
    "status": "draft",
    "createdAt": "2021-03-13T03:09:30.186Z",
    "image": [],
    "tags": [
      7,
      4
    ],
    "language": 2
  },
  ...
]
```

</p>
</details>

Now, add the highlighted code to your `App.tsx` to connect to the endpoint.

```tsx title="src/App.tsx"
import { Refine } from "@pankod/refine-core";
import routerProvider from "@pankod/refine-react-router";
import dataProvider from "@pankod/refine-simple-rest";

// highlight-next-line
import { PostIcon } from "icons";

export const App: React.FC = () => {
    return (
        <Refine
            routerProvider={routerProvider}
            dataProvider={dataProvider("https://api.fake-rest.refine.dev")}
            // highlight-next-line
            resources={[{ name: "posts", icon: PostIcon }]}
        />
    );
};
```

<details><summary>Show PostIcon</summary>
<p>

```tsx title="icons.tsx"
export const PostIcon = (
    <svg
        xmlns="http://www.w3.org/2000/svg"
        width="20"
        height="20"
        viewBox="0 0 24 24"
        fill="none"
        stroke="currentColor"
        strokeWidth="2"
        strokeLinecap="round"
        strokeLinejoin="round"
    >
        <polygon points="12 2 2 7 12 12 22 7 12 2"></polygon>
        <polyline points="2 17 12 22 22 17"></polyline>
        <polyline points="2 12 12 17 22 12"></polyline>
    </svg>
);
```

</p>
</details>

:::info
`resources` is a property of `<Refine/>` representing API Endpoints. The `name` property of every single resource should match one of the endpoints in your API!

The `icon` property of every single resource is can be used to display the resource in whatever way you want for example in the sidebar or header. We'll use it when we'll create layout component.
:::

Instead of showing the welcome page, the application should redirect now? to an URL defined by the `name` property. Open your application to check that the URL is routed to **/posts**:

<div class="img-container">
    <div class="window">
        <div class="control red"></div>
        <div class="control orange"></div>
        <div class="control green"></div>
    </div>
    <img src={resourceFirst} alt="Resource only with name" />
</div>
<br/>

:::info
You can change the **404** error page with the [`catchAll`](api-references/components/refine-config.md#catchall) prop.
:::

You'll still see a **404** error page because no **Page** component is assigned to our resource yet.

:::note
`resources` use **Page** components to handle data and perform rendering. **Page** components are passed to `resources` as an array of objects.
For basic _CRUD_ operations, there are **four** predefined props: **list**, **create**, **edit** and **show**.
:::

Let's create a **Page** component to fetch **posts** and display them as a table. Later, we will pass the component as the **list** prop to our resource.

## Adding Tailwind CSS

Install `tailwindcss` and its peer dependencies via npm, and then run the init command to generate both `tailwind.config.js` and `postcss.config.js`.

```bash
npm i -D tailwindcss postcss autoprefixer
npx tailwindcss init
```

Add the paths to all of your template files in your `tailwind.config.js` file.

```ts title="tailwind.config.js"
module.exports = {
    //highlight-next-line
    content: ["./src/**/*.{js,jsx,ts,tsx}"],
    theme: {
        extend: {},
    },
    plugins: [],
};
```

Add the `@tailwind` directives for each of Tailwind’s layers to your `src/index.css` file.

```css title="src/index.css"
@tailwind base;
@tailwind components;
@tailwind utilities;
```

Now, you can use Tailwind to style your application.

## Creating a Layout

We will create a **Layout** component to handle the rendering of the **Page** components.

Create a new folder named _"components"_ under _"/src"_ and create a new file named _"Layout.tsx"_ with the following code:

```tsx title="components/Layout.tsx"
import { useResource, useNavigation } from "@pankod/refine-core";
import routerProvider from "@pankod/refine-react-router";

const { Link } = routerProvider;

export const Layout: React.FC = ({ children }) => {
    const { resources } = useResource();
    const { list } = useNavigation();

    return (
        <div className="flex min-h-screen flex-col">
            <div className="mb-2 border-b py-2">
                <div className="container mx-auto">
                    <div className="flex items-center gap-2">
                        <Link to="/">
                            <img
                                className="w-32"
                                src="https://refine.dev/img/refine_logo.png"
                                alt="Logo"
                            />
                        </Link>
                        <ul>
                            {resources.map(({ name, icon }) => (
                                <li key={name} className="float-left">
                                    <a
                                        className="flex cursor-pointer items-center gap-1 rounded-sm px-2 py-1 capitalize decoration-indigo-500 decoration-2 underline-offset-1 transition duration-300 ease-in-out hover:underline"
                                        onClick={() => list(name)}
                                    >
                                        {icon}
                                        <span>{name}</span>
                                    </a>
                                </li>
                            ))}
                        </ul>
                    </div>
                </div>
            </div>
            <div className="bg-white">{children}</div>
        </div>
    );
};
```

We created a header with a logo and a list of links to all resources. The links are clickable and will navigate to the corresponding resource. To do this, we used the [`useResource`](#) hook to get the resources from the `<Refine/>` and the [`useNavigation`](#) hook to used to navigate between resources.

`children` is the content of the layout. In our case, it is the content of the **Page** components.

Now, we can use the `<Layout>` in our application.

```tsx title="src/App.tsx"
import { Refine } from "@pankod/refine-core";
import routerProvider from "@pankod/refine-react-router";
import dataProvider from "@pankod/refine-simple-rest";

// highlight-next-line
import { Layout } from "components/layout";
import { PostIcon } from "icons";

export const App: React.FC = () => {
    return (
        <Refine
            routerProvider={routerProvider}
            dataProvider={dataProvider("https://api.fake-rest.refine.dev")}
            resources={[{ name: "posts", icon: PostIcon }]}
            // highlight-next-line
            Layout={Layout}
        />
    );
};
```

## Creating a List Page

<<<<<<< HEAD
First, we'll install [`@pankod/refine-react-table`](#) package to use the `useTable` hook.
=======
:::note
**refine** depends heavily on hooks and `useTable()` is only one among many others.
On [useTable() Documentation](/core/hooks/useTable.md) you may find more information about the usage of this hook.
:::
>>>>>>> 20e109cf

```bash
npm i @pankod/refine-react-table
```

:::note
<<<<<<< HEAD
We'll use the `@pankod/refine-react-table` for benefit of the [**react-table**](https://react-table.tanstack.com) library. However, you can use `useTable` without the `@pankod/refine-react-table` package.
=======
The example uses `<TagField>` and `<DateField>` components. To get the full list of available components, you may refer to the [Field Components Documentation](/ui-frameworks/antd/components/fields/boolean.md).
>>>>>>> 20e109cf
:::

Next, we'll need an interface to work with the data from the API endpoint.

Create a new folder named _"interface"_ under _"/src"_ if you don't already have one. Then create a _"index.d.ts"_ file with the following code:

```ts title="interfaces/index.d.ts"
export interface IPost {
    id: string;
    title: string;
    status: "published" | "draft" | "rejected";
    createdAt: string;
}
```

We'll be using **id**, **title**, **status** and **createdAt** fields of every **post** record.

Now, create a new folder named _"pages/posts"_ under _"/src"_. Under that folder, create a _"list.tsx"_ file with the following code:

```tsx title="pages/posts/list.tsx"
import React from "react";
import { useTable, Column } from "@pankod/refine-react-table";

export const PostList: React.FC = () => {
    const columns: Array<Column> = React.useMemo(
        () => [
            {
                id: "id",
                Header: "ID",
                accessor: "id",
            },
            {
                id: "title",
                Header: "Title",
                accessor: "title",
            },
            {
                id: "status",
                Header: "Status",
                accessor: "status",
            },
            {
                id: "createdAt",
                Header: "CreatedAt",
                accessor: "createdAt",
            },
        ],
        [],
    );

    const { getTableProps, getTableBodyProps, headerGroups, prepareRow, rows } =
        useTable({ columns });

    return (
        <div className="container mx-auto pb-4">
            <table
                className="min-w-full table-fixed divide-y divide-gray-200 border"
                {...getTableProps()}
            >
                <thead className="bg-gray-100">
                    {headerGroups.map((headerGroup) => (
                        <tr {...headerGroup.getHeaderGroupProps()}>
                            {headerGroup.headers.map((column) => (
                                <th
                                    {...column.getHeaderProps()}
                                    className="py-3 px-6 text-left text-xs font-medium uppercase tracking-wider text-gray-700"
                                >
                                    {column.render("Header")}
                                </th>
                            ))}
                        </tr>
                    ))}
                </thead>
                <tbody
                    {...getTableBodyProps()}
                    className="divide-y divide-gray-200 bg-white"
                >
                    {rows.map((row) => {
                        prepareRow(row);
                        return (
                            <tr
                                {...row.getRowProps()}
                                className="transition hover:bg-gray-100"
                            >
                                {row.cells.map((cell) => {
                                    return (
                                        <td
                                            {...cell.getCellProps()}
                                            className="whitespace-nowrap py-2 px-6 text-sm font-medium text-gray-900"
                                        >
                                            {cell.render("Cell")}
                                        </td>
                                    );
                                })}
                            </tr>
                        );
                    })}
                </tbody>
            </table>
        </div>
    );
};
```

✳️ `@pankod/refine-react-table` hook `useTable()` fetches data from API. Normally, **react-table**'s `useTable` expects a `data` prop but `@pankod/refine-react-table` doesn't expect a `data` prop.

To get more detailed information about this package, please refer the [@pankod/refine-react-table documentation](#).

Finally, we are ready to add `<PostList>` to our resource. Add the highlighted line to your `App.tsx`

```tsx title="src/App.tsx"
import { Refine } from "@pankod/refine-core";
import routerProvider from "@pankod/refine-react-router";
import dataProvider from "@pankod/refine-simple-rest";

// highlight-next-line
import { PostList } from "pages/posts";
import { Layout } from "components/layout";
import { PostIcon } from "/icons";

export const App: React.FC = () => {
    return (
        <Refine
            routerProvider={routerProvider}
            dataProvider={dataProvider("https://api.fake-rest.refine.dev")}
            // highlight-next-line
            resources={[{ name: "posts", icon: PostIcon, list: PostList }]}
            Layout={Layout}
        />
    );
};
```

<br />

Open your application in your browser. You will see **posts** are displayed correctly in a table structure.

:::info
You can check the [@pankod/refine-react-table guide](#) for **pagination**, **sorting**, **filtering** and more.
:::

On the next step, we are going to add a category field to the table which involves handling data relationships.

<div class="img-container">
    <div class="window">
        <div class="control red"></div>
        <div class="control orange"></div>
        <div class="control green"></div>
    </div>
    <img src={resourceSecond} alt="Resource only List component" />
</div>

<br/>

## Handling relationships

Remember the records from `/posts` endpoint that had a category id field?

```ts title="https://api.fake-rest.refine.dev/posts/1"
...
  "category": {
    "id": 26
  }
...
```

<br />

To display category titles on our table, we first need to map category id's to their corresponding titles.
The category title data can be obtained from the `/categories` endpoint for each record.

```ts title="https://api.fake-rest.refine.dev/categories/26"
  {
    "id": 26,
    "title": "mock category title",
  }
```

<br />

At this point, we need to join records from different resources. For this, we're goint to use the refine hook `useMany`.

Before we start, just edit our interface for the new `ICategory` type:

```ts title="interfaces/index.d.ts"
// highlight-start
export interface ICategory {
    id: string;
    title: string;
}
// highlight-end

export interface IPost {
    id: string;
    title: string;
    status: "published" | "draft" | "rejected";
    createdAt: string;
    // highlight-next-line
    category: ICategory;
}
```

So we can update our `list.tsx` with the highlighted lines:

```tsx title="pages/posts/list.tsx"
import React from "react";
import { useTable, Column } from "@pankod/refine-react-table";

export const PostList: React.FC = () => {
    const columns: Array<Column> = React.useMemo(
        () => [
            {
                id: "id",
                Header: "ID",
                accessor: "id",
            },
            {
                id: "title",
                Header: "Title",
                accessor: "title",
            },
            {
                id: "status",
                Header: "Status",
                accessor: "status",
            },
            {
                id: "createdAt",
                Header: "CreatedAt",
                accessor: "createdAt",
            },
            //highlight-start
            {
                id: "category.id",
                Header: "Category",
                accessor: "category.id",
                Cell: ({ cell }) => {
                    const { data, isLoading } = useOne<ICategory>({
                        resource: "categories",
                        id: cell.value,
                    });

                    if (isLoading) {
                        return <p>loading..</p>;
                    }

                    return data?.data.title;
                },
            },
            //highlight-end
        ],
        [],
    );

    const { getTableProps, getTableBodyProps, headerGroups, prepareRow, rows } =
        useTable({ columns });

    return (
        <table {...getTableProps()}>
            <thead>
                {headerGroups.map((headerGroup) => (
                    <tr {...headerGroup.getHeaderGroupProps()}>
                        {headerGroup.headers.map((column) => (
                            <th {...column.getHeaderProps()}>
                                {column.render("Header")}
                            </th>
                        ))}
                    </tr>
                ))}
            </thead>
            <tbody {...getTableBodyProps()}>
                {rows.map((row, i) => {
                    prepareRow(row);
                    return (
                        <tr {...row.getRowProps()}>
                            {row.cells.map((cell) => {
                                return (
                                    <td {...cell.getCellProps()}>
                                        {cell.render("Cell")}
                                    </td>
                                );
                            })}
                        </tr>
                    );
                })}
            </tbody>
        </table>
    );
};
```

Try the result on your browser and you'll notice that the category column is filled correctly with the matching category titles for the each record's category id's. Even the loading state is managed by **refine**.

<<<<<<< HEAD
To get more detailed information about this hook, please refer the [useMany Documentation](/api-references/hooks/data/useMany.md).

=======
:::tip
You can access nested properties of table data by using an array:

```
 dataIndex={["category", "id"]}
```

:::

<br />

:::note

```tsx
enabled: categoryIds.length > 0;
```

Here, we set a condition to start fetching only when data is available.
:::

To get more detailed information about this hook, please refer the [useMany Documentation](/core/hooks/data/useMany.md).

## Adding search and filters

We're done with displaying `post` records on our `<Table>`. Let's add search and filtering capabilities to the component, so that the user can have more control over the data.

We are going to use `<Table.Column>`'s [`filterDropdown`](https://ant.design/components/table/#Column) property and `<FilterDropdown>` component as following:

```tsx title="pages/posts/list.tsx"
import { useMany } from "@pankod/refine-core";
import {
    List,
    TextField,
    TagField,
    DateField,
    Table,
    useTable,
    FilterDropdown,
    // highlight-start
    Select,
    useSelect,
    // highlight-end
} from "@pankod/refine-antd";

import { IPost, ICategory } from "interfaces";

export const PostList: React.FC = () => {
    const { tableProps } = useTable<IPost>();

    const categoryIds =
        tableProps?.dataSource?.map((item) => item.category.id) ?? [];
    const { data: categoriesData, isLoading } = useMany<ICategory>({
        resource: "categories",
        ids: categoryIds,
        queryOptions: {
            enabled: categoryIds.length > 0,
        },
    });
    // highlight-start
    const { selectProps: categorySelectProps } = useSelect<ICategory>({
        resource: "categories",
    });
    // highlight-end

    return (
        <List>
            <Table {...tableProps} rowKey="id">
                <Table.Column dataIndex="title" title="title" />
                <Table.Column
                    dataIndex="status"
                    title="status"
                    render={(value) => <TagField value={value} />}
                />
                <Table.Column
                    dataIndex="createdAt"
                    title="createdAt"
                    render={(value) => <DateField format="LLL" value={value} />}
                />
                <Table.Column
                    dataIndex={["category", "id"]}
                    title="category"
                    render={(value) => {
                        if (isLoading) {
                            return <TextField value="Loading..." />;
                        }

                        return (
                            <TextField
                                value={
                                    categoriesData?.data.find(
                                        (item) => item.id === value,
                                    )?.title
                                }
                            />
                        );
                    }}
                    // highlight-start
                    filterDropdown={(props) => (
                        <FilterDropdown {...props}>
                            <Select
                                style={{ minWidth: 200 }}
                                mode="multiple"
                                placeholder="Select Category"
                                {...categorySelectProps}
                            />
                        </FilterDropdown>
                    )}
                    // highlight-end
                />
            </Table>
        </List>
    );
};
```

✳️ `<FilterDropdown>` component serves as a bridge between its child input and **refine**'s `useTable` hook. It passes childs input value to `useTable` using `filterDropdown`'s embedded props and provides a filter button.

[Refer to the `<FilterDropdown>` documentation for detailed usage. &#8594](/ui-frameworks/antd/components/filter-dropdown.md)

✳️ `useSelect` hook populates props for `<Select>` component from a given resource.

[Refer to the `Select` documentation for detailed usage information. &#8594](https://ant.design/components/select/)

[Refer to the `useSelect` documentation for detailed usage information. &#8594](/core/hooks/useSelect.md)

:::note
`defaultValue` is used to get the value for the current item. It's not affected by search, sort and filter parameters.
:::

>>>>>>> 20e109cf
## Showing a single record

At this point we are able to list all _post_ records on the table component. Next, we are going to add a _details page_ to fetch and display data from a single record.

Let's create a `<PostShow>` component on `/pages/posts` folder:

```tsx title="pages/posts/show.tsx"
import { useShow, useOne } from "@pankod/refine-core";

import { IPost, ICategory } from "interfaces";

export const PostShow: React.FC = () => {
    const { queryResult } = useShow<IPost>();
    const { data } = queryResult;
    const record = data?.data;

    const { data: categoryData } = useOne<ICategory>({
        resource: "categories",
        id: record?.category.id || "",
        queryOptions: {
            enabled: !!record,
        },
    });

    return (
        <div className="container mx-auto">
            <div className="mb-6">
                <label className="mb-2 block text-sm font-medium">Title</label>
                <input
                    value={record?.title}
                    disabled
                    className="block w-full rounded-lg border border-gray-300 bg-gray-50 p-2.5 text-sm"
                />
            </div>
            <div className="mb-6">
                <label className="mb-2 block text-sm font-medium">Status</label>
                <input
                    value={record?.status}
                    disabled
                    className="block w-full rounded-lg border border-gray-300 bg-gray-50 p-2.5 text-sm"
                />
            </div>
            <div className="mb-6">
                <label className="mb-2 block text-sm font-medium">
                    Category
                </label>
                <input
                    value={categoryData?.data.title}
                    disabled
                    className="block w-full rounded-lg border border-gray-300 bg-gray-50 p-2.5 text-sm"
                />
            </div>
            <div className="mb-6">
                <label className="mb-2 block text-sm font-medium">Status</label>
                <textarea
                    value={record?.content}
                    disabled
                    rows={10}
                    className="block w-full rounded-lg border border-gray-300 bg-gray-50 p-2.5 text-sm"
                />
            </div>
        </div>
    );
};
```

<br />

Now we can add the newly created component to our resource with `show` prop:

```tsx title="src/App.tsx"
import { Refine } from "@pankod/refine-core";
import routerProvider from "@pankod/refine-react-router";
import dataProvider from "@pankod/refine-simple-rest";

// highlight-next-line
import { PostList, PostShow } from "./pages/posts";
import { Layout } from "components/layout";
import { PostIcon } from "/icons";

export const App: React.FC = () => {
    return (
        <Refine
            routerProvider={routerProvider}
            dataProvider={dataProvider("https://api.fake-rest.refine.dev")}
            // highlight-start
            resources={[
                {
                    name: "posts",
                    icon: PostIcon,
                    list: PostList,
                    show: PostShow,
                },
            ]}
            // highlight-end
            Layout={Layout}
        />
    );
};
```

<br />

And then we can add a button on the list page to make it possible for users to navigate to detail pages:

```tsx title="src/pages/posts/list.tsx"
//highlight-next-line
import { useNavigation, useOne } from "@pankod/refine-core";
import { useTable, Column } from "@pankod/refine-react-table";

import { ICategory } from "interfaces";
//highlight-next-line
import { ShowIcon } from "icons";

export const PostList: React.FC = () => {
    //highlight-next-line
    const { show } = useNavigation();

    const columns: Array<Column> = React.useMemo(
        () => [
            {
                id: "id",
                Header: "ID",
                accessor: "id",
            },
            {
                id: "title",
                Header: "Title",
                accessor: "title",
            },
            {
                id: "status",
                Header: "Status",
                accessor: "status",
            },
            {
                id: "createdAt",
                Header: "CreatedAt",
                accessor: "createdAt",
            },
            {
                id: "category.id",
                Header: "Category",
                accessor: "category.id",
                Cell: ({ cell }) => {
                    const { data, isLoading } = useOne<ICategory>({
                        resource: "categories",
                        id: cell.value,
                    });

                    if (isLoading) {
                        return <p>loading..</p>;
                    }

                    return data?.data.title;
                },
            },
            //highlight-start
            {
                id: "action",
                Header: "Action",
                accessor: "id",
                Cell: ({ value }) => (
                    <button
                        className="rounded border border-gray-200 p-2 text-xs font-medium leading-tight transition duration-150 ease-in-out hover:bg-indigo-500 hover:text-white"
                        onClick={() => show("posts", value)}
                    >
                        {ShowIcon}
                    </button>
                ),
            },
            //highlight-end
        ],
        [],
    );

    const { getTableProps, getTableBodyProps, headerGroups, prepareRow, rows } =
        useTable({ columns });

    return (
        <div className="container mx-auto pb-4">
            <table
                className="min-w-full table-fixed divide-y divide-gray-200 border"
                {...getTableProps()}
            >
                <thead className="bg-gray-100">
                    {headerGroups.map((headerGroup) => (
                        <tr {...headerGroup.getHeaderGroupProps()}>
                            {headerGroup.headers.map((column) => (
                                <th
                                    {...column.getHeaderProps()}
                                    className="py-3 px-6 text-left text-xs font-medium uppercase tracking-wider text-gray-700 "
                                >
                                    {column.render("Header")}
                                </th>
                            ))}
                        </tr>
                    ))}
                </thead>
                <tbody
                    {...getTableBodyProps()}
                    className="divide-y divide-gray-200 bg-white"
                >
                    {rows.map((row) => {
                        prepareRow(row);
                        return (
                            <tr
                                {...row.getRowProps()}
                                className="transition hover:bg-gray-100"
                            >
                                {row.cells.map((cell) => {
                                    return (
                                        <td
                                            {...cell.getCellProps()}
                                            className="whitespace-nowrap py-2 px-6 text-sm font-medium text-gray-900"
                                        >
                                            {cell.render("Cell")}
                                        </td>
                                    );
                                })}
                            </tr>
                        );
                    })}
                </tbody>
            </table>
        </div>
    );
};
```

<details><summary>Show ShowIcon</summary>
<p>

```tsx title="icons.tsx"
export const ShowIcon = (
    <svg
        xmlns="http://www.w3.org/2000/svg"
        width="16"
        height="16"
        viewBox="0 0 24 24"
        fill="none"
        stroke="currentColor"
        strokeWidth="2"
        strokeLinecap="round"
        strokeLinejoin="round"
    >
        <path d="M1 12s4-8 11-8 11 8 11 8-4 8-11 8-11-8-11-8z"></path>
        <circle cx="12" cy="12" r="3"></circle>
    </svg>
);
```

</p>
</details>

✳️ `useShow()` is a **refine** hook used to fetch a single record data. The `queryResult` has the response and also `isLoading` state.

[Refer to the `useShow` documentation for detailed usage information. &#8594](/core/hooks/show/useShow.md)

✳️ To retrieve the category title, again we need to make a call to `/categories` endpoint. This time we used `useOne()` hook to get a single record from another resource.

[Refer to the `useOne` documentation for detailed usage information. &#8594](/core/hooks/data/useOne.md)

:::caution attention
`useShow()` is the preferred hook for fetching data from current resource. For query foreign resources you may use the low-level `useOne()` hook.
:::

<<<<<<< HEAD
Since we've got access to raw data returning from `useShow()`, there is no restriction how it's displayed on your components.
=======
Since we've got access to raw data returning from `useShow()`, there is no restriction how it's displayed on your components. If you prefer presenting your content with a nicer wrapper, **refine** provides you
the `<Show>` component which has extra features like `list` and `refresh` buttons.

[Refer to the `<Show>` documentation for detailed usage information. &#8594](/ui-frameworks/antd/components/basic-views/show.md)

<br />
>>>>>>> 20e109cf

<div class="img-container">
    <div class="window">
        <div class="control red"></div>
        <div class="control orange"></div>
        <div class="control green"></div>
    </div>
    <img src={showGif} alt="Show record action" />
</div>

## Editing a record

Until this point, we were basically working with read operations such as fetching and displaying data from resources. From now on, we are going to start creating and updating records by using **refine**.

Let's start by creating a new `<PostEdit>` page responsible for editing a single record:

```tsx title="pages/posts/edit.tsx"
import {
    useForm,
    Form,
    Input,
    Select,
    Edit,
    useSelect,
} from "@pankod/refine-antd";
import { IPost } from "interfaces";

export const PostEdit: React.FC = () => {
    const { formProps, saveButtonProps, queryResult } = useForm<IPost>();

    const { selectProps: categorySelectProps } = useSelect<IPost>({
        resource: "categories",
        defaultValue: queryResult?.data?.data?.category.id,
    });

    return (
        <Edit saveButtonProps={saveButtonProps}>
            <Form {...formProps} layout="vertical">
                <Form.Item label="Title" name="title">
                    <Input />
                </Form.Item>
                <Form.Item label="Status" name="status">
                    <Select
                        options={[
                            {
                                label: "Published",
                                value: "published",
                            },
                            {
                                label: "Draft",
                                value: "draft",
                            },
                            {
                                label: "Rejected",
                                value: "rejected",
                            },
                        ]}
                    />
                </Form.Item>
                <Form.Item label="Category" name={["category", "id"]}>
                    <Select {...categorySelectProps} />
                </Form.Item>
            </Form>
        </Edit>
    );
};
```

<br />

Now we can add the newly created component to our resource with `edit` prop:

```tsx title="src/App.tsx"
import { Refine } from "@pankod/refine-core";
import routerProvider from "@pankod/refine-react-router";
import dataProvider from "@pankod/refine-simple-rest";

// highlight-next-line
import { PostList, PostShow, PostEdit } from "./pages/posts";

export const App: React.FC = () => {
    return (
        <Refine
            routerProvider={routerProvider}
            dataProvider={dataProvider("https://api.fake-rest.refine.dev")}
            // highlight-start
            resources={[
                {
                    name: "posts",
                    list: PostList,
                    edit: PostEdit,
                    show: PostShow,
                },
            ]}
            // highlight-end
        />
    );
};
```

We are going to need an _edit_ button on each row to diplay the `<PostEdit>` component. **refine** doesn't automatically add one, so we have to update our `<PostList>` component to add a `<EditButton>` for each record:

```tsx title="components/pages/posts.tsx"
import { useMany } from "@pankod/refine-core";
import {
    List,
    TextField,
    TagField,
    DateField,
    Table,
    useTable,
    FilterDropdown,
    Select,
    ShowButton,
    useSelect,
    // highlight-start
    Space,
    EditButton,
    // highlight-end
} from "@pankod/refine-antd";

import { IPost, ICategory } from "interfaces";

export const PostList: React.FC = () => {
    const { tableProps } = useTable<IPost>();

    const categoryIds =
        tableProps?.dataSource?.map((item) => item.category.id) ?? [];
    const { data: categoriesData, isLoading } = useMany<ICategory>({
        resource: "categories",
        ids: categoryIds,
        queryOptions: {
            enabled: categoryIds.length > 0,
        },
    });

    const { selectProps: categorySelectProps } = useSelect<ICategory>({
        resource: "categories",
    });

    return (
        <List>
            <Table {...tableProps} rowKey="id">
                <Table.Column dataIndex="title" title="title" />
                <Table.Column
                    dataIndex="status"
                    title="status"
                    render={(value) => <TagField value={value} />}
                />
                <Table.Column
                    dataIndex="createdAt"
                    title="createdAt"
                    render={(value) => <DateField format="LLL" value={value} />}
                />
                <Table.Column
                    dataIndex={["category", "id"]}
                    title="category"
                    render={(value) => {
                        if (isLoading) {
                            return <TextField value="Loading..." />;
                        }

                        return (
                            <TextField
                                value={
                                    categoriesData?.data.find(
                                        (item) => item.id === value,
                                    )?.title
                                }
                            />
                        );
                    }}
                    filterDropdown={(props) => (
                        <FilterDropdown {...props}>
                            <Select
                                style={{ minWidth: 200 }}
                                mode="multiple"
                                placeholder="Select Category"
                                {...categorySelectProps}
                            />
                        </FilterDropdown>
                    )}
                />
                <Table.Column<IPost>
                    title="Actions"
                    dataIndex="actions"
                    // highlight-start
                    render={(_text, record): React.ReactNode => {
                        return (
                            <Space>
                                <ShowButton
                                    size="small"
                                    recordItemId={record.id}
                                    hideText
                                />
                                <EditButton
                                    size="small"
                                    recordItemId={record.id}
                                    hideText
                                />
                            </Space>
                        );
                    }}
                    // highlight-end
                />
            </Table>
        </List>
    );
};
```

[Refer to the `<EditButton>` documentation for detailed usage information. &#8594](/ui-frameworks/antd/components/buttons/edit.md)

You can try using edit buttons which will trigger the edit forms for each record, allowing you to update the record data.

Let's see what's going on our `<PostEdit>` component in detail:

✳️ `useForm` is a refine hook for handling form data.
On the example it returns `formProps` and `saveButtonProps`, where the former includes all necessary props to build the form and the latter has the ones for the save button.

:::caution Attention
In edit page, `useForm` hook initializes the form with current record values.

[Refer to the `useForm` documentation for detailed usage information . &#8594](/core/hooks/useForm.md)

✳️ `<Form>` and `<Form.Item>` are Ant Design components to build form inputs.

✳️ `<Edit>` is a wrapper **refine** component for `<Form>`. It provides save, delete and refresh buttons that can be used for form actions.

✳️ Form data is set automatically, whenever children inputs `<Form.Item>`'s are edited.

✳️ Save button submits the form by executing the `useUpdate` method provided by the [`dataProvider`](/core/providers/data-provider.md). After a succesfull response, the application will be redirected to the listing page.

<br />

<div class="img-container">
    <div class="window">
        <div class="control red"></div>
        <div class="control orange"></div>
        <div class="control green"></div>
    </div>
    <img src={editGif} alt="Edit record action" />
</div>
<br/>

<br />

:::

## Creating a record

Creating a record in **refine** follows a similar flow as editing records.

First, we'll create a `<PostCreate>` page:

```tsx title="pages/posts/create.tsx"
import {
    // highlight-next-line
    Create,
    Form,
    Input,
    Select,
    useForm,
    useSelect,
} from "@pankod/refine-antd";

import { IPost } from "interfaces";

export const PostCreate = () => {
    const { formProps, saveButtonProps } = useForm<IPost>();
    const { selectProps: categorySelectProps } = useSelect<IPost>({
        resource: "categories",
    });

    return (
        // highlight-start
        <Create saveButtonProps={saveButtonProps}>
            <Form {...formProps} layout="vertical">
                <Form.Item label="Title" name="title">
                    <Input />
                </Form.Item>
                <Form.Item label="Status" name="status">
                    <Select
                        options={[
                            {
                                label: "Published",
                                value: "published",
                            },
                            {
                                label: "Draft",
                                value: "draft",
                            },
                            {
                                label: "Rejected",
                                value: "rejected",
                            },
                        ]}
                    />
                </Form.Item>
                <Form.Item label="Category" name={["category", "id"]}>
                    <Select {...categorySelectProps} />
                </Form.Item>
            </Form>
        </Create>
        // highlight-end
    );
};
```

<br />

After creating the `<PostCreate>` component, add it to resource with `create` prop:

<br />

```tsx title="src/App.tsx"
import { Refine } from "@pankod/refine-core";
import dataProvider from "@pankod/refine-simple-rest";
import routerProvider from "@pankod/refine-react-router";

// highlight-next-line
import { PostList, PostShow, PostEdit, PostCreate } from "./pages/posts";

export const App: React.FC = () => {
    return (
        <Refine
            routerProvider={routerProvider}
            dataProvider={dataProvider("https://api.fake-rest.refine.dev")}
            // highlight-start
            resources={[
                {
                    name: "posts",
                    list: PostList,
                    show: PostShow,
                    edit: PostEdit,
                    create: PostCreate,
                },
            ]}
            // highlight-end
        />
    );
};
```

<br />

And that's it! Try it on browser and see if you can create new posts from scratch.

We should notice some minor differences from the edit example:

✳️ `<Form>` is wrapped with `<Create>` component.

✳️ Save button submits the form by executing the `useCreate` method provided by the [`dataProvider`](/core/providers/data-provider.md).

✳️ No `defaultValue` is passed to `useSelect`.

<br />

<div class="img-container">
    <div class="window">
        <div class="control red"></div>
        <div class="control orange"></div>
        <div class="control green"></div>
    </div>
    <img src={createGif} alt="Create record action" />
</div>

<br/>

## Deleting a record

Deleting a record can be done in two ways.

First way is adding an delete button on each row since _refine_ doesn't automatically add one, so we have to update our `<PostList>` component to add a `<DeleteButton>` for each record:

```tsx title="components/pages/posts.tsx"
import { useMany } from "@pankod/refine-core";
import {
    List,
    TextField,
    TagField,
    DateField,
    Table,
    useTable,
    FilterDropdown,
    Select,
    ShowButton,
    useSelect,
    Space,
    EditButton,
    // highlight-next-line
    DeleteButton,
} from "@pankod/refine-antd";

import { IPost, ICategory } from "../../interfaces";

export const PostList: React.FC = () => {
    const { tableProps } = useTable<IPost>();

    const categoryIds =
        tableProps?.dataSource?.map((item) => item.category.id) ?? [];
    const { data: categoriesData, isLoading } = useMany<ICategory>({
        resource: "categories",
        ids: categoryIds,
        queryOptions: {
            enabled: categoryIds.length > 0,
        },
    });

    const { selectProps: categorySelectProps } = useSelect<ICategory>({
        resource: "categories",
    });

    return (
        <List>
            <Table {...tableProps} rowKey="id">
                <Table.Column dataIndex="title" title="title" />
                <Table.Column
                    dataIndex="status"
                    title="status"
                    render={(value) => <TagField value={value} />}
                />
                <Table.Column
                    dataIndex="createdAt"
                    title="createdAt"
                    render={(value) => <DateField format="LLL" value={value} />}
                />
                <Table.Column
                    dataIndex={["category", "id"]}
                    title="category"
                    render={(value) => {
                        if (isLoading) {
                            return <TextField value="Loading..." />;
                        }

                        return (
                            <TextField
                                value={
                                    categoriesData?.data.find(
                                        (item) => item.id === value,
                                    )?.title
                                }
                            />
                        );
                    }}
                    filterDropdown={(props) => (
                        <FilterDropdown {...props}>
                            <Select
                                style={{ minWidth: 200 }}
                                mode="multiple"
                                placeholder="Select Category"
                                {...categorySelectProps}
                            />
                        </FilterDropdown>
                    )}
                />
                <Table.Column<IPost>
                    title="Actions"
                    dataIndex="actions"
                    render={(_text, record): React.ReactNode => {
                        return (
                            <Space>
                                <ShowButton
                                    size="small"
                                    recordItemId={record.id}
                                    hideText
                                />
                                <EditButton
                                    size="small"
                                    recordItemId={record.id}
                                    hideText
                                />
                                // highlight-start
                                <DeleteButton
                                    size="small"
                                    recordItemId={record.id}
                                    hideText
                                />
                                // highlight-end
                            </Space>
                        );
                    }}
                />
            </Table>
        </List>
    );
};
```

[Refer to the `<DeleteButton>` documentation for detailed usage information. &#8594](/ui-frameworks/antd/components/buttons/delete.md)

Now you can try deleting records yourself. Just click on the delete button of the record you want to delete and confirm.

The second way is showing delete button in `<PostEdit>` component. To show delete button in edit page, `canDelete` prop needs to be passed to resource object.

```tsx title="src/App.tsx"
import { Refine } from "@pankod/refine-core";
import routerProvider from "@pankod/refine-react-router";
import dataProvider from "@pankod/refine-simple-rest";

import { PostList, PostShow, PostEdit, PostCreate } from "./pages/posts";

export const App: React.FC = () => {
    return (
        <Refine
            routerProvider={routerProvider}
            dataProvider={dataProvider("https://api.fake-rest.refine.dev")}
            resources={[
                {
                    name: "posts",
                    list: PostList,
                    show: PostShow,
                    edit: PostEdit,
                    create: PostCreate,
                    // highlight-next-line
                    canDelete: true,
                },
            ]}
        />
    );
};
```

After adding `canDelete` prop, `<DeleteButton>` will appear in edit form.

## Live Codesandbox Example

Our tutorial is complete. Below you'll find a live Codesandbox example displaying what we have done so far:

<iframe src="https://codesandbox.io/embed/tutorial-ov79u?autoresize=1&fontsize=14&theme=dark&view=preview"
    style={{width: "100%", height:"80vh", border: "0px", borderRadius: "8px", overflow:"hidden"}}
    title="refine-tutorial"
    allow="accelerometer; ambient-light-sensor; camera; encrypted-media; geolocation; gyroscope; hid; microphone; midi; payment; usb; vr; xr-spatial-tracking"
    sandbox="allow-forms allow-modals allow-popups allow-presentation allow-same-origin allow-scripts"
></iframe>

## Next Steps

-   [Read about the authProvider to implement authentication for your refine application. &#8594](/core/providers/auth-provider.md)

-   [Read about the dataProvider to consume custom API's &#8594](/core/providers/data-provider.md)

-   [Read about the i18nProvider to add language support. &#8594](/core/providers/i18n-provider.md)

-   [Check the Guides & Concept section to learn generic solutions to common problems &#8594](/guides-and-concepts/upload/multipart-upload.md)

-   [Check example section for code snippets &#8594](/examples/customization/topMenuLayout.md)<|MERGE_RESOLUTION|>--- conflicted
+++ resolved
@@ -472,25 +472,14 @@
 
 ## Creating a List Page
 
-<<<<<<< HEAD
 First, we'll install [`@pankod/refine-react-table`](#) package to use the `useTable` hook.
-=======
-:::note
-**refine** depends heavily on hooks and `useTable()` is only one among many others.
-On [useTable() Documentation](/core/hooks/useTable.md) you may find more information about the usage of this hook.
-:::
->>>>>>> 20e109cf
 
 ```bash
 npm i @pankod/refine-react-table
 ```
 
 :::note
-<<<<<<< HEAD
 We'll use the `@pankod/refine-react-table` for benefit of the [**react-table**](https://react-table.tanstack.com) library. However, you can use `useTable` without the `@pankod/refine-react-table` package.
-=======
-The example uses `<TagField>` and `<DateField>` components. To get the full list of available components, you may refer to the [Field Components Documentation](/ui-frameworks/antd/components/fields/boolean.md).
->>>>>>> 20e109cf
 :::
 
 Next, we'll need an interface to work with the data from the API endpoint.
@@ -784,140 +773,8 @@
 
 Try the result on your browser and you'll notice that the category column is filled correctly with the matching category titles for the each record's category id's. Even the loading state is managed by **refine**.
 
-<<<<<<< HEAD
 To get more detailed information about this hook, please refer the [useMany Documentation](/api-references/hooks/data/useMany.md).
 
-=======
-:::tip
-You can access nested properties of table data by using an array:
-
-```
- dataIndex={["category", "id"]}
-```
-
-:::
-
-<br />
-
-:::note
-
-```tsx
-enabled: categoryIds.length > 0;
-```
-
-Here, we set a condition to start fetching only when data is available.
-:::
-
-To get more detailed information about this hook, please refer the [useMany Documentation](/core/hooks/data/useMany.md).
-
-## Adding search and filters
-
-We're done with displaying `post` records on our `<Table>`. Let's add search and filtering capabilities to the component, so that the user can have more control over the data.
-
-We are going to use `<Table.Column>`'s [`filterDropdown`](https://ant.design/components/table/#Column) property and `<FilterDropdown>` component as following:
-
-```tsx title="pages/posts/list.tsx"
-import { useMany } from "@pankod/refine-core";
-import {
-    List,
-    TextField,
-    TagField,
-    DateField,
-    Table,
-    useTable,
-    FilterDropdown,
-    // highlight-start
-    Select,
-    useSelect,
-    // highlight-end
-} from "@pankod/refine-antd";
-
-import { IPost, ICategory } from "interfaces";
-
-export const PostList: React.FC = () => {
-    const { tableProps } = useTable<IPost>();
-
-    const categoryIds =
-        tableProps?.dataSource?.map((item) => item.category.id) ?? [];
-    const { data: categoriesData, isLoading } = useMany<ICategory>({
-        resource: "categories",
-        ids: categoryIds,
-        queryOptions: {
-            enabled: categoryIds.length > 0,
-        },
-    });
-    // highlight-start
-    const { selectProps: categorySelectProps } = useSelect<ICategory>({
-        resource: "categories",
-    });
-    // highlight-end
-
-    return (
-        <List>
-            <Table {...tableProps} rowKey="id">
-                <Table.Column dataIndex="title" title="title" />
-                <Table.Column
-                    dataIndex="status"
-                    title="status"
-                    render={(value) => <TagField value={value} />}
-                />
-                <Table.Column
-                    dataIndex="createdAt"
-                    title="createdAt"
-                    render={(value) => <DateField format="LLL" value={value} />}
-                />
-                <Table.Column
-                    dataIndex={["category", "id"]}
-                    title="category"
-                    render={(value) => {
-                        if (isLoading) {
-                            return <TextField value="Loading..." />;
-                        }
-
-                        return (
-                            <TextField
-                                value={
-                                    categoriesData?.data.find(
-                                        (item) => item.id === value,
-                                    )?.title
-                                }
-                            />
-                        );
-                    }}
-                    // highlight-start
-                    filterDropdown={(props) => (
-                        <FilterDropdown {...props}>
-                            <Select
-                                style={{ minWidth: 200 }}
-                                mode="multiple"
-                                placeholder="Select Category"
-                                {...categorySelectProps}
-                            />
-                        </FilterDropdown>
-                    )}
-                    // highlight-end
-                />
-            </Table>
-        </List>
-    );
-};
-```
-
-✳️ `<FilterDropdown>` component serves as a bridge between its child input and **refine**'s `useTable` hook. It passes childs input value to `useTable` using `filterDropdown`'s embedded props and provides a filter button.
-
-[Refer to the `<FilterDropdown>` documentation for detailed usage. &#8594](/ui-frameworks/antd/components/filter-dropdown.md)
-
-✳️ `useSelect` hook populates props for `<Select>` component from a given resource.
-
-[Refer to the `Select` documentation for detailed usage information. &#8594](https://ant.design/components/select/)
-
-[Refer to the `useSelect` documentation for detailed usage information. &#8594](/core/hooks/useSelect.md)
-
-:::note
-`defaultValue` is used to get the value for the current item. It's not affected by search, sort and filter parameters.
-:::
-
->>>>>>> 20e109cf
 ## Showing a single record
 
 At this point we are able to list all _post_ records on the table component. Next, we are going to add a _details page_ to fetch and display data from a single record.
@@ -1185,16 +1042,7 @@
 `useShow()` is the preferred hook for fetching data from current resource. For query foreign resources you may use the low-level `useOne()` hook.
 :::
 
-<<<<<<< HEAD
 Since we've got access to raw data returning from `useShow()`, there is no restriction how it's displayed on your components.
-=======
-Since we've got access to raw data returning from `useShow()`, there is no restriction how it's displayed on your components. If you prefer presenting your content with a nicer wrapper, **refine** provides you
-the `<Show>` component which has extra features like `list` and `refresh` buttons.
-
-[Refer to the `<Show>` documentation for detailed usage information. &#8594](/ui-frameworks/antd/components/basic-views/show.md)
-
-<br />
->>>>>>> 20e109cf
 
 <div class="img-container">
     <div class="window">
