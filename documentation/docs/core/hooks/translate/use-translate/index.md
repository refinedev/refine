---
title: useTranslate
---

<<<<<<< HEAD
If you need to translate the texts in your own components, refine provides the `useTranslate` hook, It returns the translate method from [`i18nProvider`](/docs/core/providers/i18n-provider/#usage) under the hood.
=======
If you need to translate the texts in your own components, Refine provides the `useTranslate` hook, It returns the translate method from `i18nProvider` under the hood.
>>>>>>> ba229b57

## Usage

> This hook can only be used if [`i18nProvider`](/docs/core/providers/i18n-provider/#usage) is provided.

You can use the features of your own i18n library for translation in your own components.

```tsx
import { useTranslate } from "@refinedev/core";

export const MyComponent = () => {
  const translate = useTranslate();

  return <button>{translate("my.translate.text")}</button>;
};
```<|MERGE_RESOLUTION|>--- conflicted
+++ resolved
@@ -2,11 +2,7 @@
 title: useTranslate
 ---
 
-<<<<<<< HEAD
-If you need to translate the texts in your own components, refine provides the `useTranslate` hook, It returns the translate method from [`i18nProvider`](/docs/core/providers/i18n-provider/#usage) under the hood.
-=======
-If you need to translate the texts in your own components, Refine provides the `useTranslate` hook, It returns the translate method from `i18nProvider` under the hood.
->>>>>>> ba229b57
+If you need to translate the texts in your own components, Refine provides the `useTranslate` hook, It returns the translate method from [`i18nProvider`](/docs/core/providers/i18n-provider/#usage) under the hood.
 
 ## Usage
 
