---
title: useTable
source: packages/core/src/hooks/useTable
---

import BasicUsageLivePreview from "./\_partial-basic-usage-live-preview.md";
import PaginationLivePreview from "./\_partial-pagination-live-preview.md";
import SortingLivePreview from "./\_partial-sorting-live-preview.md";
import FilteringLivePreview from "./\_partial-filtering-live-preview.md";
import RelationalDataLivePreview from "./\_partial-relational-data-live-preview.md";
import PropResource from "@site/src/partials/prop-resource";

`useTable` allows us to fetch data according to the sorter, filter, and pagination states. Under the hood, it uses [`useList`](/docs/core/hooks/data/use-list) for the fetch. Since it is designed to be headless, it expects you to handle the UI.

:::simple Extended Versions

If you're looking for a complete table library, Refine supports two table libraries out of the box.

- [React Table](https://react-table.tanstack.com/) (for Headless, Chakra UI, Mantine) - [Documentation](/docs/packages/list-of-packages) - [Example](/docs/examples/table/tanstack-table/basic-tanstack-table/)
- [Ant Design Table](https://ant.design/components/table/#header) - [Documentation](/docs/ui-integrations/ant-design/hooks/use-table) - [Example](/examples/table/antd/useTable.md)
- [Material UI Table](https://mui.com/x/react-data-grid/) - [Documentation](/docs/ui-integrations/material-ui/hooks/use-data-grid) - [Example](/examples/table/mui/useDataGrid.md)

:::

## Usage

In basic usage, `useTable` returns the data as it comes from the endpoint. By default, it reads [`resource`](#resource) from the URL.

<BasicUsageLivePreview />

## Pagination

`useTable` has a pagination feature. The pagination is done by passing the `current` and `pageSize` keys to `pagination` object. The `current` is the current page, and the `pageSize` is the number of records per page.

It also syncs the pagination state with the URL if you enable the [`syncWithLocation`](#syncwithlocation).

By default, the `current` is 1 and the `pageSize` is 10. You can change default values by passing the `pagination.current` and `pagination.pageSize` props to the `useTable` hook.

You can also change the `current` and `pageSize` values by using the `setCurrent` and `setPageSize` functions that are returned by the `useTable` hook. Every change will trigger a new fetch.

By default, pagination happens on the server side. If you want to do pagination handling on the client side, you can pass the pagination.mode property and set it to "client". Also, you can disable the pagination by setting it to "off".

<PaginationLivePreview/>

## Sorting

`useTable` has a sorter feature. The sorter is done by using the `initial` and `permanent` keys to `sorters` object. The `initial` is the initial sorter state, and the `permanent` is the permanent sorter state. These states are a [`CrudSorter`][crudsorting] type that contains the field and the order of the sorter.

You can change the sorters state by using the `setSorters` function. Every change will trigger a new fetch.

It also syncs the sorting state with the URL if you enable the [`syncWithLocation`](#syncwithlocation).

<SortingLivePreview/>

## Filtering

`useTable` has a filter feature. The filter is done by using the `initial`, `permanent` and `defaultBehavior` keys to `filters` object. The `initial` is the initial filter state, and the `permanent` is the permanent filter state. These states are a [`CrudFilter`][crudfilters] type that contains the field, the operator, and the value of the filter.

You can change the filters state by using the `setFilters` function. Every change will trigger a new fetch.

It also syncs the filtering state with the URL if you enable the [`syncWithLocation`](#syncwithlocation).

`setFilters` function can work in two different behaviors; `merge` (default) and `replace`. You can set the behavior by passing it as the second parameter. You can change the default behavior with the [`filters.defaultBehavior`](#filtersdefaultbehavior) prop.

:::simple Merge behavior

If you are using `merge` behavior and want to remove one of the filters, you should set the `value` to `undefined` or `null`. For `or` filters, you should set the `value` to an empty array `[]` to remove the filter.

:::

<FilteringLivePreview/>

## Realtime Updates

> [`LiveProvider`](/docs/core/providers/live-provider) is required for this prop to work.

When the `useTable` hook is mounted, it will call the `subscribe` method from the `liveProvider` with some parameters such as `channel`, `resource` etc. It is useful when you want to subscribe to live updates.

## Properties

### `resource`

<PropResource
hook={{
    name:"useList",
    URL:"/docs/api-reference/core/hooks/data/useList/"
}}
method={{
    name:"getList",
    URL:"/docs/api-reference/core/providers/data-provider/#getlist"
}}
hasDefault={false}
/>

By default, it will try to read the `resource` value from the current URL.

```tsx
import { useTable } from "@refinedev/core";
useTable({
  resource: "categories",
});
```

If you have multiple resources with the same name, you can pass the `identifier` instead of the `name` of the resource. It will only be used as the main matching key for the resource, data provider methods will still work with the `name` of the resource defined in the `<Refine/>` component.

> For more information, refer to the [`identifier` of the `<Refine/>` component documentation &#8594](/docs/core/refine-component#identifier)

### `dataProviderName`

If there is more than one `dataProvider`, you should use the `dataProviderName` that you will use. It is useful when you want to use a different `dataProvider` for a specific resource.

```tsx
import { useTable } from "@refinedev/core";
useTable({
  dataProviderName: "second-data-provider",
});
```

### `pagination.current`

Sets the initial value of the page index. Defaults to `1`.

```tsx
import { useTable } from "@refinedev/core";
useTable({
  pagination: {
    current: 2,
  },
});
```

### `pagination.pageSize`

Sets the initial value of the page size. Defaults to `10`.

```tsx
import { useTable } from "@refinedev/core";
useTable({
  pagination: {
    pageSize: 20,
  },
});
```

### `pagination.mode`

It can be `"off"`, `"server"` or `"client"`. Defaults to `"server"`.

- **"off":** Pagination is disabled. All records will be fetched.
- **"client":** Pagination is done on the client side. All records will be fetched and then the records will be paginated on the client side.
- **"server":**: Pagination is done on the server side. Records will be fetched by using the `current` and `pageSize` values.

```tsx
import { useTable } from "@refinedev/core";
useTable({
  pagination: {
    mode: "client",
  },
});
```

### `sorters.mode`

It can be `"off"`, or `"server"`. Defaults to `"server"`.

- **"off":** `sorters` do not get sent to the server. You can use the `sorters` value to sort the records on the client side.
- **"server":**: Sorting is done on the server side. Records will be fetched by using the `sorters` value.

```tsx
import { useTable } from "@refinedev/core";
useTable({
  sorters: {
    mode: "server",
  },
});
```

### `sorters.initial`

Sets the initial value of the sorter. The `initial` is not permanent. It will be cleared when the user changes the sorter. If you want to set a permanent value, use the `sorters.permanent` prop.

```tsx
import { useTable } from "@refinedev/core";
useTable({
  sorters: {
    initial: [
      {
        field: "name",
        order: "asc",
      },
    ],
  },
});
```

> For more information, refer to the [`CrudSorting` interface&#8594](/docs/core/interface-references#crudsorting)

### `sorters.permanent`

Sets the permanent value of the sorter. The `permanent` is permanent and unchangeable. It will not be cleared when the user changes the sorter. If you want to set a temporary value, use the `sorters.initial` prop.

```tsx
import { useTable } from "@refinedev/core";
useTable({
  sorters: {
    permanent: [
      {
        field: "name",
        order: "asc",
      },
    ],
  },
});
```

> For more information, refer to the [`CrudSorting` interface &#8594](/docs/core/interface-references#crudsorting)

### `filters.mode`

It can be `"off"` or `"server"`. Defaults to `"server"`.

- **"off":** `filters` are not sent to the server. You can use the `filters` value to filter the records on the client side.
- **"server":**: Filters are done on the server side. Records will be fetched by using the `filters` value.

```tsx
import { useTable } from "@refinedev/core";
useTable({
  filters: {
    mode: "off",
  },
});
```

### `filters.initial`

Sets the initial value of the filter. The `initial` is not permanent. It will be cleared when the user changes the filter. If you want to set a permanent value, use the `filters.permanent` prop.

```tsx
import { useTable } from "@refinedev/core";
useTable({
  filters: {
    initial: [
      {
        field: "name",
        operator: "contains",
        value: "Foo",
      },
    ],
  },
});
```

> For more information, refer to the [`CrudFilters` interface &#8594](/docs/core/interface-references#crudfilters)

### `filters.permanent`

Sets the permanent value of the filter. The `permanent` is permanent and unchangeable. It will not be cleared when the user changes the filter. If you want to set a temporary value, use the `filters.initial` prop.

```tsx
import { useTable } from "@refinedev/core";
useTable({
  filters: {
    permanent: [
      {
        field: "name",
        operator: "contains",
        value: "Foo",
      },
    ],
  },
});
```

> For more information, refer to the [`CrudFilters` interface &#8594](/docs/core/interface-references#crudfilters)

### `filters.defaultBehavior`

The filtering behavior can be set to either `"merge"` or `"replace"`. Defaults to `"merge"`.

- When the filter behavior is set to `"merge"`, it will merge the new filter with the existing filters. This means that if the new filter has the same column as an existing filter, the new filter will replace the existing filter for that column. If the new filter has a different column than the existing filters, it will be added to the existing filters.

- When the filter behavior is set to `"replace"`, it will replace all existing filters with the new filter. This means that any existing filters will be removed, and only the new filter will be applied to the table.

You can also override the default value by using the second parameter of the [`setFilters`](#setfilters) function.

```tsx
import { useTable } from "@refinedev/core";
useTable({
  filters: {
    defaultBehavior: "replace",
  },
});
```

### `syncWithLocation` <GlobalConfigBadge id="core/refine-component/#syncwithlocation" />

<<<<<<< HEAD
When you use the `syncWithLocation` feature, the `useTable`'s state (e.g., sort order, filters, pagination) is automatically encoded in the query parameters of the URL, and when the URL changes, the `useTable` state is automatically updated to match. This makes it easy to share table state across different routes or pages, and to allow users to bookmark or share links to specific table views. By default, this feature is disabled.
=======
When you use the `syncWithLocation` feature, the `useTable`'s state (e.g., sort order, filters, pagination) is automatically encoded in the query parameters of the URL, and when the URL changes, the `useTable` state is automatically updated to match. This makes it easy to share table state across different routes or pages, and to allow users to bookmark or share links to specific table views.

Also, you can set this value globally on [`<Refine>`][Refine swl] component.
>>>>>>> ba229b57

```tsx
import { useTable } from "@refinedev/core";
useTable({
  syncWithLocation: true,
});
```

### `queryOptions`

`useTable` uses [`useList`](/docs/core/hooks/data/use-list) hook to fetch data. You can pass [`queryOptions`](https://tanstack.com/query/v4/docs/react/reference/useQuery).

```tsx
import { useTable } from "@refinedev/core";
useTable({
  queryOptions: {
    retry: 3,
  },
});
```

### `meta`

`meta` is a special property that can be used to pass additional information to data provider methods for the following purposes:

- Customizing the data provider methods for specific use cases.
- Generating GraphQL queries using plain JavaScript Objects (JSON).

In the following example, we pass the `headers` property in the `meta` object to the `create` method. With similar logic, you can pass any properties to specifically handle the data provider methods.

```tsx
import { useTable } from "@refinedev/core";
useTable({
  // highlight-start
  meta: {
    headers: { "x-meta-data": "true" },
  },
  // highlight-end
});

const myDataProvider = {
  //...
  getList: async ({
    resource,
    pagination,
    sorters,
    filters,
    // highlight-next-line
    meta,
  }) => {
    // highlight-next-line
    const headers = meta?.headers ?? {};
    const url = `${apiUrl}/${resource}`;

    //...
    //...

    // highlight-next-line
    const { data, headers } = await httpClient.get(`${url}`, { headers });

    return {
      data,
    };
  },
  //...
};
```

> For more information, refer to the [`meta` section of the General Concepts documentation&#8594](/docs/guides-concepts/general-concepts/#meta-concept)

### `successNotification`

> [`NotificationProvider`](/docs/core/providers/notification-provider) is required for this prop to work.

After data is fetched successfully, `useTable` can call `open` function from [`NotificationProvider`][notification-provider] to show a success notification. With this prop, you can customize the success notification.

```tsx
import { useTable } from "@refinedev/core";
useTable({
  successNotification: (data, values, resource) => {
    return {
      message: `${data.title} Successfully fetched.`,
      description: "Success with no errors",
      type: "success",
    };
  },
});
```

### `errorNotification`

> [`NotificationProvider`](/docs/core/providers/notification-provider) is required for this prop to work.

After data fetching is failed, `useTable` will call `open` function from [`NotificationProvider`][notification-provider] to show an error notification. With this prop, you can customize the error notification.

```tsx
import { useTable } from "@refinedev/core";
useTable({
  errorNotification: (data, values, resource) => {
    return {
      message: `Something went wrong when getting ${data.id}`,
      description: "Error",
      type: "error",
    };
  },
});
```

### `liveMode`

> [`LiveProvider`](/docs/core/providers/live-provider) is required for this prop to work.

Determines whether to update data automatically ("auto") or not ("manual") if a related live event is received. It can be used to update and show data in Realtime throughout your app.

```tsx
import { useTable } from "@refinedev/core";
useTable({
  liveMode: "auto",
});
```

### `onLiveEvent`

> [`LiveProvider`](/docs/core/providers/live-provider) is required for this prop to work.

The callback function is executed when new events from a subscription have arrived.

```tsx
import { useTable } from "@refinedev/core";
useTable({
  onLiveEvent: (event) => {
    console.log(event);
  },
});
```

### `liveParams`

> [`LiveProvider`](/docs/core/providers/live-provider) is required for this prop to work.

Params to pass to liveProvider's [subscribe](/docs/core/providers/live-provider#subscribe) method.

### `overtimeOptions`

If you want loading overtime for the request, you can pass the `overtimeOptions` prop to the this hook. It is useful when you want to show a loading indicator when the request takes too long.
`interval` is the time interval in milliseconds. `onInterval` is the function that will be called on each interval.

Return `overtime` object from this hook. `elapsedTime` is the elapsed time in milliseconds. It becomes `undefined` when the request is completed.

```tsx
import { useTable } from "@refinedev/core";
const { overtime } = useTable({
  //...
  overtimeOptions: {
    interval: 1000,
    onInterval(elapsedInterval) {
      console.log(elapsedInterval);
    },
  },
});

console.log(overtime.elapsedTime); // undefined, 1000, 2000, 3000 4000, ...

// You can use it like this:
{
  elapsedTime >= 4000 && <div>this takes a bit longer than expected</div>;
}
```

### ~~`initialCurrent`~~ <PropTag deprecated />

Use `pagination.current` instead.

### ~~`initialPageSize`~~ <PropTag deprecated />

Use `pagination.pageSize` instead.

### ~~`hasPagination`~~ <PropTag deprecated />

Use `pagination.mode` instead.

### ~~`initialSorter`~~ <PropTag deprecated />

Use `sorters.initial` instead.

### ~~`permanentSorter`~~ <PropTag deprecated />

Use `sorters.permanent` instead.

### ~~`initialFilter`~~ <PropTag deprecated />

Use `filters.initial` instead.

### ~~`permanentFilter`~~ <PropTag deprecated />

Use `filters.permanent` instead.

### ~~`defaultSetFilterBehavior`~~ <PropTag deprecated />

Use `filters.defaultBehavior` instead.

## Return Values

### `tableQueryResult`

Returned values from [`useList`](/docs/core/hooks/data/use-list) hook.

### `sorters`

Current [sorters state][crudsorting].

### `setSorters`

A function to set current [sorters state][crudsorting].

```tsx
 (sorters: CrudSorting) => void;
```

### `filters`

Current [filters state][crudfilters].

### `setFilters`

```tsx
((filters: CrudFilters, behavior?: SetFilterBehavior) => void) & ((setter: (prevFilters: CrudFilters) => CrudFilters) => void)
```

A function to set current [filters state][crudfilters].

### `current`

Current page index state. If pagination is disabled, it will be `undefined`.

### `setCurrent`

```tsx
React.Dispatch<React.SetStateAction<number>> | undefined;
```

A function to set the current page index state. If pagination is disabled, it will be `undefined`.

### `pageSize`

Current page size state. If pagination is disabled, it will be `undefined`.

### `setPageSize`

```tsx
React.Dispatch<React.SetStateAction<number>> | undefined;
```

A function to set the current page size state. If pagination is disabled, it will be `undefined`.

### `pageCount`

Total page count state. If pagination is disabled, it will be `undefined`.

### `createLinkForSyncWithLocation`

```tsx
(params: SyncWithLocationParams) => string;
```

A function creates accessible links for `syncWithLocation`. It takes [SyncWithLocationParams][syncwithlocationparams] as parameters.

### `overtime`

`overtime` object is returned from this hook. `elapsedTime` is the elapsed time in milliseconds. It becomes `undefined` when the request is completed.

```tsx
import { useTable } from "@refinedev/core";
const { overtime } = useTable();

console.log(overtime.elapsedTime); // undefined, 1000, 2000, 3000 4000, ...
```

### ~~`sorter`~~ <PropTag deprecated />

Use `sorters` instead.

### ~~`setSorter`~~ <PropTag deprecated />

Use `setSorters` instead.

## FAQ

### How can I handle relational data?

You can use [`useMany`](/docs/core/hooks/data/use-many) hook to fetch relational data.

<RelationalDataLivePreview/>

### How can I handle client side filtering?

First, you need to set `filters.mode: "off"`

```tsx
import { useTable } from "@refinedev/core";
const { tableQueryResult, filters, setFilters } = useTable({
  filters: {
    mode: "off",
  },
});
```

Then, you can use the `filters` state to filter your data.

```tsx
// ...

const List = () => {
  const { tableQueryResult, filters } = useTable();

  // ...

  const filteredData = useMemo(() => {
    if (filters.length === 0) {
      return tableQueryResult.data;
    }

    // Filters can be a LogicalFilter or a ConditionalFilter. ConditionalFilter not have field property. So we need to filter them.
    // We use flatMap for better type support.
    const logicalFilters = filters.flatMap((item) => ("field" in item ? item : []));

    return tableProps.dataSource.filter((item) => {
      return logicalFilters.some((filter) => {
        if (filter.operator === "eq") {
          return item[filter.field] === filter.value;
        }
      });
    });
  }, [tableQueryResult.data, filters]);
};

return (
  <div>
    {/* ...  */}
    <table>
      <tbody>
        {filteredData.map((item) => (
          <tr key={item.id}>{/* ...  */}</tr>
        ))}
      </tbody>
    </table>
  </div>
);
```

### How can I handle client side sorting?

First, you need to set `sorters.mode: "off"`

```tsx
import { useTable } from "@refinedev/core";
const { tableQueryResult, sorters, setSorters } = useTable({
  sorters: {
    mode: "off",
  },
});
```

Then, you can use the `sorters` state to sort your data.

```tsx
// ...
import { useTable } from "@refinedev/core";
const List = () => {
  const { tableQueryResult, sorters } = useTable();

  // ...

  const sortedData = useMemo(() => {
    if (sorters.length === 0) {
      return tableQueryResult.data;
    }

    return tableQueryResult.data.sort((a, b) => {
      const sorter = sorters[0];

      if (sorter.order === "asc") {
        return a[sorter.field] > b[sorter.field] ? 1 : -1;
      } else {
        return a[sorter.field] < b[sorter.field] ? 1 : -1;
      }
    });
  }, [tableQueryResult.data, sorters]);

  return (
    <div>
      {/* ...  */}
      <table>
        <tbody>
          {sortedData.map((item) => (
            <tr key={item.id}>{/* ...  */}</tr>
          ))}
        </tbody>
      </table>
    </div>
  );
};
```

## API Reference

### Properties

<PropsTable module="@refinedev/core/useTable"
successNotification-default='"Successfully created `resource`" or "Successfully updated `resource`"'
errorNotification-default='"There was an error creating resource (status code: `statusCode`)" or "Error when updating resource (status code:statusCode)"'      />

### Type Parameters

| Property         | Description                                                                                                                                                         | Type                       | Default                    |
| ---------------- | ------------------------------------------------------------------------------------------------------------------------------------------------------------------- | -------------------------- | -------------------------- |
| TQueryFnData     | Result data returned by the query function. Extends [`BaseRecord`][baserecord]                                                                                      | [`BaseRecord`][baserecord] | [`BaseRecord`][baserecord] |
| TError           | Custom error object that extends [`HttpError`][httperror]                                                                                                           | [`HttpError`][httperror]   | [`HttpError`][httperror]   |
| TSearchVariables | Values for search params                                                                                                                                            |                            | `{}`                       |
| TData            | Result data returned by the `select` function. Extends [`BaseRecord`][baserecord]. If not specified, the value of `TQueryFnData` will be used as the default value. | [`BaseRecord`][baserecord] | `TQueryFnData`             |

### Return values

| Property                      | Description                                                                           | Type                                                                                                                                              |
| ----------------------------- | ------------------------------------------------------------------------------------- | ------------------------------------------------------------------------------------------------------------------------------------------------- |
| tableQueryResult              | Result of the `react-query`'s `useQuery`                                              | [` QueryObserverResult<{`` data: TData[];`` total: number; },`` TError> `][usequery]                                                              |
| current                       | Current page index state (returns `undefined` if pagination is disabled)              | `number` \| `undefined`                                                                                                                           |
| pageCount                     | Total page count (returns `undefined` if pagination is disabled)                      | `number` \| `undefined`                                                                                                                           |
| setCurrent                    | A function that changes the current (returns `undefined` if pagination is disabled)   | `React.Dispatch<React.SetStateAction<number>>` \| `undefined`                                                                                     |
| pageSize                      | Current pageSize state (returns `undefined` if pagination is disabled)                | `number` \| `undefined`                                                                                                                           |
| setPageSize                   | A function that changes the pageSize. (returns `undefined` if pagination is disabled) | `React.Dispatch<React.SetStateAction<number>>` \| `undefined`                                                                                     |
| sorters                       | Current sorting states                                                                | [`CrudSorting`][crudsorting]                                                                                                                      |
| setSorters                    | A function that accepts a new sorters state.                                          | `(sorters: CrudSorting) => void`                                                                                                                  |
| ~~sorter~~                    | Current sorting states                                                                | [`CrudSorting`][crudsorting]                                                                                                                      |
| ~~setSorter~~                 | A function that accepts a new sorters state.                                          | `(sorters: CrudSorting) => void`                                                                                                                  |
| filters                       | Current filters state                                                                 | [`CrudFilters`][crudfilters]                                                                                                                      |
| setFilters                    | A function that accepts a new filter state                                            | - `(filters: CrudFilters, behavior?: "merge" \| "replace" = "merge") => void` - `(setter: (previousFilters: CrudFilters) => CrudFilters) => void` |
| createLinkForSyncWithLocation | A function create accessible links for syncWithLocation                               | `(params: `[SyncWithLocationParams][syncwithlocationparams]`) => string;`                                                                         |
| overtime                      | Overtime loading props                                                                | `{ elapsedTime?: number }`                                                                                                                        |

[usequery]: https://react-query.tanstack.com/reference/useQuery
[baserecord]: /docs/core/interface-references#baserecord
[crudsorting]: /docs/core/interface-references#crudsorting
[crudfilters]: /docs/core/interface-references#crudfilters
[httperror]: /docs/core/interface-references#httperror
[Refine swl]: /docs/core/refine-component#syncwithlocation
[syncwithlocationparams]: /docs/core/interface-references#syncwithlocationparams
[notification-provider]: /docs/core/providers/notification-provider<|MERGE_RESOLUTION|>--- conflicted
+++ resolved
@@ -294,13 +294,7 @@
 
 ### `syncWithLocation` <GlobalConfigBadge id="core/refine-component/#syncwithlocation" />
 
-<<<<<<< HEAD
 When you use the `syncWithLocation` feature, the `useTable`'s state (e.g., sort order, filters, pagination) is automatically encoded in the query parameters of the URL, and when the URL changes, the `useTable` state is automatically updated to match. This makes it easy to share table state across different routes or pages, and to allow users to bookmark or share links to specific table views. By default, this feature is disabled.
-=======
-When you use the `syncWithLocation` feature, the `useTable`'s state (e.g., sort order, filters, pagination) is automatically encoded in the query parameters of the URL, and when the URL changes, the `useTable` state is automatically updated to match. This makes it easy to share table state across different routes or pages, and to allow users to bookmark or share links to specific table views.
-
-Also, you can set this value globally on [`<Refine>`][Refine swl] component.
->>>>>>> ba229b57
 
 ```tsx
 import { useTable } from "@refinedev/core";
