--- conflicted
+++ resolved
@@ -17,11 +17,7 @@
 
 `@refinedev/antd`, `@refinedev/mantine` and `@refinedev/react-hook-form` packages provide their own extended versions of `useForm` hook with full support for their respective form implementations including validation, error handling, form values, and more.
 
-<<<<<<< HEAD
 Refer to their respective documentation for more information and check out the [Forms in Refine](guides-concepts/forms/index.md) guide for detailed information on how to handle forms in Refine.
-=======
-Refer to their respective documentation for more information and check out the [Forms in Refine](guides-concepts/forms/index.md) guide for detailed information on how to handle forms in refine.
->>>>>>> ba229b57
 
 - [`@refinedev/antd`'s `useForm`](/docs/ui-integrations/ant-design/hooks/use-form)
 - [`@refinedev/mantine`'s `useForm`](/docs/ui-integrations/mantine/hooks/use-form)
@@ -280,13 +276,9 @@
 
 ### liveMode <GuideBadge id="guides-concepts/realtime" />
 
-<<<<<<< HEAD
 > [`LiveProvider`](/docs/core/providers/live-provider) is required for this prop to work.
 
 Behavior of how to handle received real-time updates, can be `auto`, `manual` or `off`. By default, `auto` or whatever is defined in the refine's global options.
-=======
-Behavior of how to handle received real-time updates, can be `auto`, `manual` or `off`. By default, `auto` or whatever is defined in the Refine's global options.
->>>>>>> ba229b57
 
 ```tsx
 useForm({ liveMode: "auto" });
