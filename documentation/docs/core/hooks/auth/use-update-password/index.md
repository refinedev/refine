--- conflicted
+++ resolved
@@ -1,11 +1,6 @@
 ---
 title: useUpdatePassword
-<<<<<<< HEAD
-description: useUpdatePassword data hook from refine is a modified version of react-query's useMutation for registration.
-=======
-siderbar_label: useUpdatePassword
 description: useUpdatePassword data hook from Refine is a modified version of react-query's useMutation for registration.
->>>>>>> ba229b57
 source: /packages/core/src/hooks/auth/useUpdatePassword/index.ts
 ---
 
