---
title: useLogout
<<<<<<< HEAD
description: useLogout data hook from refine is a modified version of react-query's useMutation for unauthentication.
=======
siderbar_label: useLogout
description: useLogout data hook from Refine is a modified version of react-query's useMutation for unauthentication.
>>>>>>> ba229b57
source: /packages/core/src/hooks/auth/useLogout/index.ts
---

`useLogout` calls the `logout` method from the [`authProvider`](/docs/core/providers/auth-provider) under the hood.

It returns the result of `react-query`'s [useMutation](https://react-query.tanstack.com/reference/useMutation) which includes many properties, some of which being `isSuccess` and `isError`.

Data that is resolved from `logout` will be returned as the `data` in the query result with the following type:

```ts
type AuthActionResponse = {
  success: boolean;
  redirectTo?: string;
  error?: Error;
  [key: string]: unknown;
};
```

- `success`: A boolean indicating whether the operation was successful. If `success` is false, a notification will be shown.
  - If `error` is provided, the notification will contain the error message and name. Otherwise, a generic error message will be shown with the following values: `{ name: "useLogout Error", message: "Something went wrong during logout" }`.
- `redirectTo`: If it has a value, the app will be redirected to the given URL.
- `error`: If it has a value, a notification will be shown with the error message and name.
- `[key: string]`: Any additional data you wish to include in the response, keyed by a string identifier.

## Usage

Refine provides a default logout page which handles the logout flow manually.

If you want to use a custom logout page however, you can use the `useLogout` hook like this:

```tsx title="components/customLogoutButton"
import { useLogout } from "@refinedev/core";

export const LogoutButton = () => {
  const { mutate: logout } = useLogout();

  return <button onClick={() => logout()}>Logout</button>;
};
```

`mutate` acquired from the `useLogout` can accept any kind of object for values since the `logout` method from the `authProvider` doesn't have a restriction on its parameters.
A type parameter for the values can be provided to `useLogout`.

```tsx
const { mutate: logout } = useLogout<{ redirectPath: string }>();
```

## Redirection after logout

A custom URL can be given to mutate the function from the `useLogin` hook if you want to redirect yourself to a certain URL.

```tsx
import { useLogout } from "@refinedev/core";

const { mutate: logout } = useLogout();

logout({ redirectPath: "/custom-url" });
```

Then, you can handle this URL in your `logout` method of the `authProvider`:

```tsx
import type { AuthBindings } from "@refinedev/core";

const authProvider: AuthBindings = {
  // ...
  logout: async ({ redirectPath }) => {
    // ...
    return {
      success: true,
      redirectTo: redirectPath,
    };
  },
};
```

## Error handling

Since the methods of `authProvider` always return a resolved promise, you can handle errors by using the `success` value in the response.

```tsx
import { useLogout } from "@refinedev/core";

const { mutate: logout } = useLogout();

logout(
  {
    redirectPath: "/custom-url",
  },
  {
    onSuccess: (data) => {
      if (!data.success) {
        // handle error
      }

      // handle success
    },
  },
);
```

:::caution

The `onError` callback of the `useLogout` hook will not be called if `success` is `false`. This is because the `authProvider` methods always return a resolved promise, and the callback is only triggered when the promise is rejected.

:::<|MERGE_RESOLUTION|>--- conflicted
+++ resolved
@@ -1,11 +1,6 @@
 ---
 title: useLogout
-<<<<<<< HEAD
-description: useLogout data hook from refine is a modified version of react-query's useMutation for unauthentication.
-=======
-siderbar_label: useLogout
 description: useLogout data hook from Refine is a modified version of react-query's useMutation for unauthentication.
->>>>>>> ba229b57
 source: /packages/core/src/hooks/auth/useLogout/index.ts
 ---
 
