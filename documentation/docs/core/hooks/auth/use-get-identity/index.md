---
title: useGetIdentity
<<<<<<< HEAD
description: useGetIdentity data hook from refine is a modified version of react-query's useQuery for retrieving user data
=======
siderbar_label: useGetIdentity
description: useGetIdentity data hook from Refine is a modified version of react-query's useQuery for retrieving user data
>>>>>>> ba229b57
source: /packages/core/src/hooks/auth/useGetIdentity/index.ts
---

`useGetIdentity` calls the `getIdentity` method from the [`authProvider`](/docs/core/providers/auth-provider) under the hood.

It returns the result of `react-query`'s `useQuery` which includes many properties, some of which being `isSuccess` and `isError`.

Data that is resolved from the `getIdentity` will be returned as the `data` in the query result.

## Usage

`useGetIdentity` can be useful when you want to get user information anywhere in your code.

Let's say that you want to show the user's name.

We have a logic in [`authProvider`](/docs/core/providers/auth-provider)'s `getIdentity` method like below:

```tsx
import type { AuthBindings } from "@refinedev/core";

const authProvider: AuthBindings = {
  // ...
  // highlight-start
  getIdentity: async () => {
    return {
      id: 1,
      fullName: "Jane Doe",
    };
  },
  // highlight-end
};
```

You can access identity data like below:

```tsx
// highlight-next-line
import { useGetIdentity } from "@refinedev/core";

export const User = () => {
  // highlight-next-line
  const { data: identity } = useGetIdentity<IIdentity>();

  return <span>{identity?.fullName}</span>;
};

type IIdentity = {
  id: number;
  fullName: string;
};
```<|MERGE_RESOLUTION|>--- conflicted
+++ resolved
@@ -1,11 +1,6 @@
 ---
 title: useGetIdentity
-<<<<<<< HEAD
-description: useGetIdentity data hook from refine is a modified version of react-query's useQuery for retrieving user data
-=======
-siderbar_label: useGetIdentity
 description: useGetIdentity data hook from Refine is a modified version of react-query's useQuery for retrieving user data
->>>>>>> ba229b57
 source: /packages/core/src/hooks/auth/useGetIdentity/index.ts
 ---
 
