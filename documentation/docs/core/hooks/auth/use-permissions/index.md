---
title: usePermissions
<<<<<<< HEAD
description: usePermissions data hook from refine is a modified version of react-query's useQuery for retrieving user data
=======
siderbar_label: usePermissions
description: usePermissions data hook from Refine is a modified version of react-query's useQuery for retrieving user data
>>>>>>> ba229b57
source: /packages/core/src/hooks/auth/usePermissions/index.ts
---

`usePermissions` calls the `getPermissions` method from the [`authProvider`](/docs/core/providers/auth-provider) under the hood.

It returns the result of `react-query`'s `useQuery` which includes many properties, some of which being `isSuccess` and `isError`.

Data that is resolved from the `getPermissions` will be returned as the `data` in the query result.

## Usage

`usePermissions` can be useful when you want to get user's permission's anywhere in your code.

For example, if you want only the users with the admin role to see the create button in a list page, we have a logic in [`authProvider`](/docs/core/providers/auth-provider)'s `getPermissions` method like below:

```tsx
import type { AuthBindings } from "@refinedev/core";

const authProvider: AuthBindings = {
  // ...
  // highlight-start
  getPermissions: async () => {
    return ["admin"];
  },
  // highlight-end
  // ...
};
```

Get permissions data in the list page with `usePermissions` and check if the user has `"admin`" role:

```tsx title="pages/post/list"
// highlight-next-line
import { usePermissions } from "@refinedev/core";
import { List } from "@refinedev/antd";

export const PostList: React.FC = () => {
  // highlight-next-line
  const { data: permissionsData } = usePermissions();

  return <List canCreate={permissionsData?.includes("admin")}>...</List>;
};
```

To learn more about the `List` component and CRUD views, refer to the [UI Libraries](/docs/guides-concepts/ui-libraries/#views) guide.<|MERGE_RESOLUTION|>--- conflicted
+++ resolved
@@ -1,11 +1,6 @@
 ---
 title: usePermissions
-<<<<<<< HEAD
-description: usePermissions data hook from refine is a modified version of react-query's useQuery for retrieving user data
-=======
-siderbar_label: usePermissions
 description: usePermissions data hook from Refine is a modified version of react-query's useQuery for retrieving user data
->>>>>>> ba229b57
 source: /packages/core/src/hooks/auth/usePermissions/index.ts
 ---
 
