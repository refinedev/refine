--- conflicted
+++ resolved
@@ -10,14 +10,6 @@
 -   Ask for help in our [community room][discord channel].
 ## Ways to contribute
 
-<<<<<<< HEAD
-## Process
-
--   Take a fork from refine repo into your own
--   Create a new branch based on feature/docs/bugfix etc. [Naming convention](https://www.conventionalcommits.org/en/v1.0.0/) to follow
--   Once you work is complete, send a PR to upstream repo for review
-
-=======
 - **Stars on GitHub**: If you're a refine user and enjoy using our platform, don't forget to star it on [GitHub](https://github.com/refinedev/refine)! 🌟
 - **Improve documentation**: Good documentation is imperative to the success of any project. You can make our documents the best they need to be by improving their quality or adding new ones.
 - **Give feedback**: We're always looking for ways to make refine better, please share how you use refine, what features are missing and what is done good via [GitHub Discussions](https://github.com/refinedev/refine/discussions) or [Discord](http://discord.gg/refine).
@@ -40,7 +32,7 @@
 ## Git branches
 - `next` – contains next version (1.x.0), most likely you would want to create a PR to this branch
 - `master` – current stable version
->>>>>>> f3c5ca6b
+
 ## Running in development mode
 
 `node` version 16 is required.
@@ -358,13 +350,7 @@
         resource: "categories",
     });
 
-<<<<<<< HEAD
-    const [selectedTab, setSelectedTab] = useState<"write" | "preview">(
-        "write",
-    );
-=======
     const [selectedTab, setSelectedTab] = useState<"write" | "preview">("write");
->>>>>>> f3c5ca6b
 
     return (
         <Create saveButtonProps={saveButtonProps}>
@@ -454,10 +440,7 @@
 | `RefineSimpleRest`    | `@pankod/refine-simple-rest`                                                                                                                                                                                                                                |
 | `RefineAntd`          | `@pankod/refine-antd`                                                                                                                                                                                                                                       |
 | `RefineMui`           | `@pankod/refine-mui`                                                                                                                                                                                                                                        |
-<<<<<<< HEAD
-=======
 | `RefineMantine`       | `@pankod/refine-mantine`                                                                                                                                                                                                                                        |
->>>>>>> f3c5ca6b
 | `RefineReactRouterV6` | `@pankod/refine-react-router-v6`                                                                                                                                                                                                                            |
 | `RefineReactHookForm` | `@pankod/refine-react-hook-form`                                                                                                                                                                                                                            |
 | `RefineReactTable`    | `@pankod/refine-react-table`                                                                                                                                                                                                                                |
