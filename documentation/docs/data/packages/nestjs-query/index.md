---
title: Nest.js Query
source: https://github.com/refinedev/refine/tree/master/packages/nestjs-query
---

Refine provides a data provider for APIs powered with [Nest.js Query](https://doug-martin.github.io/nestjs-query/), a module for Nest.js that provides easier ways to build CRUD graphql APIs.

:::simple Good to know

- This library uses [`graphql-request@5`](https://github.com/jasonkuhrt/graphql-request) to handle the requests.
- This library uses [`graphql-ws`](https://the-guild.dev/graphql/ws) to handle the subscriptions.
- You can also use [`graphql-tag`](https://www.npmjs.com/package/graphql-tag) to write your queries and mutations.
- To learn more about data fetching in Refine, check out the [Data Fetching](/docs/guides-concepts/data-fetching) guide.
- To learn more about realtime features of Refine, check out the [Realtime](/docs/guides-concepts/realtime) guide.

:::

## Installation

```bash
npm i @refinedev/nestjs-query graphql-tag
```

If you're going to use **LiveProvider** you'll also need to install the `graphql-ws` package to handle graphql subscriptions.

```bash
npm i graphql-ws
```

## Usage

We'll create a GraphQL Client with our API url and pass it to the `dataProvider` function to create a data provider.

```tsx title="app.tsx"
import Refine from "@refinedev/core";
import dataProvider, { GraphQLClient } from "@refinedev/nestjs-query";

// highlight-next-line
const client = new GraphQLClient("https://api.nestjs-query.refine.dev/graphql");

const App = () => (
  <Refine
    // highlight-next-line
    dataProvider={dataProvider(client)}
  >
    {/* ... */}
  </Refine>
);
```

### Developer Experience

We suggest using `GraphQL Code Generator` to generate types for your queries and mutations. You can check out the [GraphQL Code Generator Documentation](https://the-guild.dev/graphql/codegen/docs/getting-started) to learn more about it.

It simplifies the process of writing queries and mutations and provides a better developer experience with auto-completions.

Make sure you install GraphQL Language Service for your code editor to get the best experience.

VSCode: https://marketplace.visualstudio.com/items?itemName=GraphQL.vscode-graphql

```bash
npm i -D @graphql-codegen/cli@5 @graphql-codegen/typescript@4 @graphql-codegen/import-types-preset@3
```

Add a `graphql.config.ts` file to the root of your project.

<details>
<summary>Show Config File</summary>

```ts title="graphql.config.ts"
import type { IGraphQLConfig } from "graphql-config";

const config: IGraphQLConfig = {
  schema: "https://api.nestjs-query.refine.dev/graphql",
  extensions: {
    codegen: {
      // Optional, you can use this to format your generated files.
      hooks: {
        afterOneFileWrite: ["eslint --fix", "prettier --write"],
      },
      generates: {
        "src/graphql/schema.types.ts": {
          plugins: ["typescript"],
          config: {
            skipTypename: true,
            enumsAsTypes: true,
          },
        },
        "src/graphql/types.ts": {
          preset: "import-types",
          documents: ["src/**/*.{ts,tsx}"],
          plugins: ["typescript-operations"],
          config: {
            skipTypename: true,
            enumsAsTypes: true,
            preResolveTypes: false,
            useTypeImports: true,
          },
          presetConfig: {
            typesPath: "./schema.types",
          },
        },
      },
    },
  },
};

export default config;
```

</details>

Add the following script to your `package.json` file.

```json title="package.json"
{
  "scripts": {
    "codegen": "graphql-codegen --config ./graphql.config.ts"
  }
}
```

Now you can run the following command to generate your types.

```bash
npm run codegen
```

It will generate the following files:

- `src/graphql/schema.types.ts`: This file contains the types for your schema.
- `src/graphql/types.ts`: This file contains the types for your queries and mutations.

### Usage with `graphql-tag`

You can use [`graphql-tag`](https://www.npmjs.com/package/graphql-tag) to write your queries and mutations.

Refine hooks' `meta` object has optional `gqlQuery` and `gqlMutation` properties, you can use them to write your queries and mutations.

As a best-practice, we suggest writing your queries/mutations in a separate file, next to the component that uses it.

```tsx title="src/pages/posts/queries.ts"
import gql from "graphql-tag";

export const POSTS_LIST_QUERY = gql`
  query PostsList($paging: OffsetPaging!, $filter: BlogPostFilter, $sorting: [BlogPostSort!]!) {
    blogPosts(paging: $paging, filter: $filter, sorting: $sorting) {
      nodes {
        id
        title
        category {
          title
        }
        content
        createdAt
      }
      totalCount
    }
  }
`;

export const POST_EDIT_MUTATION = gql`
  mutation PostEdit($input: UpdateOneBlogPostInput!) {
    updateOneBlogPost(input: $input) {
      id
      title
      status
      category {
        id
        title
      }
      categoryId
      content
    }
  }
`;
```

Once you write your query, you can generate types for it with `GraphQL Code Generator`.

```bash
npm run codegen
```

<<<<<<< HEAD
:::simple Good to know

=======
:::simple
>>>>>>> 63e39ed3
`@refinedev/nestjs-query` also exports 2 utility types:

- GetFields: Get fields from your non-list queries and mutations.
- GetFieldsFromList: Get fields from your offset-paginated list queries.

You can use these types to extract the type of selected fields of your queries/mutations.

See the [Utility Types](#utility-types) section for more information.
<<<<<<< HEAD

=======
>>>>>>> 63e39ed3
:::

And then you can use it with hooks:

```tsx
import { useList, useTable, useForm } from "@refinedev/core";
import { GetFields, GetFieldsFromList } from "@refinedev/nestjs-query";

import { PostsListQuery, PostEditMutation } from "src/graphql/types";
import { POSTS_LIST_QUERY, POST_EDIT_MUTATION } from "./queries";

const { data, isLoading } = useList<GetFieldsFromList<PostsListQuery>>({
  meta: { gqlQuery: POSTS_LIST_QUERY },
});

const { tableProps } = useTable<GetFieldsFromList<PostsListQuery>>({
  meta: { gqlQuery: POSTS_LIST_QUERY },
});

const { formProps } = useForm<GetFields<PostEditMutation>>({
  meta: { gqlMutation: POST_EDIT_MUTATION },
});
```

On initial render, useForm hook, will make `getOne` query to your API to get the initial values of the form. Notice, we didn't pass a separate `gqlQuery` field for this. It's because `@refinedev/nestjs-query` package will automatically detect the `gqlMutation`, extract selected fields from it and make a `getOne` query to your API.

If you want to customize the `getOne` query, you can also pass a `gqlQuery` field to the `meta` object.

```tsx
const POST_EDIT_QUERY = gql`
  query PostEdit($id: ID!) {
    blogPost(id: $id) {
      id
      title
      status
      category {
        id
        title
      }
      categoryId
      content
    }
  }
`;

const { formProps } = useForm<GetFields<PostEditMutation>>({
  meta: {
    gqlMutation: POST_EDIT_MUTATION,
    // highlight-next-line
    gqlQuery: POST_EDIT_QUERY,
  },
});
```

### Utility Types

`@refinedev/nestjs-query` exports 2 utility types, `GetFields` and `GetFieldsFromList`.

These types can be used to extract selection set from your queries mutations.

#### GetFields

Let's say we have the following queries and mutations:

```graphql
query PostShow($id: ID!) {
  post(id: $id) {
    id
  }
}

mutation PostCreate($input: CreateOneBlogPostInput!) {
  createOneBlogPost(input: $input) {
    id
  }
}
```

While you can use this type directly, it's not very useful, because you would need to extract fields manually, by passing your query/mutation name.

```ts
import { GetFields } from "@refinedev/nestjs-query";
import { PostShowQuery, PostCreateMutation } from "src/graphql/types";

PostShowQuery; // { blogPost: { id: string }; }

GetFields<PostShowQuery>; // { id: string; }

PostCreateMutation; // { createOneBlogPost: { id: string; } }

GetFields<PostCreateMutation>; // { id: string; }
```

#### GetFieldsFromList

Let's say you have the following query:

```graphql
query PostsList($paging: OffsetPaging!, $filter: BlogPostFilter, $sorting: [BlogPostSort!]!) {
  blogPosts(paging: $paging, filter: $filter, sorting: $sorting) {
    nodes {
      id
    }
    totalCount
  }
}
```

This query will generate the following type:

```ts
export type BlogPostsListQuery = {
  blogPosts: Pick<Types.BlogPostConnection, "totalCount"> & {
    nodes: Array<Pick<Types.BlogPost, "id">>;
  };
};
```

As you can see, the selectionSet is under `nodes`, and it's not very useful, because data provider already returns normalized result.

`GetFieldsFromList` will convert it to:

```ts
import { GetFieldsFromList } from "@refinedev/nestjs-query";

type PostFields = GetFieldsFromList<BlogPostListQuery>;

PostFields; // { id: string }
```

### Realtime

`@refinedev/nestjs-query` also provides a `liveProvider` to enable realtime features of Refine. These features are powered by GraphQL subscriptions and uses [`graphql-ws`](https://the-guild.dev/graphql/ws) to handle the connections.

```tsx title="app.tsx"
import Refine from "@refinedev/core";
// highlight-next-line
import dataProvider, { GraphQLClient, liveProvider } from "@refinedev/nestjs-query";
// highlight-next-line
import { createClient } from "graphql-ws";

const client = new GraphQLClient("https://api.nestjs-query.refine.dev/graphql");
// highlight-next-line
const wsClient = createClient({ url: "wss://api.nestjs-query.refine.dev/graphql" });

const App = () => (
  <Refine
    dataProvider={dataProvider(client)}
    // highlight-next-line
    liveProvider={liveProvider(wsClient)}
    options={{ liveMode: "auto" }}
  >
    {/* ... */}
  </Refine>
);
```

## Backend Configuration

Currently `@refinedev/nestjs-query` supports [`OffsetPagingStrategy`](https://doug-martin.github.io/nestjs-query/docs/graphql/paging#offset-based-paging) **only**. [See their offset pagination example](https://github.com/doug-martin/nestjs-query/tree/master/examples/offset-paging)

You can configure [resolvers](https://doug-martin.github.io/nestjs-query/docs/graphql/resolvers) in your `app.module.ts` file as follows:

```ts title="app.module.ts"
@Module({
  imports: [
    GraphQLModule.forRoot<ApolloDriverConfig>({
      // ...other config
      // Enable for live provider.
      installSubscriptionHandlers: true,
      subscriptions: {
        "graphql-ws": true,
      },
    }),
    NestjsQueryGraphQLModule.forFeature({
      imports: [NestjsQueryTypeOrmModule.forFeature([BlogPostEntity])],
      resolvers: [
        {
          // Only OFFSET paging strategy is supported.
          pagingStrategy: PagingStrategies.OFFSET,
          // Needed for dataprovider to build pagination.
          enableTotalCount: true,
          DTOClass: BlogPostDTO,
          // enable for live provider
          enableSubscriptions: true,
        },
      ],
    }),
  ],
})
export class AppModule {}
```

## Authentication

If your API uses authentication, you can easily provide a custom fetcher for the requests and handle the authentication logic there. When creating a GraphQL Client, you can pass a `fetch` function to the client options. This function will be used to append the authentication headers to the requests.

```tsx title="data-provider.tsx"
import graphqlDataProvider, { GraphQLClient, liveProvider as graphqlLiveProvider } from "@refinedev/nestjs-query";
import { createClient } from "graphql-ws";

const client = new GraphQLClient(API_URL, {
  fetch: (url: string, options: RequestInit) => {
    return fetch(url, {
      ...options,
      headers: {
        ...options.headers,
        /**
         * For demo purposes, we're using `localStorage` to access the token.
         * You can use your own authentication logic here.
         * In real world applications, you'll need to handle it in sync with your `authProvider`.
         */
        // highlight-next-line
        Authorization: `Bearer ${localStorage.getItem("token")}`,
      },
    });
  },
});

const wsClient = createClient({
  url: WS_URL,
  connectionParams: () => ({
    headers: {
      Authorization: `Bearer ${localStorage.getItem("token")}`,
    },
  }),
});

export const dataProvider = graphqlDataProvider(client);
export const liveProvider = graphqlLiveProvider(wsClient);
```

## Example

<CodeSandboxExample path="data-provider-nestjs-query" /><|MERGE_RESOLUTION|>--- conflicted
+++ resolved
@@ -182,12 +182,8 @@
 npm run codegen
 ```
 
-<<<<<<< HEAD
 :::simple Good to know
 
-=======
-:::simple
->>>>>>> 63e39ed3
 `@refinedev/nestjs-query` also exports 2 utility types:
 
 - GetFields: Get fields from your non-list queries and mutations.
@@ -196,10 +192,6 @@
 You can use these types to extract the type of selected fields of your queries/mutations.
 
 See the [Utility Types](#utility-types) section for more information.
-<<<<<<< HEAD
-
-=======
->>>>>>> 63e39ed3
 :::
 
 And then you can use it with hooks:
