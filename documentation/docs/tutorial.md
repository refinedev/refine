---
slug: /
id: tutorial
title: Tutorial
sidebar_label: Tutorial
---

import refineWelcome from '@site/static/img/refine-welcome.png';
import resourceFirst from '@site/static/img/resource-1.png';
import resourceSecond from '@site/static/img/resource-2.png';
import createGif from '@site/static/img/create.gif';
import editGif from '@site/static/img/edit.gif';
import showGif from '@site/static/img/show.gif';

We'll show how to create a simple admin app with CRUD operations based on REST API.

## Setup

refine uses React under the hood. We’ll use create-react-app to bootstrap an empty React app with Typescript.

To create a new app, run the following commands:

```
npx create-react-app tutorial --template typescript
```

```
npm i @pankod/refine
```

Then navigate to the project folder and launch it:

```
npm run start
```

Then open [http://localhost:3000](http://localhost:3000) to see your app.

## Providing a data source with an API

refine is designed to consume data from APIs.

We’ll be using a fake REST API at https://refine-fake-rest.pankod.com/ designed for testing as the data source for the application.

Example response:

```ts title="https://refine-fake-rest.pankod.com/posts/1"
{
  "id": 1,
  "title": "Quis a ex quos.",
  "slug": "eligendi-similique-autem",
  "content": "Sapiente et nesciunt harum corrupti sequi iusto. Debitis explicabo beatae maiores assumenda. Quia velit quam inventore omnis in doloribus et modi aut. Aut deserunt est molestias sunt fugit rerum natus. Consequuntur quam porro doloribus vel nulla non. Suscipit ut deleniti. Consequatur repellat accusamus. Expedita eos hic amet fugit. Magni odio consequatur aut pariatur error eaque culpa. Officiis minus id et.",
  "category": {
    "id": 26
  },
  "user": {
    "id": 32
  },
  "status": "draft",
  "createdAt": "2019-07-25T22:19:18.929Z",
  "image": []
}
```

refine requires a `dataProvider` to use an API for CRUD operations which is an object with a set of certain methods.

We'll use `@pankod/refine-json-server` package as a data provider which has predefined methods to communicate with REST APIs.

```
npm i @pankod/refine-json-server
```

:::note
You can also provide your own custom data provider to make the connection.
:::

## Bootstraping the app

Change `App.tsx` with the following code:

```tsx title="src/App.tsx"
import { Admin } from "@pankod/refine";
import dataProvider from "@pankod/refine-json-server";
import "@pankod/refine/dist/styles.min.css";

export const App: React.FC = () => {
    return (
        <Admin
            dataProvider={dataProvider("https://refine-fake-rest.pankod.com")}
        />
    );
};
```

<br/>

`<Admin/>` is the root component of a refine application. We provide a `dataProvider` with a REST API url as we mention above.

You will see the welcome page.

<>

<div style={{textAlign: "center"}}>
    <img  width="75%" src={refineWelcome} />
</div>
<br/>
</>

:::tip

```tsx
import "@pankod/refine/dist/styles.min.css";
```

[Refer to theme documentation for further information about importing the default css. &#8594](#)
:::

## Connect API with Resources

We'll start forming our app by adding a `<Resource>` component as a child.
A `<Resource>` represents an endpoint in the API by given name property. `name` property of `<Resource />` should be one of the endpoints in your API.

We'll demonstrate how to get data at `/posts` endpoint from `https://refine-fake-rest.pankod.com` REST API.

```tsx title="src/App.tsx"
//highlight-next-line
import { Admin, Resource } from "@pankod/refine";
import dataProvider from "@pankod/refine-json-server";

export const App: React.FC = () => {
    return (
        <Admin
            dataProvider={dataProvider("https://refine-fake-rest.pankod.com")}
        >
            //highlight-next-line
            <Resource name="posts" />
        </Admin>
    );
};
```

<br/>

After adding `<Resource>`, app redirects to a url defined by `name` property.

:::info
refine handles route matching out of the box. More info about [routing](#).
:::

<>

<div style={{textAlign: "center"}}>
    <img   src={resourceFirst} />
</div>
<br/>
</>

You'll see a 404 page since `<Resource>` doesn't handle data fetching on its own. CRUD operations is to be done with refine hooks.

Components for CRUD operations(list, create, edit, show) should be given to `<Resource>` as props. In this example, we are going to set corresponding custom components to `<Resource>` which uses refine hooks to handle data operations and display the list of data.

## Showing and interacting with data

Let's create a `PostList` component to fetch and show posts data. This component will be passed as `list` prop to `<Resource>`

```tsx title="pages/posts/list.tsx"
import {
    List,
    TextField,
    TagField,
    DateField,
    Table,
    useTable,
} from "@pankod/refine";
import { IPost } from "interfaces";

export const PostList: React.FC = () => {
    const { tableProps } = useTable<IPost>();

    return (
        <List>
            <Table {...tableProps} rowKey="id">
                <Table.Column dataIndex="title" title="title" />
                <Table.Column
                    dataIndex="status"
                    title="status"
                    render={(value) => <TagField value={value} />}
                />
                <Table.Column
                    dataIndex="createdAt"
                    title="createdAt"
                    render={(value) => <DateField format="LLL" value={value} />}
                />
            </Table>
        </List>
    );
};
```

```ts title="interfaces/index.d.ts"
export interface IPost {
    title: string;
    status: "published" | "draft" | "rejected";
    createdAt: string;
}
```

<br/>

### Fetching and managing data

`useTable` is a hook from refine that is responsible for fetching data from API with `<Resource>`'s `name` prop using refine's various helper hooks under the hood.

```tsx
const { tableProps } = useTable<IPost>();
```

The `tableProps` includes all necessary props for `<Table>` component to show and interact with data properly.

You can find detailed usage of `useTable` from [here](#).

### Showing and formatting data

We wrap `<Table>` with [`<List>`](#) component from refine, which adds extra functionalities like a create button and title to the table view.

:::tip
`<List>` is not an obligation at this point. You can prefer to use your own wrapper component.
:::

refine apps uses [Ant Design](https://ant.design/components/overview/) components to display data. In this example, we'll use `<Table>` component, which is exposed from Ant Design to render a table with one row for each record.

[Refer to Ant Design docs for more detailed information about `<Table>`. &#8594](https://ant.design/components/table/#API)


The render prop of `<Table.Column>` is used to determine how to format and show data. Each `<Table.Column>` maps a different field in the API response, specified by the `dataIndex` prop.

:::note

```tsx
<Table.Column
    // highlight-next-line
    dataIndex="title"
    title="title"
    // highlight-next-line
    render={(value) => <TextField value={value} />}
/>
```

`value` of render props points to data with key described by `dataIndex`.
:::

We used `<TextField>`, `<TagField>` and `<DateField>` in `<Table.Column>` to show data in the proper format. These are examples of many more field components from refine that are based on ant design components.
User has full freedom on how to format and show raw data that comes from render prop including ant design components or custom components.

You can find detailed usage of fields from [here](#).

After creating the `<PostList>` component, now it's time to add it to `<Resource>`.

```tsx title="src/App.tsx"
import { Admin, Resource } from "@pankod/refine";
import dataProvider from "@pankod/refine-json-server";
//highlight-next-line
import { PostList } from "./pages";

export const App: React.FC = () => {
    return (
        <Admin
            dataProvider={dataProvider("https://refine-fake-rest.pankod.com")}
        >
            //highlight-next-line
            <Resource name="posts" list={PostList} />
        </Admin>
    );
};
```

<br />

We can now list `/posts` data successfully as shown below.

<>

<div style={{textAlign: "center"}}>
    <img src={resourceSecond} />
</div>
<br/>
</>

## Handling relationships

Let's say we want to show title of category at `<PostList>`.

[Each post record](#providing-a-data-source-with-an-api) includes a category property that has an id field, which points to a category:

```ts title="https://refine-fake-rest.pankod.com/posts/1"
...
  "category": {
    "id": 26
  }
...
```

<br />

Each category id references a record at `refine-fake-rest.pankod.com/categories` endpoint.

```ts title="https://refine-fake-rest.pankod.com/categories/26"
  {
    "id": 26,
    "title": "mock category title",
  }
```

<br />

In order to get data from a different resource, we can use a refine hook named `useMany`.

```tsx title="pages/posts/list.tsx"
import {
    List,
    TextField,
    TagField,
    DateField,
    Table,
    useTable,
    //highlight-next-line
    useMany,
} from "@pankod/refine";

//highlight-next-line
import { IPost, ICategory } from "interfaces";

export const PostList: React.FC = (props) => {
    const { tableProps } = useTable<IPost>();

    //highlight-start
    const categoryIds =
        tableProps?.dataSource?.map((item) => item.category.id) ?? [];
    const { data: categoriesData, isLoading } = useMany<ICategory>(
        "categories",
        categoryIds,
        {
            enabled: categoryIds.length > 0,
        },
    );
    //highlight-end

    return (
        <List>
            <Table {...tableProps} rowKey="id">
                <Table.Column dataIndex="title" title="title" />
                <Table.Column
                    dataIndex="status"
                    title="status"
                    render={(value) => <TagField value={value} />}
                />
                <Table.Column
                    dataIndex="createdAt"
                    title="createdAt"
                    render={(value) => <DateField format="LLL" value={value} />}
                />
                //highlight-start
                <Table.Column
                    dataIndex={["category", "id"]}
                    title="category"
                    render={(value) => {
                        if (isLoading) {
                            return <TextField value="Loading..." />;
                        }

                        return (
                            <TextField
                                value={
                                    categoriesData?.data.find(
                                        (item) => item.id === value,
                                    )?.title
                                }
                            />
                        );
                    }}
                />
                //highlight-end
            </Table>
        </List>
    );
};
```

```ts title="interfaces/index.d.ts"
// highlight-start
export interface ICategory {
    id: string;
    title: string;
}
// highlight-end

export interface IPost {
    title: string;
    status: "published" | "draft" | "rejected";
    // highlight-next-line
    category: ICategory;
    createdAt: string;
}
```

:::tip
We can reach nested properties of table data by using an array.

```
 dataIndex={["category", "id"]}
```

:::

<br />

`useMany` expects the external resource endpoint and an array of ids. It fetches and returns data with loading status.

We collect `categoryId`' s from list data at `/posts` endpoint and send to `useMany`.

:::note

```tsx
enabled: categoryIds.length > 0;
```

We set a condition to start fetching only when data is available.
:::

To show category title field, find the title corresponding to the category id of the current record in data returned by `useMany`,

[Refer to `useMany` documentation for detailed usage. &#8594](#)

## Editing a record

We'll implement a page for editing an existing record.

Let's create a `<PostEdit>` component to edit an existing post. This component will be passed as `list` prop to `<Resource>`.

```tsx title="pages/posts/edit.tsx"
import { useForm, Form, Input, Select, Edit, useSelect } from "@pankod/refine";
import { IPost } from "interfaces";

export const PostEdit: React.FC = () => {
    const { formProps, saveButtonProps, queryResult } = useForm<IPost>();

    const { selectProps: categorySelectProps } = useSelect<IPost>({
        resource: "categories",
        defaultValue: queryResult?.data?.data?.category.id,
    });

    return (
        <Edit saveButtonProps={saveButtonProps}>
            <Form {...formProps} layout="vertical">
                <Form.Item label="Title" name="title">
                    <Input />
                </Form.Item>
                <Form.Item label="Status" name="status">
                    <Select
                        options={[
                            {
                                label: "Published",
                                value: "published",
                            },
                            {
                                label: "Draft",
                                value: "draft",
                            },
                            {
                                label: "Rejected",
                                value: "rejected",
                            },
                        ]}
                    />
                </Form.Item>
                <Form.Item label="Category" name={["category", "id"]}>
                    <Select {...categForySelectProps} />
                </Form.Item>
            </Form>
        </Edit>
    );
};
```

<br />

After creating the `<PostEdit>` component, now it's time to add it to `<Resource>`.

<br />

```tsx title="src/App.tsx"
import { Admin, Resource } from "@pankod/refine";
import dataProvider from "@pankod/refine-json-server";
//highlight-next-line
import { PostList, PostEdit } from "./pages";

export const App: React.FC = () => {
    return (
        <Admin
            dataProvider={dataProvider("https://refine-fake-rest.pankod.com")}
        >
            <Resource
                name="posts"
                list={PostList}
                //highlight-next-line
                edit={PostEdit}
            />
        </Admin>
    );
};
```

<br />

:::important
refine doesn't automatically add an _**edit**_ button by default to each record in `<PostList>` to give access to the edit page which renders the `<PostEdit>` component.

We' ll add a new column to `<Table>` in `<PostList>` to show the action button for edit.
`<EditButton>` from refine can be used to navigate to edit page at `/resources/posts/edit`.

You can find detailed usage of `<EditButton>` from [here](#).

<br />

```tsx title="components/pages/posts.tsx"
import {
    ...
    //highlight-start
    Space,
    EditButton
    //highlight-end
} from "@pankod/refine";

export const PostList: React.FC = (props) => {
...
    <Table.Column<IPost>
        title="Actions"
        dataIndex="actions"
        render={(
            _text: string | number,
            record: {
                id: string | number;
            },
        ): React.ReactNode => {
            return(
                <Space>
                    <EditButton size="small" recordItemId={record.id} />
                </Space>
        )}}
    />
...
}
```

:::

### Managing the form

`useForm` is another skillful hook from refine that is responsible for managing form data like creating and editing.

```tsx
const { formProps, saveButtonProps } = useForm<IPost>();
```

The `formProps` includes all necessary props for `<Form>` component to manage form data properly.
Similarly `saveButtonProps` includes useful properties for a button to submit a form.

[Refer to `useForm` documentation for detailed usage. &#8594](#)

`useSelect` produces props for `<Select>` component from data at another resource. `<Select>` is an Ant Design component that is exported from refine for convenience.

[Refer to `Select` documentation for detailed usage. &#8594](https://ant.design/components/select/)

```tsx
const { selectProps: categorySelectProps } = useSelect<IPost>({
    resource: "categories",
    defaultValue: queryResult?.data?.data?.category.id,
});
```

:::important
`defaultValue` is used to get the value for the current item independent of search, sort and filter parameters.
:::

[Refer to `useSelect` documentation for detailed usage. &#8594](#)

### Editing the form

refine apps uses [Ant Design form components](https://ant.design/components/form/) to handle form management. In this example, we'll use `<Form>` and `<Form.Item>` component, which is exposed from Ant Design to manage form inputs.

We wrap `<Form>` with [`<Edit>`](#) component from refine that provides save, delete and refresh buttons that can be used for form actions.

:::caution Attention
In edit page, `useForm` hook initializes the form with current record values.
:::

We are getting form values from inputs by passing them as child to `<Form.Item>`. Edited input values are automatically set to form data.

Save button submits the form and issues a `PUT` request to the REST API when clicked. After request responses successfully, app will be navigated to listing page on `resources/posts` with updated data.

[Refer to **How editing works?** section for in depth explanation. &#8594](#)

<br />

<>

<div style={{textAlign: "center"}}>
    <img src={editGif} />
</div>
<br/>
</>

<br />

## Creating a record

We'll implement a page for creating a new record using fake REST API. It has a similar implemantation and managing form methods like [Editing a record](#editing-a-record).

First create a `<PostCreate>` component to create a new post. This component will be passed as `create` prop to `<Resource>`.

```tsx title="pages/posts/create.tsx"
import {
    ...
    //highlight-next-line
    Create
} from "@pankod/refine";
import { IPost } from "interfaces";

export const PostCreate = () => {
    const { formProps, saveButtonProps } = useForm<IPost>();

    const { selectProps: categorySelectProps } = useSelect<IPost>({
        resource: "categories",
    });

    return (
        <Create saveButtonProps={saveButtonProps}>
            <Form {...formProps} layout="vertical">
                <Form.Item label="Title" name="title">
                    <Input />
                </Form.Item>
                <Form.Item label="Status" name="status">
                    <Select
                        options={[
                            {
                                label: "Published",
                                value: "published",
                            },
                            {
                                label: "Draft",
                                value: "draft",
                            },
                            {
                                label: "Rejected",
                                value: "rejected",
                            },
                        ]}
                    />
                </Form.Item>
            </Form>
        </Create>
    );
};
```

<br />

After creating the `<PostCreate>` component, add it to `<Resource>`.

<br />

```tsx title="src/App.tsx"
import { Admin, Resource } from "@pankod/refine";
import dataProvider from "@pankod/refine-json-server";
//highlight-next-line
import { PostList, PostEdit, PostCreate } from "./pages";

export const App: React.FC = () => {
    return (
        <Admin
            dataProvider={dataProvider("https://refine-fake-rest.pankod.com")}
        >
            <Resource
                name="posts"
                list={PostList}
                edit={PostEdit}
                //highlight-next-line
                create={PostCreate}
            />
        </Admin>
    );
};
```

<br />

### Filling the form

This part is very similar to [Editing the form](#editing-the-form). Only differences are:

-   We wrap `<Form>` with [`<Create>`](#) component from refine.

-   Save button submits the form and issues a `POST` request to the REST API.

-   Since there can't be a pre-selected value in a create form, we don't pass a `defaultValue` parameter to `useSelect`.

<br />

<div style={{textAlign: "center"}}>
    <img src={createGif} />
</div>
<br/>

<br/>

## Showing a record

Let's implement a page for showing an existing record in detail.

First create a `<PostShow>` component to show an existing post. This component will be passed as `show` prop to `<Resource>`.

```tsx title="pages/posts/show.tsx"
import {
    //highlight-start
    Show,
    useShow,
    Typography,
    Tag,
    useOne,
    //highlight-end
} from "@pankod/refine";
import { IPost, ICategory } from "interfaces";

const { Title, Text } = Typography;

export const PostShow = () => {
    const { queryResult } = useShow();
    const { data, isLoading } = queryResult;
    const record = data?.data;

    const { data: categoryData } = useOne<ICategory>(
        "categories",
        record?.category.id || "",
        {
            enabled: !!record?.category.id,
        },
    );

    return (
        <Show isLoading={isLoading}>
            <Title level={5}>Title</Title>
            <Text>{record?.title}</Text>

            <Title level={5}>Status</Title>
            <Text>
                <Tag>{record?.status}</Tag>
            </Text>

            <Title level={5}>Category</Title>
            <Text>{categoryData?.data.title}</Text>
        </Show>
    );
};
```

<br />

After creating the `<PostShow>` component, add it to `<Resource>`.

<br />

```tsx title="src/App.tsx"
import { Admin, Resource } from "@pankod/refine";
import dataProvider from "@pankod/refine-json-server";
//highlight-next-line
import { PostList, PostEdit, PostCreate, PostShow } from "./pages";

export const App: React.FC = () => {
    return (
        <Admin
            dataProvider={dataProvider("https://refine-fake-rest.pankod.com")}
        >
            <Resource
                name="posts"
                list={PostList}
                edit={PostEdit}
                create={PostCreate}
                //highlight-next-line
                show={PostShow}
            />
        </Admin>
    );
};
```

### Fetching record data

```tsx
const { queryResult } = useShow<IPost>();
```

`useShow` is another skillful hook from refine that is responsible for fetching a single record data.

The `queryResult` includes fetched data and query state like `isLoading` state.

[Refer to `useShow` documentation for detailed usage. &#8594](#)

```tsx
const { data: categoryData } = useOne<ICategory>(
    "categories",
    record?.category.id ?? "",
    {
        enabled: !!record?.category.id,
    },
);
```

`useOne` is a low level hook from refine that is also responsible for fetching a single record data for any given resource.

Here, `useOne` is used to fetch a record data from `/resources/categories`.

[Refer to `useOne` documentation for detailed usage. &#8594](#)

:::caution attention
Difference between `useOne` and `useShow` is that `useShow` is tuned for fetching data from current resource.
:::

### Showing the data

Since record data is explicit, there is no constraint on how to present that data. refine provides a `<Show>` wrapper component that provides extra features like a `list` and a `refresh` buttons.

[Refer to `<Show>` documentation for detailed usage. &#8594](#)

<br />

<div style={{textAlign: "center"}}>
    <img src={showGif} />
</div>
<br/>

<br />

## Adding search and filters

We'll use`<Table.Column>`'s [`filterDropdown`](https://ant.design/components/table/#Column) property from Ant Design and `<FilterDropdown>` component from refine to search and filter content.

Let's add search and filter feature to category field.

```tsx title="pages/posts/list.tsx"
import {
    ...
    //highlight-start
    FilterDropdown,
    Select,
    useSelect
    //highlight-end
} from "@pankod/refine";

export const PostList: React.FC = (props) => {
    ...

    //highlight-start
    const { selectProps: categorySelectProps } = useSelect<ICategory>({
        resource: "categories",
    });
     //highlight-end

    return (
        <List {...props}>
            <Table {...tableProps} rowKey="id">
               ...
                <Table.Column
                    dataIndex={["category", "id"]}
                    title="category"
                    render={(value) => {
                        if (isLoading) {
                            return <TextField value="Loading..." />;
                        }

                        return (
                            <TextField
                                value={
                                    categoriesData?.data.find(
                                        (item) => item.id === value,
                                    )?.title
                                }
                            />
                        );
                    }}
                    //highlight-start
                    filterDropdown={(props) => (
                        <FilterDropdown {...props}>
                            <Select
                                style={{ minWidth: 200 }}
                                mode="multiple"
                                placeholder="Select Category"
                                {...categorySelectProps}
                            />
                        </FilterDropdown>
                    )}
                    //highlight-end
                />
               ...
            </Table>
        </List>
    );
};
```

`<FilterDropdown>` component serves as a bridge between its child input and refine's `useTable` hook.

It transfers child's input value to `useTable` hook using `filterDropdown`'s embedded props and provides a filter button to start filtering functionality.

[Refer to `<FilterDropdown>` documentation for detailed usage. &#8594](#)

In order to let user choose or search a category to filter, we get all categories as `categorySelectProps` using `useSelect` hook and set to `<Select>`.

## Connecting to a real API

At this point we have an app with basic features implemented using a fake REST API.

<<<<<<< HEAD
[Refer to `dataProvider` documentation for how to connect your own api to `refine`. &#8594](#)
=======
[Refer to `dataProvider` documentation for how to connect your own api to refine.](#)
>>>>>>> 9ec6114c

## Conclusion

Core functionality of refine is based heavily on hooks. This way it provides a wide range of flexibility on data management and UI structure.

You can develop new features or modify existing behavior based on your needs on top of refine codebase.<|MERGE_RESOLUTION|>--- conflicted
+++ resolved
@@ -919,11 +919,7 @@
 
 At this point we have an app with basic features implemented using a fake REST API.
 
-<<<<<<< HEAD
 [Refer to `dataProvider` documentation for how to connect your own api to `refine`. &#8594](#)
-=======
-[Refer to `dataProvider` documentation for how to connect your own api to refine.](#)
->>>>>>> 9ec6114c
 
 ## Conclusion
 
