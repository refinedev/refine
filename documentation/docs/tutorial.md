--- conflicted
+++ resolved
@@ -131,13 +131,7 @@
 
 export const App: React.FC = () => {
     return (
-<<<<<<< HEAD
-        <Admin dataProvider={dataProvider("https://api.fake-rest.refine.dev")}>
-=======
-        <Refine
-            dataProvider={dataProvider("https://api.fake-rest.refine.dev")}
-        >
->>>>>>> 0adc6c86
+        <Refine dataProvider={dataProvider("https://api.fake-rest.refine.dev")}>
             //highlight-next-line
             <Resource name="posts" />
         </Refine>
@@ -269,13 +263,7 @@
 
 export const App: React.FC = () => {
     return (
-<<<<<<< HEAD
-        <Admin dataProvider={dataProvider("https://api.fake-rest.refine.dev")}>
-=======
-        <Refine
-            dataProvider={dataProvider("https://api.fake-rest.refine.dev")}
-        >
->>>>>>> 0adc6c86
+        <Refine dataProvider={dataProvider("https://api.fake-rest.refine.dev")}>
             //highlight-next-line
             <Resource name="posts" list={PostList} />
         </Refine>
@@ -505,13 +493,7 @@
 
 export const App: React.FC = () => {
     return (
-<<<<<<< HEAD
-        <Admin dataProvider={dataProvider("https://api.fake-rest.refine.dev")}>
-=======
-        <Refine
-            dataProvider={dataProvider("https://api.fake-rest.refine.dev")}
-        >
->>>>>>> 0adc6c86
+        <Refine dataProvider={dataProvider("https://api.fake-rest.refine.dev")}>
             <Resource
                 name="posts"
                 list={PostList}
@@ -689,13 +671,7 @@
 
 export const App: React.FC = () => {
     return (
-<<<<<<< HEAD
-        <Admin dataProvider={dataProvider("https://api.fake-rest.refine.dev")}>
-=======
-        <Refine
-            dataProvider={dataProvider("https://api.fake-rest.refine.dev")}
-        >
->>>>>>> 0adc6c86
+        <Refine dataProvider={dataProvider("https://api.fake-rest.refine.dev")}>
             <Resource
                 name="posts"
                 list={PostList}
@@ -793,13 +769,7 @@
 
 export const App: React.FC = () => {
     return (
-<<<<<<< HEAD
-        <Admin dataProvider={dataProvider("https://api.fake-rest.refine.dev")}>
-=======
-        <Refine
-            dataProvider={dataProvider("https://api.fake-rest.refine.dev")}
-        >
->>>>>>> 0adc6c86
+        <Refine dataProvider={dataProvider("https://api.fake-rest.refine.dev")}>
             <Resource
                 name="posts"
                 list={PostList}
