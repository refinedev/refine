--- conflicted
+++ resolved
@@ -662,15 +662,9 @@
 ```
 :::
 
-<<<<<<< HEAD
-<br />
-
-<>
-=======
-##Handling relationships
-
-- https://github.com/pankod/refine/issues/307#issuecomment-826582047
->>>>>>> e8cf0b14
+<br />
+
+
 
 <div style={{textAlign: "center"}}>
     <img src={showGif} />
