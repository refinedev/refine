---
slug: /
id: tutorial
title: Tutorial
sidebar_label: Tutorial
---

import refineWelcome from '@site/static/img/tutorial/refine-welcome.png';
import resourceFirst from '@site/static/img/tutorial/resource-1.png';
import resourceSecond from '@site/static/img/tutorial/resource-2.png';
import createGif from '@site/static/img/tutorial/create.gif';
import editGif from '@site/static/img/tutorial/edit.gif';
import showGif from '@site/static/img/tutorial/show.gif';
import Tabs from '@theme/Tabs';
import TabItem from '@theme/TabItem';

<<<<<<< HEAD
## Introduction
=======
We'll show how to create a simple **refine** app with CRUD operations based on REST API.
>>>>>>> 6e2da641

This tutorial will go through building a simple *admin panel* for a *CMS-like* application.

<<<<<<< HEAD
Step by step, you're going to learn how to consume a *REST API* and add basic CRUD functionality to your panel leveraging the unique capabilities of **refine**.
=======
**refine** uses React under the hood. We’ll use create-react-app to bootstrap an empty React app with Typescript.
>>>>>>> 6e2da641

Let's begin by setting up a new **refine** project.

## Setting up

There are two alternative methods to set up a **refine** application.

The recommended way is using the [superplate](https://github.com/pankod/superplate) tool. *superplate*'s *CLI wizard* will let you create and customize your application in seconds.

Alternatively, you may use the *create-react-app* tool to create an empty *React* application and then add **refine** module via *npm*.


<Tabs
  defaultValue="superplate"
  values={[
    {label: 'use superplate', value: 'superplate'},
    {label: 'use create-react-app', value: 'create-react-app'}
  ]}>
  <TabItem value="create-react-app">


First, run the *create-react-app* tool to bootstrap an empty *React project*.

```
npx create-react-app tutorial --template typescript
```

:::note
*--template typescript* flag will ensure that the Typescript language is selected.
:::
Navigate to the project folder and install **refine** with the following *npm* command:

```
npm i @pankod/refine
``` 

Next, start your project with:

```
npm run start
```

Your **refine** application should be up and running!  
Point your browser to [http://localhost:3000](http://localhost:3000) to access it. You will see the welcome page.

<>

<div style={{textAlign: "center"}}>
    <img  width="75%" src={refineWelcome} />
</div>
<br/>
</>
  
  
  </TabItem>
  <TabItem value="superplate">
  

First, run the **superplate** with the following command:

```
npx superplate-cli@alpha tutorial
```

Select the following options to complete the *CLI wizard*:

``` 
? Select your project type:
❯ refine

? What will be the name of your app:
tutorial

<<<<<<< HEAD
? Package manager:
❯ Npm
=======
We’ll be using a fake REST API at https://api.fake-rest.refine.dev/ designed for testing as the data source for the application.
>>>>>>> 6e2da641

? Do you want to customize the theme?:
❯ No (Ant Design default theme)

<<<<<<< HEAD
? Data Provider :
❯ Custom JSON rest API

? Auth Provider : 
❯ Custom

? Do you want to add an example page?:
❯ No

? i18n - Internationalization: 
❯ No
```

Next, navigate to the project folder and start your project with:

```
npm run dev
=======
```ts title="https://api.fake-rest.refine.dev/posts/1"
{
  "id": 1,
  "title": "Quis a ex quos.",
  "slug": "eligendi-similique-autem",
  "content": "Sapiente et nesciunt harum corrupti sequi iusto. Debitis explicabo beatae maiores assumenda. Quia velit quam inventore omnis in doloribus et modi aut. Aut deserunt est molestias sunt fugit rerum natus. Consequuntur quam porro doloribus vel nulla non. Suscipit ut deleniti. Consequatur repellat accusamus. Expedita eos hic amet fugit. Magni odio consequatur aut pariatur error eaque culpa. Officiis minus id et.",
  "category": {
    "id": 26
  },
  "user": {
    "id": 32
  },
  "status": "draft",
  "createdAt": "2019-07-25T22:19:18.929Z",
  "image": [],
  "tags": [ 7 ],
  "language": 2
}
>>>>>>> 6e2da641
```

Your **refine** application should be up and running!  
Point your browser to [http://localhost:3000](http://localhost:3000) to access it. You will see the welcome page.

<>

<div style={{textAlign: "center"}}>
    <img  width="75%" src={refineWelcome} />
</div>
<br/>
</>
  
</TabItem>
</Tabs>


## About Fake REST API

<<<<<<< HEAD
**refine** is designed to consume data from APIs. 

For the sake of this tutorial, we will provide you a fully working, *fake REST API* located at https://refine-fake-rest.pankod.com/. You may take a look at available [resources and routes of the API](https://refine-fake-rest.pankod.com/) before proceeding to the next step.


## Using a Dataprovider

Dataproviders are **refine** components making it possible to consume different API's and data services conveniently. To consume our *Fake REST API*, we'll use the **"Simple REST Dataprovider"**.

Run the following command to install the required package:
=======
We'll use `@pankod/refine-json-server` package as a [data provider](api-references/providers/data-provider.md) which has predefined methods to communicate with REST APIs.
>>>>>>> 6e2da641

```
npm i @pankod/refine-json-server
```

:::note
<<<<<<< HEAD

Fake REST API is based on [JSON Server Project](https://github.com/typicode/json-server). **Simple REST Dataprovider** is fully compatible with the REST rules and methods of the **JSON Server**.
=======
You can also provide your own custom [data provider](api-references/providers/data-provider.md) to make the connection.
>>>>>>> 6e2da641
:::
:::note

**refine** includes many out-of-the-box data providers to use in your projects like

* Simple REST API
* NestJS CRUD
* Strapi etc.

Please refer to the documentation if you need connecting to a custom data source by creating your Dataprovider.

:::


## Bootstrapping the App

Replace the contents of `App.tsx` with the following code:

```tsx title="src/App.tsx"
import { Refine } from "@pankod/refine";
import dataProvider from "@pankod/refine-json-server";
import "@pankod/refine/dist/styles.min.css";

const App: React.FC = () => {
    return (
        <Refine
            dataProvider={dataProvider("https://api.fake-rest.refine.dev")}
        />
    );
};

export default App;
```

<br/>

<<<<<<< HEAD
`<Admin/>` is the root component of a **refine** application. Using the `dataprovider` prop, we made our **Simple REST Dataprovider** available to the entire application.
=======
`<Refine/>` is the root component of a refine application. We provide a `dataProvider` with a REST API url as we mention above.
>>>>>>> 6e2da641


## Adding Resources

Now we are ready to start connecting to our API by adding a `<Resource>` to our application. 

Let's add **/posts/** endpoint from our API as a `<Resource />`. First take a look to the raw API response for the request made to the **/posts/** route: 

<details><summary>Show response</summary>
<p>

<<<<<<< HEAD
```ts title="GET https://refine-fake-rest.pankod.com/posts/"
[
  {
    "id": 1,
    "title": "Eius ea autem sapiente placeat fuga voluptas quos quae.",
    "slug": "beatae-esse-dolor",
    "content": "Explicabo nihil delectus. Nam aliquid sunt numquam...",
    "category": {
      "id": 24
    },
    "user": {
      "id": 7
    },
    "status": "draft",
    "createdAt": "2021-03-13T03:09:30.186Z",
    "image": [],
    "tags": [
      7,
      4
    ],
    "language": 2
  },
  ...
]
```
=======
[Refer to theme documentation for further information about importing the default css. &#8594](guides-and-concepts/theme.md)
:::
>>>>>>> 6e2da641

</p>
</details>

<br/>

<<<<<<< HEAD
Now, add the highlighted code to your `App.tsx` to connect to the endpoint.
=======
We'll demonstrate how to get data at `/posts` endpoint from `https://api.fake-rest.refine.dev` REST API.
>>>>>>> 6e2da641

```tsx title="src/App.tsx"
//highlight-next-line
import { Refine, Resource } from "@pankod/refine";
import dataProvider from "@pankod/refine-json-server";

export const App: React.FC = () => {
    return (
        <Refine dataProvider={dataProvider("https://api.fake-rest.refine.dev")}>
            //highlight-next-line
            <Resource name="posts" />
        </Refine>
    );
};
```

<br/>

:::info
A `<Resource/>` is a child component of `<Admin/>` representing an API Endpoint. The `name` property of `<Resource/>` should match one of the endpoints in your API!
:::

Instead of showing the welcome page, the application should redirect now to an URL defined by the `name` property. Open your application to confirm that the URL is routed to **/resources/posts**:

<>

<div style={{textAlign: "center"}}>
    <img   src={resourceFirst} />
</div>
<br/>
</>

You'll still see a **404** error page because no **Page** component is assigned to our `<Resource>` yet. 

:::note
A `<Resource>` uses **Page** components to handle data and perform rendering. **Page** components are passed to a `<Resource>` using props.
For basic *CRUD* operations, there are **four** predefined props: **list**, **create**, **edit** and **show**.
:::

Let's create a **Page** component to fetch **posts** and display them as a table. Later, we will pass the component as the **list** prop to our `<Resource>`.

## Creating a List Page 

First, we'll need an interface to work with the data from the API endpoint. 

Create a new folder *"interface"* under *"/src"* if you don't already have one. Then create a *"index.d.ts"* file with the following code:

```ts title="interfaces/index.d.ts"
export interface IPost {
    title: string;
    status: "published" | "draft" | "rejected";
    createdAt: string;
}
```

We'll be using **title**, **status** and **createdAt** fields of every **post** record.

Now, create a new folder *"pages/posts"* under *"/src"*. Under that folder, create a *"list.tsx"* file with the following code:

```tsx title="pages/posts/list.tsx"
import {
    List,
    TextField,
    TagField,
    DateField,
    Table,
    useTable,
} from "@pankod/refine";
import { IPost } from "interfaces";

export const PostList: React.FC = () => {
    const { tableProps } = useTable<IPost>();
    return (
        <List>
            <Table {...tableProps} rowKey="id">
                <Table.Column dataIndex="title" title="title" />
                <Table.Column
                    dataIndex="status"
                    title="status"
                    render={(value) => <TagField value={value} />}
                />
                <Table.Column
                    dataIndex="createdAt"
                    title="createdAt"
                    render={(value) => <DateField format="LLL" value={value} />}
                />
            </Table>
        </List>
    );
};
```

<br/>

<<<<<<< HEAD
Let's break down the `<PostList/>` component to understand what's going on here:
=======
### Fetching and managing data

`useTable` is a hook from refine that is responsible for fetching data from API with `<Resource>`'s `name` prop using refine's various helper hooks under the hood.

```tsx
const { tableProps } = useTable<IPost>();
```

The `tableProps` includes all necessary props for `<Table>` component to show and interact with data properly.

You can find detailed usage of `useTable` from [here](api-references/hooks/table/useTable.md).
>>>>>>> 6e2da641

✳️ `<Table/>` is a native **Ant Design** component. It renders records row by row as a table. 
`<Table/>` expects a `rowKey` prop as the unique key of the records. 

:::note
**refine** uses [Ant Design](https://ant.design/components/overview/) components to render data. 
You may refer to [Ant Design Docs](https://ant.design/components/table/#API) for further information about the `<Table/>` component.
:::

✳️  `useTable<IPost>();` is passed to the `<Table/>` component as `{...tableProps}`. 

This is the point where the ✨real magic✨  happens!

**refine** hook `useTable()` fetches data from API and wraps them with various helper hooks required for the `<Table/>` component. Data interaction functions like **sorting**, **filtering**, and **pagination** will be instantly available on the `<Table/>` with this single line of code.

:::note
**refine** depends heavily on hooks and `useTable()` is only one among many others.
On [useTable() Documentation](guides-and-concepts/hooks/useTable.md) you may find more information about the usage of this hook.
:::

✳️ `<Table.Column>` components are used for mapping and formatting each field shown on the `<Table/>`. `dataIndex` prop maps the field to a matching key from the API response. `render` prop is used to choose the appropriate **Field** component for the given data type. 

:::note
The example uses `<TagField>` and `<DateField>` components. To get the full list of available components, you may refer to the [Field Components Documentation](#).
:::

✳️ `<List>` is a **refine** component. It acts as a wrapper to `<Table>` to add some extras like *Create Button* and *title*. 
 
Finally, we are ready to add `<PostList>` to our `<Resource>`. Add the highlighted line to your `App.tsx`

```tsx title="src/App.tsx"
import { Refine, Resource } from "@pankod/refine";
import dataProvider from "@pankod/refine-json-server";
//highlight-next-line
import { PostList } from "./pages";

export const App: React.FC = () => {
    return (
        <Refine dataProvider={dataProvider("https://api.fake-rest.refine.dev")}>
            //highlight-next-line
            <Resource name="posts" list={PostList} />
        </Refine>
    );
};
```

<br />

Open your application in your browser. You will see **posts** are displayed correctly in a table structure and event the pagination works out-of-the box. 

On the next step, we are going to add a category field to the table which involves handling data relationships. 

<>
<div style={{textAlign: "center"}}>
    <img src={resourceSecond} />
</div>
<br/>
</>

<br/><br/><br/><br/><br/>


## Handling relationships

Let's say we want to show title of category at `<PostList>`.

[Each post record](#providing-a-data-source-with-an-api) includes a category property that has an id field, which points to a category:

```ts title="https://api.fake-rest.refine.dev/posts/1"
...
  "category": {
    "id": 26
  }
...
```

<br />

Each category id references a record at `api.fake-rest.refine.dev/categories` endpoint.

```ts title="https://api.fake-rest.refine.dev/categories/26"
  {
    "id": 26,
    "title": "mock category title",
  }
```

<br />

In order to get data from a different resource, we can use a refine hook named `useMany`.

```tsx title="pages/posts/list.tsx"
import {
    List,
    TextField,
    TagField,
    DateField,
    Table,
    useTable,
    //highlight-next-line
    useMany,
} from "@pankod/refine";

//highlight-next-line
import { IPost, ICategory } from "interfaces";

export const PostList: React.FC = () => {
    const { tableProps } = useTable<IPost>();

    //highlight-start
    const categoryIds =
        tableProps?.dataSource?.map((item) => item.category.id) ?? [];
    const { data: categoriesData, isLoading } = useMany<ICategory>(
        "categories",
        categoryIds,
        {
            enabled: categoryIds.length > 0,
        },
    );
    //highlight-end

    return (
        <List>
            <Table {...tableProps} rowKey="id">
                <Table.Column dataIndex="title" title="title" />
                <Table.Column
                    dataIndex="status"
                    title="status"
                    render={(value) => <TagField value={value} />}
                />
                <Table.Column
                    dataIndex="createdAt"
                    title="createdAt"
                    render={(value) => <DateField format="LLL" value={value} />}
                />
                //highlight-start
                <Table.Column
                    dataIndex={["category", "id"]}
                    title="category"
                    render={(value) => {
                        if (isLoading) {
                            return <TextField value="Loading..." />;
                        }

                        return (
                            <TextField
                                value={
                                    categoriesData?.data.find(
                                        (item) => item.id === value,
                                    )?.title
                                }
                            />
                        );
                    }}
                />
                //highlight-end
            </Table>
        </List>
    );
};
```

```ts title="interfaces/index.d.ts"
// highlight-start
export interface ICategory {
    id: string;
    title: string;
}
// highlight-end

export interface IPost {
    title: string;
    status: "published" | "draft" | "rejected";
    // highlight-next-line
    category: ICategory;
    createdAt: string;
}
```

:::tip
We can reach nested properties of table data by using an array.

```
 dataIndex={["category", "id"]}
```

:::

<br />

`useMany` expects the external resource endpoint and an array of ids. It fetches and returns data with loading status.

We collect `categoryId`' s from list data at `/posts` endpoint and send to `useMany`.

:::note

```tsx
enabled: categoryIds.length > 0;
```

We set a condition to start fetching only when data is available.
:::

To show category title field, find the title corresponding to the category id of the current record in data returned by `useMany`,

[Refer to `useMany` documentation for detailed usage. &#8594](api-references/hooks/data/useMany.md)

## Editing a record

We'll implement a page for editing an existing record.

Let's create a `<PostEdit>` component to edit an existing post. This component will be passed as `list` prop to `<Resource>`.

```tsx title="pages/posts/edit.tsx"
import { useForm, Form, Input, Select, Edit, useSelect } from "@pankod/refine";
import { IPost } from "interfaces";

export const PostEdit: React.FC = () => {
    const { formProps, saveButtonProps, queryResult } = useForm<IPost>();

    const { selectProps: categorySelectProps } = useSelect<IPost>({
        resource: "categories",
        defaultValue: queryResult?.data?.data?.category.id,
    });

    return (
        <Edit saveButtonProps={saveButtonProps}>
            <Form {...formProps} layout="vertical">
                <Form.Item label="Title" name="title">
                    <Input />
                </Form.Item>
                <Form.Item label="Status" name="status">
                    <Select
                        options={[
                            {
                                label: "Published",
                                value: "published",
                            },
                            {
                                label: "Draft",
                                value: "draft",
                            },
                            {
                                label: "Rejected",
                                value: "rejected",
                            },
                        ]}
                    />
                </Form.Item>
                <Form.Item label="Category" name={["category", "id"]}>
                    <Select {...categForySelectProps} />
                </Form.Item>
            </Form>
        </Edit>
    );
};
```

<br />

After creating the `<PostEdit>` component, now it's time to add it to `<Resource>`.

<br />

```tsx title="src/App.tsx"
import { Refine, Resource } from "@pankod/refine";
import dataProvider from "@pankod/refine-json-server";
//highlight-next-line
import { PostList, PostEdit } from "./pages";

export const App: React.FC = () => {
    return (
        <Refine dataProvider={dataProvider("https://api.fake-rest.refine.dev")}>
            <Resource
                name="posts"
                list={PostList}
                //highlight-next-line
                edit={PostEdit}
            />
        </Refine>
    );
};
```

<br />

:::important
refine doesn't automatically add an _**edit**_ button by default to each record in `<PostList>` to give access to the edit page which renders the `<PostEdit>` component.

We' ll add a new column to `<Table>` in `<PostList>` to show the action button for edit.
`<EditButton>` from refine can be used to navigate to edit page at `/resources/posts/edit`.

You can find detailed usage of `<EditButton>` from [here](api-references/components/buttons/edit.md).

<br />

```tsx title="components/pages/posts.tsx"
import {
    ...
    //highlight-start
    Space,
    EditButton
    //highlight-end
} from "@pankod/refine";

export const PostList: React.FC = () => {
...
    <Table.Column<IPost>
        title="Actions"
        dataIndex="actions"
        render={(_text, record): React.ReactNode => {
            return (
                <Space>
                    <EditButton
                        size="small"
                        recordItemId={record.id}
                    />
                </Space>
            );
        }}
    />
...
}
```

:::

### Managing the form

`useForm` is another skillful hook from refine that is responsible for managing form data like creating and editing.

```tsx
const { formProps, saveButtonProps } = useForm<IPost>();
```

The `formProps` includes all necessary props for `<Form>` component to manage form data properly.
Similarly `saveButtonProps` includes useful properties for a button to submit a form.

[Refer to `useForm` documentation for detailed usage. &#8594](api-references/hooks/form/useForm.md)

`useSelect` produces props for `<Select>` component from data at another resource. `<Select>` is an Ant Design component that is exported from refine for convenience.

[Refer to `Select` documentation for detailed usage. &#8594](https://ant.design/components/select/)

```tsx
const { selectProps: categorySelectProps } = useSelect<IPost>({
    resource: "categories",
    defaultValue: queryResult?.data?.data?.category.id,
});
```

:::important
`defaultValue` is used to get the value for the current item independent of search, sort and filter parameters.
:::

[Refer to `useSelect` documentation for detailed usage. &#8594](api-references/hooks/field/useSelect.md)

### Editing the form

refine apps uses [Ant Design form components](https://ant.design/components/form/) to handle form management. In this example, we'll use `<Form>` and `<Form.Item>` component, which is exposed from Ant Design to manage form inputs.

We wrap `<Form>` with [`<Edit>`](#) component from refine that provides save, delete and refresh buttons that can be used for form actions.

:::caution Attention
In edit page, `useForm` hook initializes the form with current record values.
:::

We are getting form values from inputs by passing them as child to `<Form.Item>`. Edited input values are automatically set to form data.

Save button submits the form and when clicked it executes the `useUpdate` method provided by the `dataProvider`. After request responses successfully, app will be navigated to listing page on `resources/posts` with updated data.

[Refer to **How editing works?** section for in depth explanation. &#8594](#)

<br />

<>

<div style={{textAlign: "center"}}>
    <img src={editGif} />
</div>
<br/>
</>

<br />

## Creating a record

We'll implement a page for creating a new record using fake REST API. It has a similar implemantation and managing form methods like [Editing a record](#editing-a-record).

First create a `<PostCreate>` component to create a new post. This component will be passed as `create` prop to `<Resource>`.

```tsx title="pages/posts/create.tsx"
import {
    ...
    //highlight-next-line
    Create
} from "@pankod/refine";
import { IPost } from "interfaces";

export const PostCreate = () => {
    const { formProps, saveButtonProps } = useForm<IPost>();

    const { selectProps: categorySelectProps } = useSelect<IPost>({
        resource: "categories",
    });

    return (
        <Create saveButtonProps={saveButtonProps}>
            <Form {...formProps} layout="vertical">
                <Form.Item label="Title" name="title">
                    <Input />
                </Form.Item>
                <Form.Item label="Status" name="status">
                    <Select
                        options={[
                            {
                                label: "Published",
                                value: "published",
                            },
                            {
                                label: "Draft",
                                value: "draft",
                            },
                            {
                                label: "Rejected",
                                value: "rejected",
                            },
                        ]}
                    />
                </Form.Item>
            </Form>
        </Create>
    );
};
```

<br />

After creating the `<PostCreate>` component, add it to `<Resource>`.

<br />

```tsx title="src/App.tsx"
import { Refine, Resource } from "@pankod/refine";
import dataProvider from "@pankod/refine-json-server";
//highlight-next-line
import { PostList, PostEdit, PostCreate } from "./pages";

export const App: React.FC = () => {
    return (
        <Refine dataProvider={dataProvider("https://api.fake-rest.refine.dev")}>
            <Resource
                name="posts"
                list={PostList}
                edit={PostEdit}
                //highlight-next-line
                create={PostCreate}
            />
        </Refine>
    );
};
```

<br />

### Filling the form

This part is very similar to [Editing the form](#editing-the-form). Only differences are:

-   We wrap `<Form>` with [`<Create>`](#) component from refine.

-   Save button submits the form and executes the `useCreate` method provided by the `dataProvider`.

-   Since there can't be a pre-selected value in a create form, we don't pass a `defaultValue` parameter to `useSelect`.

<br />

<div style={{textAlign: "center"}}>
    <img src={createGif} />
</div>
<br/>

<br/>

## Showing a record

Let's implement a page for showing an existing record in detail.

First create a `<PostShow>` component to show an existing post. This component will be passed as `show` prop to `<Resource>`.

```tsx title="pages/posts/show.tsx"
import {
    //highlight-start
    Show,
    useShow,
    Typography,
    Tag,
    useOne,
    //highlight-end
} from "@pankod/refine";
import { IPost, ICategory } from "interfaces";

const { Title, Text } = Typography;

export const PostShow = () => {
    const { queryResult } = useShow();
    const { data, isLoading } = queryResult;
    const record = data?.data;

    const { data: categoryData } = useOne<ICategory>(
        "categories",
        record?.category.id || "",
        {
            enabled: !!record?.category.id,
        },
    );

    return (
        <Show isLoading={isLoading}>
            <Title level={5}>Title</Title>
            <Text>{record?.title}</Text>

            <Title level={5}>Status</Title>
            <Text>
                <Tag>{record?.status}</Tag>
            </Text>

            <Title level={5}>Category</Title>
            <Text>{categoryData?.data.title}</Text>
        </Show>
    );
};
```

<br />

After creating the `<PostShow>` component, add it to `<Resource>`.

<br />

```tsx title="src/App.tsx"
import { Refine, Resource } from "@pankod/refine";
import dataProvider from "@pankod/refine-json-server";
//highlight-next-line
import { PostList, PostEdit, PostCreate, PostShow } from "./pages";

export const App: React.FC = () => {
    return (
        <Refine dataProvider={dataProvider("https://api.fake-rest.refine.dev")}>
            <Resource
                name="posts"
                list={PostList}
                edit={PostEdit}
                create={PostCreate}
                //highlight-next-line
                show={PostShow}
            />
        </Refine>
    );
};
```

### Fetching record data

```tsx
const { queryResult } = useShow<IPost>();
```

`useShow` is another skillful hook from refine that is responsible for fetching a single record data.

The `queryResult` includes fetched data and query state like `isLoading` state.

[Refer to `useShow` documentation for detailed usage. &#8594](#)

```tsx
const { data: categoryData } = useOne<ICategory>(
    "categories",
    record?.category.id ?? "",
    {
        enabled: !!record?.category.id,
    },
);
```

`useOne` is a low level hook from refine that is also responsible for fetching a single record data for any given resource.

Here, `useOne` is used to fetch a record data from `/resources/categories`.

[Refer to `useOne` documentation for detailed usage. &#8594](api-references/hooks/data/useOne.md)

:::caution attention
Difference between `useOne` and `useShow` is that `useShow` is tuned for fetching data from current resource.
:::

### Showing the data

Since record data is explicit, there is no constraint on how to present that data. refine provides a `<Show>` wrapper component that provides extra features like a `list` and a `refresh` buttons.

[Refer to `<Show>` documentation for detailed usage. &#8594](#)

<br />

<div style={{textAlign: "center"}}>
    <img src={showGif} />
</div>
<br/>

<br />

## Adding search and filters

We'll use`<Table.Column>`'s [`filterDropdown`](https://ant.design/components/table/#Column) property from Ant Design and `<FilterDropdown>` component from refine to search and filter content.

Let's add search and filter feature to category field.

```tsx title="pages/posts/list.tsx"
import {
    ...
    //highlight-start
    FilterDropdown,
    Select,
    useSelect
    //highlight-end
} from "@pankod/refine";
import { ICategory } from "interfaces";

export const PostList: React.FC = () => {
    ...

    //highlight-start
    const { selectProps: categorySelectProps } = useSelect<ICategory>({
        resource: "categories",
    });
     //highlight-end

    return (
        <List>
            <Table {...tableProps} rowKey="id">
               ...
                <Table.Column
                    dataIndex={["category", "id"]}
                    title="category"
                    render={(value) => {
                        if (isLoading) {
                            return <TextField value="Loading..." />;
                        }

                        return (
                            <TextField
                                value={
                                    categoriesData?.data.find(
                                        (item) => item.id === value,
                                    )?.title
                                }
                            />
                        );
                    }}
                    //highlight-start
                    filterDropdown={(props) => (
                        <FilterDropdown {...props}>
                            <Select
                                style={{ minWidth: 200 }}
                                mode="multiple"
                                placeholder="Select Category"
                                {...categorySelectProps}
                            />
                        </FilterDropdown>
                    )}
                    //highlight-end
                />
               ...
            </Table>
        </List>
    );
};
```

```tsx title="/src/interfaces/index.d.ts"
export interface ICategory {
    id: string;
    title: string;
}
```

`<FilterDropdown>` component serves as a bridge between its child input and refine's `useTable` hook.

It transfers child's input value to `useTable` hook using `filterDropdown`'s embedded props and provides a filter button to start filtering functionality.

[Refer to `<FilterDropdown>` documentation for detailed usage. &#8594](#)

In order to let user choose or search a category to filter, we get all categories as `categorySelectProps` using `useSelect` hook and set to `<Select>`.

## Connecting to a real API

At this point we have an app with basic features implemented using a fake REST API.

[Refer to `dataProvider` documentation for how to connect your own api to `refine`. &#8594](api-references/providers/data-provider.md)

## Conclusion

Core functionality of refine is based heavily on hooks. This way it provides a wide range of flexibility on data management and UI structure.

You can develop new features or modify existing behavior based on your needs on top of refine codebase.

## Live Codesandbox Example

<iframe src="https://codesandbox.io/embed/refine-tutorial-cmqrr?autoresize=1&fontsize=14&module=%2Fsrc%2FApp.tsx&theme=dark&view=preview"
    style={{width: "100%", height:"80vh", border: "0px", borderRadius: "8px", overflow:"hidden"}}
    title="refine-tutorial"
    allow="accelerometer; ambient-light-sensor; camera; encrypted-media; geolocation; gyroscope; hid; microphone; midi; payment; usb; vr; xr-spatial-tracking"
    sandbox="allow-forms allow-modals allow-popups allow-presentation allow-same-origin allow-scripts"
></iframe><|MERGE_RESOLUTION|>--- conflicted
+++ resolved
@@ -14,19 +14,11 @@
 import Tabs from '@theme/Tabs';
 import TabItem from '@theme/TabItem';
 
-<<<<<<< HEAD
 ## Introduction
-=======
-We'll show how to create a simple **refine** app with CRUD operations based on REST API.
->>>>>>> 6e2da641
 
 This tutorial will go through building a simple *admin panel* for a *CMS-like* application.
 
-<<<<<<< HEAD
 Step by step, you're going to learn how to consume a *REST API* and add basic CRUD functionality to your panel leveraging the unique capabilities of **refine**.
-=======
-**refine** uses React under the hood. We’ll use create-react-app to bootstrap an empty React app with Typescript.
->>>>>>> 6e2da641
 
 Let's begin by setting up a new **refine** project.
 
@@ -100,17 +92,12 @@
 ? What will be the name of your app:
 tutorial
 
-<<<<<<< HEAD
 ? Package manager:
 ❯ Npm
-=======
-We’ll be using a fake REST API at https://api.fake-rest.refine.dev/ designed for testing as the data source for the application.
->>>>>>> 6e2da641
 
 ? Do you want to customize the theme?:
 ❯ No (Ant Design default theme)
 
-<<<<<<< HEAD
 ? Data Provider :
 ❯ Custom JSON rest API
 
@@ -128,26 +115,6 @@
 
 ```
 npm run dev
-=======
-```ts title="https://api.fake-rest.refine.dev/posts/1"
-{
-  "id": 1,
-  "title": "Quis a ex quos.",
-  "slug": "eligendi-similique-autem",
-  "content": "Sapiente et nesciunt harum corrupti sequi iusto. Debitis explicabo beatae maiores assumenda. Quia velit quam inventore omnis in doloribus et modi aut. Aut deserunt est molestias sunt fugit rerum natus. Consequuntur quam porro doloribus vel nulla non. Suscipit ut deleniti. Consequatur repellat accusamus. Expedita eos hic amet fugit. Magni odio consequatur aut pariatur error eaque culpa. Officiis minus id et.",
-  "category": {
-    "id": 26
-  },
-  "user": {
-    "id": 32
-  },
-  "status": "draft",
-  "createdAt": "2019-07-25T22:19:18.929Z",
-  "image": [],
-  "tags": [ 7 ],
-  "language": 2
-}
->>>>>>> 6e2da641
 ```
 
 Your **refine** application should be up and running!  
@@ -167,10 +134,9 @@
 
 ## About Fake REST API
 
-<<<<<<< HEAD
 **refine** is designed to consume data from APIs. 
 
-For the sake of this tutorial, we will provide you a fully working, *fake REST API* located at https://refine-fake-rest.pankod.com/. You may take a look at available [resources and routes of the API](https://refine-fake-rest.pankod.com/) before proceeding to the next step.
+For the sake of this tutorial, we will provide you a fully working, *fake REST API* located at https://api.fake-rest.refine.dev/. You may take a look at available [resources and routes of the API](https://api.fake-rest.refine.dev/) before proceeding to the next step.
 
 
 ## Using a Dataprovider
@@ -178,21 +144,15 @@
 Dataproviders are **refine** components making it possible to consume different API's and data services conveniently. To consume our *Fake REST API*, we'll use the **"Simple REST Dataprovider"**.
 
 Run the following command to install the required package:
-=======
-We'll use `@pankod/refine-json-server` package as a [data provider](api-references/providers/data-provider.md) which has predefined methods to communicate with REST APIs.
->>>>>>> 6e2da641
 
 ```
 npm i @pankod/refine-json-server
 ```
 
 :::note
-<<<<<<< HEAD
 
 Fake REST API is based on [JSON Server Project](https://github.com/typicode/json-server). **Simple REST Dataprovider** is fully compatible with the REST rules and methods of the **JSON Server**.
-=======
-You can also provide your own custom [data provider](api-references/providers/data-provider.md) to make the connection.
->>>>>>> 6e2da641
+
 :::
 :::note
 
@@ -229,12 +189,7 @@
 
 <br/>
 
-<<<<<<< HEAD
-`<Admin/>` is the root component of a **refine** application. Using the `dataprovider` prop, we made our **Simple REST Dataprovider** available to the entire application.
-=======
-`<Refine/>` is the root component of a refine application. We provide a `dataProvider` with a REST API url as we mention above.
->>>>>>> 6e2da641
-
+`<Refine/>` is the root component of a **refine** application. Using the `dataprovider` prop, we made our **Simple REST Dataprovider** available to the entire application.
 
 ## Adding Resources
 
@@ -245,7 +200,6 @@
 <details><summary>Show response</summary>
 <p>
 
-<<<<<<< HEAD
 ```ts title="GET https://refine-fake-rest.pankod.com/posts/"
 [
   {
@@ -271,21 +225,14 @@
   ...
 ]
 ```
-=======
-[Refer to theme documentation for further information about importing the default css. &#8594](guides-and-concepts/theme.md)
-:::
->>>>>>> 6e2da641
+
 
 </p>
 </details>
 
 <br/>
 
-<<<<<<< HEAD
 Now, add the highlighted code to your `App.tsx` to connect to the endpoint.
-=======
-We'll demonstrate how to get data at `/posts` endpoint from `https://api.fake-rest.refine.dev` REST API.
->>>>>>> 6e2da641
 
 ```tsx title="src/App.tsx"
 //highlight-next-line
@@ -380,21 +327,7 @@
 
 <br/>
 
-<<<<<<< HEAD
 Let's break down the `<PostList/>` component to understand what's going on here:
-=======
-### Fetching and managing data
-
-`useTable` is a hook from refine that is responsible for fetching data from API with `<Resource>`'s `name` prop using refine's various helper hooks under the hood.
-
-```tsx
-const { tableProps } = useTable<IPost>();
-```
-
-The `tableProps` includes all necessary props for `<Table>` component to show and interact with data properly.
-
-You can find detailed usage of `useTable` from [here](api-references/hooks/table/useTable.md).
->>>>>>> 6e2da641
 
 ✳️ `<Table/>` is a native **Ant Design** component. It renders records row by row as a table. 
 `<Table/>` expects a `rowKey` prop as the unique key of the records. 
