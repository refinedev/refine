--- conflicted
+++ resolved
@@ -5,611 +5,11 @@
 slug: /
 ---
 
-<<<<<<< HEAD
-import readyPage from "@site/static/img/tutorial/ready-page.png";
-import resourceFirst from "@site/static/img/tutorial/resource-1.png";
-import resourceSecond from "@site/static/img/tutorial/resource-2.png";
-import createGif from "@site/static/img/tutorial/create.gif";
-import editGif from "@site/static/img/tutorial/edit.gif";
-import showGif from "@site/static/img/tutorial/show.gif";
-import Tabs from "@theme/Tabs";
-import TabItem from "@theme/TabItem";
-=======
->>>>>>> d09eae78
 import Card from "@site/src/components/tutorial-card";
 
 ## Introduction
 
-<<<<<<< HEAD
-This tutorial will go through process of building a simple _admin panel_ for a _CMS-like_ application.
-
-Step by step, you're going to learn how to consume a _REST API_ and add basic CRUD functionality to your panel leveraging the unique capabilities of **refine**.
-
-Let's begin by setting up a new **refine** project.
-
-<div
-    style={{
-        display: "grid",
-        "grid-template-columns": "repeat(2, minmax(0px, 1fr))",
-        gap: "16px",
-        marginTop: "24px",
-    }}
->
-    <Card
-        iconPath={"/icons/nextjs.svg"}
-        title={"Refine Core + Next.js + Tailwind"}
-        direction={"/docs/next/core/tutorial"}
-    />
-    <Card
-        iconPath={"/icons/nextjs.svg"}
-        title={"Refine Core + CRA + Refine Antd"}
-        direction={"/docs/next/ui-frameworks/antd/tutorial"}
-    />
-</div>
-
-## Setting up
-
-There are two alternative methods to set up a **refine** application.
-
-The recommended way is using the [superplate](https://github.com/pankod/superplate) tool. _superplate_'s _CLI wizard_ will let you create and customize your application in seconds.
-
-Alternatively, you may use the _create-react-app_ tool to create an empty _React_ application and then add **refine** module via _npm_.
-
-<Tabs
-defaultValue="superplate"
-values={[
-{label: 'use superplate', value: 'superplate'},
-{label: 'use create-react-app', value: 'create-react-app'}
-]}>
-<TabItem value="create-react-app">
-
-First, run the _create-react-app_ tool to bootstrap an empty _React project_.
-
-```
-npx create-react-app tutorial --template typescript
-```
-
-:::note
-_--template typescript_ flag will ensure that the Typescript language is selected.
-:::
-Navigate to the project folder and install **refine** with the following _npm_ command:
-
-<Tabs
-defaultValue="npm"
-values={[
-{label: 'use npm', value: 'npm'},
-{label: 'use yarn', value: 'yarn'}
-]}>
-<TabItem value="npm">
-
-```bash
-npm i @pankod/refine @pankod/refine-react-router
-```
-
-  </TabItem>
-    <TabItem value="yarn">
-
-```bash
-yarn add @pankod/refine @pankod/refine-react-router
-```
-
-  </TabItem>
-</Tabs>
-
-:::warning
-This tutorial assumes your project is configured for absolute imports. Since CRA does not configure it by default, you should configure it yourself to be able to use absolute imports. You should configure a [`tsconfig.json`](https://www.typescriptlang.org/tsconfig#baseUrl) with `baseUrl` setting pointing to the `/src` directory in your project.
-
-[Refer to CRA docs for more information about absolute imports. &#8594](https://create-react-app.dev/docs/importing-a-component/#absolute-imports)
-:::
-
-  </TabItem>
-  <TabItem value="superplate">
-
-First, run the **superplate** with the following command:
-
-```
-npx superplate-cli -p refine-react tutorial
-```
-
-Select the following options to complete the _CLI wizard_:
-
-```
-? Select your project type:
-❯ refine-react
-
-? What will be the name of your app:
-tutorial
-
-? Package manager:
-❯ Npm
-
-? Do you want to customize the theme?:
-❯ No (Ant Design default theme)
-
-? Data Provider :
-❯ REST API
-
-? Auth Provider :
-❯ None
-
-? Do you want to add an example page?:
-❯ No
-
-? i18n - Internationalization:
-❯ No
-```
-
-</TabItem>
-</Tabs>
-
-## About Fake REST API
-
-**refine** is designed to consume data from APIs.
-
-For the sake of this tutorial, we will provide you a fully working, _fake REST API_ located at https://api.fake-rest.refine.dev/. You may take a look at available [resources and routes of the API](https://api.fake-rest.refine.dev/) before proceeding to the next step.
-
-## Using a Dataprovider
-
-Dataproviders are **refine** components making it possible to consume different API's and data services conveniently. To consume our _Fake REST API_, we'll use the **"Simple REST Dataprovider"**.
-
-Next, navigate to the project folder and run the following command to install the required package:
-
-<Tabs
-defaultValue="npm"
-values={[
-{label: 'use npm', value: 'npm'},
-{label: 'use yarn', value: 'yarn'}
-]}>
-<TabItem value="npm">
-
-```bash
-npm i @pankod/refine-simple-rest
-```
-
-  </TabItem>
-    <TabItem value="yarn">
-
-```bash
-yarn add @pankod/refine-simple-rest
-```
-
-  </TabItem>
-</Tabs>
-
-:::note
-If you used `superplate` to bootstrap the project, you can skip issuing this command as `superplate` already installs the selected data provider.
-:::
-
-:::note
-
-Fake REST API is based on [JSON Server Project](https://github.com/typicode/json-server). **Simple REST Dataprovider** is fully compatible with the REST rules and methods of the **JSON Server**.
-:::
-
-:::tip
-
-**refine** includes many out-of-the-box data providers to use in your projects like
-
--   [Simple REST API](https://github.com/pankod/refine/tree/master/packages/simple-rest)
--   [GraphQL](https://github.com/pankod/refine/tree/master/packages/graphql)
--   [NestJS CRUD](https://github.com/pankod/refine/tree/master/packages/nestjsx-crud)
--   [Airtable](https://github.com/pankod/refine/tree/master/packages/airtable)
--   [Strapi](https://github.com/pankod/refine/tree/master/packages/strapi) - [Strapi v4](https://github.com/pankod/refine/tree/master/packages/strapi-v4)
--   [Strapi GraphQL](https://github.com/pankod/refine/tree/master/packages/strapi-graphql)
--   [Supabase](https://github.com/pankod/refine/tree/master/packages/supabase)
--   [Hasura](https://github.com/pankod/refine/tree/master/packages/hasura)
--   [Appwrite](https://github.com/pankod/refine/tree/master/packages/appwrite)
--   [Altogic](https://github.com/pankod/refine/tree/master/packages/altogic)
-
-### Community ❤️
-
--   [Firebase](https://github.com/rturan29/refine-firebase) by [rturan29](https://github.com/rturan29)
-
-[Refer to the `dataProvider` documentation for detailed usage. &#8594](/core/providers/data-provider.md)
-:::
-
-## Bootstrapping the Application
-
-Replace the contents of `App.tsx` with the following code:
-
-```tsx title="src/App.tsx"
-import { Refine } from "@pankod/refine-core";
-import routerProvider from "@pankod/refine-react-router";
-import dataProvider from "@pankod/refine-simple-rest";
-
-import "@pankod/refine-antd/dist/styles.min.css";
-
-const App: React.FC = () => {
-    return (
-        <Refine
-            routerProvider={routerProvider}
-            dataProvider={dataProvider("https://api.fake-rest.refine.dev")}
-        />
-    );
-};
-
-export default App;
-```
-
-<br />
-
-`<Refine/>` is the root component of a **refine** application. Using the [`dataProvider`](/core/providers/data-provider.md) prop, we made our **Simple REST Dataprovider** available to the entire application.
-
-Run the following command to install the required package:
-
-<Tabs
-defaultValue="superplate"
-values={[
-{label: 'with superplate', value: 'superplate'},
-{label: 'with create-react-app', value: 'create-react-app'}
-]}>
-<TabItem value="superplate">
-
-```sh
-npm run dev
-```
-
-  </TabItem>
-  <TabItem value="create-react-app">
-
-```sh
-npm run start
-```
-
-  </TabItem>
-</Tabs>
-
-Your **refine** application should be up and running!  
-Point your browser to [http://localhost:3000](http://localhost:3000) to access it. You will see the welcome page.
-
-<div class="img-container">
-    <div class="window">
-        <div class="control red"></div>
-        <div class="control orange"></div>
-        <div class="control green"></div>
-    </div>
-    <img src={readyPage} alt="Ready Page" />
-</div>
-<br />
-
-## Adding Resources
-
-Now we are ready to start connecting to our API by adding a resource to our application.
-
-Let's add **/posts/** endpoint from our API as a resource. First take a look to the raw API response for the request made to the **/posts/** route:
-
-<details><summary>Show response</summary>
-<p>
-
-```ts title="GET https://api.fake-rest.refine.dev/posts/"
-[
-  {
-    "id": 1,
-    "title": "Eius ea autem sapiente placeat fuga voluptas quos quae.",
-    "slug": "beatae-esse-dolor",
-    "content": "Explicabo nihil delectus. Nam aliquid sunt numquam...",
-    "category": {
-      "id": 24
-    },
-    "user": {
-      "id": 7
-    },
-    "status": "draft",
-    "createdAt": "2021-03-13T03:09:30.186Z",
-    "image": [],
-    "tags": [
-      7,
-      4
-    ],
-    "language": 2
-  },
-  ...
-]
-```
-
-</p>
-</details>
-
-<br />
-
-Now, add the highlighted code to your `App.tsx` to connect to the endpoint.
-
-```tsx title="src/App.tsx"
-import { Refine } from "@pankod/refine-core";
-import routerProvider from "@pankod/refine-react-router";
-import dataProvider from "@pankod/refine-simple-rest";
-
-export const App: React.FC = () => {
-    return (
-        <Refine
-            routerProvider={routerProvider}
-            dataProvider={dataProvider("https://api.fake-rest.refine.dev")}
-            // highlight-next-line
-            resources={[{ name: "posts" }]}
-        />
-    );
-};
-```
-
-<br />
-
-:::info
-`resources` is a property of `<Refine/>` representing API Endpoints. The `name` property of every single resource should match one of the endpoints in your API!
-:::
-
-Instead of showing the welcome page, the application should redirect now? to an URL defined by the `name` property. Open your application to check that the URL is routed to **/posts**:
-
-<>
-
-<div class="img-container">
-    <div class="window">
-        <div class="control red"></div>
-        <div class="control orange"></div>
-        <div class="control green"></div>
-    </div>
-    <img src={resourceFirst} alt="Resource only with name" />
-</div>
-<br/>
-</>
-
-You'll still see a **404** error page because no **Page** component is assigned to our resource yet.
-
-:::note
-`resources` use **Page** components to handle data and perform rendering. **Page** components are passed to `resources` as an array of objects.
-For basic _CRUD_ operations, there are **four** predefined props: **list**, **create**, **edit** and **show**.
-:::
-
-Let's create a **Page** component to fetch **posts** and display them as a table. Later, we will pass the component as the **list** prop to our resource.
-
-## Creating a List Page
-
-First, we'll need an interface to work with the data from the API endpoint.
-
-Create a new folder named _"interface"_ under _"/src"_ if you don't already have one. Then create a _"index.d.ts"_ file with the following code:
-
-```ts title="interfaces/index.d.ts"
-export interface IPost {
-    id: string;
-    title: string;
-    status: "published" | "draft" | "rejected";
-    createdAt: string;
-}
-```
-
-We'll be using **title**, **status** and **createdAt** fields of every **post** record.
-
-Now, create a new folder named _"pages/posts"_ under _"/src"_. Under that folder, create a _"list.tsx"_ file with the following code:
-
-```tsx title="pages/posts/list.tsx"
-import {
-    List,
-    TextField,
-    TagField,
-    DateField,
-    Table,
-    useTable,
-} from "@pankod/refine-antd";
-
-import { IPost } from "interfaces";
-
-export const PostList: React.FC = () => {
-    const { tableProps } = useTable<IPost>();
-    return (
-        <List>
-            <Table {...tableProps} rowKey="id">
-                <Table.Column dataIndex="title" title="title" />
-                <Table.Column
-                    dataIndex="status"
-                    title="status"
-                    render={(value) => <TagField value={value} />}
-                />
-                <Table.Column
-                    dataIndex="createdAt"
-                    title="createdAt"
-                    render={(value) => <DateField format="LLL" value={value} />}
-                />
-            </Table>
-        </List>
-    );
-};
-```
-
-<br />
-
-Let's break down the `<PostList/>` component to understand what's going on here:
-
-✳️ `<Table/>` is a native **Ant Design** component. It renders records row by row as a table.
-`<Table/>` expects a `rowKey` prop as the unique key of the records.
-
-:::note
-**refine** uses [Ant Design](https://ant.design/components/overview/) components to render data.
-You may refer to [Ant Design Docs](https://ant.design/components/table/#API) for further information about the `<Table/>` component.
-:::
-
-✳️ `useTable<IPost>();` is passed to the `<Table/>` component as `{...tableProps}`.
-
-This is the point where the ✨real magic✨ happens!
-
-**refine** hook `useTable()` fetches data from API and wraps them with various helper hooks required for the `<Table/>` component. Data interaction functions like **sorting**, **filtering**, and **pagination** will be instantly available on the `<Table/>` with this single line of code.
-
-:::note
-**refine** depends heavily on hooks and `useTable()` is only one among many others.
-On [useTable() Documentation](/core/hooks/useTable.md) you may find more information about the usage of this hook.
-:::
-
-✳️ `<Table.Column>` components are used for mapping and formatting each field shown on the `<Table/>`. `dataIndex` prop maps the field to a matching key from the API response. `render` prop is used to choose the appropriate **Field** component for the given data type.
-
-:::note
-The example uses `<TagField>` and `<DateField>` components. To get the full list of available components, you may refer to the [Field Components Documentation](/ui-frameworks/antd/components/fields/boolean.md).
-:::
-
-✳️ `<List>` is a **refine** component. It acts as a wrapper to `<Table>` to add some extras like _Create Button_ and _title_.
-
-Finally, we are ready to add `<PostList>` to our resource. Add the highlighted line to your `App.tsx`
-
-```tsx title="src/App.tsx"
-import { Refine } from "@pankod/refine-core";
-import routerProvider from "@pankod/refine-react-router";
-import dataProvider from "@pankod/refine-simple-rest";
-
-// highlight-next-line
-import { PostList } from "./pages/posts";
-
-export const App: React.FC = () => {
-    return (
-        <Refine
-            routerProvider={routerProvider}
-            dataProvider={dataProvider("https://api.fake-rest.refine.dev")}
-            // highlight-next-line
-            resources={[{ name: "posts", list: PostList }]}
-        />
-    );
-};
-```
-
-<br />
-
-Open your application in your browser. You will see **posts** are displayed correctly in a table structure and even the pagination works out-of-the box.
-
-On the next step, we are going to add a category field to the table which involves handling data relationships.
-
-<>
-
-<div class="img-container">
-    <div class="window">
-        <div class="control red"></div>
-        <div class="control orange"></div>
-        <div class="control green"></div>
-    </div>
-    <img src={resourceSecond} alt="Resource only List component" />
-</div>
-<br/>
-</>
-
-<br />
-
-## Handling relationships
-
-Remember the records from `/posts` endpoint that had a category id field?
-
-```ts title="https://api.fake-rest.refine.dev/posts/1"
-...
-  "category": {
-    "id": 26
-  }
-...
-```
-
-<br />
-
-To display category titles on our table, we first need to map category id's to their corresponding titles.
-The category title data can be obtained from the `/categories` endpoint for each record.
-
-```ts title="https://api.fake-rest.refine.dev/categories/26"
-  {
-    "id": 26,
-    "title": "mock category title",
-  }
-```
-
-<br />
-
-At this point, we need to join records from different resources. For this, we're goint to use the refine hook `useMany`.
-
-Before we start, just edit our interface for the new `ICategory` type:
-
-```ts title="interfaces/index.d.ts"
-// highlight-start
-export interface ICategory {
-    id: string;
-    title: string;
-}
-// highlight-end
-
-export interface IPost {
-    id: string;
-    title: string;
-    status: "published" | "draft" | "rejected";
-    // highlight-next-line
-    category: { id: string };
-    createdAt: string;
-}
-```
-
-So we can update our `list.tsx` with the highlighted lines:
-
-```tsx title="pages/posts/list.tsx"
-// highlight-next-line
-import { useMany } from "@pankod/refine-core";
-import {
-    List,
-    TextField,
-    TagField,
-    DateField,
-    Table,
-    useTable,
-} from "@pankod/refine-antd";
-
-// highlight-next-line
-import { IPost, ICategory } from "interfaces";
-
-export const PostList: React.FC = () => {
-    const { tableProps } = useTable<IPost>();
-
-    // highlight-start
-    const categoryIds =
-        tableProps?.dataSource?.map((item) => item.category.id) ?? [];
-    const { data: categoriesData, isLoading } = useMany<ICategory>({
-        resource: "categories",
-        ids: categoryIds,
-        queryOptions: {
-            enabled: categoryIds.length > 0,
-        },
-    });
-    // highlight-end
-
-    return (
-        <List>
-            <Table {...tableProps} rowKey="id">
-                <Table.Column dataIndex="title" title="title" />
-                <Table.Column
-                    dataIndex="status"
-                    title="status"
-                    render={(value) => <TagField value={value} />}
-                />
-                <Table.Column
-                    dataIndex="createdAt"
-                    title="createdAt"
-                    render={(value) => <DateField format="LLL" value={value} />}
-                />
-                // highlight-start
-                <Table.Column
-                    dataIndex={["category", "id"]}
-                    title="category"
-                    render={(value) => {
-                        if (isLoading) {
-                            return <TextField value="Loading..." />;
-                        }
-
-                        return (
-                            <TextField
-                                value={
-                                    categoriesData?.data.find(
-                                        (item) => item.id === value,
-                                    )?.title
-                                }
-                            />
-                        );
-                    }}
-                />
-                // highlight-end
-            </Table>
-        </List>
-    );
-};
-```
-=======
 refine is a **Headless** React Framework, it does not include a UI Component by default. 
->>>>>>> d09eae78
 
 There are two ways to add UI elements to refine;
 
@@ -618,688 +18,7 @@
 
 These tutorials will go through process of building a simple _admin panel_ for a _CMS-like_ application.
 
-<<<<<<< HEAD
-```
- dataIndex={["category", "id"]}
-```
-
-:::
-
-<br />
-
-:::note
-
-```tsx
-enabled: categoryIds.length > 0;
-```
-
-Here, we set a condition to start fetching only when data is available.
-:::
-
-To get more detailed information about this hook, please refer the [useMany Documentation](/core/hooks/data/useMany.md).
-
-## Adding search and filters
-
-We're done with displaying `post` records on our `<Table>`. Let's add search and filtering capabilities to the component, so that the user can have more control over the data.
-
-We are going to use `<Table.Column>`'s [`filterDropdown`](https://ant.design/components/table/#Column) property and `<FilterDropdown>` component as following:
-
-```tsx title="pages/posts/list.tsx"
-import { useMany } from "@pankod/refine-core";
-import {
-    List,
-    TextField,
-    TagField,
-    DateField,
-    Table,
-    useTable,
-    FilterDropdown,
-    // highlight-start
-    Select,
-    useSelect,
-    // highlight-end
-} from "@pankod/refine-antd";
-
-import { IPost, ICategory } from "interfaces";
-
-export const PostList: React.FC = () => {
-    const { tableProps } = useTable<IPost>();
-
-    const categoryIds =
-        tableProps?.dataSource?.map((item) => item.category.id) ?? [];
-    const { data: categoriesData, isLoading } = useMany<ICategory>({
-        resource: "categories",
-        ids: categoryIds,
-        queryOptions: {
-            enabled: categoryIds.length > 0,
-        },
-    });
-    // highlight-start
-    const { selectProps: categorySelectProps } = useSelect<ICategory>({
-        resource: "categories",
-    });
-    // highlight-end
-
-    return (
-        <List>
-            <Table {...tableProps} rowKey="id">
-                <Table.Column dataIndex="title" title="title" />
-                <Table.Column
-                    dataIndex="status"
-                    title="status"
-                    render={(value) => <TagField value={value} />}
-                />
-                <Table.Column
-                    dataIndex="createdAt"
-                    title="createdAt"
-                    render={(value) => <DateField format="LLL" value={value} />}
-                />
-                <Table.Column
-                    dataIndex={["category", "id"]}
-                    title="category"
-                    render={(value) => {
-                        if (isLoading) {
-                            return <TextField value="Loading..." />;
-                        }
-
-                        return (
-                            <TextField
-                                value={
-                                    categoriesData?.data.find(
-                                        (item) => item.id === value,
-                                    )?.title
-                                }
-                            />
-                        );
-                    }}
-                    // highlight-start
-                    filterDropdown={(props) => (
-                        <FilterDropdown {...props}>
-                            <Select
-                                style={{ minWidth: 200 }}
-                                mode="multiple"
-                                placeholder="Select Category"
-                                {...categorySelectProps}
-                            />
-                        </FilterDropdown>
-                    )}
-                    // highlight-end
-                />
-            </Table>
-        </List>
-    );
-};
-```
-
-✳️ `<FilterDropdown>` component serves as a bridge between its child input and **refine**'s `useTable` hook. It passes childs input value to `useTable` using `filterDropdown`'s embedded props and provides a filter button.
-
-[Refer to the `<FilterDropdown>` documentation for detailed usage. &#8594](/ui-frameworks/antd/components/filter-dropdown.md)
-
-✳️ `useSelect` hook populates props for `<Select>` component from a given resource.
-
-[Refer to the `Select` documentation for detailed usage information. &#8594](https://ant.design/components/select/)
-
-[Refer to the `useSelect` documentation for detailed usage information. &#8594](/core/hooks/useSelect.md)
-
-:::note
-`defaultValue` is used to get the value for the current item. It's not affected by search, sort and filter parameters.
-:::
-
-## Showing a single record
-
-At this point we are able to list all _post_ records on the table component with pagination, sorting and filtering functionality. Next, we are going to add a _details page_ to fetch and display data from a single record.
-
-Let's create a `<PostShow>` component on `/pages/posts` folder:
-
-```tsx title="pages/posts/show.tsx"
-import { useShow, useOne } from "@pankod/refine-core";
-import { Show, Typography, Tag } from "@pankod/refine-antd";
-
-import { IPost, ICategory } from "interfaces";
-
-const { Title, Text } = Typography;
-
-export const PostShow = () => {
-    const { queryResult } = useShow();
-    const { data, isLoading } = queryResult;
-    const record = data?.data;
-
-    const { data: categoryData } = useOne<ICategory>({
-        resource: "categories",
-        id: record?.category.id || "",
-        queryOptions: {
-            enabled: !!record?.category.id,
-        },
-    });
-
-    return (
-        <Show isLoading={isLoading}>
-            <Title level={5}>Title</Title>
-            <Text>{record?.title}</Text>
-
-            <Title level={5}>Status</Title>
-            <Text>
-                <Tag>{record?.status}</Tag>
-            </Text>
-
-            <Title level={5}>Category</Title>
-            <Text>{categoryData?.data.title}</Text>
-        </Show>
-    );
-};
-```
-
-<br />
-
-Now we can add the newly created component to our resource with `show` prop:
-
-```tsx title="src/App.tsx"
-import { Refine } from "@pankod/refine-core";
-import routerProvider from "@pankod/refine-react-router";
-import dataProvider from "@pankod/refine-simple-rest";
-
-// highlight-next-line
-import { PostList, PostShow } from "./pages/posts";
-
-export const App: React.FC = () => {
-    return (
-        <Refine
-            routerProvider={routerProvider}
-            dataProvider={dataProvider("https://api.fake-rest.refine.dev")}
-            // highlight-start
-            resources={[
-                {
-                    name: "posts",
-                    list: PostList,
-                    show: PostShow,
-                },
-            ]}
-            // highlight-end
-        />
-    );
-};
-```
-
-<br />
-
-And then we can add a `<ShowButton>` on the list page to make it possible for users to navigate to detail pages:
-
-```tsx title="src/pages/posts/list.tsx"
-import { useMany } from "@pankod/refine-core";
-import {
-    List,
-    TextField,
-    TagField,
-    DateField,
-    Table,
-    useTable,
-    FilterDropdown,
-    Select,
-    // highlight-next-line
-    ShowButton,
-    useSelect,
-} from "@pankod/refine-antd";
-
-import { IPost, ICategory } from "interfaces";
-
-export const PostList: React.FC = () => {
-    const { tableProps } = useTable<IPost>();
-
-    const categoryIds =
-        tableProps?.dataSource?.map((item) => item.category.id) ?? [];
-    const { data: categoriesData, isLoading } = useMany<ICategory>({
-        resource: "categories",
-        ids: categoryIds,
-        queryOptions: {
-            enabled: categoryIds.length > 0,
-        },
-    });
-
-    const { selectProps: categorySelectProps } = useSelect<ICategory>({
-        resource: "categories",
-    });
-
-    return (
-        <List>
-            <Table {...tableProps} rowKey="id">
-                <Table.Column dataIndex="title" title="title" />
-                <Table.Column
-                    dataIndex="status"
-                    title="status"
-                    render={(value) => <TagField value={value} />}
-                />
-                <Table.Column
-                    dataIndex="createdAt"
-                    title="createdAt"
-                    render={(value) => <DateField format="LLL" value={value} />}
-                />
-                <Table.Column
-                    dataIndex={["category", "id"]}
-                    title="category"
-                    render={(value) => {
-                        if (isLoading) {
-                            return <TextField value="Loading..." />;
-                        }
-
-                        return (
-                            <TextField
-                                value={
-                                    categoriesData?.data.find(
-                                        (item) => item.id === value,
-                                    )?.title
-                                }
-                            />
-                        );
-                    }}
-                    filterDropdown={(props) => (
-                        <FilterDropdown {...props}>
-                            <Select
-                                style={{ minWidth: 200 }}
-                                mode="multiple"
-                                placeholder="Select Category"
-                                {...categorySelectProps}
-                            />
-                        </FilterDropdown>
-                    )}
-                />
-                <Table.Column<IPost>
-                    title="Actions"
-                    dataIndex="actions"
-                    // highlight-start
-                    render={(_text, record): React.ReactNode => {
-                        return (
-                            <ShowButton
-                                size="small"
-                                recordItemId={record.id}
-                                hideText
-                            />
-                        );
-                    }}
-                    // highlight-end
-                />
-            </Table>
-        </List>
-    );
-};
-```
-
-✳️ `useShow()` is a **refine** hook used to fetch a single record data. The `queryResult` has the response and also `isLoading` state.
-
-[Refer to the `useShow` documentation for detailed usage information. &#8594](/core/hooks/show/useShow.md)
-
-✳️ To retrieve the category title, again we need to make a call to `/categories` endpoint. This time we used `useOne()` hook to get a single record from another resource.
-
-[Refer to the `useOne` documentation for detailed usage information. &#8594](/core/hooks/data/useOne.md)
-
-:::caution attention
-`useShow()` is the preferred hook for fetching data from current resource. For query foreign resources you may use the low-level `useOne()` hook.
-:::
-
-Since we've got access to raw data returning from `useShow()`, there is no restriction how it's displayed on your components. If you prefer presenting your content with a nicer wrapper, **refine** provides you
-the `<Show>` component which has extra features like `list` and `refresh` buttons.
-
-[Refer to the `<Show>` documentation for detailed usage information. &#8594](/ui-frameworks/antd/components/basic-views/show.md)
-
-<br />
-
-<div class="img-container">
-    <div class="window">
-        <div class="control red"></div>
-        <div class="control orange"></div>
-        <div class="control green"></div>
-    </div>
-    <img src={showGif} alt="Show record action" />
-</div>
-<br />
-
-## Editing a record
-
-Until this point, we were basically working with read operations such as fetching and displaying data from resources. From now on, we are going to start creating and updating records by using **refine**.
-
-Let's start by creating a new `<PostEdit>` page responsible for editing a single record:
-
-```tsx title="pages/posts/edit.tsx"
-import {
-    useForm,
-    Form,
-    Input,
-    Select,
-    Edit,
-    useSelect,
-} from "@pankod/refine-antd";
-import { IPost } from "interfaces";
-
-export const PostEdit: React.FC = () => {
-    const { formProps, saveButtonProps, queryResult } = useForm<IPost>();
-
-    const { selectProps: categorySelectProps } = useSelect<IPost>({
-        resource: "categories",
-        defaultValue: queryResult?.data?.data?.category.id,
-    });
-
-    return (
-        <Edit saveButtonProps={saveButtonProps}>
-            <Form {...formProps} layout="vertical">
-                <Form.Item label="Title" name="title">
-                    <Input />
-                </Form.Item>
-                <Form.Item label="Status" name="status">
-                    <Select
-                        options={[
-                            {
-                                label: "Published",
-                                value: "published",
-                            },
-                            {
-                                label: "Draft",
-                                value: "draft",
-                            },
-                            {
-                                label: "Rejected",
-                                value: "rejected",
-                            },
-                        ]}
-                    />
-                </Form.Item>
-                <Form.Item label="Category" name={["category", "id"]}>
-                    <Select {...categorySelectProps} />
-                </Form.Item>
-            </Form>
-        </Edit>
-    );
-};
-```
-
-<br />
-
-Now we can add the newly created component to our resource with `edit` prop:
-
-```tsx title="src/App.tsx"
-import { Refine } from "@pankod/refine-core";
-import routerProvider from "@pankod/refine-react-router";
-import dataProvider from "@pankod/refine-simple-rest";
-
-// highlight-next-line
-import { PostList, PostShow, PostEdit } from "./pages/posts";
-
-export const App: React.FC = () => {
-    return (
-        <Refine
-            routerProvider={routerProvider}
-            dataProvider={dataProvider("https://api.fake-rest.refine.dev")}
-            // highlight-start
-            resources={[
-                {
-                    name: "posts",
-                    list: PostList,
-                    edit: PostEdit,
-                    show: PostShow,
-                },
-            ]}
-            // highlight-end
-        />
-    );
-};
-```
-
-We are going to need an _edit_ button on each row to diplay the `<PostEdit>` component. **refine** doesn't automatically add one, so we have to update our `<PostList>` component to add a `<EditButton>` for each record:
-
-```tsx title="components/pages/posts.tsx"
-import { useMany } from "@pankod/refine-core";
-import {
-    List,
-    TextField,
-    TagField,
-    DateField,
-    Table,
-    useTable,
-    FilterDropdown,
-    Select,
-    ShowButton,
-    useSelect,
-    // highlight-start
-    Space,
-    EditButton,
-    // highlight-end
-} from "@pankod/refine-antd";
-
-import { IPost, ICategory } from "interfaces";
-
-export const PostList: React.FC = () => {
-    const { tableProps } = useTable<IPost>();
-
-    const categoryIds =
-        tableProps?.dataSource?.map((item) => item.category.id) ?? [];
-    const { data: categoriesData, isLoading } = useMany<ICategory>({
-        resource: "categories",
-        ids: categoryIds,
-        queryOptions: {
-            enabled: categoryIds.length > 0,
-        },
-    });
-
-    const { selectProps: categorySelectProps } = useSelect<ICategory>({
-        resource: "categories",
-    });
-
-    return (
-        <List>
-            <Table {...tableProps} rowKey="id">
-                <Table.Column dataIndex="title" title="title" />
-                <Table.Column
-                    dataIndex="status"
-                    title="status"
-                    render={(value) => <TagField value={value} />}
-                />
-                <Table.Column
-                    dataIndex="createdAt"
-                    title="createdAt"
-                    render={(value) => <DateField format="LLL" value={value} />}
-                />
-                <Table.Column
-                    dataIndex={["category", "id"]}
-                    title="category"
-                    render={(value) => {
-                        if (isLoading) {
-                            return <TextField value="Loading..." />;
-                        }
-
-                        return (
-                            <TextField
-                                value={
-                                    categoriesData?.data.find(
-                                        (item) => item.id === value,
-                                    )?.title
-                                }
-                            />
-                        );
-                    }}
-                    filterDropdown={(props) => (
-                        <FilterDropdown {...props}>
-                            <Select
-                                style={{ minWidth: 200 }}
-                                mode="multiple"
-                                placeholder="Select Category"
-                                {...categorySelectProps}
-                            />
-                        </FilterDropdown>
-                    )}
-                />
-                <Table.Column<IPost>
-                    title="Actions"
-                    dataIndex="actions"
-                    // highlight-start
-                    render={(_text, record): React.ReactNode => {
-                        return (
-                            <Space>
-                                <ShowButton
-                                    size="small"
-                                    recordItemId={record.id}
-                                    hideText
-                                />
-                                <EditButton
-                                    size="small"
-                                    recordItemId={record.id}
-                                    hideText
-                                />
-                            </Space>
-                        );
-                    }}
-                    // highlight-end
-                />
-            </Table>
-        </List>
-    );
-};
-```
-
-[Refer to the `<EditButton>` documentation for detailed usage information. &#8594](/ui-frameworks/antd/components/buttons/edit.md)
-
-You can try using edit buttons which will trigger the edit forms for each record, allowing you to update the record data.
-
-Let's see what's going on our `<PostEdit>` component in detail:
-
-✳️ `useForm` is a refine hook for handling form data.
-On the example it returns `formProps` and `saveButtonProps`, where the former includes all necessary props to build the form and the latter has the ones for the save button.
-
-:::caution Attention
-In edit page, `useForm` hook initializes the form with current record values.
-
-[Refer to the `useForm` documentation for detailed usage information . &#8594](/core/hooks/useForm.md)
-
-✳️ `<Form>` and `<Form.Item>` are Ant Design components to build form inputs.
-
-✳️ `<Edit>` is a wrapper **refine** component for `<Form>`. It provides save, delete and refresh buttons that can be used for form actions.
-
-✳️ Form data is set automatically, whenever children inputs `<Form.Item>`'s are edited.
-
-✳️ Save button submits the form by executing the `useUpdate` method provided by the [`dataProvider`](/core/providers/data-provider.md). After a succesfull response, the application will be redirected to the listing page.
-
-<br />
-
-<div class="img-container">
-    <div class="window">
-        <div class="control red"></div>
-        <div class="control orange"></div>
-        <div class="control green"></div>
-    </div>
-    <img src={editGif} alt="Edit record action" />
-</div>
-<br />
-
-<br />
-
-:::
-
-## Creating a record
-
-Creating a record in **refine** follows a similar flow as editing records.
-
-First, we'll create a `<PostCreate>` page:
-
-```tsx title="pages/posts/create.tsx"
-import {
-    // highlight-next-line
-    Create,
-    Form,
-    Input,
-    Select,
-    useForm,
-    useSelect,
-} from "@pankod/refine-antd";
-
-import { IPost } from "interfaces";
-
-export const PostCreate = () => {
-    const { formProps, saveButtonProps } = useForm<IPost>();
-    const { selectProps: categorySelectProps } = useSelect<IPost>({
-        resource: "categories",
-    });
-
-    return (
-        // highlight-start
-        <Create saveButtonProps={saveButtonProps}>
-            <Form {...formProps} layout="vertical">
-                <Form.Item label="Title" name="title">
-                    <Input />
-                </Form.Item>
-                <Form.Item label="Status" name="status">
-                    <Select
-                        options={[
-                            {
-                                label: "Published",
-                                value: "published",
-                            },
-                            {
-                                label: "Draft",
-                                value: "draft",
-                            },
-                            {
-                                label: "Rejected",
-                                value: "rejected",
-                            },
-                        ]}
-                    />
-                </Form.Item>
-                <Form.Item label="Category" name={["category", "id"]}>
-                    <Select {...categorySelectProps} />
-                </Form.Item>
-            </Form>
-        </Create>
-        // highlight-end
-    );
-};
-```
-
-<br />
-
-After creating the `<PostCreate>` component, add it to resource with `create` prop:
-
-<br />
-
-```tsx title="src/App.tsx"
-import { Refine } from "@pankod/refine-core";
-import dataProvider from "@pankod/refine-simple-rest";
-import routerProvider from "@pankod/refine-react-router";
-
-// highlight-next-line
-import { PostList, PostShow, PostEdit, PostCreate } from "./pages/posts";
-
-export const App: React.FC = () => {
-    return (
-        <Refine
-            routerProvider={routerProvider}
-            dataProvider={dataProvider("https://api.fake-rest.refine.dev")}
-            // highlight-start
-            resources={[
-                {
-                    name: "posts",
-                    list: PostList,
-                    show: PostShow,
-                    edit: PostEdit,
-                    create: PostCreate,
-                },
-            ]}
-            // highlight-end
-        />
-    );
-};
-```
-
-<br />
-
-And that's it! Try it on browser and see if you can create new posts from scratch.
-
-We should notice some minor differences from the edit example:
-
-✳️ `<Form>` is wrapped with `<Create>` component.
-
-✳️ Save button submits the form by executing the `useCreate` method provided by the [`dataProvider`](/core/providers/data-provider.md).
-
-✳️ No `defaultValue` is passed to `useSelect`.
-=======
 Step by step, you're going to learn how to consume a _REST API_ and add basic CRUD functionality to your panel leveraging the unique capabilities of **refine**.
->>>>>>> d09eae78
 
 
 <div className="tutorial-cards">
@@ -1314,194 +33,3 @@
         direction={"/docs/next/ui-frameworks/antd/tutorial"}
     />
 </div>
-<<<<<<< HEAD
-
-<br />
-
-## Deleting a record
-
-Deleting a record can be done in two ways.
-
-First way is adding an delete button on each row since _refine_ doesn't automatically add one, so we have to update our `<PostList>` component to add a `<DeleteButton>` for each record:
-
-```tsx title="components/pages/posts.tsx"
-import { useMany } from "@pankod/refine-core";
-import {
-    List,
-    TextField,
-    TagField,
-    DateField,
-    Table,
-    useTable,
-    FilterDropdown,
-    Select,
-    ShowButton,
-    useSelect,
-    Space,
-    EditButton,
-    // highlight-next-line
-    DeleteButton,
-} from "@pankod/refine-antd";
-
-import { IPost, ICategory } from "../../interfaces";
-
-export const PostList: React.FC = () => {
-    const { tableProps } = useTable<IPost>();
-
-    const categoryIds =
-        tableProps?.dataSource?.map((item) => item.category.id) ?? [];
-    const { data: categoriesData, isLoading } = useMany<ICategory>({
-        resource: "categories",
-        ids: categoryIds,
-        queryOptions: {
-            enabled: categoryIds.length > 0,
-        },
-    });
-
-    const { selectProps: categorySelectProps } = useSelect<ICategory>({
-        resource: "categories",
-    });
-
-    return (
-        <List>
-            <Table {...tableProps} rowKey="id">
-                <Table.Column dataIndex="title" title="title" />
-                <Table.Column
-                    dataIndex="status"
-                    title="status"
-                    render={(value) => <TagField value={value} />}
-                />
-                <Table.Column
-                    dataIndex="createdAt"
-                    title="createdAt"
-                    render={(value) => <DateField format="LLL" value={value} />}
-                />
-                <Table.Column
-                    dataIndex={["category", "id"]}
-                    title="category"
-                    render={(value) => {
-                        if (isLoading) {
-                            return <TextField value="Loading..." />;
-                        }
-
-                        return (
-                            <TextField
-                                value={
-                                    categoriesData?.data.find(
-                                        (item) => item.id === value,
-                                    )?.title
-                                }
-                            />
-                        );
-                    }}
-                    filterDropdown={(props) => (
-                        <FilterDropdown {...props}>
-                            <Select
-                                style={{ minWidth: 200 }}
-                                mode="multiple"
-                                placeholder="Select Category"
-                                {...categorySelectProps}
-                            />
-                        </FilterDropdown>
-                    )}
-                />
-                <Table.Column<IPost>
-                    title="Actions"
-                    dataIndex="actions"
-                    render={(_text, record): React.ReactNode => {
-                        return (
-                            <Space>
-                                <ShowButton
-                                    size="small"
-                                    recordItemId={record.id}
-                                    hideText
-                                />
-                                <EditButton
-                                    size="small"
-                                    recordItemId={record.id}
-                                    hideText
-                                />
-                                // highlight-start
-                                <DeleteButton
-                                    size="small"
-                                    recordItemId={record.id}
-                                    hideText
-                                />
-                                // highlight-end
-                            </Space>
-                        );
-                    }}
-                />
-            </Table>
-        </List>
-    );
-};
-```
-
-[Refer to the `<DeleteButton>` documentation for detailed usage information. &#8594](/ui-frameworks/antd/components/buttons/delete.md)
-
-Now you can try deleting records yourself. Just click on the delete button of the record you want to delete and confirm.
-
-The second way is showing delete button in `<PostEdit>` component. To show delete button in edit page, `canDelete` prop needs to be passed to resource object.
-
-```tsx title="src/App.tsx"
-import { Refine } from "@pankod/refine-core";
-import routerProvider from "@pankod/refine-react-router";
-import dataProvider from "@pankod/refine-simple-rest";
-
-import { PostList, PostShow, PostEdit, PostCreate } from "./pages/posts";
-
-export const App: React.FC = () => {
-    return (
-        <Refine
-            routerProvider={routerProvider}
-            dataProvider={dataProvider("https://api.fake-rest.refine.dev")}
-            resources={[
-                {
-                    name: "posts",
-                    list: PostList,
-                    show: PostShow,
-                    edit: PostEdit,
-                    create: PostCreate,
-                    // highlight-next-line
-                    canDelete: true,
-                },
-            ]}
-        />
-    );
-};
-```
-
-After adding `canDelete` prop, `<DeleteButton>` will appear in edit form.
-
-## Live Codesandbox Example
-
-Our tutorial is complete. Below you'll find a live Codesandbox example displaying what we have done so far:
-
-<iframe
-    src="https://codesandbox.io/embed/tutorial-ov79u?autoresize=1&fontsize=14&theme=dark&view=preview"
-    style={{
-        width: "100%",
-        height: "80vh",
-        border: "0px",
-        borderRadius: "8px",
-        overflow: "hidden",
-    }}
-    title="refine-tutorial"
-    allow="accelerometer; ambient-light-sensor; camera; encrypted-media; geolocation; gyroscope; hid; microphone; midi; payment; usb; vr; xr-spatial-tracking"
-    sandbox="allow-forms allow-modals allow-popups allow-presentation allow-same-origin allow-scripts"
-></iframe>
-
-## Next Steps
-
--   [Read about the authProvider to implement authentication for your refine application. &#8594](core/providers/auth-provider.md)
-
--   [Read about the dataProvider to consume custom API's &#8594](/core/providers/data-provider.md)
-
--   [Read about the i18nProvider to add language support. &#8594](/core/providers/i18n-provider.md)
-
--   [Check the Guides & Concept section to learn generic solutions to common problems &#8594](guides-and-concepts/upload/multipart-upload)
-
--   [Check example section for code snippets &#8594](examples/customization/topMenuLayout.md)
-=======
->>>>>>> d09eae78
