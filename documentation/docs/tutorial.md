---
id: tutorial
title: Tutorial
sidebar_label: Tutorial
slug: /
---

import Card from "@site/src/components/tutorial-card";

## Introduction

<<<<<<< HEAD
Refine is a **Headless** React Framework, it does not include a UI Component by default. 

There are two ways to add UI elements to Refine;
=======
refine is a **Headless** React Framework, it does not include a UI Component by default. 

There are two ways to add UI elements to refine;
>>>>>>> f16e0c4b

1. Using a **UI Library** such as [Tailwind](https://tailwindcss.com/), [Chakra UI](https://chakra-ui.com/), etc.
2. Using a complete **UI Framework** such as [Ant Design](https://ant.design/), [Material UI](https://mui.com/), etc.

These tutorials will go through process of building a simple _admin panel_ for a _CMS-like_ application.

Step by step, you're going to learn how to consume a _REST API_ and add basic CRUD functionality to your panel leveraging the unique capabilities of **refine**.

<<<<<<< HEAD
Let's begin by setting up a new **refine** project.

<div
    style={{
        display: "grid",
        "grid-template-columns": "repeat(2, minmax(0px, 1fr))",
        gap: "16px",
        marginTop: "24px",
    }}
>
    <Card
        iconPath={"/img/nextjs-tailwind.png"}
        title={"Refine Core - Next.js - Tailwind"}
=======

<div className="tutorial-cards">
    <Card
        iconPath={"/img/cra-tailwind.png"}
        title={"Refine Core - Tailwind - CRA"}
>>>>>>> f16e0c4b
        direction={"/docs/next/core/tutorial"}
    />
    <Card
        iconPath={"/img/cra-antd.png"}
        title={"Refine Core & Ant Design - CRA"}
        direction={"/docs/next/ui-frameworks/antd/tutorial"}
    />
</div>
<|MERGE_RESOLUTION|>--- conflicted
+++ resolved
@@ -9,15 +9,9 @@
 
 ## Introduction
 
-<<<<<<< HEAD
-Refine is a **Headless** React Framework, it does not include a UI Component by default. 
-
-There are two ways to add UI elements to Refine;
-=======
 refine is a **Headless** React Framework, it does not include a UI Component by default. 
 
 There are two ways to add UI elements to refine;
->>>>>>> f16e0c4b
 
 1. Using a **UI Library** such as [Tailwind](https://tailwindcss.com/), [Chakra UI](https://chakra-ui.com/), etc.
 2. Using a complete **UI Framework** such as [Ant Design](https://ant.design/), [Material UI](https://mui.com/), etc.
@@ -26,27 +20,11 @@
 
 Step by step, you're going to learn how to consume a _REST API_ and add basic CRUD functionality to your panel leveraging the unique capabilities of **refine**.
 
-<<<<<<< HEAD
-Let's begin by setting up a new **refine** project.
-
-<div
-    style={{
-        display: "grid",
-        "grid-template-columns": "repeat(2, minmax(0px, 1fr))",
-        gap: "16px",
-        marginTop: "24px",
-    }}
->
-    <Card
-        iconPath={"/img/nextjs-tailwind.png"}
-        title={"Refine Core - Next.js - Tailwind"}
-=======
 
 <div className="tutorial-cards">
     <Card
         iconPath={"/img/cra-tailwind.png"}
         title={"Refine Core - Tailwind - CRA"}
->>>>>>> f16e0c4b
         direction={"/docs/next/core/tutorial"}
     />
     <Card
