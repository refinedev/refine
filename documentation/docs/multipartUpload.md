--- conflicted
+++ resolved
@@ -16,13 +16,8 @@
 
 Let's add the image field to the post creation form.
 
-<<<<<<< HEAD
 ```tsx title="pages/posts/create.tsx"
 import { Create, Form, Input, getValueFromEvent, Upload } from "@pankod/refine";
-=======
-```tsx
-import { normalizeFile } from "@pankod/refine";
->>>>>>> d1e748da
 
 import { IPost } from "interfaces";
 
@@ -108,11 +103,7 @@
 
 ```json title="[POST] /media/upload"
 {
-<<<<<<< HEAD
     "file": "binary"
-=======
-    "file": binary
->>>>>>> d1e748da
 }
 ```
 
@@ -128,20 +119,10 @@
 }
 ```
 
-<<<<<<< HEAD
 <div style={{textAlign: "center"}}>
     <img src={uploadedFile} />
 </div>
 <br/>
-=======
-<>
-
-<div style={{textAlign: "center"}}>
-<img src={uploadedFile} />
-</div>
-<br/>
-</>
->>>>>>> d1e748da
 
 :::important
 We have to use the `getValueFromEvent` method to convert the uploaded files to [Antd UploadFile](https://ant.design/components/upload/#UploadFile) object.
@@ -152,11 +133,7 @@
 ```json title="[POST] https://refine-fake-rest.pankod.com/posts"
 {
     "title": "Test",
-<<<<<<< HEAD
     "image": [
-=======
-    "cover": [
->>>>>>> d1e748da
         {
             "uid": "rc-upload-1620630541327-7",
             "name": "greg-bulla-6RD0mcpY8f8-unsplash.jpg",
@@ -188,12 +165,7 @@
 ```tsx title="pages/posts/edit.tsx"
 import { Edit, Form, Input, Upload, getValueFromEvent } from "@pankod/refine";
 
-<<<<<<< HEAD
 import { IPost } from "interfaces";
-=======
-```tsx
-import { normalizeFile } from "@pankod/refine";
->>>>>>> d1e748da
 
 export const PostEdit: React.FC = (props) => {
     const { formProps, saveButtonProps } = useForm<IPost>();
@@ -242,11 +214,6 @@
 };
 ```
 
-<<<<<<< HEAD
-=======
-<>
-
->>>>>>> d1e748da
 <div style={{textAlign: "center"}}>
 <img src={edit} />
 </div>
@@ -295,7 +262,6 @@
 
 You may want to disable the "Save" button in the form while the upload continues. You can use the `useFileUploadState` hook for this.
 
-<<<<<<< HEAD
 ```tsx title="pages/posts/create.tsx"
 import {
     Create,
@@ -307,10 +273,6 @@
 } from "@pankod/refine";
 
 import { IPost } from "interfaces";
-=======
-```tsx
-import { normalizeFile, useFileUploadState } from "@pankod/refine";
->>>>>>> d1e748da
 
 export const PostCreate: React.FC = (props) => {
     const { formProps, saveButtonProps } = useForm<IPost>();
@@ -324,10 +286,6 @@
     return (
         // highlight-start
         <Create
-<<<<<<< HEAD
-=======
-            {...props}
->>>>>>> d1e748da
             saveButtonProps={{
                 ...saveButtonProps,
                 disabled: isLoading,
