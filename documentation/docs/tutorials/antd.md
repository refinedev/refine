---
id: ant-design-tutorial
title: Your First App using Ant Design
---

import Tabs from '@theme/Tabs';
import TabItem from '@theme/TabItem';

```tsx live shared
const ColumnSorter: React.FC<{ column: Column<any, any> }> = ({ column }) => {
    return (<span>Column Sorter</span>);
};

const ColumnFilter: React.FC<{ column: Column<any, any> }> = ({ column }) => {
    return (<span>Column Filter</span>);
};

const PostShow: React.FC = () => {
    const { queryResult } = RefineCore.useShow();
    const { data, isLoading } = queryResult;
    const record = data?.data;

    const { data: categoryData } = RefineCore.useOne({
        resource: "categories",
        id: record?.category.id || "",
        queryOptions: {
            enabled: !!record?.category.id,
        },
    });

    return (
        <RefineAntd.Show isLoading={isLoading}>
            <RefineAntd.Typography.Title level={5}>Title</RefineAntd.Typography.Title>
            <RefineAntd.Typography.Text>{record?.title}</RefineAntd.Typography.Text>

            <RefineAntd.Typography.Title level={5}>Status</RefineAntd.Typography.Title>
            <RefineAntd.Typography.Text>
                <RefineAntd.Tag>{record?.status}</RefineAntd.Tag>
            </RefineAntd.Typography.Text>

            <RefineAntd.Typography.Title level={5}>Category</RefineAntd.Typography.Title>
            <RefineAntd.Typography.Text>{categoryData?.data.title}</RefineAntd.Typography.Text>
        </RefineAntd.Show>
    )
};

const PostEdit: React.FC = () => {
    const { formProps, saveButtonProps, queryResult } = RefineAntd.useForm<IPost>();

    const { selectProps: categorySelectProps } = RefineAntd.useSelect<IPost>({
        resource: "categories",
        defaultValue: queryResult?.data?.data?.category.id,
    });

    return (
        <RefineAntd.Edit saveButtonProps={saveButtonProps}>
            <RefineAntd.Form {...formProps} layout="vertical">
                <RefineAntd.Form.Item
                    label="Title"
                    name="title"
                    rules={[
                        {
                            required: true,
                        },
                    ]}
                >
                    <RefineAntd.Input />
                </RefineAntd.Form.Item>
                <RefineAntd.Form.Item
                    label="Status"
                    name="status"
                    rules={[
                        {
                            required: true,
                        },
                    ]}
                >
                    <RefineAntd.Select
                        options={[
                            {
                                label: "Published",
                                value: "published",
                            },
                            {
                                label: "Draft",
                                value: "draft",
                            },
                            {
                                label: "Rejected",
                                value: "rejected",
                            },
                        ]}
                    />
                </RefineAntd.Form.Item>
                <RefineAntd.Form.Item
                    label="Category"
                    name={["category", "id"]}
                    rules={[
                        {
                            required: true,
                        },
                    ]}
                >
                    <RefineAntd.Select {...categorySelectProps} />
                </RefineAntd.Form.Item>
            </RefineAntd.Form>
        </RefineAntd.Edit>
    );
};

const PostCreate: React.FC = () => {
    const { formProps, saveButtonProps } = RefineAntd.useForm<IPost>();
    const { selectProps: categorySelectProps } = RefineAntd.useSelect<IPost>({
        resource: "categories",
    });

    return (
        <RefineAntd.Create saveButtonProps={saveButtonProps}>
            <RefineAntd.Form {...formProps} layout="vertical">
                <RefineAntd.Form.Item
                    label="Title"
                    name="title"
                    rules={[
                        {
                            required: true,
                        },
                    ]}
                >
                    <RefineAntd.Input />
                </RefineAntd.Form.Item>
                <RefineAntd.Form.Item
                    label="Status"
                    name="status"
                    rules={[
                        {
                            required: true,
                        },
                    ]}
                >
                    <RefineAntd.Select
                        options={[
                            {
                                label: "Published",
                                value: "published",
                            },
                            {
                                label: "Draft",
                                value: "draft",
                            },
                            {
                                label: "Rejected",
                                value: "rejected",
                            },
                        ]}
                    />
                </RefineAntd.Form.Item>
                <RefineAntd.Form.Item
                    label="Category"
                    name={["category", "id"]}
                    rules={[
                        {
                            required: true,
                        },
                    ]}
                >
                    <RefineAntd.Select {...categorySelectProps} />
                </RefineAntd.Form.Item>
            </RefineAntd.Form>
        </RefineAntd.Create>
    );
};

const { default: routerProvider } = RefineReactRouterV6;
const { default: simpleRest } = RefineSimpleRest;
setRefineProps({
    routerProvider,
    dataProvider: simpleRest("https://api.fake-rest.refine.dev"),
    notificationProvider: RefineAntd.notificationProvider,
    Layout: RefineAntd.Layout,
    catchAll: <RefineAntd.ErrorComponent />,
    ReadyPage: RefineAntd.ReadyPage,
});
```

## Introduction

This tutorial will go through the process of building a simple _admin panel_ for a _CMS-like_ application.

Step by step, you're going to learn how to consume a _REST API_ and add basic CRUD functionality to your panel leveraging the unique capabilities of **refine**.

Let's begin by setting up a new **refine** project.

## Setting up

There are two alternative methods to set up a **refine** application.

The recommended way is using the `create refine-app` tool. _create refine-app_'s _CLI wizard_ will let you create and customize your application in seconds.

Alternatively, you may use the _create-react-app_ tool to create an empty _React_ application and then add **refine** module via _npm_.

<Tabs
defaultValue="create-refine-app"
values={[
{label: 'use create refine-app', value: 'create-refine-app'},
{label: 'use create-react-app', value: 'create-react-app'}
]}>
<TabItem value="create-react-app">

First, run the _create-react-app_ tool to bootstrap an empty _React project_.

```
npx create-react-app tutorial --template typescript
```

:::note
_--template typescript_ flag will ensure that the Typescript language is selected.
:::
Navigate to the project folder and install **refine** with the following _npm_ command:

<Tabs
defaultValue="npm"
values={[
{label: 'use npm', value: 'npm'},
{label: 'use yarn', value: 'yarn'}
]}>
<TabItem value="npm">

```bash
npm i @pankod/refine-core @pankod/refine-antd @pankod/refine-react-router-v6
```

  </TabItem>
    <TabItem value="yarn">

```bash
yarn add  @pankod/refine-core @pankod/refine-antd @pankod/refine-react-router-v6
```

  </TabItem>
</Tabs>

:::danger
This tutorial assumes your project is configured for absolute imports. Since CRA does not configure it by default, you should configure it yourself to be able to use absolute imports. You should configure a [`tsconfig.json`](https://www.typescriptlang.org/tsconfig#baseUrl) with `baseUrl` setting pointing to the `/src` directory in your project.

[Refer to CRA docs for more information about absolute imports. &#8594](https://create-react-app.dev/docs/importing-a-component/#absolute-imports)
:::

  </TabItem>
  <TabItem value="create-refine-app">

First, run the **create refine-app** with the following command:

```
npm create refine-app -- -o refine-antd tutorial
```

</TabItem>
</Tabs>

## About Fake REST API

**refine** is designed to consume data from APIs.

For the sake of this tutorial, we will provide you a fully working, _fake REST API_ located at https://api.fake-rest.refine.dev/. You may take a look at available [resources and routes of the API](https://api.fake-rest.refine.dev/) before proceeding to the next step.

## Using a Dataprovider

Dataproviders are **refine** components making it possible to consume different API's and data services conveniently. To consume our _Fake REST API_, we'll use the **"Simple REST Dataprovider"**.

Next, navigate to the project folder and run the following command to install the required package:

<Tabs
defaultValue="npm"
values={[
{label: 'use npm', value: 'npm'},
{label: 'use yarn', value: 'yarn'}
]}>
<TabItem value="npm">

```bash
npm i @pankod/refine-simple-rest
```

  </TabItem>
    <TabItem value="yarn">

```bash
yarn add @pankod/refine-simple-rest
```

  </TabItem>
</Tabs>

:::note
If you used `create refine-app` to bootstrap the project, you can skip issuing this command as `create refine-app` already installs the selected data provider.
:::

:::note

Fake REST API is based on [JSON Server Project](https://github.com/typicode/json-server). **Simple REST Dataprovider** is fully compatible with the REST rules and methods of the **JSON Server**.
:::

:::tip

**refine** includes many out-of-the-box data providers to use in your projects like

-   [Simple REST API](https://github.com/refinedev/refine/tree/master/packages/simple-rest)
-   [GraphQL](https://github.com/refinedev/refine/tree/master/packages/graphql)
-   [NestJS CRUD](https://github.com/refinedev/refine/tree/master/packages/nestjsx-crud)
-   [Airtable](https://github.com/refinedev/refine/tree/master/packages/airtable)
-   [Strapi](https://github.com/refinedev/refine/tree/master/packages/strapi) - [Strapi v4](https://github.com/refinedev/refine/tree/master/packages/strapi-v4)
-   [Strapi GraphQL](https://github.com/refinedev/refine/tree/master/packages/strapi-graphql)
-   [Supabase](https://github.com/refinedev/refine/tree/master/packages/supabase)
-   [Hasura](https://github.com/refinedev/refine/tree/master/packages/hasura)
-   [Nhost](https://github.com/refinedev/refine/tree/master/packages/nhost)
-   [Appwrite](https://github.com/refinedev/refine/tree/master/packages/appwrite)
-   [Medusa](https://github.com/refinedev/refine/tree/master/packages/medusa)
-   [Altogic](https://github.com/refinedev/refine/tree/master/packages/altogic)

### Community ❤️

-   [Firebase](https://github.com/rturan29/refine-firebase) by [rturan29](https://github.com/rturan29)
-   [Directus](https://github.com/tspvivek/refine-directus) by [tspvivek](https://github.com/tspvivek)
-   [Elide](https://github.com/chirdeeptomar/refine-elide-rest) by [chirdeeptomar](https://github.com/chirdeeptomar)

[Refer to the `dataProvider` documentation for detailed usage. &#8594](/api-reference/core/providers/data-provider.md)
:::

## Bootstrapping the Application

Replace the contents of `App.tsx` with the following code:

```tsx title="src/App.tsx"
import { Refine } from "@pankod/refine-core";
import {
    Layout,
    ReadyPage,
    notificationProvider,
    ErrorComponent,
} from "@pankod/refine-antd";
import routerProvider from "@pankod/refine-react-router-v6";
import dataProvider from "@pankod/refine-simple-rest";

import "@pankod/refine-antd/dist/reset.css";

const App: React.FC = () => {
    return (
        <Refine
            routerProvider={routerProvider}
            dataProvider={dataProvider("https://api.fake-rest.refine.dev")}
            Layout={Layout}
            ReadyPage={ReadyPage}
            notificationProvider={notificationProvider}
            catchAll={<ErrorComponent />}
        />
    );
};

export default App;
```

<br/>

`<Refine/>` is the root component of a **refine** application. Using the [`dataProvider`](/api-reference/core/providers/data-provider.md) prop, we made our **Simple REST Dataprovider** available to the entire application.

Run the following command to launch the app in development mode:

<Tabs
defaultValue="create-refine-app"
values={[
{label: 'with create refine-app', value: 'create-refine-app'},
{label: 'with create-react-app', value: 'create-react-app'}
]}>
<TabItem value="create-refine-app">

```sh
npm run dev
```

  </TabItem>
  <TabItem value="create-react-app">

```sh
npm run start
```

  </TabItem>
</Tabs>

Your **refine** application should be up and running!
Point your browser to [http://localhost:3000](http://localhost:3000) to access it. You will see the welcome page.

<<<<<<< HEAD
```tsx live url=http://localhost:3000 previewHeight=420px previewOnly
setInitialRoutes(["/"]);

import { Refine } from "@pankod/refine-core";

const App = () => {
    return <Refine />;
};

render(<App />);
```
=======
<div class="img-container">
    <div class="window">
        <div class="control red"></div>
        <div class="control orange"></div>
        <div class="control green"></div>
    </div>
    <img src="https://refine.ams3.cdn.digitaloceanspaces.com/website/static/img/tutorial/ready-page.png" alt="Ready Page" />
</div>
<br/>
>>>>>>> b867497f

## Adding Resources

Now we are ready to start connecting to our API by adding a resource to our application.

Let's add **/posts/** endpoint from our API as a resource. First take a look to the raw API response for the request made to the **/posts/** route:

<details><summary>Show response</summary>
<p>

```ts title="GET https://api.fake-rest.refine.dev/posts/"
[
  {
    "id": 1,
    "title": "Eius ea autem sapiente placeat fuga voluptas quos quae.",
    "slug": "beatae-esse-dolor",
    "content": "Explicabo nihil delectus. Nam aliquid sunt numquam...",
    "category": {
      "id": 24
    },
    "user": {
      "id": 7
    },
    "status": "draft",
    "createdAt": "2021-03-13T03:09:30.186Z",
    "image": [],
    "tags": [
      7,
      4
    ],
    "language": 2
  },
  ...
]
```

</p>
</details>

<br/>

Now, add the highlighted code to your `App.tsx` to connect to the endpoint.

```tsx title="src/App.tsx"
import { Refine } from "@pankod/refine-core";
import {
    Layout,
    ReadyPage,
    notificationProvider,
    ErrorComponent,
} from "@pankod/refine-antd";
import routerProvider from "@pankod/refine-react-router-v6";
import dataProvider from "@pankod/refine-simple-rest";

import "@pankod/refine-antd/dist/reset.css";

export const App: React.FC = () => {
    return (
        <Refine
            routerProvider={routerProvider}
            dataProvider={dataProvider("https://api.fake-rest.refine.dev")}
            Layout={Layout}
            ReadyPage={ReadyPage}
            notificationProvider={notificationProvider}
            catchAll={<ErrorComponent />}
            // highlight-next-line
            resources={[{ name: "posts" }]}
        />
    );
};
```

<br/>

:::info
`resources` is a property of `<Refine/>` representing API Endpoints. The `name` property of every single resource should match one of the endpoints in your API!
:::

Instead of showing the welcome page, the application should redirect now to an URL defined by the `name` property. Open your application to check if the URL is routed to **/posts**:

```tsx live url=http://localhost:3000/posts previewHeight=420px previewOnly
setInitialRoutes(["/posts"]);

<<<<<<< HEAD
import { Refine } from "@pankod/refine-core";

const App = () => {
    return <Refine resources={[{ name: "posts" }]} />;
};

render(<App />);
```
=======
<div class="img-container">
    <div class="window">
        <div class="control red"></div>
        <div class="control orange"></div>
        <div class="control green"></div>
    </div>
    <img src="https://refine.ams3.cdn.digitaloceanspaces.com/website/static/img/tutorial/resource-1.png" alt="Resource only with name" />
</div>
<br/>
</>
>>>>>>> b867497f

You'll still see a **404** error page because no **Page** component is assigned to our resource yet.

:::note
`resources` use **Page** components to handle data and perform rendering. **Page** components are passed to `resources` as an array of objects.
For basic _CRUD_ operations, there are **four** predefined props: **list**, **create**, **edit** and **show**.
:::

Let's create a **Page** component to fetch **posts** and display them as a table. Later, we will pass the component as the **list** prop to our resource.

## Creating a List Page

First, we'll need an interface to work with the data from the API endpoint.

Create a new folder named _"interfaces"_ under _"/src"_ if you don't already have one. Then create a _"index.d.ts"_ file with the following code:

```ts title="interfaces/index.d.ts"
export interface IPost {
    id: number;
    title: string;
    status: "published" | "draft" | "rejected";
    createdAt: string;
}
```

We'll be using **title**, **status** and **createdAt** fields of every **post** record.

Now, create a new folder named _"pages/posts"_ under _"/src"_. Under that folder, create a _"list.tsx"_ file with the following code:

```tsx title="src/pages/posts/list.tsx"
import {
    List,
    TextField,
    TagField,
    DateField,
    Table,
    useTable,
} from "@pankod/refine-antd";

import { IPost } from "interfaces";

export const PostList: React.FC = () => {
    const { tableProps } = useTable<IPost>();
    return (
        <List>
            <Table {...tableProps} rowKey="id">
                <Table.Column dataIndex="title" title="Title" />
                <Table.Column
                    dataIndex="status"
                    title="Status"
                    render={(value) => <TagField value={value} />}
                />
                <Table.Column
                    dataIndex="createdAt"
                    title="CreatedAt"
                    render={(value) => <DateField format="LLL" value={value} />}
                />
            </Table>
        </List>
    );
};
```

<br/>

Let's break down the `<PostList/>` component to understand what's going on here:

✳️ `<Table/>` is a native **Ant Design** component. It renders records row by row as a table.
`<Table/>` expects a `rowKey` prop as the unique key of the records.

:::note
**refine** uses [Ant Design](https://ant.design/components/overview/) components to render data.
You may refer to [Ant Design Docs](https://ant.design/components/table/#API) for further information about the `<Table/>` component.
:::

✳️ `useTable<IPost>();` is passed to the `<Table/>` component as `{...tableProps}`.

This is the point where the ✨real magic✨ happens!

**refine** hook `useTable()` fetches data from API and wraps them with various helper hooks required for the `<Table/>` component. Data interaction functions like **sorting**, **filtering**, and **pagination** will be instantly available on the `<Table/>` with this single line of code.

:::note
**refine** depends heavily on hooks and `useTable()` is only one among many others.
On [useTable() Documentation](/api-reference/core/hooks/useTable.md) you may find more information about the usage of this hook.
:::

✳️ `<Table.Column>` components are used for mapping and formatting each field shown on the `<Table/>`. `dataIndex` prop maps the field to a matching key from the API response. `render` prop is used to choose the appropriate **Field** component for the given data type.

:::note
The example uses `<TagField>` and `<DateField>` components. To get the full list of available components, you may refer to the [Field Components Documentation](/api-reference/antd/components/fields/boolean.md).
:::

✳️ `<List>` is a **refine** component. It acts as a wrapper to `<Table>` to add some extras like _Create Button_ and _title_.

Finally, we are ready to add `<PostList>` to our resource. Add the highlighted line to your `App.tsx`

```tsx title="src/App.tsx"
import { Refine } from "@pankod/refine-core";
import {
    Layout,
    ReadyPage,
    notificationProvider,
    ErrorComponent,
} from "@pankod/refine-antd";
import routerProvider from "@pankod/refine-react-router-v6";
import dataProvider from "@pankod/refine-simple-rest";

import "@pankod/refine-antd/dist/reset.css";

// highlight-next-line
import { PostList } from "./pages/posts";

export const App: React.FC = () => {
    return (
        <Refine
            routerProvider={routerProvider}
            dataProvider={dataProvider("https://api.fake-rest.refine.dev")}
            Layout={Layout}
            ReadyPage={ReadyPage}
            notificationProvider={notificationProvider}
            catchAll={<ErrorComponent />}
            // highlight-next-line
            resources={[{ name: "posts", list: PostList }]}
        />
    );
};
```

Note you will need a few more files which help `src/App.tsx` to find your pages and posts. In the `/pages` folder, put this `index.tsx` file in it which allows everything in the `posts` folder to be used elsewhere.

```tsx title="src/pages/index.tsx"
export * from "./posts";
```

<br />

Similarly, put a file in the `/src/pages/posts` folder which accomplishes the same function. We will use the commented out code later as we add more capabilities to our app. Remember as you add functions, uncomment each appropriate line.

```tsx title="src/pages/posts/index.tsx"
export * from "./list";
// export * from "./edit";
// export * from "./create";
// export * from "./show";
```

<br />

Open your application in your browser. You will see **posts** are displayed correctly in a table structure and even the pagination works out-of-the box.

In the next step, we are going to add a category field to the table which involves handling data relationships.

```tsx live url=http://localhost:3000/posts previewHeight=420px previewOnly
setInitialRoutes(["/posts"]);

<<<<<<< HEAD
import { Refine } from "@pankod/refine-core";
import {
    List,
    TextField,
    TagField,
    DateField,
    Table,
    useTable,
} from "@pankod/refine-antd";

const PostList: React.FC = () => {
    const { tableProps } = useTable<IPost>();
    return (
        <List>
            <Table {...tableProps} rowKey="id">
                <Table.Column dataIndex="title" title="Title" />
                <Table.Column
                    dataIndex="status"
                    title="Status"
                    render={(value) => <TagField value={value} />}
                />
                <Table.Column
                    dataIndex="createdAt"
                    title="CreatedAt"
                    render={(value) => <DateField format="LLL" value={value} />}
                />
            </Table>
        </List>
    );
};

const App = () => {
    return <Refine resources={[{ name: "posts", list: PostList }]} />;
};

render(<App />);
```
=======
<div class="img-container">
    <div class="window">
        <div class="control red"></div>
        <div class="control orange"></div>
        <div class="control green"></div>
    </div>
    <img src="https://refine.ams3.cdn.digitaloceanspaces.com/website/static/img/tutorial/resource-2.png" alt="Resource only List component" />
</div>
<br/>
</>
>>>>>>> b867497f


## Handling relationships

Remember the records from `/posts` endpoint that had a category id field.

```ts title="https://api.fake-rest.refine.dev/posts/1"
...
  "category": {
    "id": 26
  }
...
```

<br />

To display category titles on our table, we first need to map category id's to their corresponding titles.
The category title data can be obtained from the `/categories` endpoint for each record.

```ts title="https://api.fake-rest.refine.dev/categories/26"
  {
    "id": 26,
    "title": "mock category title",
  }
```

<br />

At this point, we need to join records from different resources. For this, we're going to use the refine hook `useMany`.

Before we start, just edit our interface for the new `ICategory` type:

```ts title="interfaces/index.d.ts"
// highlight-start
export interface ICategory {
    id: number;
    title: string;
}
// highlight-end

export interface IPost {
    id: number;
    title: string;
    status: "published" | "draft" | "rejected";
    // highlight-next-line
    category: { id: number };
    createdAt: string;
}
```

So we can update our `list.tsx` with the highlighted lines:

```tsx title="src/pages/posts/list.tsx"
// highlight-next-line
import { useMany } from "@pankod/refine-core";
import {
    List,
    TextField,
    TagField,
    DateField,
    Table,
    useTable,
} from "@pankod/refine-antd";

// highlight-next-line
import { IPost, ICategory } from "interfaces";

export const PostList: React.FC = () => {
    const { tableProps } = useTable<IPost>();

    // highlight-start
    const categoryIds =
        tableProps?.dataSource?.map((item) => item.category.id) ?? [];
    const { data: categoriesData, isLoading } = useMany<ICategory>({
        resource: "categories",
        ids: categoryIds,
        queryOptions: {
            enabled: categoryIds.length > 0,
        },
    });
    // highlight-end

    return (
        <List>
            <Table {...tableProps} rowKey="id">
                <Table.Column dataIndex="title" title="title" />
                <Table.Column
                    dataIndex="status"
                    title="status"
                    render={(value) => <TagField value={value} />}
                />
                <Table.Column
                    dataIndex="createdAt"
                    title="createdAt"
                    render={(value) => <DateField format="LLL" value={value} />}
                />
                // highlight-start
                <Table.Column
                    dataIndex={["category", "id"]}
                    title="Category"
                    render={(value) => {
                        if (isLoading) {
                            return <TextField value="Loading..." />;
                        }

                        return (
                            <TextField
                                value={
                                    categoriesData?.data.find(
                                        (item) => item.id === value,
                                    )?.title
                                }
                            />
                        );
                    }}
                />
                // highlight-end
            </Table>
        </List>
    );
};
```

We construct an array of `categoryId`'s from `/posts` endpoint and pass it to the `useMany` hook. `categoriesData` will be filled with _id-title_ tuples to be used for rendering our component.

Try the result on your browser and you'll notice that the category column is filled correctly with the matching category titles for the each record's category id's. Even the loading state is managed by **refine**.

:::tip
You can access nested properties of table data by using an array:

```
 dataIndex={["category", "id"]}
```

:::

<br />

:::note

```tsx
enabled: categoryIds.length > 0;
```

Here, we set a condition to start fetching only when data is available.
:::

To get more detailed information about this hook, please refer the [useMany Documentation](/api-reference/core/hooks/data/useMany.md).

```tsx live url=http://localhost:3000/posts previewHeight=420px previewOnly
setInitialRoutes(["/posts"]);

import { Refine, useMany } from "@pankod/refine-core";
import {
    List,
    TextField,
    TagField,
    DateField,
    Table,
    useTable,
} from "@pankod/refine-antd";

const PostList: React.FC = () => {
    const { tableProps } = useTable<IPost>();

    const categoryIds =
        tableProps?.dataSource?.map((item) => item.category.id) ?? [];
    const { data: categoriesData, isLoading } = useMany<ICategory>({
        resource: "categories",
        ids: categoryIds,
        queryOptions: {
            enabled: categoryIds.length > 0,
        },
    });

    return (
        <List>
            <Table {...tableProps} rowKey="id">
                <Table.Column dataIndex="title" title="Title" />
                <Table.Column
                    dataIndex="status"
                    title="Status"
                    render={(value) => <TagField value={value} />}
                />
                <Table.Column
                    dataIndex="createdAt"
                    title="CreatedAt"
                    render={(value) => <DateField format="LLL" value={value} />}
                />
                <Table.Column
                    dataIndex={["category", "id"]}
                    title="Category"
                    render={(value) => {
                        if (isLoading) {
                            return <TextField value="Loading..." />;
                        }

                        return (
                            <TextField
                                value={
                                    categoriesData?.data.find(
                                        (item) => item.id === value,
                                    )?.title
                                }
                            />
                        );
                    }}
                />
            </Table>
        </List>
    );
};

const App = () => {
    return <Refine resources={[{ name: "posts", list: PostList }]} />;
};

render(<App />);
```

## Adding search and filters

We're done with displaying `post` records on our `<Table>`. Let's add search and filtering capabilities to the component, so that the user can have more control over the data.

We are going to use `<Table.Column>`'s [`filterDropdown`](https://ant.design/components/table/#Column) property and `<FilterDropdown>` component as following:

```tsx title="src/pages/posts/list.tsx"
import { useMany } from "@pankod/refine-core";
import {
    List,
    TextField,
    TagField,
    DateField,
    Table,
    useTable,
    // highlight-start
    FilterDropdown,
    Select,
    useSelect,
    // highlight-end
} from "@pankod/refine-antd";

import { IPost, ICategory } from "interfaces";

export const PostList: React.FC = () => {
    const { tableProps } = useTable<IPost>();

    const categoryIds =
        tableProps?.dataSource?.map((item) => item.category.id) ?? [];
    const { data: categoriesData, isLoading } = useMany<ICategory>({
        resource: "categories",
        ids: categoryIds,
        queryOptions: {
            enabled: categoryIds.length > 0,
        },
    });
    // highlight-start
    const { selectProps: categorySelectProps } = useSelect<ICategory>({
        resource: "categories",
    });
    // highlight-end

    return (
        <List>
            <Table {...tableProps} rowKey="id">
                <Table.Column dataIndex="title" title="title" />
                <Table.Column
                    dataIndex="status"
                    title="status"
                    render={(value) => <TagField value={value} />}
                />
                <Table.Column
                    dataIndex="createdAt"
                    title="createdAt"
                    render={(value) => <DateField format="LLL" value={value} />}
                />
                <Table.Column
                    dataIndex={["category", "id"]}
                    title="category"
                    render={(value) => {
                        if (isLoading) {
                            return <TextField value="Loading..." />;
                        }

                        return (
                            <TextField
                                value={
                                    categoriesData?.data.find(
                                        (item) => item.id === value,
                                    )?.title
                                }
                            />
                        );
                    }}
                    // highlight-start
                    filterDropdown={(props) => (
                        <FilterDropdown {...props}>
                            <Select
                                style={{ minWidth: 200 }}
                                mode="multiple"
                                placeholder="Select Category"
                                {...categorySelectProps}
                            />
                        </FilterDropdown>
                    )}
                    // highlight-end
                />
            </Table>
        </List>
    );
};
```

✳️ `<FilterDropdown>` component serves as a bridge between its child input and **refine**'s `useTable` hook. It passes child's input value to `useTable` using `filterDropdown`'s embedded props and provides a filter button.

[Refer to the `<FilterDropdown>` documentation for detailed usage. &#8594](/api-reference/antd/components/filter-dropdown.md)

✳️ `useSelect` hook populates props for `<Select>` component from a given resource.

[Refer to the `Select` documentation for detailed usage information. &#8594](https://ant.design/components/select/)

[Refer to the `useSelect` documentation for detailed usage information. &#8594](/api-reference/antd/hooks/field/useSelect.md)

:::note
`defaultValue` is used to get the value for the current item. It's not affected by search, sort and filter parameters.
:::

<<<<<<< HEAD
```tsx live url=http://localhost:3000/posts previewHeight=420px previewOnly
setInitialRoutes(["/posts"]);
=======
<div class="img-container">
    <div class="window">
        <div class="control red"></div>
        <div class="control orange"></div>
        <div class="control green"></div>
    </div>
    <img src="https://refine.ams3.cdn.digitaloceanspaces.com/website/static/img/tutorial/filter.gif" alt="Filters" />
</div>
<br/>

## Showing a single record
>>>>>>> b867497f

import { Refine, useMany } from "@pankod/refine-core";
import {
    List,
    TextField,
    TagField,
    DateField,
    Table,
    useTable,
    FilterDropdown,
    Select,
    useSelect,
} from "@pankod/refine-antd";

const PostList: React.FC = () => {
    const { tableProps } = useTable<IPost>();

    const categoryIds =
        tableProps?.dataSource?.map((item) => item.category.id) ?? [];
    const { data: categoriesData, isLoading } = useMany<ICategory>({
        resource: "categories",
        ids: categoryIds,
        queryOptions: {
            enabled: categoryIds.length > 0,
        },
    });

    const { selectProps: categorySelectProps } = useSelect<ICategory>({
        resource: "categories",
    });

    return (
        <List>
            <Table {...tableProps} rowKey="id">
                <Table.Column dataIndex="title" title="Title" />
                <Table.Column
                    dataIndex="status"
                    title="Status"
                    render={(value) => <TagField value={value} />}
                />
                <Table.Column
                    dataIndex="createdAt"
                    title="CreatedAt"
                    render={(value) => <DateField format="LLL" value={value} />}
                />
                <Table.Column
                    dataIndex={["category", "id"]}
                    title="Category"
                    render={(value) => {
                        if (isLoading) {
                            return <TextField value="Loading..." />;
                        }

                        return (
                            <TextField
                                value={
                                    categoriesData?.data.find(
                                        (item) => item.id === value,
                                    )?.title
                                }
                            />
                        );
                    }}
                    filterDropdown={(props) => (
                        <FilterDropdown {...props}>
                            <Select
                                style={{ minWidth: 200 }}
                                mode="multiple"
                                placeholder="Select Category"
                                {...categorySelectProps}
                            />
                        </FilterDropdown>
                    )}
                />
            </Table>
        </List>
    );
};

const App = () => {
    return <Refine resources={[{ name: "posts", list: PostList }]} />;
};

render(<App />);
```

## Showing a single record

At this point we are able to list all _post_ records on the table component with pagination, sorting and filtering functionality. Next, we are going to add a _details page_ to fetch and display data from a single record.

Let's create a `<PostShow>` component on `/pages/posts` folder:

```tsx title="src/pages/posts/show.tsx"
import { useShow, useOne } from "@pankod/refine-core";
import { Show, Typography, Tag } from "@pankod/refine-antd";

import { IPost, ICategory } from "interfaces";

const { Title, Text } = Typography;

export const PostShow = () => {
    const { queryResult } = useShow();
    const { data, isLoading } = queryResult;
    const record = data?.data;

    const { data: categoryData } = useOne<ICategory>({
        resource: "categories",
        id: record?.category.id || "",
        queryOptions: {
            enabled: !!record?.category.id,
        },
    });

    return (
        <Show isLoading={isLoading}>
            <Title level={5}>Title</Title>
            <Text>{record?.title}</Text>

            <Title level={5}>Status</Title>
            <Text>
                <Tag>{record?.status}</Tag>
            </Text>

            <Title level={5}>Category</Title>
            <Text>{categoryData?.data.title}</Text>
        </Show>
    );
};
```

<br />

Now we can add the newly created component to our resource with `show` prop:

```tsx title="src/App.tsx"
import { Refine } from "@pankod/refine-core";
import {
    Layout,
    ReadyPage,
    notificationProvider,
    ErrorComponent,
} from "@pankod/refine-antd";
import routerProvider from "@pankod/refine-react-router-v6";
import dataProvider from "@pankod/refine-simple-rest";

import "@pankod/refine-antd/dist/reset.css";

// highlight-next-line
import { PostList, PostShow } from "./pages/posts";

export const App: React.FC = () => {
    return (
        <Refine
            routerProvider={routerProvider}
            dataProvider={dataProvider("https://api.fake-rest.refine.dev")}
            Layout={Layout}
            ReadyPage={ReadyPage}
            notificationProvider={notificationProvider}
            catchAll={<ErrorComponent />}
            resources={[
                {
                    name: "posts",
                    list: PostList,
                    // highlight-start
                    show: PostShow,
                    // highlight-end
                },
            ]}
        />
    );
};
```

<br />

And then we can add a `<ShowButton>` on the list page to make it possible for users to navigate to detail pages:

```tsx title="src/pages/posts/list.tsx"
import { useMany } from "@pankod/refine-core";
import {
    List,
    TextField,
    TagField,
    DateField,
    Table,
    useTable,
    FilterDropdown,
    Select,
    // highlight-next-line
    ShowButton,
    useSelect,
} from "@pankod/refine-antd";

import { IPost, ICategory } from "interfaces";

export const PostList: React.FC = () => {
    const { tableProps } = useTable<IPost>();

    const categoryIds =
        tableProps?.dataSource?.map((item) => item.category.id) ?? [];
    const { data: categoriesData, isLoading } = useMany<ICategory>({
        resource: "categories",
        ids: categoryIds,
        queryOptions: {
            enabled: categoryIds.length > 0,
        },
    });

    const { selectProps: categorySelectProps } = useSelect<ICategory>({
        resource: "categories",
    });

    return (
        <List>
            <Table {...tableProps} rowKey="id">
                <Table.Column dataIndex="title" title="title" />
                <Table.Column
                    dataIndex="status"
                    title="status"
                    render={(value) => <TagField value={value} />}
                />
                <Table.Column
                    dataIndex="createdAt"
                    title="createdAt"
                    render={(value) => <DateField format="LLL" value={value} />}
                />
                <Table.Column
                    dataIndex={["category", "id"]}
                    title="category"
                    render={(value) => {
                        if (isLoading) {
                            return <TextField value="Loading..." />;
                        }

                        return (
                            <TextField
                                value={
                                    categoriesData?.data.find(
                                        (item) => item.id === value,
                                    )?.title
                                }
                            />
                        );
                    }}
                    filterDropdown={(props) => (
                        <FilterDropdown {...props}>
                            <Select
                                style={{ minWidth: 200 }}
                                mode="multiple"
                                placeholder="Select Category"
                                {...categorySelectProps}
                            />
                        </FilterDropdown>
                    )}
                />
                // highlight-start
                <Table.Column<IPost>
                    title="Actions"
                    dataIndex="actions"
                    render={(_text, record): React.ReactNode => {
                        return (
                            <ShowButton
                                size="small"
                                recordItemId={record.id}
                                hideText
                            />
                        );
                    }}
                />
                // highlight-end
            </Table>
        </List>
    );
};
```

✳️ `useShow()` is a **refine** hook used to fetch a single record of data. The `queryResult` has the response and also `isLoading` state.

[Refer to the `useShow` documentation for detailed usage information. &#8594](/api-reference/core/hooks/show/useShow.md)

✳️ To retrieve the category title, we need to make a call to `/categories` endpoint. This time we used `useOne()` hook to get a single record from another resource.

[Refer to the `useOne` documentation for detailed usage information. &#8594](/api-reference/core/hooks/data/useOne.md)

:::caution attention
`useShow()` is the preferred hook for fetching data from the current resource. To query foreign resources you may use the low-level `useOne()` hook.
:::

Since we've got access to raw data returning from `useShow()`, there is no restriction on how it's displayed on your components. If you prefer presenting your content with a nicer wrapper, **refine** provides you
the `<Show>` component which has extra features like `list` and `refresh` buttons.

[Refer to the `<Show>` documentation for detailed usage information. &#8594](/api-reference/antd/components/basic-views/show.md)

```tsx live url=http://localhost:3000/posts previewHeight=420px previewOnly
setInitialRoutes(["/posts"]);

<<<<<<< HEAD
import { Refine, useMany } from "@pankod/refine-core";
import {
    List,
    TextField,
    TagField,
    DateField,
    Table,
    useTable,
    FilterDropdown,
    Select,
    useSelect,
    ShowButton,
} from "@pankod/refine-antd";

const PostList: React.FC = () => {
    const { tableProps } = useTable<IPost>();

    const categoryIds =
        tableProps?.dataSource?.map((item) => item.category.id) ?? [];
    const { data: categoriesData, isLoading } = useMany<ICategory>({
        resource: "categories",
        ids: categoryIds,
        queryOptions: {
            enabled: categoryIds.length > 0,
        },
    });

    const { selectProps: categorySelectProps } = useSelect<ICategory>({
        resource: "categories",
    });

    return (
        <List>
            <Table {...tableProps} rowKey="id">
                <Table.Column dataIndex="title" title="Title" />
                <Table.Column
                    dataIndex="status"
                    title="Status"
                    render={(value) => <TagField value={value} />}
                />
                <Table.Column
                    dataIndex="createdAt"
                    title="CreatedAt"
                    render={(value) => <DateField format="LLL" value={value} />}
                />
                <Table.Column
                    dataIndex={["category", "id"]}
                    title="Category"
                    render={(value) => {
                        if (isLoading) {
                            return <TextField value="Loading..." />;
                        }

                        return (
                            <TextField
                                value={
                                    categoriesData?.data.find(
                                        (item) => item.id === value,
                                    )?.title
                                }
                            />
                        );
                    }}
                    filterDropdown={(props) => (
                        <FilterDropdown {...props}>
                            <Select
                                style={{ minWidth: 200 }}
                                mode="multiple"
                                placeholder="Select Category"
                                {...categorySelectProps}
                            />
                        </FilterDropdown>
                    )}
                />
                <Table.Column<IPost>
                    title="Actions"
                    dataIndex="actions"
                    render={(_text, record): React.ReactNode => {
                        return (
                            <ShowButton
                                size="small"
                                recordItemId={record.id}
                                hideText
                            />
                        );
                    }}
                />
            </Table>
        </List>
    );
};

const App = () => {
    return <Refine resources={[{ name: "posts", list: PostList, show: PostShow }]} />;
};

render(<App />);
```
=======
<div class="img-container">
    <div class="window">
        <div class="control red"></div>
        <div class="control orange"></div>
        <div class="control green"></div>
    </div>
    <img src="https://refine.ams3.cdn.digitaloceanspaces.com/website/static/img/tutorial/show.gif" alt="Show record action" />
</div>
<br/>
>>>>>>> b867497f

## Editing a record

Until this point, we were basically working with reading operations such as fetching and displaying data from resources. From now on, we are going to start creating and updating records by using **refine**.

Let's start by creating a new `<PostEdit>` page responsible for editing a single record:

```tsx title="src/pages/posts/edit.tsx"
import {
    useForm,
    Form,
    Input,
    Select,
    Edit,
    useSelect,
} from "@pankod/refine-antd";
import { IPost } from "interfaces";

export const PostEdit: React.FC = () => {
    const { formProps, saveButtonProps, queryResult } = useForm<IPost>();

    const { selectProps: categorySelectProps } = useSelect<IPost>({
        resource: "categories",
        defaultValue: queryResult?.data?.data?.category.id,
    });

    return (
        <Edit saveButtonProps={saveButtonProps}>
            <Form {...formProps} layout="vertical">
                <Form.Item
                    label="Title"
                    name="title"
                    rules={[
                        {
                            required: true,
                        },
                    ]}
                >
                    <Input />
                </Form.Item>
                <Form.Item
                    label="Status"
                    name="status"
                    rules={[
                        {
                            required: true,
                        },
                    ]}
                >
                    <Select
                        options={[
                            {
                                label: "Published",
                                value: "published",
                            },
                            {
                                label: "Draft",
                                value: "draft",
                            },
                            {
                                label: "Rejected",
                                value: "rejected",
                            },
                        ]}
                    />
                </Form.Item>
                <Form.Item
                    label="Category"
                    name={["category", "id"]}
                    rules={[
                        {
                            required: true,
                        },
                    ]}
                >
                    <Select {...categorySelectProps} />
                </Form.Item>
            </Form>
        </Edit>
    );
};
```

<br />

Now we can add the newly created component to our resource with `edit` prop:

```tsx title="src/App.tsx"
import { Refine } from "@pankod/refine-core";
import {
    Layout,
    ReadyPage,
    notificationProvider,
    ErrorComponent,
} from "@pankod/refine-antd";
import routerProvider from "@pankod/refine-react-router-v6";
import dataProvider from "@pankod/refine-simple-rest";

import "@pankod/refine-antd/dist/reset.css";

// highlight-next-line
import { PostList, PostShow, PostEdit } from "./pages/posts";

export const App: React.FC = () => {
    return (
        <Refine
            routerProvider={routerProvider}
            dataProvider={dataProvider("https://api.fake-rest.refine.dev")}
            Layout={Layout}
            ReadyPage={ReadyPage}
            notificationProvider={notificationProvider}
            catchAll={<ErrorComponent />}
            resources={[
                {
                    name: "posts",
                    list: PostList,
                    show: PostShow,
                    // highlight-start
                    edit: PostEdit,
                    // highlight-end
                },
            ]}
        />
    );
};
```

We are going to need an _edit_ button on each row to display the `<PostEdit>` component. **refine** doesn't automatically add one, so we have to update our `<PostList>` component to add a `<EditButton>` for each record:

```tsx title="src/pages/posts/list.tsx"
import { useMany } from "@pankod/refine-core";
import {
    List,
    TextField,
    TagField,
    DateField,
    Table,
    useTable,
    FilterDropdown,
    Select,
    ShowButton,
    useSelect,
    // highlight-start
    Space,
    EditButton,
    // highlight-end
} from "@pankod/refine-antd";

import { IPost, ICategory } from "interfaces";

export const PostList: React.FC = () => {
    const { tableProps } = useTable<IPost>();

    const categoryIds =
        tableProps?.dataSource?.map((item) => item.category.id) ?? [];
    const { data: categoriesData, isLoading } = useMany<ICategory>({
        resource: "categories",
        ids: categoryIds,
        queryOptions: {
            enabled: categoryIds.length > 0,
        },
    });

    const { selectProps: categorySelectProps } = useSelect<ICategory>({
        resource: "categories",
    });

    return (
        <List>
            <Table {...tableProps} rowKey="id">
                <Table.Column dataIndex="title" title="title" />
                <Table.Column
                    dataIndex="status"
                    title="status"
                    render={(value) => <TagField value={value} />}
                />
                <Table.Column
                    dataIndex="createdAt"
                    title="createdAt"
                    render={(value) => <DateField format="LLL" value={value} />}
                />
                <Table.Column
                    dataIndex={["category", "id"]}
                    title="category"
                    render={(value) => {
                        if (isLoading) {
                            return <TextField value="Loading..." />;
                        }

                        return (
                            <TextField
                                value={
                                    categoriesData?.data.find(
                                        (item) => item.id === value,
                                    )?.title
                                }
                            />
                        );
                    }}
                    filterDropdown={(props) => (
                        <FilterDropdown {...props}>
                            <Select
                                style={{ minWidth: 200 }}
                                mode="multiple"
                                placeholder="Select Category"
                                {...categorySelectProps}
                            />
                        </FilterDropdown>
                    )}
                />
                <Table.Column<IPost>
                    title="Actions"
                    dataIndex="actions"
                    // highlight-start
                    render={(_text, record): React.ReactNode => {
                        return (
                            <Space>
                                <ShowButton
                                    size="small"
                                    recordItemId={record.id}
                                    hideText
                                />
                                <EditButton
                                    size="small"
                                    recordItemId={record.id}
                                    hideText
                                />
                            </Space>
                        );
                    }}
                    // highlight-end
                />
            </Table>
        </List>
    );
};
```

[Refer to the `<EditButton>` documentation for detailed usage information. &#8594](/api-reference/antd/components/buttons/edit.md)

You can try using edit buttons which will trigger the edit forms for each record, allowing you to update the record data.

Let's see what's going on in our `<PostEdit>` component in detail:

✳️ `useForm` is a refine hook for handling form data.
In the example, it returns `formProps` and `saveButtonProps`, where the former includes all necessary props to build the form and the latter has the ones for the save button.

:::caution Attention
In the edit page, `useForm` hook initializes the form with current record values.

[Refer to the `useForm` documentation for detailed usage information . &#8594](/api-reference/antd/hooks/form/useForm.md)

✳️ `<Form>` and `<Form.Item>` are Ant Design components to build form inputs.

✳️ `<Edit>` is a wrapper **refine** component for `<Form>`. It provides save, delete and refresh buttons that can be used for form actions.

✳️ Form data is set automatically, whenever children input `<Form.Item>`'s are edited.

✳️ Save button submits the form by executing the `useUpdate` method provided by the [`dataProvider`](/api-reference/core/providers/data-provider.md). After a successful response, the application will be redirected to the listing page.
:::

```tsx live url=http://localhost:3000/posts previewHeight=420px previewOnly
setInitialRoutes(["/posts"]);

<<<<<<< HEAD
import { Refine, useMany } from "@pankod/refine-core";
import {
    List,
    TextField,
    TagField,
    DateField,
    Table,
    useTable,
    FilterDropdown,
    Select,
    useSelect,
    ShowButton,
    Space,
    EditButton,
} from "@pankod/refine-antd";
=======
<div class="img-container">
    <div class="window">
        <div class="control red"></div>
        <div class="control orange"></div>
        <div class="control green"></div>
    </div>
    <img src="https://refine.ams3.cdn.digitaloceanspaces.com/website/static/img/tutorial/edit.gif" alt="Edit record action" />
</div>
<br/>
>>>>>>> b867497f

const PostList: React.FC = () => {
    const { tableProps } = useTable<IPost>();

    const categoryIds =
        tableProps?.dataSource?.map((item) => item.category.id) ?? [];
    const { data: categoriesData, isLoading } = useMany<ICategory>({
        resource: "categories",
        ids: categoryIds,
        queryOptions: {
            enabled: categoryIds.length > 0,
        },
    });

    const { selectProps: categorySelectProps } = useSelect<ICategory>({
        resource: "categories",
    });

    return (
        <List>
            <Table {...tableProps} rowKey="id">
                <Table.Column dataIndex="title" title="Title" />
                <Table.Column
                    dataIndex="status"
                    title="Status"
                    render={(value) => <TagField value={value} />}
                />
                <Table.Column
                    dataIndex="createdAt"
                    title="CreatedAt"
                    render={(value) => <DateField format="LLL" value={value} />}
                />
                <Table.Column
                    dataIndex={["category", "id"]}
                    title="Category"
                    render={(value) => {
                        if (isLoading) {
                            return <TextField value="Loading..." />;
                        }

                        return (
                            <TextField
                                value={
                                    categoriesData?.data.find(
                                        (item) => item.id === value,
                                    )?.title
                                }
                            />
                        );
                    }}
                    filterDropdown={(props) => (
                        <FilterDropdown {...props}>
                            <Select
                                style={{ minWidth: 200 }}
                                mode="multiple"
                                placeholder="Select Category"
                                {...categorySelectProps}
                            />
                        </FilterDropdown>
                    )}
                />
                <Table.Column<IPost>
                    title="Actions"
                    dataIndex="actions"
                    render={(_text, record): React.ReactNode => {
                        return (
                            <Space>
                                <ShowButton
                                    size="small"
                                    recordItemId={record.id}
                                    hideText
                                />
                                <EditButton
                                    size="small"
                                    recordItemId={record.id}
                                    hideText
                                />
                            </Space>
                        );
                    }}
                />
            </Table>
        </List>
    );
};

const App = () => {
    return <Refine resources={[{ name: "posts", list: PostList, show: PostShow, edit: PostEdit }]} />;
};

render(<App />);
```

## Creating a record

Creating a record in **refine** follows a similar flow as editing records.

First, we'll create a `<PostCreate>` page:

```tsx title="src/pages/posts/create.tsx"
import {
    Create,
    Form,
    Input,
    Select,
    useForm,
    useSelect,
} from "@pankod/refine-antd";

import { IPost } from "interfaces";

export const PostCreate = () => {
    const { formProps, saveButtonProps } = useForm<IPost>();
    const { selectProps: categorySelectProps } = useSelect<IPost>({
        resource: "categories",
    });

    return (
        <Create saveButtonProps={saveButtonProps}>
            <Form {...formProps} layout="vertical">
                <Form.Item
                    label="Title"
                    name="title"
                    rules={[
                        {
                            required: true,
                        },
                    ]}
                >
                    <Input />
                </Form.Item>
                <Form.Item
                    label="Status"
                    name="status"
                    rules={[
                        {
                            required: true,
                        },
                    ]}
                >
                    <Select
                        options={[
                            {
                                label: "Published",
                                value: "published",
                            },
                            {
                                label: "Draft",
                                value: "draft",
                            },
                            {
                                label: "Rejected",
                                value: "rejected",
                            },
                        ]}
                    />
                </Form.Item>
                <Form.Item
                    label="Category"
                    name={["category", "id"]}
                    rules={[
                        {
                            required: true,
                        },
                    ]}
                >
                    <Select {...categorySelectProps} />
                </Form.Item>
            </Form>
        </Create>
    );
};
```

<br />

After creating the `<PostCreate>` component, add it to the resource with `create` prop:

<br />

```tsx title="src/App.tsx"
import { Refine } from "@pankod/refine-core";
import {
    Layout,
    ReadyPage,
    notificationProvider,
    ErrorComponent,
} from "@pankod/refine-antd";
import dataProvider from "@pankod/refine-simple-rest";
import routerProvider from "@pankod/refine-react-router-v6";

import "@pankod/refine-antd/dist/reset.css";

// highlight-next-line
import { PostList, PostShow, PostEdit, PostCreate } from "./pages/posts";

export const App: React.FC = () => {
    return (
        <Refine
            routerProvider={routerProvider}
            dataProvider={dataProvider("https://api.fake-rest.refine.dev")}
            Layout={Layout}
            ReadyPage={ReadyPage}
            notificationProvider={notificationProvider}
            catchAll={<ErrorComponent />}
            // highlight-start
            resources={[
                {
                    name: "posts",
                    list: PostList,
                    show: PostShow,
                    edit: PostEdit,
                    create: PostCreate,
                },
            ]}
            // highlight-end
        />
    );
};
```

<br />

And that's it! Try it on the browser and see if you can create new posts from scratch.

We should notice some minor differences from the edit example:

✳️ `<Form>` is wrapped with `<Create>` component.

✳️ Save button submits the form by executing the `useCreate` method provided by the [`dataProvider`](/api-reference/core/providers/data-provider.md).

✳️ No `defaultValue` is passed to `useSelect`.

```tsx live url=http://localhost:3000/posts previewHeight=420px previewOnly
setInitialRoutes(["/posts"]);

<<<<<<< HEAD
import { Refine, useMany } from "@pankod/refine-core";
import {
    List,
    TextField,
    TagField,
    DateField,
    Table,
    useTable,
    FilterDropdown,
    Select,
    useSelect,
    ShowButton,
    Space,
    EditButton,
} from "@pankod/refine-antd";
=======
<div class="img-container">
    <div class="window">
        <div class="control red"></div>
        <div class="control orange"></div>
        <div class="control green"></div>
    </div>
    <img src="https://refine.ams3.cdn.digitaloceanspaces.com/website/static/img/tutorial/create.gif" alt="Create record action" />
</div>
>>>>>>> b867497f

const PostList: React.FC = () => {
    const { tableProps } = useTable<IPost>();

    const categoryIds =
        tableProps?.dataSource?.map((item) => item.category.id) ?? [];
    const { data: categoriesData, isLoading } = useMany<ICategory>({
        resource: "categories",
        ids: categoryIds,
        queryOptions: {
            enabled: categoryIds.length > 0,
        },
    });

    const { selectProps: categorySelectProps } = useSelect<ICategory>({
        resource: "categories",
    });

    return (
        <List>
            <Table {...tableProps} rowKey="id">
                <Table.Column dataIndex="title" title="Title" />
                <Table.Column
                    dataIndex="status"
                    title="Status"
                    render={(value) => <TagField value={value} />}
                />
                <Table.Column
                    dataIndex="createdAt"
                    title="CreatedAt"
                    render={(value) => <DateField format="LLL" value={value} />}
                />
                <Table.Column
                    dataIndex={["category", "id"]}
                    title="Category"
                    render={(value) => {
                        if (isLoading) {
                            return <TextField value="Loading..." />;
                        }

                        return (
                            <TextField
                                value={
                                    categoriesData?.data.find(
                                        (item) => item.id === value,
                                    )?.title
                                }
                            />
                        );
                    }}
                    filterDropdown={(props) => (
                        <FilterDropdown {...props}>
                            <Select
                                style={{ minWidth: 200 }}
                                mode="multiple"
                                placeholder="Select Category"
                                {...categorySelectProps}
                            />
                        </FilterDropdown>
                    )}
                />
                <Table.Column<IPost>
                    title="Actions"
                    dataIndex="actions"
                    render={(_text, record): React.ReactNode => {
                        return (
                            <Space>
                                <ShowButton
                                    size="small"
                                    recordItemId={record.id}
                                    hideText
                                />
                                <EditButton
                                    size="small"
                                    recordItemId={record.id}
                                    hideText
                                />
                            </Space>
                        );
                    }}
                />
            </Table>
        </List>
    );
};

const App = () => {
    return <Refine resources={[{ name: "posts", list: PostList, show: PostShow, edit: PostEdit, create: PostCreate }]} />;
};

render(<App />);
```

## Deleting a record

Deleting a record can be done in two ways.

The first way is adding a delete button on each row since _refine_ doesn't automatically add one, so we have to update our `<PostList>` component to add a `<DeleteButton>` for each record:

```tsx title="src/pages/posts/list.tsx"
import { useMany } from "@pankod/refine-core";
import {
    List,
    TextField,
    TagField,
    DateField,
    Table,
    useTable,
    FilterDropdown,
    Select,
    ShowButton,
    useSelect,
    Space,
    EditButton,
    // highlight-next-line
    DeleteButton,
} from "@pankod/refine-antd";

import { IPost, ICategory } from "../../interfaces";

export const PostList: React.FC = () => {
    const { tableProps } = useTable<IPost>();

    const categoryIds =
        tableProps?.dataSource?.map((item) => item.category.id) ?? [];
    const { data: categoriesData, isLoading } = useMany<ICategory>({
        resource: "categories",
        ids: categoryIds,
        queryOptions: {
            enabled: categoryIds.length > 0,
        },
    });

    const { selectProps: categorySelectProps } = useSelect<ICategory>({
        resource: "categories",
    });

    return (
        <List>
            <Table {...tableProps} rowKey="id">
                <Table.Column dataIndex="title" title="title" />
                <Table.Column
                    dataIndex="status"
                    title="status"
                    render={(value) => <TagField value={value} />}
                />
                <Table.Column
                    dataIndex="createdAt"
                    title="createdAt"
                    render={(value) => <DateField format="LLL" value={value} />}
                />
                <Table.Column
                    dataIndex={["category", "id"]}
                    title="category"
                    render={(value) => {
                        if (isLoading) {
                            return <TextField value="Loading..." />;
                        }

                        return (
                            <TextField
                                value={
                                    categoriesData?.data.find(
                                        (item) => item.id === value,
                                    )?.title
                                }
                            />
                        );
                    }}
                    filterDropdown={(props) => (
                        <FilterDropdown {...props}>
                            <Select
                                style={{ minWidth: 200 }}
                                mode="multiple"
                                placeholder="Select Category"
                                {...categorySelectProps}
                            />
                        </FilterDropdown>
                    )}
                />
                <Table.Column<IPost>
                    title="Actions"
                    dataIndex="actions"
                    render={(_text, record): React.ReactNode => {
                        return (
                            <Space>
                                <ShowButton
                                    size="small"
                                    recordItemId={record.id}
                                    hideText
                                />
                                <EditButton
                                    size="small"
                                    recordItemId={record.id}
                                    hideText
                                />
                                // highlight-start
                                <DeleteButton
                                    size="small"
                                    recordItemId={record.id}
                                    hideText
                                />
                                // highlight-end
                            </Space>
                        );
                    }}
                />
            </Table>
        </List>
    );
};
```

[Refer to the `<DeleteButton>` documentation for detailed usage information. &#8594](/api-reference/antd/components/buttons/delete.md)

Now you can try deleting records yourself. Just click on the delete button of the record you want to delete and confirm.

The second way is by showing delete button in `<PostEdit>` component. To show delete button in edit page, `canDelete` prop needs to be passed to resource object.

```tsx title="src/App.tsx"
import { Refine } from "@pankod/refine-core";
import {
    Layout,
    ReadyPage,
    notificationProvider,
    ErrorComponent,
} from "@pankod/refine-antd";
import routerProvider from "@pankod/refine-react-router-v6";
import dataProvider from "@pankod/refine-simple-rest";

import "@pankod/refine-antd/dist/reset.css";

import { PostList, PostShow, PostEdit, PostCreate } from "./pages/posts";

export const App: React.FC = () => {
    return (
        <Refine
            routerProvider={routerProvider}
            dataProvider={dataProvider("https://api.fake-rest.refine.dev")}
            Layout={Layout}
            ReadyPage={ReadyPage}
            notificationProvider={notificationProvider}
            catchAll={<ErrorComponent />}
            resources={[
                {
                    name: "posts",
                    list: PostList,
                    show: PostShow,
                    edit: PostEdit,
                    create: PostCreate,
                    // highlight-next-line
                    canDelete: true,
                },
            ]}
        />
    );
};
```

After adding `canDelete` prop, `<DeleteButton>` will appear in edit form.

<<<<<<< HEAD
```tsx live url=http://localhost:3000/posts previewHeight=420px previewOnly
setInitialRoutes(["/posts"]);

import { Refine, useMany } from "@pankod/refine-core";
import {
    List,
    TextField,
    TagField,
    DateField,
    Table,
    useTable,
    FilterDropdown,
    Select,
    useSelect,
    ShowButton,
    Space,
    EditButton,
    DeleteButton,
} from "@pankod/refine-antd";

const PostList: React.FC = () => {
    const { tableProps } = useTable<IPost>();

    const categoryIds =
        tableProps?.dataSource?.map((item) => item.category.id) ?? [];
    const { data: categoriesData, isLoading } = useMany<ICategory>({
        resource: "categories",
        ids: categoryIds,
        queryOptions: {
            enabled: categoryIds.length > 0,
        },
    });

    const { selectProps: categorySelectProps } = useSelect<ICategory>({
        resource: "categories",
    });

    return (
        <List>
            <Table {...tableProps} rowKey="id">
                <Table.Column dataIndex="title" title="Title" />
                <Table.Column
                    dataIndex="status"
                    title="Status"
                    render={(value) => <TagField value={value} />}
                />
                <Table.Column
                    dataIndex="createdAt"
                    title="CreatedAt"
                    render={(value) => <DateField format="LLL" value={value} />}
                />
                <Table.Column
                    dataIndex={["category", "id"]}
                    title="Category"
                    render={(value) => {
                        if (isLoading) {
                            return <TextField value="Loading..." />;
                        }

                        return (
                            <TextField
                                value={
                                    categoriesData?.data.find(
                                        (item) => item.id === value,
                                    )?.title
                                }
                            />
                        );
                    }}
                    filterDropdown={(props) => (
                        <FilterDropdown {...props}>
                            <Select
                                style={{ minWidth: 200 }}
                                mode="multiple"
                                placeholder="Select Category"
                                {...categorySelectProps}
                            />
                        </FilterDropdown>
                    )}
                />
                <Table.Column<IPost>
                    title="Actions"
                    dataIndex="actions"
                    render={(_text, record): React.ReactNode => {
                        return (
                            <Space>
                                <ShowButton
                                    size="small"
                                    recordItemId={record.id}
                                    hideText
                                />
                                <EditButton
                                    size="small"
                                    recordItemId={record.id}
                                    hideText
                                />
                                <DeleteButton
                                    size="small"
                                    recordItemId={record.id}
                                    hideText
                                />
                            </Space>
                        );
                    }}
                />
            </Table>
        </List>
    );
};

const App = () => {
    return <Refine resources={[{ name: "posts", list: PostList, show: PostShow, edit: PostEdit, create: PostCreate, canDelete: true }]} />;
};

render(<App />);
```

## Live StackBlitz Example
=======
## Example
>>>>>>> b867497f

Our tutorial is complete. Below you'll find a Live StackBlitz Example displaying what we have done so far:

<StackblitzExample path="tutorial-antd" />

## Next Steps

-   [Read about the authProvider to implement authentication for your refine application. &#8594](/api-reference/core/providers/auth-provider.md)

-   [Read about the dataProvider to consume custom API's &#8594](/api-reference/core/providers/data-provider.md)

-   [Read about the i18nProvider to add language support. &#8594](/api-reference/core/providers/i18n-provider.md)

-   [Check the Guides & Concept section to learn generic solutions to common problems &#8594](/advanced-tutorials/upload/multipart-upload.md)

-   [Check example section for code snippets &#8594](/examples/customization/topMenuLayout.md)<|MERGE_RESOLUTION|>--- conflicted
+++ resolved
@@ -390,7 +390,6 @@
 Your **refine** application should be up and running!
 Point your browser to [http://localhost:3000](http://localhost:3000) to access it. You will see the welcome page.
 
-<<<<<<< HEAD
 ```tsx live url=http://localhost:3000 previewHeight=420px previewOnly
 setInitialRoutes(["/"]);
 
@@ -402,17 +401,6 @@
 
 render(<App />);
 ```
-=======
-<div class="img-container">
-    <div class="window">
-        <div class="control red"></div>
-        <div class="control orange"></div>
-        <div class="control green"></div>
-    </div>
-    <img src="https://refine.ams3.cdn.digitaloceanspaces.com/website/static/img/tutorial/ready-page.png" alt="Ready Page" />
-</div>
-<br/>
->>>>>>> b867497f
 
 ## Adding Resources
 
@@ -496,7 +484,6 @@
 ```tsx live url=http://localhost:3000/posts previewHeight=420px previewOnly
 setInitialRoutes(["/posts"]);
 
-<<<<<<< HEAD
 import { Refine } from "@pankod/refine-core";
 
 const App = () => {
@@ -505,18 +492,6 @@
 
 render(<App />);
 ```
-=======
-<div class="img-container">
-    <div class="window">
-        <div class="control red"></div>
-        <div class="control orange"></div>
-        <div class="control green"></div>
-    </div>
-    <img src="https://refine.ams3.cdn.digitaloceanspaces.com/website/static/img/tutorial/resource-1.png" alt="Resource only with name" />
-</div>
-<br/>
-</>
->>>>>>> b867497f
 
 You'll still see a **404** error page because no **Page** component is assigned to our resource yet.
 
@@ -671,7 +646,6 @@
 ```tsx live url=http://localhost:3000/posts previewHeight=420px previewOnly
 setInitialRoutes(["/posts"]);
 
-<<<<<<< HEAD
 import { Refine } from "@pankod/refine-core";
 import {
     List,
@@ -709,18 +683,6 @@
 
 render(<App />);
 ```
-=======
-<div class="img-container">
-    <div class="window">
-        <div class="control red"></div>
-        <div class="control orange"></div>
-        <div class="control green"></div>
-    </div>
-    <img src="https://refine.ams3.cdn.digitaloceanspaces.com/website/static/img/tutorial/resource-2.png" alt="Resource only List component" />
-</div>
-<br/>
-</>
->>>>>>> b867497f
 
 
 ## Handling relationships
@@ -1048,22 +1010,8 @@
 `defaultValue` is used to get the value for the current item. It's not affected by search, sort and filter parameters.
 :::
 
-<<<<<<< HEAD
 ```tsx live url=http://localhost:3000/posts previewHeight=420px previewOnly
 setInitialRoutes(["/posts"]);
-=======
-<div class="img-container">
-    <div class="window">
-        <div class="control red"></div>
-        <div class="control orange"></div>
-        <div class="control green"></div>
-    </div>
-    <img src="https://refine.ams3.cdn.digitaloceanspaces.com/website/static/img/tutorial/filter.gif" alt="Filters" />
-</div>
-<br/>
-
-## Showing a single record
->>>>>>> b867497f
 
 import { Refine, useMany } from "@pankod/refine-core";
 import {
@@ -1360,7 +1308,6 @@
 ```tsx live url=http://localhost:3000/posts previewHeight=420px previewOnly
 setInitialRoutes(["/posts"]);
 
-<<<<<<< HEAD
 import { Refine, useMany } from "@pankod/refine-core";
 import {
     List,
@@ -1459,17 +1406,6 @@
 
 render(<App />);
 ```
-=======
-<div class="img-container">
-    <div class="window">
-        <div class="control red"></div>
-        <div class="control orange"></div>
-        <div class="control green"></div>
-    </div>
-    <img src="https://refine.ams3.cdn.digitaloceanspaces.com/website/static/img/tutorial/show.gif" alt="Show record action" />
-</div>
-<br/>
->>>>>>> b867497f
 
 ## Editing a record
 
@@ -1734,7 +1670,6 @@
 ```tsx live url=http://localhost:3000/posts previewHeight=420px previewOnly
 setInitialRoutes(["/posts"]);
 
-<<<<<<< HEAD
 import { Refine, useMany } from "@pankod/refine-core";
 import {
     List,
@@ -1750,17 +1685,6 @@
     Space,
     EditButton,
 } from "@pankod/refine-antd";
-=======
-<div class="img-container">
-    <div class="window">
-        <div class="control red"></div>
-        <div class="control orange"></div>
-        <div class="control green"></div>
-    </div>
-    <img src="https://refine.ams3.cdn.digitaloceanspaces.com/website/static/img/tutorial/edit.gif" alt="Edit record action" />
-</div>
-<br/>
->>>>>>> b867497f
 
 const PostList: React.FC = () => {
     const { tableProps } = useTable<IPost>();
@@ -1997,7 +1921,6 @@
 ```tsx live url=http://localhost:3000/posts previewHeight=420px previewOnly
 setInitialRoutes(["/posts"]);
 
-<<<<<<< HEAD
 import { Refine, useMany } from "@pankod/refine-core";
 import {
     List,
@@ -2013,16 +1936,6 @@
     Space,
     EditButton,
 } from "@pankod/refine-antd";
-=======
-<div class="img-container">
-    <div class="window">
-        <div class="control red"></div>
-        <div class="control orange"></div>
-        <div class="control green"></div>
-    </div>
-    <img src="https://refine.ams3.cdn.digitaloceanspaces.com/website/static/img/tutorial/create.gif" alt="Create record action" />
-</div>
->>>>>>> b867497f
 
 const PostList: React.FC = () => {
     const { tableProps } = useTable<IPost>();
@@ -2284,7 +2197,6 @@
 
 After adding `canDelete` prop, `<DeleteButton>` will appear in edit form.
 
-<<<<<<< HEAD
 ```tsx live url=http://localhost:3000/posts previewHeight=420px previewOnly
 setInitialRoutes(["/posts"]);
 
@@ -2402,10 +2314,7 @@
 render(<App />);
 ```
 
-## Live StackBlitz Example
-=======
 ## Example
->>>>>>> b867497f
 
 Our tutorial is complete. Below you'll find a Live StackBlitz Example displaying what we have done so far:
 
