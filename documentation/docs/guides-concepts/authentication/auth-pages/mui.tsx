import { Sandpack } from "@site/src/components/sandpack";
import React from "react";

export function MaterialUIAuth() {
  return (
    <Sandpack
      showNavigator
      previewOnly
      dependencies={{
        "@refinedev/antd": "latest",
        "@refinedev/core": "latest",
        "@refinedev/simple-rest": "latest",
        "@refinedev/react-router": "latest",
<<<<<<< HEAD
        "@refinedev/mui": "5.0.0",
=======
        "@refinedev/mui": "latest",
>>>>>>> 85c54ba6
        "react-router": "^7.0.2",
        "@emotion/react": "^11.8.2",
        "@emotion/styled": "^11.8.1",
        "@mui/lab": "^6.0.0-beta.14",
        "@mui/material": "^6.1.7",
        "@mui/system": "latest",
<<<<<<< HEAD
        "@mui/x-data-grid": "^7.22.2",
=======
        "@mui/x-data-grid": "^7.23.5",
>>>>>>> 85c54ba6
      }}
      startRoute="/login"
      files={{
        "/App.tsx": {
          code: AppTsxCode,
        },
      }}
    />
  );
}

const AppTsxCode = /* tsx */ `
import React from "react";

import CssBaseline from "@mui/material/CssBaseline";
import GlobalStyles from "@mui/material/GlobalStyles";
import { ThemeProvider } from "@mui/material/styles";
import { BrowserRouter, Outlet, Route, Routes } from "react-router";

import { Authenticated, Refine } from "@refinedev/core";
import {
    AuthPage,
    ErrorComponent,
    RefineThemes,
    ThemedLayoutV2,
} from "@refinedev/mui";
import routerProvider, {
    CatchAllNavigate,
    NavigateToResource,
} from "@refinedev/react-router";
import dataProvider from "@refinedev/simple-rest";

export default function App() {
    return (
        <BrowserRouter>
            <ThemeProvider theme={RefineThemes.Blue}>
                <CssBaseline />
                <GlobalStyles
                    styles={{ html: { WebkitFontSmoothing: "auto" } }}
                />
                <Refine
                    routerProvider={routerProvider}
                    dataProvider={dataProvider(
                        "https://api.fake-rest.refine.dev",
                    )}
                    authProvider={{
                        check: async () => ({
                            authenticated: false,
                            redirectTo: "/login",
                        }),
                        login: async () => {
                            return {
                                success: false,
                            };
                        },
                        logout: async () => {
                            return {
                                success: false,
                            };
                        },
                        onError: async () => ({}),
                        getIdentity: async () => ({
                            id: 1,
                            name: "John Doe",
                            avatar: "https://i.pravatar.cc/300",
                        }),
                    }}
                    resources={[
                        {
                            name: "dashboard",
                            list: "/",
                        },
                    ]}
                    options={{ syncWithLocation: true }}
                >
                    <Routes>
                        <Route
                            element={
                                <Authenticated
                                    fallback={<CatchAllNavigate to="/login" />}
                                >
                                    <ThemedLayoutV2>
                                        <Outlet />
                                    </ThemedLayoutV2>
                                </Authenticated>
                            }
                        >
                            <Route
                                path="/dashboard"
                                element={<div>Welcome</div>}
                            />
                        </Route>
                        <Route
                            element={
                                <Authenticated fallback={<Outlet />}>
                                    <NavigateToResource resource="dashboard" />
                                </Authenticated>
                            }
                        >
                            <Route
                                path="/login"
                                element={
                                    <AuthPage
                                        type="login"
                                        wrapperProps={{
                                            style: {
                                                margin: "72px 0px",
                                                height: "max-content",
                                            },
                                        }}
                                    />
                                }
                            />
                            <Route
                                path="/register"
                                element={
                                    <AuthPage
                                        type="register"
                                        wrapperProps={{
                                            style: {
                                                margin: "72px 0px",
                                                height: "max-content",
                                            },
                                        }}
                                    />
                                }
                            />
                            <Route
                                path="/forgot-password"
                                element={
                                    <AuthPage
                                        type="forgotPassword"
                                        wrapperProps={{
                                            style: {
                                                margin: "72px 0px",
                                                height: "max-content",
                                            },
                                        }}
                                    />
                                }
                            />
                            <Route
                                path="/update-password"
                                element={
                                    <AuthPage
                                        type="updatePassword"
                                        wrapperProps={{
                                            style: {
                                                margin: "72px 0px",
                                                height: "max-content",
                                            },
                                        }}
                                    />
                                }
                            />
                        </Route>
                        <Route
                            element={
                                <Authenticated>
                                    <ThemedLayoutV2>
                                        <Outlet />
                                    </ThemedLayoutV2>
                                </Authenticated>
                            }
                        >
                            <Route path="*" element={<ErrorComponent />} />
                        </Route>
                    </Routes>
                </Refine>
            </ThemeProvider>
        </BrowserRouter>
    );
}

`.trim();<|MERGE_RESOLUTION|>--- conflicted
+++ resolved
@@ -11,22 +11,14 @@
         "@refinedev/core": "latest",
         "@refinedev/simple-rest": "latest",
         "@refinedev/react-router": "latest",
-<<<<<<< HEAD
-        "@refinedev/mui": "5.0.0",
-=======
         "@refinedev/mui": "latest",
->>>>>>> 85c54ba6
         "react-router": "^7.0.2",
         "@emotion/react": "^11.8.2",
         "@emotion/styled": "^11.8.1",
         "@mui/lab": "^6.0.0-beta.14",
         "@mui/material": "^6.1.7",
         "@mui/system": "latest",
-<<<<<<< HEAD
-        "@mui/x-data-grid": "^7.22.2",
-=======
         "@mui/x-data-grid": "^7.23.5",
->>>>>>> 85c54ba6
       }}
       startRoute="/login"
       files={{
