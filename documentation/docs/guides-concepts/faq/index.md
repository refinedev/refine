--- conflicted
+++ resolved
@@ -24,15 +24,10 @@
 ```tsx
 import { useTable, useForm, useShow } from "@refinedev/core";
 
-<<<<<<< HEAD
-// All "data" related hooks provided by Refine can use queryResult' refetch function
+// All "data" related hooks provided by Refine can use query' refetch function
 const { tableQuery: { refetch } } = useTable();
-const { queryResult: { refetch } } = useForm();
-=======
-// All "data" related hooks provided by Refine can use query' refetch function
 const { tableQueryResult: { refetch } } = useTable();
 const { query: { refetch } } = useForm();
->>>>>>> fe29c1be
 ...
 ...
 const { query: { refetch } } = useShow();
