--- conflicted
+++ resolved
@@ -45,13 +45,7 @@
     {
         name: "Necati Ozmen",
         avatar: "https://refine.ams3.cdn.digitaloceanspaces.com/website/static/about/images/team-avatars/necati.png",
-<<<<<<< HEAD
-        avatar2x:
-            "https://refine.ams3.cdn.digitaloceanspaces.com/website/static/about/images/team-avatars/necati2x.png",
         role1: "Head of Growth",
-=======
-        role1: "Head of Content",
->>>>>>> 2d139078
     },
     {
         name: "Recep Kütük",
