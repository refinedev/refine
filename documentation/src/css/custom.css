/* stylelint-disable docusaurus/copyright-header */
/**
 * Any CSS included here will be global. The classic template
 * bundles Infima by default. Infima is a CSS framework designed to
 * work well for content-centric websites.
 */

@tailwind base;
@tailwind components;
@tailwind utilities;

@import url("https://fonts.googleapis.com/css2?family=Montserrat:ital,wght@0,100;0,200;0,300;0,400;0,500;0,600;0,700;0,800;0,900;1,100;1,200;1,300;1,400;1,500;1,600;1,700;1,800;1,900&display=swap");

/* You can override the default Infima variables here. */
:root {
    --ifm-color-primary: #25c2a0;
    --ifm-color-primary-dark: rgb(33, 175, 144);
    --ifm-color-primary-darker: rgb(31, 165, 136);
    --ifm-color-primary-darkest: rgb(26, 136, 112);
    --ifm-color-primary-light: rgb(70, 203, 174);
    --ifm-color-primary-lighter: rgb(102, 212, 189);
    --ifm-color-primary-lightest: rgb(146, 224, 208);
    --ifm-code-font-size: 95%;
    --ifm-navbar-background-color: var(--color-purple);
    --ifm-navbar-height: 64px;
    --ifm-menu-color-background-active: rgba(255, 255, 255, 0.05);
    --ifm-menu-color-background-hover: rgba(255, 255, 255, 0.05);
    --color-purple: #331049;
    --color-turquoise: #0ccee9;
    --color-blue: #0b82f0;
    --color-text-white: white;
    --color-text-black: #1c1e21;
    --color-bg-white: white;
    --ifm-navbar-sidebar-width: 100%;
}

.img-container {
    display: flex;
    flex-direction: column;
    border-radius: 6.4px;
    overflow: auto;
    box-shadow: var(--ifm-alert-shadow);
}

.window {
    display: flex;
    align-items: center;
    padding: 0px 16px;
    background: #292d3e;
    height: 32px;
}

.window .control {
    width: 16px;
    height: 16px;
    border-radius: 999px;
}

.window .control:nth-child(2),
.control:nth-child(3) {
    margin-left: 8px;
}

.window .control.red {
    background: rgb(230, 54, 54);
}

.window .control.orange {
    background: rgb(217, 119, 6);
}

.window .control.green {
    background: rgb(5, 150, 105);
}

@media screen and (max-width: 650px) {
    .window {
        height: 16px;
    }

    .window .control {
        width: 8px;
        height: 8px;
    }

    .window .control:nth-child(2),
    .control:nth-child(3) {
        margin-left: 4px;
    }
}

.docusaurus-highlight-code-line {
    background-color: rgb(72, 77, 91);
    display: block;
    margin: 0 calc(-1 * var(--ifm-pre-padding));
    padding: 0 var(--ifm-pre-padding);
}

.required {
    font-size: 13px;
    border-radius: 3px;
    border-style: solid;
    border-color: #fa5035;
    color: #fa5035;
    border-width: 1px;
    letter-spacing: 0.02rem;
    margin-right: 0;
    padding: 0 6px;
    display: inline-block;
    margin-left: 5px;
}

.deprecated {
    font-size: 13px;
    border-radius: 3px;
    border-style: solid;
    border-color: orange;
    color: orange;
    border-width: 1px;
    letter-spacing: 0.02rem;
    margin-right: 0;
    padding: 2px 6px;
    display: inline-block;
    margin-left: 5px;
}

.deprecated--block {
    font-size: 13px;
    border-radius: 3px;
    border-style: solid;
    border-color: orange;
    color: orange;
    border-width: 1px;
    letter-spacing: 0.02rem;
    margin-right: 0;
    padding: 2px 6px;
    display: inline-block;
    margin: 0 0 10px 0;
    word-break: keep-all;
}

.deprecated::before,
.deprecated--block::before {
    content: "⚠️ deprecated";
    color: orange;
    margin-right: 4px;
}

.required-block {
    display: flex;
    align-items: center;
}

.footer__links {
    margin-bottom: 20px;
}

.footer__col:first-child {
    flex: 2;
}

.footer__col:first-child .footer__items {
    display: flex;
    flex-direction: row;
    flex-wrap: wrap;
}

.footer__col:first-child .footer__items .footer__item {
    flex-basis: 50%;
}

@media screen and (max-width: 966px) {
    .footer__link-item {
        font-size: 14px;
    }
}

.language-js {
    font-size: 9px;
}

.required {
    border-radius: 3px;
    border-style: solid;
    border-color: #fa5035;
    color: #fa5035;
    border-width: 1px;
    letter-spacing: 0.02rem;
    margin-right: 0;
    padding: 0 6px;
    display: inline-block;
    margin-left: 5px;
}

/* Common */
.row--justify--center {
    justify-content: center;
}

.row--align--center {
    align-items: center;
}

/* Header classes */
.navbar__brand {
    margin-left: 8px;
}

.navbar__link {
    font-weight: 600;
}

.navbar__toggle {
    color: var(--color-text-white);
}

.navbar-sidebar__brand {
    justify-content: space-between;
    box-shadow: none;
}

.navbar-sidebar__items .menu__list .menu__link {
    color: var(--color-text-white);
}

.navbar-sidebar__items .menu__list .menu__link.menu__link--sublist::after {
    filter: invert(100%) sepia(94%) saturate(17%) hue-rotate(223deg)
        brightness(104%) contrast(98%);
}

.navbar-sidebar__back {
    color: var(--color-text-white);
}

.header-last-nav-item {
    margin-right: 30px;
}

.header-icon-link {
    transition: 0.5s;
}

.header-icon-link:hover {
    /* filter: brightness(2); */
}

.header-icon-link::before {
    content: "";
    display: flex;
    height: 24px;
    width: 24px;
}

.header-github-link::before {
    background: url("/icons/github.svg");
    background-size: contain;
}

.header-discord-link::before {
    background: url("/icons/discord.svg");
    background-size: contain;
}

.header-twitter-link::before {
    background: url("/icons/twitter.svg");
    background-size: contain;
}

/* Code Renderer Styles */

.pre {
    text-align: left;
    margin: 1em 0;
    padding: 0.5em;
    overflow: auto;
}

.pre .token-line {
    line-height: 1.3em;
    height: 1.3em;
}

.code-line {
    display: table-row;
}

.code-line-no {
    display: table-cell;
    text-align: right;
    padding-right: 1em;
    user-select: none;
    opacity: 0.5;
}

.code-line-content {
    display: table-cell;
}

[class^="announcementBar"] {
    border: none !important;
}

.tutorial-cards {
    display: flex;
    justify-content: center;
    gap: 16px;
}

.tutorial-cards > a {
    width: 100%;
}

.tutorial-cards-center {
    display: flex;
    justify-content: center;
    margin-top: 16px;
}

.tutorial-cards-center > a {
    width: 50%;
}

@media (max-width: 425px) {
    .tutorial-cards {
        flex-direction: column;
    }
    .tutorial-cards-center > a {
        width: 100%;
    }
}

/* Antd Sider Issue Fix */
.ant-layout-sider-trigger {
    position: sticky !important;
}

.markdown .live-editor-wrapper li + li {
    margin-top: 0;
}

.live-editor-wrapper table th,
.live-editor-wrapper table td {
    border: none;
}

.live-editor-wrapper table tr:nth-child(2n) {
    background: none;
}

.code-block-hidden,
.code-block-hidden.theme-code-block-highlighted-line {
    display: none;
}

.with-hoverline .hoverline-link {
    @apply relative;
}

.with-hoverline .hoverline-link:hover::after,
.with-hoverline .navbar__link--active::after {
    content: "";
    @apply absolute bottom-[-5px] left-[calc(50%-12px)] h-1 w-6 rounded-sm bg-[#1890ff] transition-opacity duration-200 ease-in-out;
}

.refine-docsearch-button {
    @apply flex h-7 w-7 cursor-pointer appearance-none items-center justify-between rounded-2xl border-none bg-[#f6f6f9] px-2 py-0 md:w-[196px] md:px-3;
}

.refine-docsearch-button .DocSearch-Button-Placeholder {
    @apply font-montserrat text-xs font-semibold text-[#2A2A42];
}

.refine-docsearch-button .DocSearch-Search-Icon {
    @apply -mt-px h-3 w-3 stroke-[2px];
}

.refine-docsearch-button .DocSearch-Button-Keys {
    @apply w-auto min-w-0;
}

.refine-docsearch-button .DocSearch-Button-Keys kbd {
    background: none;
    @apply font-montserrat text-xs font-semibold text-[#2A2A42];
    @apply mr-0 h-auto w-auto appearance-none border-0 border-none bg-transparent pb-0 pt-0.5 shadow-none;
}

.refine-docsearch-button .DocSearch-Button-Keys kbd:last-child::before {
    position: relative;
    display: block;
    content: "+";
}

.navbar-sidebar__item.menu .menu__list {
    padding-left: 0;
}

.navbar-sidebar__item.menu .menu__list .menu__list-item .menu__link {
    @apply font-montserrat block text-center font-semibold text-[#2a2a42];
}

.theme-doc-sidebar-item-category.menu__list-item {
    @apply opacity-90;
}

#__docusaurus .navbar-sidebar__items--show-secondary {
    transform: translate3d(calc(100% * -1), 0, 0);
}

#__docusaurus
    .navbar-sidebar__items
    .menu__list
    .menu__link.menu__link--sublist::after {
    display: block;
    position: relative;
    margin-top: -20px;
    filter: none;
}

#__docusaurus
    .navbar-sidebar__items
    .menu__list
    .menu__link.menu__link--sublist[role="button"]::after {
    bottom: unset;
    margin-top: 0;
    top: -26px;
    left: unset;
    height: 24px;
    width: 24px;
    background-color: transparent;
}

#__docusaurus .menu__link.menu__link--sublist[role="button"] {
    height: 40px;
}

#__docusaurus .clean-btn.navbar-sidebar__back {
<<<<<<< HEAD
    @apply font-montserrat mb-4 text-center font-semibold text-[#2a2a42];
=======
    @apply text-[#2a2a42] text-center font-montserrat font-semibold mb-0;
>>>>>>> 59e62f0f
}

#__docusaurus .navbar-sidebar__item.menu a[href="https://github.com/pankod/refine"]::after
{
    display: none;
}

#__docusaurus .social-icons .header-icon-link::before {
    width: 32px;
    height: 32px;
}

#__docusaurus .social-icons .header-icon-link.header-github-link::before {
    width: 32px;
    height: 32px;
    margin-top: 3px;
}

#__docusaurus .navbar-sidebar__items .with-hoverline .menu__link--active {
    position: relative;
}

#__docusaurus
    .with-hoverline
    .navbar-sidebar__items
    .menu__link--active::before {
    content: "";
    @apply absolute bottom-[-5px] left-[calc(50%-12px)] h-1 w-6 rounded-sm bg-[#1890ff] transition-opacity duration-200 ease-in-out;
}

#__docusaurus .with-hoverline .active-item::before {
    content: "";
    @apply absolute bottom-[-5px] left-[calc(50%-12px)] h-1 w-6 rounded-sm bg-[#1890ff] transition-opacity duration-200 ease-in-out;
}

#__docusaurus .with-hoverline .navbar-sidebar__items .menu__link--active {
    position: relative;
}

.with-hoverline .active-item.hoveline-link {
    @apply relative;
}

#__docusaurus .menu__link--active:not(.menu__link--sublist) {
    background-color: transparent;
}

.navbar .navbar__items .navbar__item {
    @apply hidden xl:inline-block;
}

html {
    scroll-snap-type: y mandatory;
    scroll-behavior: smooth;
}

#__docusaurus .main-wrapper {
    padding-top: 64px;
}

#__docusaurus .text-color-base {
    color: var(--ifm-font-color-base);
}

#__docusaurus .blog-post-item-shadow {
    box-shadow: 6px 8px 16px rgba(42, 42, 66, 0.4);
}

#__docusaurus .pagination-item {
    @apply flex h-8 w-8 items-center justify-center rounded-lg border border-solid border-gray-200 leading-tight transition duration-200 ease-in-out hover:border-[#1890FF] hover:text-[#1890FF];
    color: var(--ifm-font-color-base);
}

#__docusaurus .pagination-item.disabled {
    @apply cursor-not-allowed text-gray-200 hover:border-gray-200 hover:text-gray-200;
}

#__docusaurus .pagination-item.active {
    @apply border-[#1890FF] text-[#1890FF];
}

#__docusaurus .dots {
    @apply h-8 cursor-default border-none;
}

#__docusaurus .custom-table-of-contents .table-of-contents {
    @apply pl-0;
<<<<<<< HEAD
    border: 1px solid var(--ifm-toc-border-color);
}

#__docusaurus .gradient-button:hover {
    background: linear-gradient(90deg, #3fdcf7 2.01%, #1890ff 99.51%);
}

#__docusaurus .gradient-button:hover a {
    @apply bg-transparent;
}

#__docusaurus .gradient-button:hover .export-icon {
    background: #1373cc;
    box-shadow: inset 2px 2px 3px rgba(0, 0, 0, 0.25);
}

#__docusaurus .example-card {
    border: 1px solid #f5f5f5;
    box-shadow: 6px 8px 16px rgba(42, 42, 66, 0.1);
}

#__docusaurus .example-card:hover {
    box-shadow: 6px 8px 16px rgba(42, 42, 66, 0.4);
    transform: scale(1.02);
}

#__docusaurus .example-card:hover img {
    filter: drop-shadow(0px 0px 8px #a7e6ff);
    transform: scale(1.01);
}

#__docusaurus .example-card:hover .gradient-button {
    @apply text-white;
    background: linear-gradient(90deg, #3fdcf7 2.01%, #1890ff 99.51%);
}

#__docusaurus .example-card:hover .gradient-button a {
    @apply bg-transparent;
}

#__docusaurus .example-card:hover .gradient-button .export-icon {
    background: #1373cc;
    box-shadow: inset 2px 2px 3px rgba(0, 0, 0, 0.25);
}
=======
    border: none;
}

@media (max-width: 1023px) {
    #__docusaurus .custom-table-of-contents .table-of-contents {
        @apply hidden;
    }
}

#__docusaurus .github-banner-bg {
    background-image: url("/img/blog-static/github-bg.png");
    background-size: cover;
    background-repeat: no-repeat;
}

#__docusaurus .twitter-banner-bg {
    background: linear-gradient(90deg, #3fdcf7 2.01%, #1890ff 99.51%);
}

#__docusaurus .blog-paginator-item:hover {
    background: linear-gradient(90deg, #3fdcf7 2.01%, #1890ff 99.51%);
}

#__docusaurus .blog-paginator-item:hover #post-title {
    @apply text-white;
}
#__docusaurus .blog-paginator-item:hover #author-title {
    @apply text-white font-semibold;
}
#__docusaurus .blog-paginator-item:hover #author-name {
    @apply text-white;
}
#__docusaurus .blog-paginator-item:hover #post-info {
    @apply text-white font-semibold;
}

#__docusaurus .sticky-author-card {
    position: sticky;
    top: calc(var(--ifm-navbar-height) + 1rem);
}

#__docusaurus .all-tags-button {
    background: linear-gradient(90deg, #3fdcf7 2.01%, #1890ff 99.51%);
}

#__docusaurus .all-tags-button:hover svg {
    @apply -translate-x-1;
}

@media (min-width: 1024px) {
    html[data-page="index"] footer.refine-footer {
        scroll-snap-align: end;
    }
}

.DocSearch--active .DocSearch-Modal {
    @apply fixed md:relative;
}

.navbar-sidebar__items.navbar-sidebar__items--show-secondary .navbar-sidebar__item.menu .menu__list,
.navbar-sidebar__items.navbar-sidebar__items--show-secondary .menu__list-item,
.navbar-sidebar__items.navbar-sidebar__items--show-secondary .menu__link {
    text-align: left !important;
}

#__docusaurus .navbar-sidebar__items.navbar-sidebar__items--show-secondary .menu__list {
    padding-left: 0.75rem;
}

#__docusaurus .navbar-sidebar__items.navbar-sidebar__items--show-secondary .menu__link {
    padding-left: 0;
}

#__docusaurus .navbar-sidebar__items {
    padding-top: 20px;
}

#__docusaurus .theme-doc-sidebar-menu.menu__list .menu__link--active {
    color: #1890FF;
    position: relative;
}

#__docusaurus .with-hoverline .navbar-sidebar__items.navbar-sidebar__items--show-secondary .menu__link.menu__link--active::before {
    display: none;
}

#__docusaurus .theme-doc-sidebar-menu.menu__list .menu__link--active::before {
    content: "" !important;
    pointer-events: none;
    position: absolute !important;
    display: block !important;
    left: 8px;
    top: 14px;
    width: 4px;
    height: 4px;
    border-radius: 4px;
    background-color: #1890FF;
}

#__docusaurus .theme-doc-sidebar-menu.menu__list .menu__link--active::after {
	background-image: url('data:image/svg+xml,<svg xmlns="http://www.w3.org/2000/svg" width="16px" height="16px" viewBox="0 0 24 24"><path fill="rgba(24,144,255,1)" d="M7.41 15.41L12 10.83l4.59 4.58L18 14l-6-6-6 6z"></path></svg>');
}

#__docusaurus .theme-doc-sidebar-menu.menu__list .menu__link {
    padding-left: 22px;
}

/* #__docusaurus .navbar-sidebar__items.navbar-sidebar__items--show-secondary {
} */
>>>>>>> 59e62f0f
<|MERGE_RESOLUTION|>--- conflicted
+++ resolved
@@ -434,11 +434,7 @@
 }
 
 #__docusaurus .clean-btn.navbar-sidebar__back {
-<<<<<<< HEAD
     @apply font-montserrat mb-4 text-center font-semibold text-[#2a2a42];
-=======
-    @apply text-[#2a2a42] text-center font-montserrat font-semibold mb-0;
->>>>>>> 59e62f0f
 }
 
 #__docusaurus .navbar-sidebar__item.menu a[href="https://github.com/pankod/refine"]::after
@@ -526,52 +522,6 @@
 
 #__docusaurus .custom-table-of-contents .table-of-contents {
     @apply pl-0;
-<<<<<<< HEAD
-    border: 1px solid var(--ifm-toc-border-color);
-}
-
-#__docusaurus .gradient-button:hover {
-    background: linear-gradient(90deg, #3fdcf7 2.01%, #1890ff 99.51%);
-}
-
-#__docusaurus .gradient-button:hover a {
-    @apply bg-transparent;
-}
-
-#__docusaurus .gradient-button:hover .export-icon {
-    background: #1373cc;
-    box-shadow: inset 2px 2px 3px rgba(0, 0, 0, 0.25);
-}
-
-#__docusaurus .example-card {
-    border: 1px solid #f5f5f5;
-    box-shadow: 6px 8px 16px rgba(42, 42, 66, 0.1);
-}
-
-#__docusaurus .example-card:hover {
-    box-shadow: 6px 8px 16px rgba(42, 42, 66, 0.4);
-    transform: scale(1.02);
-}
-
-#__docusaurus .example-card:hover img {
-    filter: drop-shadow(0px 0px 8px #a7e6ff);
-    transform: scale(1.01);
-}
-
-#__docusaurus .example-card:hover .gradient-button {
-    @apply text-white;
-    background: linear-gradient(90deg, #3fdcf7 2.01%, #1890ff 99.51%);
-}
-
-#__docusaurus .example-card:hover .gradient-button a {
-    @apply bg-transparent;
-}
-
-#__docusaurus .example-card:hover .gradient-button .export-icon {
-    background: #1373cc;
-    box-shadow: inset 2px 2px 3px rgba(0, 0, 0, 0.25);
-}
-=======
     border: none;
 }
 
@@ -649,36 +599,44 @@
     padding-top: 20px;
 }
 
-#__docusaurus .theme-doc-sidebar-menu.menu__list .menu__link--active {
-    color: #1890FF;
-    position: relative;
-}
-
-#__docusaurus .with-hoverline .navbar-sidebar__items.navbar-sidebar__items--show-secondary .menu__link.menu__link--active::before {
-    display: none;
-}
-
-#__docusaurus .theme-doc-sidebar-menu.menu__list .menu__link--active::before {
-    content: "" !important;
-    pointer-events: none;
-    position: absolute !important;
-    display: block !important;
-    left: 8px;
-    top: 14px;
-    width: 4px;
-    height: 4px;
-    border-radius: 4px;
-    background-color: #1890FF;
-}
-
-#__docusaurus .theme-doc-sidebar-menu.menu__list .menu__link--active::after {
-	background-image: url('data:image/svg+xml,<svg xmlns="http://www.w3.org/2000/svg" width="16px" height="16px" viewBox="0 0 24 24"><path fill="rgba(24,144,255,1)" d="M7.41 15.41L12 10.83l4.59 4.58L18 14l-6-6-6 6z"></path></svg>');
-}
-
-#__docusaurus .theme-doc-sidebar-menu.menu__list .menu__link {
-    padding-left: 22px;
-}
-
-/* #__docusaurus .navbar-sidebar__items.navbar-sidebar__items--show-secondary {
-} */
->>>>>>> 59e62f0f
+#__docusaurus .gradient-button:hover {
+    background: linear-gradient(90deg, #3fdcf7 2.01%, #1890ff 99.51%);
+}
+
+#__docusaurus .gradient-button:hover a {
+    @apply bg-transparent;
+}
+
+#__docusaurus .gradient-button:hover .export-icon {
+    background: #1373cc;
+    box-shadow: inset 2px 2px 3px rgba(0, 0, 0, 0.25);
+}
+
+#__docusaurus .example-card {
+    border: 1px solid #f5f5f5;
+    box-shadow: 6px 8px 16px rgba(42, 42, 66, 0.1);
+}
+
+#__docusaurus .example-card:hover {
+    box-shadow: 6px 8px 16px rgba(42, 42, 66, 0.4);
+    transform: scale(1.02);
+}
+
+#__docusaurus .example-card:hover img {
+    filter: drop-shadow(0px 0px 8px #a7e6ff);
+    transform: scale(1.01);
+}
+
+#__docusaurus .example-card:hover .gradient-button {
+    @apply text-white;
+    background: linear-gradient(90deg, #3fdcf7 2.01%, #1890ff 99.51%);
+}
+
+#__docusaurus .example-card:hover .gradient-button a {
+    @apply bg-transparent;
+}
+
+#__docusaurus .example-card:hover .gradient-button .export-icon {
+    background: #1373cc;
+    box-shadow: inset 2px 2px 3px rgba(0, 0, 0, 0.25);
+}