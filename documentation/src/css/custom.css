--- conflicted
+++ resolved
@@ -710,15 +710,6 @@
 
 html[data-theme="dark"]:not([data-customized="true"])
     #__docusaurus
-<<<<<<< HEAD
-    .refine-docsearch-button {
-    @apply bg-[#1b1b1d];
-}
-
-html[data-theme="dark"]:not([data-customized="true"])
-    #__docusaurus
-=======
->>>>>>> 1faa331b
     .DocSearch-Button-Placeholder,
 html[data-theme="dark"]:not([data-customized="true"])
     #__docusaurus
