/* stylelint-disable docusaurus/copyright-header */
/**
 * Any CSS included here will be global. The classic template
 * bundles Infima by default. Infima is a CSS framework designed to
 * work well for content-centric websites.
 */

@tailwind base;
@tailwind components;
@tailwind utilities;

@import url("https://fonts.googleapis.com/css2?family=Inter:wght@100;200;300;400;500;600;700;800;900&display=swap");
@import url("https://refine.ams3.cdn.digitaloceanspaces.com/website/static/fonts/disket.css");

@layer utilities {
    .animation-running {
        animation-play-state: running;
    }
    .animation-initial {
        animation-play-state: initial;
    }
    .animation-paused {
        animation-play-state: paused;
    }
    .animation-slower-speed {
        animation-duration: 5s;
    }
    .animation-slow-speed {
        animation-duration: 4s;
    }
    .animation-normal-speed {
        animation-duration: 3s;
    }
    .animation-fast-speed {
        animation-duration: 2s;
    }
    .animation-faster-speed {
        animation-duration: 1s;
    }
    .landing-mask-image-bg {
        mask-image: url("../../static/assets/hero-bottom-bg.svg");
        mask-size: 1920px 288px;
        mask-position: center;
    }
    .scrollbar-hidden {
            -ms-overflow-style: none;
            scrollbar-width: none;
    }
    .scrollbar-hidden::-webkit-scrollbar {
        display: none;
    }

    .landing-image-bottom-mobile-bg {
        mask-image: url("../../static/assets/hero-video-bottom-mobile.svg");
        mask-size: 620px 350px;
        mask-position: top;
    }

    @screen landing-sm {
        .landing-image-bottom-mobile-bg {
            mask-image: url("../../static/assets/hero-video-bottom-mobile.svg");
            mask-size: 720px 316px;
            mask-position: top;
        }
    }

    @screen landing-md {
        .landing-image-bottom-mobile-bg {
            mask-image: url("../../static/assets/hero-video-bottom-mobile.svg");
            mask-size: 1080px 474px;
            mask-position: top;
        }
    }

    .landing-wide-mask {
        mask-image: linear-gradient(
            90deg,
            rgba(0, 0, 0, 0) 0%,
            rgba(0, 0, 0, 0) 1%,
            rgba(0, 0, 0, 1) 10%,
            rgba(0, 0, 0, 1) 90%,
            rgba(0, 0, 0, 0) 99%,
            rgba(0, 0, 0, 0) 100%
        );
        mask-size: 1920px 100%;
        mask-position: center;
        mask-repeat: no-repeat;
    }
    .landing-playground-slide-mask {
        mask-image: linear-gradient(
            0deg,
            rgba(0, 0, 0, 0.2) 0%,
            rgba(0, 0, 0, 0.4) 30%,
            rgba(0, 0, 0, 1) 37.5%,
            rgba(0, 0, 0, 1) 65%,
            rgba(0, 0, 0, 0.4) 75.5%,
            rgba(0, 0, 0, 0.2) 100%
        );
        mask-size: 100% 100%;
        mask-position: center;
        mask-repeat: no-repeat;
    }

    .bg-landing-component-dark {
        background: radial-gradient(
                66.67% 50% at 50% 0%,
                rgba(108, 119, 147, 0.15) 0%,
                rgba(108, 119, 147, 0) 100%
            ),
            radial-gradient(
                66.67% 50% at 50% 100%,
                rgba(108, 119, 147, 0.05) 0%,
                rgba(108, 119, 147, 0) 100%
            ),
            var(--900, #14141f);
    }

    .bg-landing-component {
        border-radius: 8px;
        background: radial-gradient(
                66.67% 50% at 50% 0%,
                rgba(31, 173, 102, 0.25) 0%,
                rgba(31, 173, 102, 0) 100%
            ),
            radial-gradient(
                66.67% 50% at 50% 100%,
                rgba(31, 173, 102, 0.1) 0%,
                rgba(31, 173, 102, 0) 100%
            ),
            linear-gradient(
                0deg,
                rgba(31, 173, 102, 0.03) 0%,
                rgba(31, 173, 102, 0.03) 100%
            ),
            #fff;
    }
}

.landing-mask-image-hero-wide {
    @apply landing-xl:landing-wide-mask;
}

/* You can override the default Infima variables here. */
:root {
    --ifm-color-primary: rgb(24, 144, 255);
    --ifm-color-primary-dark: rgb(21, 132, 235);
    --ifm-color-primary-darker: rgb(18, 120, 215);
    --ifm-color-primary-darkest: rgb(6, 100, 187);
    --ifm-color-primary-light: rgb(45, 154, 255);
    --ifm-color-primary-lighter: rgb(62, 162, 255);
    --ifm-color-primary-lightest: rgb(105, 183, 255);
    /* --ifm-color-primary: rgb(37, 194, 160);
    --ifm-color-primary-dark: rgb(33, 175, 144);
    --ifm-color-primary-darker: rgb(31, 165, 136);
    --ifm-color-primary-darkest: rgb(26, 136, 112);
    --ifm-color-primary-light: rgb(70, 203, 174);
    --ifm-color-primary-lighter: rgb(102, 212, 189);
    --ifm-color-primary-lightest: rgb(146, 224, 208); */
    --ifm-code-font-size: 95%;
    --ifm-navbar-background-color: var(--color-purple);
    --ifm-navbar-height: 64px;
    --ifm-menu-color-background-active: rgba(255, 255, 255, 0.05);
    --ifm-menu-color-background-hover: rgba(255, 255, 255, 0.05);
    --color-purple: #331049;
    --color-turquoise: #0ccee9;
    --color-blue: #0b82f0;
    --color-text-white: white;
    --color-text-black: #3a3e4a;
    --color-bg-white: white;
    --ifm-navbar-sidebar-width: 100%;
    --ifm-table-cell-padding: 6px 8px;
    /* aliemir theme overrides start */
    /* --ifm-scrollbar-thumb-hover-background-color: transparent; */
    --doc-sidebar-width: 270px !important;
    --ifm-scrollbar-track-background-color: transparent !important;
    --ifm-menu-link-padding-horizontal: 0.375rem;
    --ifm-menu-link-padding-vertical: 0.375rem;
    --ifm-breadcrumb-item-background-active: transparent;
    --ifm-breadcrumb-spacing: 0.25rem;
    --ifm-breadcrumb-padding-horizontal: 0.4rem;
    --ifm-font-color-base: #3a3e4a;
    --tutorial-toc-bg-color: #f1f5f9;
    --tutorial-toc-text-color: #292d3e;
    --tutorial-toc-text-color-dark: #252527;
    --tutorial-toc-text-color-light: #6b7280;
    --prism-background-color: #292d3e;
    --docusaurus-highlighted-code-line-bg: #DEE5ED;
    --ifm-code-font-size: 85%;
    --browser-window-bezel-color: #ebedf0;
    --browser-window-bezel-color-accent: #ebedf0;
    --ifm-alert-border-radius: 0.25rem;
    --ifm-alert-shadow: 0.5px 1px 1px 0px rgba(0, 0, 0, 0.15);
    /* var(--ifm-font-size-base)/var(--ifm-line-height-base) var(--ifm-font-family-base) */
    --ifm-menu-link-sublist-icon: url("data:image/svg+xml,%3Csvg xmlns='http://www.w3.org/2000/svg' width='24' height='24' viewBox='0 0 24 24' fill='none' stroke='%23a8a8a8' stroke-width='2' stroke-linecap='round' stroke-linejoin='round' class='feather feather-chevron-up'%3E%3Cpolyline points='18 15 12 9 6 15'%3E%3C/polyline%3E%3C/svg%3E");
    --primary-font-sans: "Inter";
    --ifm-font-family-base: var(--primary-font-sans), system-ui, -apple-system,
        "Segoe UI", Roboto, Ubuntu, Cantarell, "Noto Sans", sans-serif,
        BlinkMacSystemFont, "Segoe UI", Helvetica, Arial, sans-serif,
        "Apple Color Emoji", "Segoe UI Emoji", "Segoe UI Symbol";
    /* aliemir theme overrides end */
    --tutorial-card-bg: var(--ifm-card-background-color);
    ---tutorial-card-bg-hover: var(--ifm-card-background-color);
}

html[data-active-page="index"] {
    scroll-behavior: smooth;
}

[data-theme="dark"] {
    --tutorial-card-bg: #252527;
    --tutorial-card-bg-hover: #2c2e33;
    --ifm-font-color-base: #f6f6f9;
    --docusaurus-highlighted-code-line-bg: #303450;
    --browser-window-bezel-color: #292d3e;
    --browser-window-bezel-color-accent: #4e5264;
    --tutorial-toc-bg-color: #27272a;
    --tutorial-toc-text-color: #ebedf0;
    --tutorial-toc-text-color-dark: #f1f1f1;
    --tutorial-toc-text-color-light: #dddee0;
}
.img-container {
    /* deprecated */
}

.window {
    display: none;
    /* deprecated */
}

.centered-image {
    display: flex;
    flex-direction: column;
    align-items: center;
}

.banner-container {
    background-color: #f8f8f8;
    padding: 18px;
    border-radius: 10px;
    font-weight: 500;
}

.banner-container.dark {
    background: linear-gradient(to bottom, #2f2f2f, #000000);
    color: #ffffff;
}

.banner-header {
    font-size: 32px;
    font-weight: 700;
    line-height: 1.4;
    margin-bottom: 25px;
    text-align: center;
}

.docusaurus-highlight-code-line {
    background-color: rgb(72, 77, 91);
    display: block;
    margin: 0 calc(-1 * var(--ifm-pre-padding));
    padding: 0 var(--ifm-pre-padding);
}

.required {
    font-size: 13px;
    border-radius: 3px;
    border-style: solid;
    border-color: #fa5035;
    color: #fa5035;
    border-width: 1px;
    letter-spacing: 0.02rem;
    margin-right: 0;
    padding: 0 6px;
    display: inline-block;
    margin-left: 5px;
}

/* .deprecated {
    font-size: 13px;
    border-radius: 3px;
    border-style: solid;
    border-color: orange;
    color: orange;
    border-width: 1px;
    letter-spacing: 0.02rem;
    margin-right: 0;
    padding: 2px 6px;
    display: inline-block;
    margin-left: 5px;
}

.deprecated--block {
    font-size: 13px;
    border-radius: 3px;
    border-style: solid;
    border-color: orange;
    color: orange;
    border-width: 1px;
    letter-spacing: 0.02rem;
    margin-right: 0;
    padding: 2px 6px;
    display: inline-block;
    margin: 0 0 10px 0;
    word-break: keep-all;
} */

/* .deprecated::before,
.deprecated--block::before {
    content: "⚠️ deprecated";
    color: orange;
    margin-right: 4px;
} */

.required-block {
    display: flex;
    align-items: center;
}

.footer__links {
    margin-bottom: 20px;
}

.footer__col:first-child {
    flex: 2;
}

.footer__col:first-child .footer__items {
    display: flex;
    flex-direction: row;
    flex-wrap: wrap;
}

.footer__col:first-child .footer__items .footer__item {
    flex-basis: 50%;
}

@media screen and (max-width: 966px) {
    .footer__link-item {
        font-size: 14px;
    }
}

.language-js {
    font-size: 9px;
}

.required {
    border-radius: 3px;
    border-style: solid;
    border-color: #fa5035;
    color: #fa5035;
    border-width: 1px;
    letter-spacing: 0.02rem;
    margin-right: 0;
    padding: 0 6px;
    display: inline-block;
    margin-left: 5px;
}

/* Common */
.row--justify--center {
    justify-content: center;
}

.row--align--center {
    align-items: center;
}

/* Header classes */
.navbar__brand {
    margin-left: 8px;
}

.navbar__link {
    font-weight: 600;
}

.navbar__toggle {
    color: var(--color-text-white);
}

.navbar-sidebar__brand {
    justify-content: space-between;
    box-shadow: none;
}

.navbar-sidebar__items .menu__list .menu__link {
    color: var(--color-text-white);
}

.navbar-sidebar__items .menu__list .menu__link.menu__link--sublist::after {
    filter: invert(100%) sepia(94%) saturate(17%) hue-rotate(223deg)
        brightness(104%) contrast(98%);
}

.navbar-sidebar__back {
    color: var(--color-text-white);
}

.header-last-nav-item {
    margin-right: 30px;
}

.header-icon-link {
    transition: 0.5s;
}

.header-icon-link:hover {
    /* filter: brightness(2); */
}

.header-icon-link::before {
    content: "";
    display: flex;
    height: 24px;
    width: 24px;
}

.popover-icon-link::before {
    content: "";
    display: flex;
    height: 24px;
    width: 24px;
}

.header-github-link::before {
    background: url("/icons/github.svg");
    background-size: contain;
}

.header-discord-link::before {
    background: url("/icons/discord.svg");
    background-size: contain;
}

.header-twitter-link::before {
    background: url("/icons/twitter.svg");
    background-size: contain;
}

/* Code Renderer Styles */

.pre {
    text-align: left;
    margin: 1em 0;
    padding: 0.5em;
    overflow: auto;
}

.pre .token-line {
    line-height: 1.3em;
    height: 1.3em;
}

.code-line {
    display: table-row;
}

.code-line-no {
    display: table-cell;
    text-align: right;
    padding-right: 1em;
    user-select: none;
    opacity: 0.5;
}

.code-line-content {
    display: table-cell;
}

[class^="announcementBar"] {
    border: none !important;
}

.tutorial-cards {
    display: grid;
    grid-template-columns: repeat(auto-fill, minmax(176px, 1fr));
    gap: 16px;
}

.tutorial-cards > a {
    width: 100%;
}

/* Antd Sider Issue Fix */
.ant-layout-sider-trigger {
    position: sticky !important;
}

.markdown .live-editor-wrapper li + li {
    margin-top: 0;
}

.live-editor-wrapper table th,
.live-editor-wrapper table td {
    border: none;
}

.live-editor-wrapper table tr:nth-child(2n) {
    background: none;
}

.code-block-hidden,
.code-block-hidden.theme-code-block-highlighted-line {
    display: none;
}

.with-hoverline.hoverline-link {
    @apply relative;
}

.with-hoverline.hoverline-link:not([role="button"]):hover::after,
.with-hoverline.navbar__link--active:not([role="button"])::after {
    content: "";
    @apply absolute bottom-[-5px] left-[calc(50%-12px)] h-1 w-6 rounded-sm bg-[#1890ff] transition-opacity duration-200 ease-in-out;
}

.with-hoverline.hoverline-link[role="button"]:hover::before {
    content: "";
    @apply absolute bottom-[-5px] left-[calc(50%-12px)] h-1 w-6 rounded-sm bg-[#1890ff] transition-opacity duration-200 ease-in-out;
}

.active-navbar-link::after {
    content: "";
    @apply absolute bottom-[-5px] left-[calc(50%-12px)] h-1 w-6 rounded-sm bg-[#1890ff] transition-opacity duration-200 ease-in-out;
}

#__docusaurus .navbar .navbar__items .navbar__item {
    @apply hidden lg:inline-block;
}

#__docusaurus .navbar .navbar__items .header-icon-link {
    @apply hidden xl:inline-block;
}

.navbar-sidebar__item.menu .menu__list {
    padding-left: 0;
}

.navbar-sidebar__item.menu .menu__list .menu__list-item .menu__link {
    @apply font-montserrat block text-center font-semibold text-[#2a2a42];
}

.theme-doc-sidebar-item-category.menu__list-item {
    @apply opacity-90;
}

#__docusaurus .navbar-sidebar__items--show-secondary {
    transform: translate3d(calc(100% * -1), 0, 0);
}

#__docusaurus
    .navbar-sidebar__items
    .menu__list
    .menu__link.menu__link--sublist::after {
    display: block;
    position: relative;
    margin-top: -20px;
    filter: none;
}

#__docusaurus
    .navbar-sidebar__items
    .menu__list
    .menu__link.menu__link--sublist[role="button"]::after {
    bottom: unset;
    margin-top: 0;
    top: -26px;
    left: unset;
    height: 24px;
    width: 24px;
    background-color: transparent;
}

#__docusaurus .menu__link.menu__link--sublist[role="button"] {
    height: 40px;
}

#__docusaurus .clean-btn.navbar-sidebar__back {
    @apply font-montserrat mb-4 text-center font-semibold text-[#2a2a42];
}

#__docusaurus .navbar-sidebar__item.menu a[href="https://github.com/refinedev/refine"]::after
{
    display: none;
}

#__docusaurus .social-icons .header-icon-link::before {
    width: 32px;
    height: 32px;
}

#__docusaurus .social-icons .header-icon-link.header-github-link::before {
    width: 32px;
    height: 32px;
    margin-top: 3px;
}

#__docusaurus .navbar-sidebar__items .with-hoverline .menu__link--active {
    position: relative;
}

/* #__docusaurus
    .with-hoverline
    .navbar-sidebar__items
    .menu__link--active::before {
    content: "";
    @apply absolute bottom-[-5px] left-[calc(50%-12px)] h-1 w-6 rounded-sm bg-[#1890ff] transition-opacity duration-200 ease-in-out;
} */

#__docusaurus .with-hoverline.active-item::before {
    content: "";
    @apply absolute bottom-[-5px] left-[calc(50%-12px)] h-1 w-6 rounded-sm bg-[#1890ff] transition-opacity duration-200 ease-in-out;
}

#__docusaurus .with-hoverline.navbar-sidebar__items .menu__link--active {
    position: relative;
}

.with-hoverline .active-item.hoveline-link {
    @apply relative;
}

#__docusaurus .menu__link--active:not(.menu__link--sublist) {
    background-color: transparent;
}

.navbar .navbar__items .navbar__item {
    @apply hidden xl:inline-block;
}

html[data-page="index"] {
    scroll-snap-type: y mandatory;
    scroll-behavior: smooth;
}

#__docusaurus .text-color-base {
    color: var(--ifm-font-color-base);
}

#__docusaurus .blog-post-item-shadow {
    box-shadow: 6px 8px 16px rgba(42, 42, 66, 0.4);
}

#__docusaurus .dots {
    @apply h-8 border-none cursor-default;
}

#__docusaurus .custom-table-of-contents .table-of-contents {
    @apply pl-0;
    border: none;
}

@media (max-width: 1023px) {
    #__docusaurus .custom-table-of-contents .table-of-contents {
        @apply hidden;
    }
}

#__docusaurus .github-banner-bg {
    background-image: url("/img/blog-static/github-bg.png");
    background-size: cover;
    background-repeat: no-repeat;
}

#__docusaurus .twitter-banner-bg {
    background: linear-gradient(90deg, #3fdcf7 2.01%, #1890ff 99.51%);
}

#__docusaurus .blog-paginator-item:hover {
    background: linear-gradient(90deg, #3fdcf7 2.01%, #1890ff 99.51%);
}

#__docusaurus .blog-paginator-item:hover #post-title {
    @apply text-white;
}
#__docusaurus .blog-paginator-item:hover #author-title {
    @apply font-semibold text-white;
}
#__docusaurus .blog-paginator-item:hover #author-name {
    @apply text-white;
}
#__docusaurus .blog-paginator-item:hover #post-info {
    @apply font-semibold text-white;
}

#__docusaurus .sticky-author-card {
    position: sticky;
    top: calc(var(--ifm-navbar-height) + 1rem);
}

#__docusaurus .all-tags-button {
    background: linear-gradient(90deg, #3fdcf7 2.01%, #1890ff 99.51%);
}

#__docusaurus .all-tags-button:hover svg {
    @apply -translate-x-1;
}

@media (min-width: 1024px) {
    html[data-page="index"] footer.refine-footer-index {
        scroll-snap-align: end;
    }
}

.DocSearch--active .DocSearch-Modal {
    @apply fixed md:relative;
}

.navbar-sidebar__items.navbar-sidebar__items--show-secondary
    .navbar-sidebar__item.menu
    .menu__list,
.navbar-sidebar__items.navbar-sidebar__items--show-secondary .menu__list-item,
.navbar-sidebar__items.navbar-sidebar__items--show-secondary .menu__link {
    text-align: left !important;
}

#__docusaurus
    .navbar-sidebar__items.navbar-sidebar__items--show-secondary
    .menu__list {
    padding-left: 0.75rem;
}

#__docusaurus
    .navbar-sidebar__items.navbar-sidebar__items--show-secondary
    .menu__link {
    padding-left: 0;
}

#__docusaurus .gradient-button:hover {
    background: linear-gradient(90deg, #3fdcf7 2.01%, #1890ff 99.51%);
}

#__docusaurus .gradient-button:hover a {
    @apply bg-transparent;
}

#__docusaurus .gradient-button:hover .export-icon {
    background: #1373cc;
    box-shadow: inset 2px 2px 3px rgba(0, 0, 0, 0.25);
}

#__docusaurus .example-card {
    border: 1px solid #f5f5f5;
    box-shadow: 6px 8px 16px rgba(42, 42, 66, 0.1);
    filter: none;
}

#__docusaurus .example-card:hover {
    box-shadow: 6px 8px 16px rgba(42, 42, 66, 0.4);
    transform: scale(1.02);
}

/* #__docusaurus .navbar-sidebar__items.navbar-sidebar__items--show-secondary {
} */

html[data-customized="true"]
    #__docusaurus
    .navbar__item.dropdown.dropdown--hoverable.dropdown--right {
    display: none;
}

#__docusaurus .DocSearch-Search-Icon {
    @apply text-[#2A2A42];
}

#__docusaurus footer.refine-footer {
    background-color: #f6f6f9;
}

html[data-theme="dark"]:not([data-customized="true"])
    #__docusaurus
    footer.refine-footer {
    background-color: #272729;
}

html[data-customized="true"] #__docusaurus .navbar-theme-toggle {
    display: none;
}

html[data-customized="true"],
html[data-theme="dark"][data-customized="true"] {
    background: white;
}

#__docusaurus .navbar {
    @apply border-0 border-b border-solid border-b-[#F6F6F9] border-opacity-80 bg-white bg-opacity-80;
}

html[data-theme="dark"]:not([data-customized="true"]) #__docusaurus .navbar {
    @apply border-0 border-b border-solid border-b-[#2A2A42] border-opacity-80 bg-[#272729] bg-opacity-80;
}

html:not([data-theme="dark"]):not([data-customized="true"])
    #__docusaurus
    .navbar {
    @apply border-0 border-b border-solid border-b-[#F6F6F9] border-opacity-80 bg-white bg-opacity-80;
}

html[data-theme="dark"]:not([data-customized="true"])
    #__docusaurus
    .DocSearch-Button-Placeholder,
html[data-theme="dark"]:not([data-customized="true"])
    #__docusaurus
    .DocSearch-Search-Icon,
html[data-theme="dark"]:not([data-customized="true"])
    #__docusaurus
    .DocSearch-Button-Keys
    kbd {
    @apply text-[#F6F6F9];
}

html[data-theme="dark"]:not([data-customized="true"])
    #__docusaurus
    .navbar
    .navbar__item,
html[data-theme="dark"]:not([data-customized="true"])
    #__docusaurus
    .navbar
    .navbar__link {
    @apply text-[#F6F6F9];
}

html[data-theme="dark"]:not([data-customized="true"])
    #__docusaurus
    .navbar
    .header-github-link::before {
    @apply brightness-[50];
}

#__docusaurus .navbar .navbar__items .navbar__item {
    @apply text-sm;
}

#__docusaurus .navbar__items--right > :last-child {
    @apply pl-0;
}

#__docusaurus .theme-doc-sidebar-menu.menu__list .menu__link--active {
    color: #1890ff;
    position: relative;
}

#__docusaurus
    .with-hoverline
    .navbar-sidebar__items.navbar-sidebar__items--show-secondary
    .menu__link.menu__link--active::before {
    display: none;
}

#__docusaurus .theme-doc-sidebar-menu.menu__list .menu__link--active::before {
    content: "" !important;
    pointer-events: none;
    position: absolute !important;
    display: block !important;
    left: 8px;
    top: 14px;
    width: 4px;
    height: 4px;
    border-radius: 4px;
    background-color: #1890ff;
}

#__docusaurus .theme-doc-sidebar-menu.menu__list .menu__link--active::after {
    background-image: url('data:image/svg+xml,<svg xmlns="http://www.w3.org/2000/svg" width="16px" height="16px" viewBox="0 0 24 24"><path fill="rgba(24,144,255,1)" d="M7.41 15.41L12 10.83l4.59 4.58L18 14l-6-6-6 6z"></path></svg>');
    filter: none;
}

#__docusaurus .theme-doc-sidebar-menu.menu__list .menu__link {
    padding-left: 22px;
}

/* #__docusaurus .navbar__item.dropdown.dropdown--hoverable.dropdown--right {
    @apply p-0;
} */

#__docusaurus .group:hover a:hover .nested-hover-visible {
    display: block;
}

#__docusaurus .group:hover a:hover .nested-hover-hidden {
    display: none;
}

#__docusaurus .footer__item {
    line-height: 18px;
}

.prop--tag {
    font-size: 10px;
    font-weight: 600;
    letter-spacing: -0.1px;
    padding: 0 4px;
    user-select: none;
    border-radius: 3px;
    border-style: solid;
    border-width: 1px;
    margin-right: 0;
    display: inline-block;
    margin-left: 5px;
    border-color: #9e9e9e;
    color: #9e9e9e;
}

.prop--tag__deprecated {
    border-color: #d97706;
    color: #d97706;
}

.prop--tag__required {
    border-color: #1890ff;
    color: #1890ff;
    font-size: 12px;
    line-height: 18px;
    vertical-align: middle;
}

.prop--tag__featured {
    border-color: #059669;
    color: #059669;
}

.props-table {
    font-size: 14px;
}

.props-table td,
.props-table th {
    padding: 6px 8px;
}

.props-table th {
    text-align: left;
}

.props-table .props-table__type-cell code {
    font-size: 14px;
}

.props-table {
    line-height: 1.5;
}

.props-table--name {
    vertical-align: middle;
}

.props-table--name__deprecated {
    text-decoration: line-through;
}

.props-table__type-cell *,
.props-table__description-cell *,
.props-table__default-value-cell *,
.props-list__info-item * {
    margin-bottom: 0;
}

.props-table--name,
.props-table__type-cell p,
.props-table__description-cell p,
.props-table__default-value-cell p {
    @apply text-sm;
}

.props-table__type-cell code p {
    @apply text-sm;
}

.docs-wrapper table {
    font-size: 14px;
    line-height: 1.5;
}

#__docusaurus .theme-doc-sidebar-container {
    --ifm-font-size-base: 14px;
    font-size: 14px;
    border: none;
}

#__docusaurus .menu__link--sublist-caret::after,
#__docusaurus .menu__caret::before {
    background: var(--ifm-menu-link-sublist-icon) 50% / 1.25rem 1.25rem;
}

#__docusaurus .theme-doc-breadcrumbs {
    margin-bottom: 1.25rem;
}

#__docusaurus .doc-article {
    max-width: 740px;
    margin: 0 auto;
}

#__docusaurus .tabs-container > ul.tabs {
    position: relative;
    padding-left: 1rem;
    padding-right: 1rem;
    gap: 8px;
}
#__docusaurus .tabs-container > ul.tabs::before {
    content: "";
    width: 100%;
    height: 3px;
    background-color: var(--ifm-toc-border-color);
    position: absolute;
    bottom: 0;
    left: 0;
    border-radius: 3px;
    z-index: -1;
}
#__docusaurus .tabs-container > ul.tabs .tabs__item {
    padding: 0.75rem;
}

#__docusaurus .theme-code-block pre.prism-code {
    --prism-color: #bfc7d5;
    --prism-background-color: #292d3e;
}

[data-theme="dark"] #__docusaurus .playground-code > .theme-code-block {
    transition: 0.3s border-top ease-in-out;
}

[data-theme="dark"] #__docusaurus .playground-code-visible > .theme-code-block {
    border-top: 2px solid var(--browser-window-bezel-color-accent);
}

#__docusaurus .doc--toc-desktop {
    max-width: 285px;
}

@media (min-width: 997px) and (max-width: 1280px) {
    aside.theme-doc-sidebar-container
        + main
        div.container
        div.row
        div.col.col--3 {
        min-width: 30% !important;
    }
}

#__docusaurus .theme-doc-sidebar-container nav.menu {
    padding-top: 1.125rem;
}

.checklist-container {
    @apply rounded px-6 py-5 mb-7;
    border-left: 5px solid var(--ifm-color-primary);
    background-color: var(--tutorial-toc-bg-color);
}

.checklist-container__title {
    @apply text-2xl font-bold text-sky-600 mb-4 flex items-center flex-wrap gap-2;
    color: var(--ifm-color-primary);
}

[data-theme="dark"] .checklist-item__button {
    border-color: var(--browser-window-bezel-color-accent);
    background-color: #3a3e4a;
}

.tutorial--framework-select--wrapper {
    font-size: 12px;
    text-align: center;
    background-color: var(--tutorial-toc-bg-color);
    @apply px-[10px] pt-[7px] pb-[10px];
}

.tutorial--framework-select__title {
    color: var(--tutorial-toc-text-color);
    text-align: center;
    font-size: 0.5rem;
    @apply font-montserrat tracking-wide;
}

.tutorial--framework-select__box {
    @apply pt-3 flex items-center justify-between;
}

.tutorial--framework-select--button {
    @apply underline;
}

.sourcecode-badge {
    @apply appearance-none no-underline text-xs font-bold bg-slate-800 text-white;
    font-size: 12px;
    line-height: 13px;
    height: 22px;
    padding-top: 4px;
    padding-bottom: 5px;
    vertical-align: middle;

    text-decoration: none;
    background-color: #24292f;
    color: white;
}

.sourcecode-badge:hover,
.sourcecode-badge:active,
.sourcecode-badge:focus,
.sourcecode-badge:visited {
    text-decoration: none;
    background-color: #24292f;
    color: white;
}

html[data-theme="dark"] .sourcecode-badge {
    background-color: var(--ifm-color-secondary);
    color: #24292f;
}

.sourcecode-badge svg {
    margin-right: 6px;
    height: 13px;
    width: 13px;
    margin-bottom: -2px;
}

#__docusaurus .theme-code-block-highlighted-line {
    margin: 0;
}

.bg-top-announcement {
    border-bottom: 1px solid rgba(71, 235, 235, 0.15);
    background: radial-gradient(
            218.19% 111.8% at 0% 0%,
            rgba(71, 235, 235, 0.1) 0%,
            rgba(71, 235, 235, 0.2) 100%
        ),
        #14141f;
}

.top-announcement-mask {
    mask-image: url(/assets/hexagon.svg);
    mask-repeat: repeat;
    background: rgba(71, 235, 235, 0.25);
}

<<<<<<< HEAD
.refine-info-badge {
    margin-bottom: 2px;
=======
.landing-packages-mask {
    mask-image: linear-gradient(
        92.03deg,
        rgba(0, 0, 0, 0) 3.05%,
        #000000 25%,
        #000000 50%,
        #000000 75%,
        rgba(0, 0, 0, 0) 100%
    );
    mask-repeat: no-repeat;
}

.landing-react-code-mask-dark {
    mask-image: radial-gradient(
        100% 100% at 0% 0%,
        rgba(217, 217, 217, 0.5) 0%,
        rgba(217, 217, 217, 0.5) 25%,
        rgba(217, 217, 217, 0.5) 50%,
        #d9d9d9 75%,
        rgba(217, 217, 217, 0) 100%
    );
}

.landing-react-code-mask {
    mask-image: radial-gradient(
        100% 100% at 0% 0%,
        rgba(217, 217, 217, 0.5) 0%,
        rgba(217, 217, 217, 0.5) 25%,
        #d9d9d9 50%,
        #d9d9d9 75%,
        rgba(217, 217, 217, 0) 100%
    );
}

.landing-sweet-spot-mask {
    mask-image: linear-gradient(
        90deg,
        #fff 0%,
        rgba(255, 255, 255, 0.25) 80%,
        rgba(255, 255, 255, 0) 100%
    );
>>>>>>> 0b5bb09b
}<|MERGE_RESOLUTION|>--- conflicted
+++ resolved
@@ -1136,10 +1136,10 @@
     background: rgba(71, 235, 235, 0.25);
 }
 
-<<<<<<< HEAD
 .refine-info-badge {
     margin-bottom: 2px;
-=======
+}
+
 .landing-packages-mask {
     mask-image: linear-gradient(
         92.03deg,
@@ -1181,5 +1181,4 @@
         rgba(255, 255, 255, 0.25) 80%,
         rgba(255, 255, 255, 0) 100%
     );
->>>>>>> 0b5bb09b
 }