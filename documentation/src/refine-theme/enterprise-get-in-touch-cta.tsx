--- conflicted
+++ resolved
@@ -7,35 +7,6 @@
 };
 
 export const EnterpriseGetInTouchCta: FC<Props> = (props) => {
-<<<<<<< HEAD
-    return (
-        <div className={clsx(props.className)}>
-            <div
-                className={clsx(
-                    "not-prose",
-                    "flex flex-col landing-md:flex-row",
-                    "items-center",
-                    "justify-between",
-                    "gap-4 landing-sm:gap-6",
-                    "py-6 pr-6 pl-6 landing-md:pl-12",
-                    "rounded-2xl landing-md:rounded-full",
-                    "text-gray-0 dark:text-gray-900",
-                    "bg-enterprise-cta-button-bg-light dark:bg-enterprise-cta-button-bg-dark",
-                )}
-            >
-                <h2
-                    className={clsx(
-                        "text-sm landing-sm:text-2xl",
-                        "font-medium",
-                    )}
-                >
-                    Ready to unlock the full potential?
-                </h2>
-                <EnterpriseGetInTouchButton variant="plain" />
-            </div>
-        </div>
-    );
-=======
   return (
     <div className={clsx(props.className)}>
       <div
@@ -47,22 +18,15 @@
           "gap-4 landing-sm:gap-6",
           "py-6 pr-6 pl-6 landing-md:pl-12",
           "rounded-2xl landing-md:rounded-full",
-          "dark:bg-gray-800 bg-gray-50",
-          "dark:bg-enterprise-cta-dark dark:landing-md:bg-enterprise-cta-dark-md",
-          "bg-enterprise-cta-light landing-md:bg-enterprise-cta-light-md",
+          "text-gray-0 dark:text-gray-900",
+          "bg-enterprise-cta-button-bg-light dark:bg-enterprise-cta-button-bg-dark",
         )}
       >
-        <h2
-          className={clsx(
-            "text-sm landing-sm:text-2xl",
-            "dark:text-gray-400 text-gray-600",
-          )}
-        >
-          Ready to try Refine Enterprise Edition?
+        <h2 className={clsx("text-sm landing-sm:text-2xl", "font-medium")}>
+          Ready to unlock the full potential?
         </h2>
-        <EnterpriseGetInTouchButton />
+        <EnterpriseGetInTouchButton variant="plain" />
       </div>
     </div>
   );
->>>>>>> 1b146257
 };