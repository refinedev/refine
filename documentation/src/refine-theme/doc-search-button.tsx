--- conflicted
+++ resolved
@@ -18,21 +18,12 @@
                 type="button"
                 {...props}
                 className={clsx(
-<<<<<<< HEAD
-                    "text-gray-0",
                     "rounded-lg",
                     "flex items-center",
                     "bg-gray-700",
-=======
-                    "dark:text-gray-0 text-gray-500",
-                    "py-2 pr-2 pl-4",
-                    "rounded-lg",
-                    "flex items-center justify-between",
-                    "dark:bg-gray-700 bg-gray-0",
->>>>>>> 305406b0
                     "gap-5",
                     "text-base",
-                    "hover:dark:bg-gray-600",
+
                     "transition-all",
                     "duration-200",
                     "ease-in-out",
@@ -41,6 +32,9 @@
                         "text-gray-500 dark:text-gray-400": iconOnly,
                         "bg-gray-200 dark:bg-gray-700": iconOnly,
                         "justify-center": iconOnly,
+                        "dark:text-gray-0 text-gray-500": !iconOnly,
+                        "dark:bg-gray-700 bg-gray-0": !iconOnly,
+                        "hover:dark:bg-gray-600": !iconOnly,
                         "justify-between": !iconOnly,
                         "py-2 pr-2 pl-4": !iconOnly,
                         "rounded-full": iconOnly,
@@ -48,7 +42,6 @@
                     },
                 )}
             >
-<<<<<<< HEAD
                 {iconOnly && <MagnifierIcon className={clsx(iconClassName)} />}
                 {!iconOnly && (
                     <div
@@ -63,31 +56,16 @@
                             className={clsx(
                                 "py-1 px-2",
                                 "rounded",
-                                "border border-gray-600",
-                                "bg-gray-900",
+                                "border dark:border-gray-600 border-gray-200",
+                                "dark:bg-gray-900 bg-gray-100",
                                 "text-sm leading-4",
-                                "text-gray-400",
+                                "dark:text-gray-400 text-gray-500",
                             )}
                         >
                             ⌘K
                         </kbd>
                     </div>
                 )}
-=======
-                <span className="opacity-75">Search in documentation</span>
-                <kbd
-                    className={clsx(
-                        "py-1 px-2",
-                        "rounded",
-                        "border dark:border-gray-600 border-gray-200",
-                        "dark:bg-gray-900 bg-gray-100",
-                        "text-sm leading-4",
-                        "dark:text-gray-400 text-gray-500",
-                    )}
-                >
-                    ⌘K
-                </kbd>
->>>>>>> 305406b0
             </button>
         );
     },
