import clsx from "clsx";
import React from "react";
import { MagnifierIcon } from "./icons/magnifier";

type Props = React.ComponentProps<"button"> & {
    iconOnly?: boolean;
    iconClassName?: string;
    placeholder?: string;
    isPermanentDark?: boolean;
};

export const DocSearchButton = React.forwardRef<HTMLButtonElement, Props>(
    function DocSearchButtonComponent(
        {
            iconOnly = false,
            iconClassName,
            className,
            placeholder,
            isPermanentDark,
            ...props
        },
        ref,
    ) {
        return (
            <button
                ref={ref}
                type="button"
                {...props}
                className={clsx(
                    "rounded-lg",
                    "flex items-center",
                    "gap-5",
                    "text-base",
                    "transition-all",
                    "duration-200",
                    "ease-in-out",
                    {
                        "w-8 h-8 sm:w-10 sm:h-10": iconOnly,
                        "text-gray-500 dark:text-gray-400": iconOnly,
                        "bg-gray-200 dark:bg-gray-700": iconOnly,
                        "justify-center": iconOnly,
                        "hover:brightness-110": iconOnly,
                        "dark:text-gray-0 text-gray-500": !iconOnly,
                        "dark:bg-gray-700 bg-gray-0": !iconOnly,
                        "hover:dark:bg-gray-600": !iconOnly,
                        "justify-between": !iconOnly,
                        "py-2 pr-2 pl-4": !iconOnly,
                        "rounded-full": iconOnly,
                        "rounded-lg": !iconOnly,
                        "!text-gray-400 !bg-gray-700":
                            iconOnly && isPermanentDark,
                        "!text-gray-0 !bg-gray-700 hover:!bg-gray-600":
                            !iconOnly && isPermanentDark,
                    },
                    className,
                )}
            >
                {iconOnly && <MagnifierIcon className={clsx(iconClassName)} />}
                {!iconOnly && (
                    <div
                        className={clsx(
                            "flex items-center justify-between gap-5",
                        )}
                    >
                        <span className="opacity-75">
                            {placeholder ?? "Search in documentation"}
                        </span>
                        <kbd
                            className={clsx(
                                "py-1 px-2",
                                "rounded",
                                "border dark:border-gray-600 border-gray-200",
                                "dark:bg-gray-900 bg-gray-100",
                                "text-sm leading-4",
                                "dark:text-gray-400 text-gray-500",
<<<<<<< HEAD
                                isPermanentDark &&
                                    "!text-gray-400 !bg-gray-900 !border-gray-600",
=======
                                "shadow-none",
>>>>>>> 653506d4
                            )}
                        >
                            ⌘K
                        </kbd>
                    </div>
                )}
            </button>
        );
    },
);<|MERGE_RESOLUTION|>--- conflicted
+++ resolved
@@ -73,12 +73,9 @@
                                 "dark:bg-gray-900 bg-gray-100",
                                 "text-sm leading-4",
                                 "dark:text-gray-400 text-gray-500",
-<<<<<<< HEAD
                                 isPermanentDark &&
                                     "!text-gray-400 !bg-gray-900 !border-gray-600",
-=======
                                 "shadow-none",
->>>>>>> 653506d4
                             )}
                         >
                             ⌘K
