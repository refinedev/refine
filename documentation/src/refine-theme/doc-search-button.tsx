import clsx from "clsx";
import React from "react";
import { MagnifierIcon } from "./icons/magnifier";

type Props = React.ComponentProps<"button"> & {
<<<<<<< HEAD
    iconOnly?: boolean;
    iconClassName?: string;
=======
    placeholder?: string;
>>>>>>> 70cc0ae5
};

export const DocSearchButton = React.forwardRef<HTMLButtonElement, Props>(
    function DocSearchButtonComponent(
<<<<<<< HEAD
        { iconOnly = false, iconClassName, ...props },
=======
        { className, placeholder, ...props },
>>>>>>> 70cc0ae5
        ref,
    ) {
        return (
            <button
                ref={ref}
                type="button"
                {...props}
                className={clsx(
                    "rounded-lg",
                    "flex items-center",
                    "bg-gray-700",
                    "gap-5",
                    "text-base",

                    "transition-all",
                    "duration-200",
                    "ease-in-out",
<<<<<<< HEAD
                    {
                        "w-8 h-8 sm:w-10 sm:h-10": iconOnly,
                        "text-gray-500 dark:text-gray-400": iconOnly,
                        "bg-gray-200 dark:bg-gray-700": iconOnly,
                        "justify-center": iconOnly,
                        "hover:brightness-110": iconOnly,
                        "dark:text-gray-0 text-gray-500": !iconOnly,
                        "dark:bg-gray-700 bg-gray-0": !iconOnly,
                        "hover:dark:bg-gray-600": !iconOnly,
                        "justify-between": !iconOnly,
                        "py-2 pr-2 pl-4": !iconOnly,
                        "rounded-full": iconOnly,
                        "rounded-lg": !iconOnly,
                    },
                )}
            >
                {iconOnly && <MagnifierIcon className={clsx(iconClassName)} />}
                {!iconOnly && (
                    <div
                        className={clsx(
                            "flex items-center justify-between gap-5",
                        )}
                    >
                        <span className="opacity-75">
                            Search in documentation
                        </span>
                        <kbd
                            className={clsx(
                                "py-1 px-2",
                                "rounded",
                                "border dark:border-gray-600 border-gray-200",
                                "dark:bg-gray-900 bg-gray-100",
                                "text-sm leading-4",
                                "dark:text-gray-400 text-gray-500",
                            )}
                        >
                            ⌘K
                        </kbd>
                    </div>
                )}
=======
                    className,
                )}
            >
                <span className="opacity-75">
                    {placeholder ?? "Search in documentation"}
                </span>
                <kbd
                    className={clsx(
                        "py-1 px-2",
                        "rounded",
                        "border dark:border-gray-600 border-gray-200",
                        "dark:bg-gray-900 bg-gray-100",
                        "text-sm leading-4",
                        "dark:text-gray-400 text-gray-500",
                    )}
                >
                    ⌘K
                </kbd>
>>>>>>> 70cc0ae5
            </button>
        );
    },
);<|MERGE_RESOLUTION|>--- conflicted
+++ resolved
@@ -3,21 +3,14 @@
 import { MagnifierIcon } from "./icons/magnifier";
 
 type Props = React.ComponentProps<"button"> & {
-<<<<<<< HEAD
     iconOnly?: boolean;
     iconClassName?: string;
-=======
     placeholder?: string;
->>>>>>> 70cc0ae5
 };
 
 export const DocSearchButton = React.forwardRef<HTMLButtonElement, Props>(
     function DocSearchButtonComponent(
-<<<<<<< HEAD
-        { iconOnly = false, iconClassName, ...props },
-=======
-        { className, placeholder, ...props },
->>>>>>> 70cc0ae5
+        { iconOnly = false, iconClassName, className, placeholder, ...props },
         ref,
     ) {
         return (
@@ -35,7 +28,6 @@
                     "transition-all",
                     "duration-200",
                     "ease-in-out",
-<<<<<<< HEAD
                     {
                         "w-8 h-8 sm:w-10 sm:h-10": iconOnly,
                         "text-gray-500 dark:text-gray-400": iconOnly,
@@ -50,6 +42,7 @@
                         "rounded-full": iconOnly,
                         "rounded-lg": !iconOnly,
                     },
+                    className,
                 )}
             >
                 {iconOnly && <MagnifierIcon className={clsx(iconClassName)} />}
@@ -60,7 +53,7 @@
                         )}
                     >
                         <span className="opacity-75">
-                            Search in documentation
+                            {placeholder ?? "Search in documentation"}
                         </span>
                         <kbd
                             className={clsx(
@@ -76,26 +69,6 @@
                         </kbd>
                     </div>
                 )}
-=======
-                    className,
-                )}
-            >
-                <span className="opacity-75">
-                    {placeholder ?? "Search in documentation"}
-                </span>
-                <kbd
-                    className={clsx(
-                        "py-1 px-2",
-                        "rounded",
-                        "border dark:border-gray-600 border-gray-200",
-                        "dark:bg-gray-900 bg-gray-100",
-                        "text-sm leading-4",
-                        "dark:text-gray-400 text-gray-500",
-                    )}
-                >
-                    ⌘K
-                </kbd>
->>>>>>> 70cc0ae5
             </button>
         );
     },
