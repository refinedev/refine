import React from "react";
import clsx from "clsx";
import Link from "@docusaurus/Link";
import SearchBar from "@theme/SearchBar";
import { RefineLogoIcon } from "./icons/refine-logo";

import { DocVersionDropdown } from "./doc-version-dropdown";
import { CommonThemeToggle } from "./common-theme-toggle";
import { CommonHomeButton } from "./common-home-button";
import { CommonGithubStarButton } from "./common-github-star-button";

export const HEADER_HEIGHT = 67;

export const DocHeader = () => {
    return (
        <div
            className={clsx(
                "h-16",
                "z-10",
                "sticky",
                "top-0",
                "bg-gray-800",
<<<<<<< HEAD
                "border-b dark:border-gray-700 border-gray-200",
=======
                "border-b border-gray-700",
                "py-3 px-6",
>>>>>>> efc82ca6
            )}
        >
            <div
                className={clsx(
                    "max-w-[1644px]",
                    "flex justify-between items-center",
                    "mx-auto",
                )}
            >
                <div className={clsx("flex", "items-center")}>
                    <Link
                        to="/docs"
                        className={clsx("flex", "justify-center", "gap-3")}
                    >
                        <RefineLogoIcon className="text-gray-0" />
                        <span
                            className={clsx(
                                "text-base leading-none text-gray-0 font-normal",
                                "mt-1.5",
                            )}
                        >
                            Documentation
                        </span>
                    </Link>
                </div>
                <div className={clsx("flex items-center justify-between")}>
                    <div
                        className={clsx(
                            "max-w-screen-content",

                            "flex",
                            "items-center justify-between",
                        )}
                    >
                        <SearchBar />
                    </div>
                </div>

                <div className={clsx("flex justify-end", "items-center")}>
                    <DocVersionDropdown />
                    <div
                        className={clsx("h-6", "w-px", "mx-4", "bg-gray-600")}
                    />
                    <CommonGithubStarButton />
                    <div
                        className={clsx("h-6", "w-px", "mx-4", "bg-gray-600")}
                    />
                    <CommonHomeButton />
                    <div
                        className={clsx("h-6", "w-px", "mx-4", "bg-gray-600")}
                    />
                    <CommonThemeToggle />
                </div>
            </div>
        </div>
    );
};<|MERGE_RESOLUTION|>--- conflicted
+++ resolved
@@ -20,12 +20,8 @@
                 "sticky",
                 "top-0",
                 "bg-gray-800",
-<<<<<<< HEAD
                 "border-b dark:border-gray-700 border-gray-200",
-=======
-                "border-b border-gray-700",
                 "py-3 px-6",
->>>>>>> efc82ca6
             )}
         >
             <div
