/* Firefox */
.scrollbar-slim {
    scrollbar-width: thin;
    scrollbar-color: red blue;
}

/* Chrome, Edge, and Safari */
.scrollbar-slim::-webkit-scrollbar {
    width: 12px;
}

.scrollbar-slim::-webkit-scrollbar-track {
    background: #14141f;
    border-radius: 5px;
}

.scrollbar-slim::-webkit-scrollbar-thumb {
    background-color: #303450;
    border-radius: 12px;
    border: 3px solid #14141f;
}

.refine-prose {
    @apply font-normal prose prose-invert;
    @apply prose-strong:dark:text-gray-300 prose-strong:text-gray-700;
    @apply prose-a:text-refine-link prose-a:font-normal;
    @apply prose-h1:text-[2.5rem] prose-h1:leading-[3.5rem] prose-h1:text-gray-900 prose-h1:dark:text-gray-0 prose-h1:mb-8 prose-h1:font-semibold;
    @apply prose-h2:text-[2rem] prose-h2:leading-[2.5rem] prose-h2:text-gray-800 prose-h2:dark:text-gray-100 prose-h2:mb-6 prose-h2:font-semibold;
    @apply prose-h3:text-[1.5rem] prose-h3:leading-[2rem] prose-h3:text-gray-700 prose-h3:dark:text-gray-200 prose-h3:mb-6 prose-h3:font-semibold;
    @apply prose-h4:text-[1rem] prose-h4:leading-[1.5rem] prose-h4:text-gray-600 prose-h4:dark:text-gray-300 prose-h4:mb-4 prose-h4:font-semibold;
    @apply prose-p:mb-6 prose-p:dark:text-gray-300 prose-p:text-gray-700 prose-p:mt-0;
    @apply prose-blockquote:last:mb-0 prose-blockquote:border-l-4  prose-blockquote:rounded-lg prose-blockquote:p-4 prose-blockquote:font-normal prose-blockquote:not-italic;
    @apply prose-blockquote:bg-gray-50 prose-blockquote:text-gray-700 prose-blockquote:border-l-gray-400;
    @apply prose-blockquote:dark:bg-gray-800 prose-blockquote:dark:text-gray-0 prose-blockquote:dark:border-l-gray-600;
    @apply prose-code:text-gray-700 prose-code:bg-gray-200;
    @apply prose-code:dark:text-gray-0 prose-code:dark:bg-gray-700;
    @apply prose-code:px-1.5 prose-code:pt-[3px] prose-code:pb-[4px] prose-code:text-xs prose-code:rounded prose-code:font-mono prose-code:before:content-none prose-code:after:content-none;
    @apply prose-code:font-normal;
    @apply prose-code:decoration-clone;
    @apply prose-code:border-none;
<<<<<<< HEAD
    @apply max-w-none;
=======
    @apply prose-ul:pl-8 prose-ul:ml-0 prose-ul:dark:text-gray-300 prose-ul:text-gray-700;
    @apply prose-ol:pl-8 prose-ol:ml-0 prose-ol:dark:text-gray-300 prose-ol:text-gray-700;
>>>>>>> 305406b0
}

.refine-prose *:last-child:not(header h1) {
    margin-bottom: 0;
}

.refine-prose h1 code,
.refine-prose h2 code,
.refine-prose h3 code {
    font-size: inherit;
    line-height: inherit;
}

.refine-prose blockquote,
.refine-prose blockquote p {
    @apply after:content-none before:content-none;
}

.refine-prose table {
    @apply prose-table:border-none;
}

.refine-prose table th,
.refine-prose table td {
    @apply leading-6 px-2 dark:border-gray-700 border-gray-200 border py-2 text-sm text-gray-900 dark:text-gray-100;
}

.refine-prose table th {
    @apply dark:text-gray-200 text-gray-900 font-semibold text-sm leading-6;
}

.refine-prose table tbody tr:nth-child(odd) {
    @apply dark:bg-gray-700 dark:bg-opacity-30;
    @apply bg-gray-50 bg-opacity-10;
}

.refine-prose table thead tr {
    @apply border-none;
}

.refine-toc-item code::before,
.refine-toc-item code::after {
    content: "`";
}

.refine-toc-item code {
    @apply font-mono dark:bg-gray-600 dark:bg-opacity-30 py-0.5 px-1 rounded;
    font-size: 12px;
}

.admonition.admonition-caution code {
    @apply bg-refine-orange bg-opacity-20;
}

.admonition.admonition-caution a {
    @apply text-refine-orange;
}

.admonition.admonition-danger code {
    @apply bg-refine-red bg-opacity-20;
}

.admonition.admonition-danger a {
    @apply text-refine-red;
}

.admonition.admonition-info code {
    @apply bg-refine-blue bg-opacity-20;
}

.admonition.admonition-info a {
    @apply text-refine-blue;
}

.admonition.admonition-tip code {
    @apply bg-refine-green bg-opacity-20;
}

.admonition.admonition-tip a {
    @apply text-refine-green;
}

.admonition.admonition-note code {
    @apply bg-refine-cyan bg-opacity-20;
}

.admonition.admonition-note a {
    @apply text-refine-cyan;
}

.admonition.admonition-additional code {
    @apply bg-refine-cyan bg-opacity-20;
}

.admonition.admonition-additional a {
    @apply text-refine-cyan;
}

.admonition.admonition-info-tip code {
    @apply bg-refine-blue bg-opacity-20;
}

.admonition.admonition-info-tip a {
    @apply text-refine-blue;
}

.refine-details > summary + div > div {
    @apply border-t-0 mt-0 pt-0;
}

.refine-details-content {
    @apply p-4;
}

.refine-details .refine-details-content > div > *:last-child {
    @apply !mb-0;
}

.refine-details > summary .refine-details-triangle {
    @apply transition-transform duration-200 ease-in-out;
    @apply -rotate-90;
}

.refine-details[open] > summary .refine-details-triangle {
    @apply rotate-0;
}<|MERGE_RESOLUTION|>--- conflicted
+++ resolved
@@ -38,12 +38,9 @@
     @apply prose-code:font-normal;
     @apply prose-code:decoration-clone;
     @apply prose-code:border-none;
-<<<<<<< HEAD
     @apply max-w-none;
-=======
     @apply prose-ul:pl-8 prose-ul:ml-0 prose-ul:dark:text-gray-300 prose-ul:text-gray-700;
     @apply prose-ol:pl-8 prose-ol:ml-0 prose-ol:dark:text-gray-300 prose-ol:text-gray-700;
->>>>>>> 305406b0
 }
 
 .refine-prose *:last-child:not(header h1) {
