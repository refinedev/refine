import React from "react";
import Link from "@docusaurus/Link";

import { motion, useScroll, useTransform } from "framer-motion";
import { ArrowIcon, ChevronRight, ScrollIcon } from "../icons";
import { useTWBreakpoints } from "../../../hooks/use-tw-breakpoints";

export const SectionHero: React.FC = () => {
    const ref = React.useRef<HTMLDivElement>(null);

    const { md, lg } = useTWBreakpoints();

    const { scrollYProgress } = useScroll({
        target: ref,
        offset: ["start start", "end start"],
    });

    const caretPosition = useTransform(
        scrollYProgress,
        // Map x from these values:
        [0, 0.5],
        // Into these values:
        ["26%", "0%"],
    );

    const bgPosition = useTransform(
        scrollYProgress,
        // Map x from these values:
        [0.5, 0.9],
        // Into these values:
        ["0%", "100%"],
    );

    const tileTextPosition = useTransform(
        scrollYProgress,
        // Map x from these values:
        [0, 0.5],
        // Into these values:
        ["0rem", "-4.5rem"],
    );

    const tileRotateRight = useTransform(
        scrollYProgress,
        // Map x from these values:
        [0, 0.5],
        // Into these values:
        [-4, 4],
    );

    const tileRotateLeft = useTransform(
        scrollYProgress,
        // Map x from these values:
        [0, 0.5],
        // Into these values:
        [4, -4],
    );

    return (
        // Scroll animated container
        <motion.div
            ref={ref}
            className="h-auto lg:h-[200vh]"
            style={{
                backgroundImage:
                    "linear-gradient(0deg, rgba(255,255,255,1) 0%, rgba(255,255,255,1) 20%, rgba(18,105,186,1) 50%, rgba(18,105,186,1) 55%, rgba(24,144,255,1) 100%)",
                backgroundSize: "400vh 400vh",
                backgroundPositionY: bgPosition,
            }}
        >
            <div className="hidden w-full h-px -mb-px lg:snap-start lg:block" />
            {/* Scroll animated section */}
            <motion.div className="relative top-0 left-0 flex flex-col justify-center w-full h-auto max-w-screen-xl pt-16 mx-auto -mt-16 lg:h-screen lg:sticky px-7 md:px-10 lg:px-16 xl:px-24 lg:pt-0 short:pt-16 lg:mt-0">
                <div className="flex flex-col gap-12 pt-10 lg:pt-16 lg:flex-row lg:gap-0">
                    <div className="heading mx-auto lg:mx-0 flex flex-[2] gap-6 h-min">
                        <div className="caret-wrapper relative py-2.5 w-[33px]">
                            <motion.div
                                transition={
                                    !lg
                                        ? {
                                              yoyo: Infinity,
                                              ease: "easeInOut",
                                              duration: 3.5,
                                              delay: 0.5,
                                          }
                                        : {}
                                }
                                style={{
                                    position: "absolute",
                                    bottom: lg ? caretPosition : undefined,
                                }}
                                animate={
                                    lg
                                        ? {}
                                        : {
                                              bottom: [
                                                  ...(md
                                                      ? [
                                                            "25%",
                                                            "25%",
                                                            "25%",
                                                            "25%",
                                                            "0%",
                                                            "0%",
                                                            "0%",
                                                            "0%",
                                                        ]
                                                      : [
                                                            "36%",
                                                            "36%",
                                                            "36%",
                                                            "36%",
                                                            "3%",
                                                            "3%",
                                                            "3%",
                                                            "3%",
                                                        ]),
                                              ],
                                          }
                                }
                            >
                                <ArrowIcon width={36} height={36} />
                            </motion.div>
                        </div>
                        <div className="line-wrapper text-white font-montserrat tracking-tighter leading-[32px] md:leading-[45px] lg:leading-[50px] xl:leading-[60px]">
                            <div className="font-extrabold text-[2rem] md:text-[2.5rem] lg:text-[3rem] xl:text-[3.75rem]">
                                build your
                            </div>
                            <div className="font-normal text-[1.5rem] md:text-[1.825rem] lg:text-[2rem] xl:text-[3rem]">
                                REACT BASED
                            </div>
                            <div className="font-extrabold text-[2rem] md:text-[2.5rem] lg:text-[3rem] xl:text-[3.75rem]">
                                CRUD applications
                            </div>
                            <div className="font-normal text-[1.5rem] md:text-[1.825rem] lg:text-[2rem] xl:text-[3rem]">
                                WITHOUT CONSTRAINTS
                            </div>
                        </div>
                    </div>
                    <div className="tiles flex-[1] mx-auto lg:mx-0 min-w-[270px] max-w-[270px] sm:max-w-none lg:min-w-0 flex flex-col uppercase font-montserrat text-lg sm:text-xl lg:text-2xl tracking-tight font-medium text-[#1890FF]">
                        <motion.div
                            transition={
                                !lg
                                    ? {
                                          yoyo: Infinity,
                                          ease: "easeInOut",
                                          duration: 3.5,
                                          delay: 0.5,
                                      }
                                    : {}
                            }
                            style={
                                lg
                                    ? {
                                          rotate: tileRotateLeft,
                                          translateX: -10,
                                      }
                                    : { translateX: -10 }
                            }
                            animate={
                                lg
                                    ? { translateY: -8 }
                                    : {
                                          rotate: [4, 4, 4, -4, -4, -4],
                                          translateY: -8,
                                      }
                            }
                            className="tile shadow-tile relative overflow-hidden bg-white w-full md:max-w-[338px] h-[4.5rem] rounded-lg"
                        >
                            <motion.div
                                transition={
                                    !lg
                                        ? {
                                              yoyo: Infinity,
                                              ease: "easeInOut",
                                              duration: 3.5,
                                              delay: 0.5,
                                          }
                                        : {}
                                }
                                style={
                                    lg
                                        ? {
                                              translateY: tileTextPosition,
                                          }
                                        : {}
                                }
                                animate={
                                    lg
                                        ? {}
                                        : {
                                              translateY: [
                                                  "0rem",
                                                  "0rem",
                                                  "0rem",
                                                  "-4.5rem",
                                                  "-4.5rem",
                                                  "-4.5rem",
                                              ],
                                          }
                                }
                            >
                                <span className="block w-full text-center py-[23px] sm:py-[18px] p-[18px] h-[4.5rem]">
                                    admin panels
                                </span>
                                <span className="block w-full text-center py-[23px] sm:py-[18px] p-[18px] h-[4.5rem]">
                                    headless ui
                                </span>
                            </motion.div>
                        </motion.div>
                        <motion.div
                            transition={
                                !lg
                                    ? {
                                          yoyo: Infinity,
                                          ease: "easeInOut",
                                          duration: 3.5,
                                          delay: 0.5,
                                      }
                                    : {}
                            }
                            style={
                                lg
                                    ? {
                                          rotate: tileRotateRight,
                                          translateX: 10,
                                      }
                                    : { translateX: 10 }
                            }
                            animate={
                                lg
                                    ? { translateY: -8 }
                                    : {
                                          rotate: [-4, -4, -4, 4, 4, 4],
                                          translateY: -8,
                                      }
                            }
                            className="tile shadow-tile relative overflow-hidden bg-white w-full md:max-w-[338px] h-[4.5rem] rounded-lg"
                        >
                            <motion.div
                                transition={
                                    !lg
                                        ? {
                                              yoyo: Infinity,
                                              ease: "easeInOut",
                                              duration: 3.5,
                                              delay: 0.5,
                                          }
                                        : {}
                                }
                                style={
                                    lg
                                        ? {
                                              translateY: tileTextPosition,
                                          }
                                        : {}
                                }
                                animate={
                                    lg
                                        ? {}
                                        : {
                                              translateY: [
                                                  "0rem",
                                                  "0rem",
                                                  "0rem",
                                                  "-4.5rem",
                                                  "-4.5rem",
                                                  "-4.5rem",
                                              ],
                                          }
                                }
                            >
                                <span className="block w-full text-center py-[23px] sm:py-[18px] p-[18px] h-[4.5rem]">
                                    dashboards
                                </span>
                                <span className="block w-full text-center py-[23px] sm:py-[18px] p-[18px] h-[4.5rem]">
                                    backend agnostic
                                </span>
                            </motion.div>
                        </motion.div>
                        <motion.div
                            transition={
                                !lg
                                    ? {
                                          yoyo: Infinity,
                                          ease: "easeInOut",
                                          duration: 3.5,
                                          delay: 0.5,
                                      }
                                    : {}
                            }
                            style={
                                lg
                                    ? {
                                          rotate: tileRotateLeft,
                                          translateX: -10,
                                      }
                                    : { translateX: -10 }
                            }
                            animate={
                                lg
                                    ? { translateY: -8 }
                                    : {
                                          rotate: [4, 4, 4, -4, -4, -4],
                                          translateY: -8,
                                      }
                            }
                            className="tile shadow-tile relative overflow-hidden bg-white w-full md:max-w-[338px] h-[4.5rem] rounded-lg"
                        >
                            <motion.div
                                transition={
                                    !lg
                                        ? {
                                              yoyo: Infinity,
                                              ease: "easeInOut",
                                              duration: 3.5,
                                              delay: 0.5,
                                          }
                                        : {}
                                }
                                style={
                                    lg
                                        ? {
                                              translateY: tileTextPosition,
                                          }
                                        : {}
                                }
                                animate={
                                    lg
                                        ? {}
                                        : {
                                              translateY: [
                                                  "0rem",
                                                  "0rem",
                                                  "0rem",
                                                  "-4.5rem",
                                                  "-4.5rem",
                                                  "-4.5rem",
                                              ],
                                          }
                                }
                            >
                                <span className="block w-full text-center py-[23px] sm:py-[18px] p-[18px] h-[4.5rem]">
                                    storefronts
                                </span>
                                <span className="absolute block w-full text-center py-[23px] sm:py-[18px] p-[18px] h-[4.5rem]">
                                    custom workflow
                                </span>
                            </motion.div>
                        </motion.div>
                        <motion.div
                            transition={
                                !lg
                                    ? {
                                          yoyo: Infinity,
                                          ease: "easeInOut",
                                          duration: 3.5,
                                          delay: 0.5,
                                      }
                                    : {}
                            }
                            style={
                                lg
                                    ? {
                                          rotate: tileRotateRight,
                                          translateX: 10,
                                      }
                                    : { translateX: 10 }
                            }
                            animate={
                                lg
                                    ? { translateY: -8 }
                                    : {
                                          rotate: [-4, -4, -4, 4, 4, 4],
                                          translateY: -8,
                                      }
                            }
                            className="tile shadow-tile relative overflow-hidden bg-white w-full md:max-w-[338px] h-[4.5rem] rounded-lg"
                        >
                            <motion.div
                                transition={
                                    !lg
                                        ? {
                                              yoyo: Infinity,
                                              ease: "easeInOut",
                                              duration: 3.5,
                                              delay: 0.5,
                                          }
                                        : {}
                                }
                                style={
                                    lg
                                        ? {
                                              translateY: tileTextPosition,
                                          }
                                        : {}
                                }
                                animate={
                                    lg
                                        ? {}
                                        : {
                                              translateY: [
                                                  "0rem",
                                                  "0rem",
                                                  "0rem",
                                                  "-4.5rem",
                                                  "-4.5rem",
                                                  "-4.5rem",
                                              ],
                                          }
                                }
                            >
                                <span className="block w-full text-center py-[23px] sm:py-[18px] p-[18px] h-[4.5rem]">
                                    internal tools
                                </span>
                                <span className="block w-full text-center py-[23px] sm:py-[18px] p-[18px] h-[4.5rem]">
                                    open source
                                </span>
                            </motion.div>
                        </motion.div>
                    </div>
                </div>
                <div className="flex flex-col-reverse max-w-lg gap-2 pt-12 pb-8 mx-auto lg:flex-row sm:pt-16 lg:pt-24 short:pt-10 short:pb-4 lg:gap-0 lg:mx-0 lg:max-w-none">
                    <div className="flex flex-col flex-1 gap-4 px-0 -mx-4 lg:flex-row md:px-8 lg:px-12">
                        <Link
                            className="flex flex-1 justify-center items-center appearance-none no-underline font-montserrat font-bold text-xl text-white text-center py-3 px-4 md:px-0 xl:px-4 rounded-lg shadow-lg hover:shadow-xl focus:outline-none focus:shadow-xl bg-gradient-to-l from-[#1890FF] to-[#47EBF5]"
                            to="/docs"
                        >
                            Start Tutorial
                        </Link>
                        <Link
                            className="flex items-center justify-center flex-1 gap-3 px-4 py-3 text-xl font-bold text-center text-white no-underline appearance-none font-montserrat md:px-0 xl:px-4 focus:outline-none"
                            href="/docs/getting-started/overview"
                        >
                            Read the docs <ChevronRight />
                        </Link>
                    </div>
                    <div className="flex flex-row justify-end flex-1 gap-1 px-0 -mx-4 md:px-8 lg:px-12">
                        <div>
                            <a
                                href="https://www.producthunt.com/posts/refine-3?utm_source=badge-top-post-badge&utm_medium=badge&utm_souce=badge-refine&#0045;3"
                                target="_blank"
                                rel="noreferrer"
                            >
                                <img
                                    src="https://api.producthunt.com/widgets/embed-image/v1/top-post-badge.svg?post_id=362220&theme=light&period=daily"
                                    alt="refine - 100&#0037;&#0032;open&#0032;source&#0032;React&#0032;framework&#0032;to&#0032;build&#0032;web&#0032;apps&#0032;3x&#0032;faster | Product Hunt"
                                    width="250"
                                    height="54"
                                />
                            </a>
                        </div>
                    </div>
                </div>
                <div className="items-center justify-center hidden pb-5 lg:flex short:mt-auto lg:mt-6 short:pb-7">
                    <motion.button
                        className="appearance-none border-none bg-none bg-transparent flex w-auto items-center justify-center gap-2.5"
                        animate={{ translateY: [-10, 10] }}
                        transition={{
                            yoyo: Infinity,
                            ease: "easeInOut",
                            duration: 1.5,
                        }}
                        onClick={() => {
                            if (typeof window !== "undefined") {
                                window.scrollTo({
                                    top: window.innerHeight * 2,
                                    behavior: "smooth",
                                });
                            }
                        }}
                    >
                        <span className="text-xs text-right text-white uppercase font-montserrat w-14">
                            scroll
                        </span>
<<<<<<< HEAD
                        <ScrollIcon className="text-white cursor-pointer" />
=======
                        <ScrollIcon className="cursor:pointer text-white" />
>>>>>>> a68c3e1e
                        <span className="text-xs text-left text-white uppercase font-montserrat w-14">
                            down
                        </span>
                    </motion.button>
                </div>
            </motion.div>
            {/* Scroll snap alignment */}
            <div className="hidden w-screen h-screen max-w-full lg:snap-start lg:block" />
            {/* Scroll snap alignment */}
        </motion.div>
    );
};<|MERGE_RESOLUTION|>--- conflicted
+++ resolved
@@ -472,11 +472,8 @@
                         <span className="text-xs text-right text-white uppercase font-montserrat w-14">
                             scroll
                         </span>
-<<<<<<< HEAD
                         <ScrollIcon className="text-white cursor-pointer" />
-=======
-                        <ScrollIcon className="cursor:pointer text-white" />
->>>>>>> a68c3e1e
+
                         <span className="text-xs text-left text-white uppercase font-montserrat w-14">
                             down
                         </span>
