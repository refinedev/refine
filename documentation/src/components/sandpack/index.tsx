import clsx from "clsx";
import React from "react";

import type {
    CodeEditorProps,
    SandpackFiles,
    SandpackInternal,
    SandpackInternalOptions,
    SandpackPredefinedTemplate,
    TemplateFiles,
} from "@codesandbox/sandpack-react";

import { nightOwl } from "@codesandbox/sandpack-themes";

import {
    defaultLight,
    SandpackCodeEditor,
    SandpackConsole,
    SandpackFileExplorer,
    SandpackLayout,
    SandpackPreview,
    SandpackProvider,
} from "@codesandbox/sandpack-react";

import { useColorMode } from "@docusaurus/theme-common";

import { BugReportButton } from "./bug-report-button";
import { BugReportModal } from "./bug-report-modal";
import { DragHandle } from "./drag-handle";
import { useResizable } from "./use-resizable";

type Props = React.ComponentProps<SandpackInternal> & {
    startRoute?: string;
    showNavigator?: boolean;
    initialPercentage?: number;
    dependencies?: React.ComponentProps<SandpackInternal>["customSetup"]["dependencies"];
    height?: number;
    previewOnly?: boolean;
    layout?: "row" | "col" | "col-reverse";
    className?: string;
    wrapperClassName?: string;
    showFiles?: boolean;
    showConsole?: boolean;
    hidePreview?: boolean;
};

export const Sandpack = (props: Props) => {
    if (props?.template === "nextjs") {
        return <SandpackNextJS {...props} />;
    }

    return <SandpackBase {...props} />;
};
/**
 * We're using a custom sandpack component and customized some of its features and props.
 *
 * Set `dependencies` to add dependencies.
 *
 * Set `height` property to set the height of the editor. Default is 420.
 *
 * Set `previewOnly` to true to hide the editor.
 *
 * Set `layout` to "col" or "col-reverse" to enforce column layout.
 *
 * Set `initialPercentage` to set the initial percentage of the editor width.
 *
 * Set `startRoute` to set the initial route of the preview.
 */
const SandpackBase = ({
    startRoute,
    showNavigator,
    initialPercentage = 50,
    dependencies,
    options = {
        showTabs: true,
        initMode: "lazy",
        classes: {
            "sp-cm": "p-0 bg-transparent",
        },
    },
    template = "react-ts",
    customSetup,
    files,
    previewOnly,
    layout,
    height = 420,
    wrapperClassName,
    className,
    showFiles = false,
    showConsole = false,
    hidePreview = false,
    ...props
}: Props) => {
    const { colorMode } = useColorMode();
    options ??= {};
    options.resizablePanels ??= true;
    options.editorWidthPercentage ??= initialPercentage ?? 50;

    const codeEditorOptions: CodeEditorProps = {
        showTabs: options.showTabs,
        showLineNumbers: options.showLineNumbers,
        showInlineErrors: options.showInlineErrors,
        wrapContent: options.wrapContent,
        closableTabs: options.closableTabs,
        initMode: options.initMode,
        extensions: options.codeEditor?.extensions,
        extensionsKeymap: options.codeEditor?.extensionsKeymap,
        readOnly: options.readOnly,
        showReadOnly: options.showReadOnly,
        additionalLanguages: options.codeEditor?.additionalLanguages,
    };

    const providerOptions: SandpackInternalOptions<
        SandpackFiles,
        SandpackPredefinedTemplate
    > = {
        /**
         * TS-why: Type 'string | number | symbol' is not assignable to type 'string'
         */
        activeFile: options.activeFile as unknown as string,
        visibleFiles: options.visibleFiles as unknown as string[],
        recompileMode: options.recompileMode,
        recompileDelay: options.recompileDelay,
        autorun: options.autorun,
        autoReload: options.autoReload,
        bundlerURL: options.bundlerURL,
        startRoute: options.startRoute,
        skipEval: options.skipEval,
        fileResolver: options.fileResolver,
        initMode: options.initMode,
        initModeObserverOptions: options.initModeObserverOptions,
        externalResources: options.externalResources,
        logLevel: options.logLevel,
        classes: options.classes,
    };

    const [bugReportModalVisible, setBugReportModalVisible] =
        React.useState(false);

    const { onHandleMouseDown, horizontalSize } = useResizable({
        initialSize: options.editorWidthPercentage,
    });

    const showHandle = !previewOnly && !layout?.includes("col");

    return (
        <>
            <div className={clsx("pb-6", wrapperClassName)}>
                <div
                    className={clsx(
                        "absolute",
                        "left-0",
                        "right-0",
                        "w-full",
                        "px-2",
                        "md:px-4",
                        "xl:px-6",
                        "max-w-screen-xl",
                        "mx-auto",
                        className,
                    )}
                >
                    <SandpackProvider
                        key={template}
                        customSetup={{ dependencies, ...customSetup }}
                        files={
                            files as TemplateFiles<SandpackPredefinedTemplate>
                        }
                        options={providerOptions}
                        template={template}
                        theme={
                            colorMode === "light"
                                ? {
                                      ...defaultLight,
                                      colors: {
                                          ...defaultLight.colors,
                                          surface1: "#F4F8FB",
                                          surface2: "rgb(222, 229, 237)",
                                          surface3: "rgb(222, 229, 237)",
                                      },
                                  }
                                : {
                                      ...nightOwl,
                                      colors: {
                                          ...nightOwl.colors,
                                          surface1: "#1D1E30",
                                          surface2: "#303450",
                                          surface3: "#303450",
                                      },
                                  }
                        }
                        className={clsx(
                            "not-prose sandpack-container",
                            "max-w-screen-xl",
                        )}
                        {...props}
                    >
<<<<<<< HEAD
                        {showFiles && (
                            <SandpackFileExplorer
                                autoHiddenFiles
                                style={{
                                    height: options.editorHeight ?? height,
                                }}
                            />
                        )}
                        {!previewOnly && (
                            <SandpackCodeEditor
                                {...codeEditorOptions}
=======
                        <SandpackLayout
                            className={clsx(
                                layout === "col" && "!flex-col",
                                layout === "col-reverse" && "!flex-col-reverse",
                            )}
                        >
                            {!previewOnly && (
                                <SandpackCodeEditor
                                    {...codeEditorOptions}
                                    style={{
                                        height: options.editorHeight ?? height,
                                        ...(layout?.includes("col")
                                            ? { flex: "initial" }
                                            : {
                                                  flexGrow: horizontalSize,
                                                  flexShrink: horizontalSize,
                                                  flexBasis: 0,
                                              }),
                                        overflow: "hidden",
                                    }}
                                />
                            )}
                            {showHandle ? (
                                <DragHandle
                                    onMouseDown={onHandleMouseDown}
                                    horizontalSize={horizontalSize}
                                />
                            ) : null}
                            <SandpackPreview
                                actionsChildren={
                                    <BugReportButton
                                        onClick={() =>
                                            setBugReportModalVisible(true)
                                        }
                                    />
                                }
                                startRoute={startRoute}
                                showNavigator={
                                    showNavigator ?? options.showNavigator
                                }
                                showRefreshButton={options.showRefreshButton}
>>>>>>> 40ad9502
                                style={{
                                    ...(layout?.includes("col")
                                        ? { flex: "initial", width: "100%" }
                                        : {
                                              flexGrow: 100 - horizontalSize,
                                              flexShrink: 100 - horizontalSize,
                                              flexBasis: 0,
                                              width: previewOnly
                                                  ? "100%"
                                                  : 100 - horizontalSize + "%",
                                          }),
                                    gap: 0,
                                    height: options.editorHeight ?? height, // use the original editor height
                                }}
                            >
                                <div className="sp-custom-loading">
                                    <img
                                        src="https://refine.ams3.cdn.digitaloceanspaces.com/website/static/assets/spinner.gif"
                                        className={clsx(
                                            "w-12",
                                            "h-12",
                                            "rounded-full",
                                        )}
                                    />
                                </div>
                            </SandpackPreview>
                            <BugReportModal
                                visible={bugReportModalVisible}
                                onClose={() => setBugReportModalVisible(false)}
                            />
<<<<<<< HEAD
                        )}
                        {showConsole ? (
                            <SandpackConsole
                                style={{
                                    height: options.editorHeight ?? height,
                                    ...(layout?.includes("col")
                                        ? { flex: "initial" }
                                        : {
                                              flexGrow: horizontalSize,
                                              flexShrink: horizontalSize,
                                              flexBasis: 0,
                                          }),
                                    overflow: "hidden",
                                }}
                            />
                        ) : null}
                        {showHandle ? (
                            <DragHandle
                                onMouseDown={onHandleMouseDown}
                                horizontalSize={horizontalSize}
                            />
                        ) : null}
                        <SandpackPreview
                            actionsChildren={
                                <BugReportButton
                                    onClick={() =>
                                        setBugReportModalVisible(true)
                                    }
                                />
                            }
                            startRoute={startRoute}
                            showNavigator={
                                showNavigator ?? options.showNavigator
                            }
                            showRefreshButton={options.showRefreshButton}
                            style={{
                                display: hidePreview ? "none" : "flex",
                                ...(layout?.includes("col")
                                    ? { flex: "initial", width: "100%" }
                                    : {
                                          flexGrow: 100 - horizontalSize,
                                          flexShrink: 100 - horizontalSize,
                                          flexBasis: 0,
                                          width: previewOnly
                                              ? "100%"
                                              : 100 - horizontalSize + "%",
                                      }),
                                gap: 0,
                                height: options.editorHeight ?? height, // use the original editor height
                            }}
                        >
                            <div className="sp-custom-loading">
                                <img
                                    src="https://refine.ams3.cdn.digitaloceanspaces.com/website/static/assets/spinner.gif"
                                    className={clsx(
                                        "w-12",
                                        "h-12",
                                        "rounded-full",
                                    )}
                                />
                            </div>
                        </SandpackPreview>
                        <BugReportModal
                            visible={bugReportModalVisible}
                            onClose={() => setBugReportModalVisible(false)}
                        />
                    </SandpackLayout>
                </SandpackProvider>
=======
                        </SandpackLayout>
                    </SandpackProvider>
                </div>
                <div
                    className={clsx("")}
                    style={{
                        height: Number(options.editorHeight ?? height) + 2,
                    }}
                />
                <div
                    className={clsx(
                        layout?.includes("col") ? "block" : "block md:hidden",
                    )}
                    style={{
                        height: Number(options.editorHeight ?? height) + 2,
                    }}
                />
>>>>>>> 40ad9502
            </div>
            <section className="hidden max-w-0 max-h-0">
                <p>{`Dependencies: ${Object.keys(dependencies).map(
                    (k) => `${k}@${dependencies[k]}`,
                )}`}</p>
                <h3>{`Code Files`}</h3>
                {Object.keys(files).map((f) => (
                    <div key={f}>
                        <div>{`File: ${f}`}</div>
                        <div>
                            {`Content: ${
                                "code" in files[f] ? files[f].code : files[f]
                            }`}
                        </div>
                    </div>
                ))}
            </section>
        </>
    );
};

const SandpackNextJS = (props: Props) => {
    const isDevelop = process.env.NODE_ENV === "development";

    const extraProps = isDevelop
        ? {
              hidePreview: false,
              showConsole: true,
              showNavigator: true,
              dependencies: {
                  ...props.dependencies,
                  "@refinedev/core": "latest",
                  "@refinedev/simple-rest": "latest",
                  "@refinedev/nextjs-router": "latest",
                  "@types/react": "^18.0.0",
                  "@types/node": "^16.0.0",
                  typescript: "^4.7.4",
              },
              files: {
                  "/pages/index.tsx": {
                      code: NextJSPagesIndexTsxCode,
                      hidden: true,
                  },
                  ...(props.files as any),
              },
          }
        : { hidePreview: true };

    return (
        <SandpackBase
            {...props}
            {...extraProps}
            template={isDevelop ? "nextjs" : "react-ts"}
        />
    );
};

const NextJSPagesIndexTsxCode = /* tsx */ `
import { NavigateToResource } from "@refinedev/nextjs-router";

const Home = () => {
    return <NavigateToResource resource="products" />;
};

export default Home;
`.trim();<|MERGE_RESOLUTION|>--- conflicted
+++ resolved
@@ -195,25 +195,20 @@
                         )}
                         {...props}
                     >
-<<<<<<< HEAD
-                        {showFiles && (
-                            <SandpackFileExplorer
-                                autoHiddenFiles
-                                style={{
-                                    height: options.editorHeight ?? height,
-                                }}
-                            />
-                        )}
-                        {!previewOnly && (
-                            <SandpackCodeEditor
-                                {...codeEditorOptions}
-=======
                         <SandpackLayout
                             className={clsx(
                                 layout === "col" && "!flex-col",
                                 layout === "col-reverse" && "!flex-col-reverse",
                             )}
                         >
+                            {showFiles && (
+                                <SandpackFileExplorer
+                                    autoHiddenFiles
+                                    style={{
+                                        height: options.editorHeight ?? height,
+                                    }}
+                                />
+                            )}
                             {!previewOnly && (
                                 <SandpackCodeEditor
                                     {...codeEditorOptions}
@@ -230,6 +225,21 @@
                                     }}
                                 />
                             )}
+                            {showConsole ? (
+                                <SandpackConsole
+                                    style={{
+                                        height: options.editorHeight ?? height,
+                                        ...(layout?.includes("col")
+                                            ? { flex: "initial" }
+                                            : {
+                                                  flexGrow: horizontalSize,
+                                                  flexShrink: horizontalSize,
+                                                  flexBasis: 0,
+                                              }),
+                                        overflow: "hidden",
+                                    }}
+                                />
+                            ) : null}
                             {showHandle ? (
                                 <DragHandle
                                     onMouseDown={onHandleMouseDown}
@@ -249,8 +259,8 @@
                                     showNavigator ?? options.showNavigator
                                 }
                                 showRefreshButton={options.showRefreshButton}
->>>>>>> 40ad9502
                                 style={{
+                                    display: hidePreview ? "none" : "flex",
                                     ...(layout?.includes("col")
                                         ? { flex: "initial", width: "100%" }
                                         : {
@@ -280,76 +290,6 @@
                                 visible={bugReportModalVisible}
                                 onClose={() => setBugReportModalVisible(false)}
                             />
-<<<<<<< HEAD
-                        )}
-                        {showConsole ? (
-                            <SandpackConsole
-                                style={{
-                                    height: options.editorHeight ?? height,
-                                    ...(layout?.includes("col")
-                                        ? { flex: "initial" }
-                                        : {
-                                              flexGrow: horizontalSize,
-                                              flexShrink: horizontalSize,
-                                              flexBasis: 0,
-                                          }),
-                                    overflow: "hidden",
-                                }}
-                            />
-                        ) : null}
-                        {showHandle ? (
-                            <DragHandle
-                                onMouseDown={onHandleMouseDown}
-                                horizontalSize={horizontalSize}
-                            />
-                        ) : null}
-                        <SandpackPreview
-                            actionsChildren={
-                                <BugReportButton
-                                    onClick={() =>
-                                        setBugReportModalVisible(true)
-                                    }
-                                />
-                            }
-                            startRoute={startRoute}
-                            showNavigator={
-                                showNavigator ?? options.showNavigator
-                            }
-                            showRefreshButton={options.showRefreshButton}
-                            style={{
-                                display: hidePreview ? "none" : "flex",
-                                ...(layout?.includes("col")
-                                    ? { flex: "initial", width: "100%" }
-                                    : {
-                                          flexGrow: 100 - horizontalSize,
-                                          flexShrink: 100 - horizontalSize,
-                                          flexBasis: 0,
-                                          width: previewOnly
-                                              ? "100%"
-                                              : 100 - horizontalSize + "%",
-                                      }),
-                                gap: 0,
-                                height: options.editorHeight ?? height, // use the original editor height
-                            }}
-                        >
-                            <div className="sp-custom-loading">
-                                <img
-                                    src="https://refine.ams3.cdn.digitaloceanspaces.com/website/static/assets/spinner.gif"
-                                    className={clsx(
-                                        "w-12",
-                                        "h-12",
-                                        "rounded-full",
-                                    )}
-                                />
-                            </div>
-                        </SandpackPreview>
-                        <BugReportModal
-                            visible={bugReportModalVisible}
-                            onClose={() => setBugReportModalVisible(false)}
-                        />
-                    </SandpackLayout>
-                </SandpackProvider>
-=======
                         </SandpackLayout>
                     </SandpackProvider>
                 </div>
@@ -367,7 +307,6 @@
                         height: Number(options.editorHeight ?? height) + 2,
                     }}
                 />
->>>>>>> 40ad9502
             </div>
             <section className="hidden max-w-0 max-h-0">
                 <p>{`Dependencies: ${Object.keys(dependencies).map(
@@ -385,6 +324,7 @@
                     </div>
                 ))}
             </section>
+            ;
         </>
     );
 };
