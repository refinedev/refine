import React from "react";
import clsx from "clsx";
import Link from "@docusaurus/Link";
import { useBlogPost } from "@docusaurus/theme-common/internal";

import { Github, Twitter, Linkedin } from "../icons";

export const AuthorCardWithHook = ({ className }) => {
    const { metadata } = useBlogPost();

    const author = metadata.authors[0];

    return <AuthorCard author={author} className={className} />;
};

export const AuthorCardWithProps = ({ author, className }) => {
    return <AuthorCard author={author} className={className} />;
};

const AuthorCard = ({ author, className }) => {
    const authorHasSocialInfo =
        author.github || author.twitter || author.linkedin;

    return (
        <div
            className={clsx(
                "blog-post-item-shadow rounded-[10px] p-4",
                className,
            )}
        >
            <figcaption className="flex flex-col items-center">
                <Link to={`/blog/author/${author?.key}`} itemProp="url">
                    <img
                        src={author?.imageURL}
                        alt={author?.name}
<<<<<<< HEAD
                        className="flex w-24 h-24 rounded-full object-cover"
                        loading="lazy"
                    />
                </Link>
                <div className="text-center mt-2">
                    <Link
                        to={`/blog/author/${author.key}`}
                        itemProp="url"
                        className="text-sm text-color-base font-semibold"
                    >
                        {author?.name}
                    </Link>
=======
                        loading="lazy"
                        className="flex h-[120px] w-[120px] rounded-full object-cover"
                    />
                </Link>
                <div className="mt-2 text-center">
                    <Link
                        to={`/blog/author/${author.key}`}
                        itemProp="url"
                        className="text-sm font-semibold text-inherit"
                    >
                        {author?.name}
                    </Link>
                    <div className="-mt-0.5 text-xs text-[#9696B4] ">
                        {author?.title}
                    </div>
>>>>>>> 79e6cdb2

                    {author?.description && (
                        <div className="mt-4 text-[10px] font-medium text-[#9696B4]">
                            {author?.description}
                        </div>
                    )}

                    {authorHasSocialInfo && (
                        <div className="mt-4 flex justify-center gap-3">
                            {author?.github && (
                                <Link to={author?.github}>
                                    <Github className="h-6 w-6" />
                                </Link>
                            )}
                            {author?.twitter && (
                                <Link to={author?.twitter}>
                                    <Twitter className="h-6 w-6" />
                                </Link>
                            )}
                            {author?.linkedin && (
                                <Link to={author?.linkedin}>
                                    <Linkedin className="h-6 w-6" />
                                </Link>
                            )}
                        </div>
                    )}
                </div>
            </figcaption>
        </div>
    );
};<|MERGE_RESOLUTION|>--- conflicted
+++ resolved
@@ -33,20 +33,6 @@
                     <img
                         src={author?.imageURL}
                         alt={author?.name}
-<<<<<<< HEAD
-                        className="flex w-24 h-24 rounded-full object-cover"
-                        loading="lazy"
-                    />
-                </Link>
-                <div className="text-center mt-2">
-                    <Link
-                        to={`/blog/author/${author.key}`}
-                        itemProp="url"
-                        className="text-sm text-color-base font-semibold"
-                    >
-                        {author?.name}
-                    </Link>
-=======
                         loading="lazy"
                         className="flex h-[120px] w-[120px] rounded-full object-cover"
                     />
@@ -62,7 +48,6 @@
                     <div className="-mt-0.5 text-xs text-[#9696B4] ">
                         {author?.title}
                     </div>
->>>>>>> 79e6cdb2
 
                     {author?.description && (
                         <div className="mt-4 text-[10px] font-medium text-[#9696B4]">
