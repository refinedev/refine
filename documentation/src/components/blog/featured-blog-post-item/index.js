--- conflicted
+++ resolved
@@ -27,11 +27,7 @@
         <BlogPostItemContainer>
             <div className="mb-3">
                 <Link itemProp="url" to={permalink}>
-<<<<<<< HEAD
-                    <div className="relative m-0 h-40 hover:brightness-90">
-=======
                     <div className="relative m-0 h-72 hover:brightness-90">
->>>>>>> 37238061
                         <img
                             src={`https://refine-web.imgix.net${frontMatter.image?.replace(
                                 "https://refine.ams3.cdn.digitaloceanspaces.com",
