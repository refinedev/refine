--- conflicted
+++ resolved
@@ -18,96 +18,6 @@
 const Enterprise: React.FC = () => {
   const title = "Refine | Open-source Retool for Enterprise";
 
-<<<<<<< HEAD
-    return (
-        <>
-            <Head>
-                <html data-active-page="index" />
-                <title>{title}</title>
-                <meta property="og:title" content={title} />
-                <link
-                    rel="preload"
-                    href="https://refine.new/embed-form"
-                    as="document"
-                />
-            </Head>
-            <CommonLayout description="Build React-based internal tools, admin panels, dashboards & B2B apps with unmatched flexibility.">
-                <div className={clsx()}>
-                    <CommonHeader />
-                    <div
-                        className={clsx(
-                            "flex flex-col",
-                            "gap-12 landing-sm:gap-20 landing-md:gap-28 landing-lg:gap-40",
-                            "pb-12 landing-sm:pb-16 landing-md:pb-20 landing-lg:pb-40",
-                            "mx-auto",
-                        )}
-                    >
-                        <EnterpriseHeroSection
-                            className={clsx(
-                                sectionWidth,
-                                sectionPadding,
-                                "h-auto landing-md:h-[432px]",
-                                "mt-4 landing-sm:mt-8 landing-lg:mt-8",
-                                "px-4 landing-sm:px-0",
-                                "landing-lg:pr-12",
-                            )}
-                        />
-                        <EnterpriseGetSupport
-                            className={clsx(
-                                sectionPadding,
-                                sectionWidth,
-                                "landing-lg:-mt-40",
-                            )}
-                        />
-                        <div className={clsx("w-full", "overflow-hidden")}>
-                            <EnterpriseTable
-                                className={clsx(sectionWidth, sectionPadding)}
-                            />
-                        </div>
-                        <EnterpriseSecurity
-                            className={clsx(sectionPadding, sectionWidth)}
-                        />
-                        <EnterpriseFlexibility
-                            className={clsx(sectionPadding, sectionWidth)}
-                        />
-                        <EnterpriseGetInTouchCta
-                            className={clsx(
-                                sectionPadding,
-                                sectionWidth,
-                                "w-full landing-lg:max-w-[792px] mx-auto",
-                            )}
-                        />
-                        <EnterpriseDataSource
-                            className={clsx(sectionPadding, sectionWidth)}
-                        />
-                        <EnterpriseFrequentUpdates
-                            className={clsx(sectionPadding, sectionWidth)}
-                        />
-
-                        <LandingTrustedByDevelopers
-                            className={clsx(sectionPadding, sectionWidth)}
-                        />
-                        <EnterpriseFaq
-                            className={clsx(
-                                sectionPadding,
-                                "px-4 landing-sm:px-10 landing-lg:px-0",
-                                "w-full landing-lg:max-w-[792px] mx-auto",
-                            )}
-                        />
-                        <EnterpriseGetInTouchCta
-                            className={clsx(
-                                sectionPadding,
-                                sectionWidth,
-                                "landing-lg:max-w-[792px]",
-                            )}
-                        />
-                    </div>
-                    <LandingFooter />
-                </div>
-            </CommonLayout>
-        </>
-    );
-=======
   return (
     <>
       <Head>
@@ -148,7 +58,13 @@
                 "landing-lg:-mt-40",
               )}
             />
+            <div className={clsx("w-full", "overflow-hidden")}>
+              <EnterpriseTable className={clsx(sectionWidth, sectionPadding)} />
+            </div>
             <EnterpriseSecurity
+              className={clsx(sectionPadding, sectionWidth)}
+            />
+            <EnterpriseFlexibility
               className={clsx(sectionPadding, sectionWidth)}
             />
             <EnterpriseGetInTouchCta
@@ -158,25 +74,13 @@
                 "w-full landing-lg:max-w-[792px] mx-auto",
               )}
             />
-            <EnterpriseFlexibility
-              className={clsx(sectionPadding, sectionWidth)}
-            />
             <EnterpriseDataSource
               className={clsx(sectionPadding, sectionWidth)}
-            />
-            <EnterpriseGetInTouchCta
-              className={clsx(
-                sectionPadding,
-                sectionWidth,
-                "w-full landing-lg:max-w-[792px] mx-auto",
-              )}
             />
             <EnterpriseFrequentUpdates
               className={clsx(sectionPadding, sectionWidth)}
             />
-            <div className={clsx("w-full", "overflow-hidden")}>
-              <EnterpriseTable className={clsx(sectionWidth, sectionPadding)} />
-            </div>
+
             <LandingTrustedByDevelopers
               className={clsx(sectionPadding, sectionWidth)}
             />
@@ -200,7 +104,6 @@
       </CommonLayout>
     </>
   );
->>>>>>> 1b146257
 };
 
 const sectionPadding = clsx("px-2 landing-sm:px-0");
