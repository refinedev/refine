--- conflicted
+++ resolved
@@ -5,12 +5,9 @@
 import { CommonLayout } from "../refine-theme/common-layout";
 import { LandingFooter } from "../refine-theme/landing-footer";
 import { LandingHeader } from "../refine-theme/landing-header";
-<<<<<<< HEAD
-import LandingCommunity from "../refine-theme/landing-community";
-=======
+import { LandingCommunity } from "../refine-theme/landing-community";
 import { LandingTrustedByDevelopers } from "../refine-theme/landing-trusted-by-developers";
 import { LandingPackages } from "../refine-theme/landing-packages";
->>>>>>> 24050f33
 
 function Home() {
     return (
@@ -37,16 +34,17 @@
                             "mx-auto",
                         )}
                     >
-<<<<<<< HEAD
-                        <LandingCommunity
-=======
                         <LandingTrustedByDevelopers
-                          className={clsx(
+                            className={clsx(
                                 "mt-16 landing-sm:mt-20 landing-md:mt-28 landing-lg:mt-40",
                             )}
                         />
                         <LandingPackages
->>>>>>> 24050f33
+                            className={clsx(
+                                "mt-16 landing-sm:mt-20 landing-md:mt-28 landing-lg:mt-40",
+                            )}
+                        />
+                        <LandingCommunity
                             className={clsx(
                                 "mt-16 landing-sm:mt-20 landing-md:mt-28 landing-lg:mt-40",
                             )}
