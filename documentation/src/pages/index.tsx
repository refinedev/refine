--- conflicted
+++ resolved
@@ -9,14 +9,11 @@
 import { LandingEnterpriseDevelopers } from "../refine-theme/landing-enterprise-developers";
 import { LandingTrustedByDevelopers } from "../refine-theme/landing-trusted-by-developers";
 import { LandingPackages } from "../refine-theme/landing-packages";
-<<<<<<< HEAD
 import { LandingAlreadyInvented } from "../refine-theme/landing-already-invented";
 import { LandingPureReactCode } from "../refine-theme/landing-pure-react-code";
 import { LandingSweetSpot } from "../refine-theme/landing-sweet-spot";
-=======
 import { LandingHeroSection } from "../refine-theme/landing-hero-section";
 import { LandingTryItSection } from "../refine-theme/landing-try-it-section";
->>>>>>> 3bbf90a9
 
 function Home() {
     const title = "refine | Open-source Retool for Enterprise";
@@ -39,19 +36,21 @@
                     <LandingHeader />
                     <div
                         className={clsx(
-<<<<<<< HEAD
                             "flex flex-col",
                             "gap-16 landing-sm:gap-20 landing-md:gap-28 landing-lg:gap-40",
-                            "w-full landing-sm:max-w-[656px] landing-md:max-w-[896px] landing-lg:max-w-[1200px]",
-=======
                             "w-full max-w-[592px] landing-sm:max-w-[656px] landing-md:max-w-[896px] landing-lg:max-w-[1200px]",
->>>>>>> 3bbf90a9
                             "px-2 landing-sm:px-0",
                             "pb-12 landing-sm:pb-16 landing-md:pb-20 landing-lg:pb-40",
                             "mx-auto",
                         )}
                     >
-<<<<<<< HEAD
+                        <LandingHeroSection
+                            className={clsx(
+                                "mt-0",
+                                "landing-sm:mt-8",
+                                "landing-lg:mt-20",
+                            )}
+                        />
                         <LandingTrustedByDevelopers />
                         <div className={clsx("flex flex-col", "gap-6")}>
                             <LandingPackages />
@@ -76,40 +75,7 @@
                         <LandingCommunity />
                         <LandingSweetSpot />
                         <LandingEnterpriseDevelopers />
-=======
-                        <LandingHeroSection
-                            className={clsx(
-                                "mt-0",
-                                "landing-sm:mt-8",
-                                "landing-lg:mt-20",
-                            )}
-                        />
-                        <LandingTrustedByDevelopers
-                            className={clsx(
-                                "mt-16 landing-sm:mt-20 landing-md:mt-28 landing-lg:mt-40",
-                            )}
-                        />
-                        <LandingPackages
-                            className={clsx(
-                                "mt-16 landing-sm:mt-20 landing-md:mt-28 landing-lg:mt-40",
-                            )}
-                        />
-                        <LandingCommunity
-                            className={clsx(
-                                "mt-16 landing-sm:mt-20 landing-md:mt-28 landing-lg:mt-40",
-                            )}
-                        />
-                        <LandingEnterpriseDevelopers
-                            className={clsx(
-                                "mt-16 landing-sm:mt-20 landing-md:mt-28 landing-lg:mt-40",
-                            )}
-                        />
-                        <LandingTryItSection
-                            className={clsx(
-                                "mt-16 landing-sm:mt-20 landing-md:mt-28 landing-lg:mt-40",
-                            )}
-                        />
->>>>>>> 3bbf90a9
+                        <LandingTryItSection />
                     </div>
                     <LandingFooter />
                 </div>
