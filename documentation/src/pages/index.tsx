--- conflicted
+++ resolved
@@ -5,11 +5,8 @@
 import { CommonLayout } from "../refine-theme/common-layout";
 import { LandingFooter } from "../refine-theme/landing-footer";
 import { LandingHeader } from "../refine-theme/landing-header";
-<<<<<<< HEAD
 import { LandingTrustedByDevelopers } from "../refine-theme/landing-trusted-by-developers";
-=======
 import { LandingPackages } from "../refine-theme/landing-packages";
->>>>>>> cd6b1da7
 
 function Home() {
     return (
@@ -36,11 +33,12 @@
                             "mx-auto",
                         )}
                     >
-<<<<<<< HEAD
                         <LandingTrustedByDevelopers
-=======
+                          className={clsx(
+                                "mt-16 landing-sm:mt-20 landing-md:mt-28 landing-lg:mt-40",
+                            )}
+                        />
                         <LandingPackages
->>>>>>> cd6b1da7
                             className={clsx(
                                 "mt-16 landing-sm:mt-20 landing-md:mt-28 landing-lg:mt-40",
                             )}
