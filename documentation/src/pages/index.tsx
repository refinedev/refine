--- conflicted
+++ resolved
@@ -5,11 +5,8 @@
 import { CommonLayout } from "../refine-theme/common-layout";
 import { LandingFooter } from "../refine-theme/landing-footer";
 import { LandingHeader } from "../refine-theme/landing-header";
-<<<<<<< HEAD
 import { LandingCommunity } from "../refine-theme/landing-community";
-=======
 import LandingEnterpriseDevelopers from "../refine-theme/landing-enterprise-developers";
->>>>>>> 748a212b
 import { LandingTrustedByDevelopers } from "../refine-theme/landing-trusted-by-developers";
 import { LandingPackages } from "../refine-theme/landing-packages";
 
@@ -48,11 +45,8 @@
                                 "mt-16 landing-sm:mt-20 landing-md:mt-28 landing-lg:mt-40",
                             )}
                         />
-<<<<<<< HEAD
                         <LandingCommunity
-=======
                         <LandingEnterpriseDevelopers
->>>>>>> 748a212b
                             className={clsx(
                                 "mt-16 landing-sm:mt-20 landing-md:mt-28 landing-lg:mt-40",
                             )}
