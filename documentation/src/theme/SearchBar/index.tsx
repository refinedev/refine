--- conflicted
+++ resolved
@@ -165,11 +165,8 @@
                 onClick={onOpen}
                 ref={searchButtonRef}
                 className="refine-docsearch-button"
-<<<<<<< HEAD
+                docSearchButton={props.docSearchButton}
                 {...props}
-=======
-                docSearchButton={props.docSearchButton}
->>>>>>> 70cc0ae5
             />
 
             {isOpen &&
@@ -197,16 +194,11 @@
         </>
     );
 }
-<<<<<<< HEAD
-
-export default function SearchBar(props) {
-=======
+
 export default function SearchBar({ CustomButton }) {
->>>>>>> 70cc0ae5
     const { siteConfig } = useDocusaurusContext();
     return (
         <DocSearch
-            {...props}
             {...(siteConfig.themeConfig.algolia as Record<string, any>)}
             CustomButton={CustomButton}
         />
