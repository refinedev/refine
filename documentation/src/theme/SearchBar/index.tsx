--- conflicted
+++ resolved
@@ -193,10 +193,7 @@
         </>
     );
 }
-<<<<<<< HEAD
-=======
-
->>>>>>> 1faa331b
+
 export default function SearchBar({ CustomButton }) {
     const { siteConfig } = useDocusaurusContext();
     return (
