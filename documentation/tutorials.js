module.exports = {
  tutorial: {
    label: "Tutorial",
    path_prefix_segment: "tutorial",
    defaultParameters: {
      routerSelection: "react-router",
      uiSelection: "ant-design",
    },
    parameterOptions: {
      routerSelection: [
        {
          label: "React Router",
          value: "react-router",
        },
<<<<<<< HEAD
        parameterOptions: {
            routerSelection: [
                {
                    label: "React Router",
                    value: "react-router",
                },
                {
                    label: "Next.js",
                    value: "next-js",
                    status: "coming-soon",
                },
            ],
            uiSelection: [
                {
                    label: "Ant Design",
                    value: "ant-design",
                },
                {
                    label: "Material UI",
                    value: "material-ui",
                },
            ],
        },
        units: [
            {
                title: "Essentials",
                id: "essentials",
                items: [
                    "essentials/intro/index",
                    "essentials/setup/index",
                    "essentials/data-fetching/intro/index",
                    "essentials/data-fetching/fetching-data/index",
                    "essentials/data-fetching/updating-data/index",
                    "essentials/data-fetching/listing-data/index",
                    "essentials/forms/index",
                    "essentials/tables/index",
                ],
            },
            {
                title: "Authentication",
                id: "authentication",
                items: [
                    "authentication/intro/index", // intro
                    "authentication/protecting-content/index", // authProvider, check, useIsAuthenticated, <Authenticated />
                    "authentication/logging-in-out/index", // useLogin, useLogout, login, logout
                    "authentication/user-identity/index", // useGetIdentity, getIdentity
                    "authentication/data-provider-integration/index", // onError, dataProvider
                ],
            },
            {
                title: "Routing",
                id: "routing",
                items: [
                    "routing/intro/:routerSelection/index",
                    "routing/authentication/:routerSelection/index",
                    "routing/resource-definition/:routerSelection/index",
                    "routing/navigation/:routerSelection/index",
                    "routing/inferring-parameters/:routerSelection/index",
                    "routing/redirects/:routerSelection/index",
                    "routing/syncing-state/:routerSelection/index",
                ],
            },
            {
                title: "UI Libraries",
                id: "ui-libraries",
                items: [
                    "ui-libraries/intro/:uiSelection/:routerSelection/index", // introduction, installation, wrapping if necessary
                    "ui-libraries/layout/:uiSelection/:routerSelection/index", // layout, sider, header
                    "ui-libraries/refactoring/:uiSelection/:routerSelection/index", // form and table refactoring, show with field components
                    "ui-libraries/crud-components/:uiSelection/:routerSelection/index", // crud component refactoring, show, list, edit, create
                    "ui-libraries/notifications/:uiSelection/:routerSelection/index", // notifications, useNotificationProvider to pass
                    "ui-libraries/authentication/:uiSelection/:routerSelection/index", // login, logout, useAuthenticated, useIdentity
                ],
            },
            {
                title: "Next Steps",
                id: "next-steps",
                items: [
                    "next-steps/intro/:uiSelection/index",
                    "next-steps/inferencer/:routerSelection/:uiSelection/index",
                    "next-steps/cli/:routerSelection/:uiSelection/index",
                    "next-steps/devtools/:routerSelection/:uiSelection/index",
                    "next-steps/summary/:routerSelection/:uiSelection/index",
                ],
            },
        ],
=======
        {
          label: "Next.js",
          value: "next-js",
          status: "coming-soon",
        },
      ],
      uiSelection: [
        {
          label: "Ant Design",
          value: "ant-design",
        },
        {
          label: "Material UI",
          value: "material-ui",
          status: "coming-soon",
        },
      ],
>>>>>>> 16eefc49
    },
    units: [
      {
        title: "Essentials",
        id: "essentials",
        items: [
          "essentials/intro/index",
          "essentials/setup/index",
          "essentials/data-fetching/intro/index",
          "essentials/data-fetching/fetching-data/index",
          "essentials/data-fetching/updating-data/index",
          "essentials/data-fetching/listing-data/index",
          "essentials/forms/index",
          "essentials/tables/index",
        ],
      },
      {
        title: "Authentication",
        id: "authentication",
        items: [
          "authentication/intro/index", // intro
          "authentication/protecting-content/index", // authProvider, check, useIsAuthenticated, <Authenticated />
          "authentication/logging-in-out/index", // useLogin, useLogout, login, logout
          "authentication/user-identity/index", // useGetIdentity, getIdentity
          "authentication/data-provider-integration/index", // onError, dataProvider
        ],
      },
      {
        title: "Routing",
        id: "routing",
        items: [
          "routing/intro/:routerSelection/index",
          "routing/authentication/:routerSelection/index",
          "routing/resource-definition/:routerSelection/index",
          "routing/navigation/:routerSelection/index",
          "routing/inferring-parameters/:routerSelection/index",
          "routing/redirects/:routerSelection/index",
          "routing/syncing-state/:routerSelection/index",
        ],
      },
      {
        title: "UI Libraries",
        id: "ui-libraries",
        items: [
          "ui-libraries/intro/:uiSelection/:routerSelection/index", // introduction, installation, wrapping if necessary
          "ui-libraries/layout/:uiSelection/:routerSelection/index", // layout, sider, header
          "ui-libraries/refactoring/:uiSelection/:routerSelection/index", // form and table refactoring, show with field components
          "ui-libraries/crud-components/:uiSelection/:routerSelection/index", // crud component refactoring, show, list, edit, create
          "ui-libraries/notifications/:uiSelection/:routerSelection/index", // notifications, useNotificationProvider to pass
          "ui-libraries/authentication/:uiSelection/:routerSelection/index", // login, logout, useAuthenticated, useIdentity
        ],
      },
      {
        title: "Next Steps",
        id: "next-steps",
        items: [
          "next-steps/intro/:uiSelection/index",
          "next-steps/inferencer/:routerSelection/:uiSelection/index",
          "next-steps/cli/:routerSelection/index",
          "next-steps/devtools/:routerSelection/index",
          "next-steps/summary/index",
        ],
      },
    ],
  },
};<|MERGE_RESOLUTION|>--- conflicted
+++ resolved
@@ -12,94 +12,6 @@
           label: "React Router",
           value: "react-router",
         },
-<<<<<<< HEAD
-        parameterOptions: {
-            routerSelection: [
-                {
-                    label: "React Router",
-                    value: "react-router",
-                },
-                {
-                    label: "Next.js",
-                    value: "next-js",
-                    status: "coming-soon",
-                },
-            ],
-            uiSelection: [
-                {
-                    label: "Ant Design",
-                    value: "ant-design",
-                },
-                {
-                    label: "Material UI",
-                    value: "material-ui",
-                },
-            ],
-        },
-        units: [
-            {
-                title: "Essentials",
-                id: "essentials",
-                items: [
-                    "essentials/intro/index",
-                    "essentials/setup/index",
-                    "essentials/data-fetching/intro/index",
-                    "essentials/data-fetching/fetching-data/index",
-                    "essentials/data-fetching/updating-data/index",
-                    "essentials/data-fetching/listing-data/index",
-                    "essentials/forms/index",
-                    "essentials/tables/index",
-                ],
-            },
-            {
-                title: "Authentication",
-                id: "authentication",
-                items: [
-                    "authentication/intro/index", // intro
-                    "authentication/protecting-content/index", // authProvider, check, useIsAuthenticated, <Authenticated />
-                    "authentication/logging-in-out/index", // useLogin, useLogout, login, logout
-                    "authentication/user-identity/index", // useGetIdentity, getIdentity
-                    "authentication/data-provider-integration/index", // onError, dataProvider
-                ],
-            },
-            {
-                title: "Routing",
-                id: "routing",
-                items: [
-                    "routing/intro/:routerSelection/index",
-                    "routing/authentication/:routerSelection/index",
-                    "routing/resource-definition/:routerSelection/index",
-                    "routing/navigation/:routerSelection/index",
-                    "routing/inferring-parameters/:routerSelection/index",
-                    "routing/redirects/:routerSelection/index",
-                    "routing/syncing-state/:routerSelection/index",
-                ],
-            },
-            {
-                title: "UI Libraries",
-                id: "ui-libraries",
-                items: [
-                    "ui-libraries/intro/:uiSelection/:routerSelection/index", // introduction, installation, wrapping if necessary
-                    "ui-libraries/layout/:uiSelection/:routerSelection/index", // layout, sider, header
-                    "ui-libraries/refactoring/:uiSelection/:routerSelection/index", // form and table refactoring, show with field components
-                    "ui-libraries/crud-components/:uiSelection/:routerSelection/index", // crud component refactoring, show, list, edit, create
-                    "ui-libraries/notifications/:uiSelection/:routerSelection/index", // notifications, useNotificationProvider to pass
-                    "ui-libraries/authentication/:uiSelection/:routerSelection/index", // login, logout, useAuthenticated, useIdentity
-                ],
-            },
-            {
-                title: "Next Steps",
-                id: "next-steps",
-                items: [
-                    "next-steps/intro/:uiSelection/index",
-                    "next-steps/inferencer/:routerSelection/:uiSelection/index",
-                    "next-steps/cli/:routerSelection/:uiSelection/index",
-                    "next-steps/devtools/:routerSelection/:uiSelection/index",
-                    "next-steps/summary/:routerSelection/:uiSelection/index",
-                ],
-            },
-        ],
-=======
         {
           label: "Next.js",
           value: "next-js",
@@ -114,10 +26,8 @@
         {
           label: "Material UI",
           value: "material-ui",
-          status: "coming-soon",
         },
       ],
->>>>>>> 16eefc49
     },
     units: [
       {
@@ -176,11 +86,98 @@
         items: [
           "next-steps/intro/:uiSelection/index",
           "next-steps/inferencer/:routerSelection/:uiSelection/index",
-          "next-steps/cli/:routerSelection/index",
-          "next-steps/devtools/:routerSelection/index",
-          "next-steps/summary/index",
+          "next-steps/cli/:routerSelection/:uiSelection/index",
+          "next-steps/devtools/:routerSelection/:uiSelection/index",
+          "next-steps/summary/:routerSelection/:uiSelection/index",
         ],
       },
     ],
   },
+  parameterOptions: {
+    routerSelection: [
+      {
+        label: "React Router",
+        value: "react-router",
+      },
+      {
+        label: "Next.js",
+        value: "next-js",
+        status: "coming-soon",
+      },
+    ],
+    uiSelection: [
+      {
+        label: "Ant Design",
+        value: "ant-design",
+      },
+      {
+        label: "Material UI",
+        value: "material-ui",
+        status: "coming-soon",
+      },
+    ],
+  },
+  units: [
+    {
+      title: "Essentials",
+      id: "essentials",
+      items: [
+        "essentials/intro/index",
+        "essentials/setup/index",
+        "essentials/data-fetching/intro/index",
+        "essentials/data-fetching/fetching-data/index",
+        "essentials/data-fetching/updating-data/index",
+        "essentials/data-fetching/listing-data/index",
+        "essentials/forms/index",
+        "essentials/tables/index",
+      ],
+    },
+    {
+      title: "Authentication",
+      id: "authentication",
+      items: [
+        "authentication/intro/index", // intro
+        "authentication/protecting-content/index", // authProvider, check, useIsAuthenticated, <Authenticated />
+        "authentication/logging-in-out/index", // useLogin, useLogout, login, logout
+        "authentication/user-identity/index", // useGetIdentity, getIdentity
+        "authentication/data-provider-integration/index", // onError, dataProvider
+      ],
+    },
+    {
+      title: "Routing",
+      id: "routing",
+      items: [
+        "routing/intro/:routerSelection/index",
+        "routing/authentication/:routerSelection/index",
+        "routing/resource-definition/:routerSelection/index",
+        "routing/navigation/:routerSelection/index",
+        "routing/inferring-parameters/:routerSelection/index",
+        "routing/redirects/:routerSelection/index",
+        "routing/syncing-state/:routerSelection/index",
+      ],
+    },
+    {
+      title: "UI Libraries",
+      id: "ui-libraries",
+      items: [
+        "ui-libraries/intro/:uiSelection/:routerSelection/index", // introduction, installation, wrapping if necessary
+        "ui-libraries/layout/:uiSelection/:routerSelection/index", // layout, sider, header
+        "ui-libraries/refactoring/:uiSelection/:routerSelection/index", // form and table refactoring, show with field components
+        "ui-libraries/crud-components/:uiSelection/:routerSelection/index", // crud component refactoring, show, list, edit, create
+        "ui-libraries/notifications/:uiSelection/:routerSelection/index", // notifications, useNotificationProvider to pass
+        "ui-libraries/authentication/:uiSelection/:routerSelection/index", // login, logout, useAuthenticated, useIdentity
+      ],
+    },
+    {
+      title: "Next Steps",
+      id: "next-steps",
+      items: [
+        "next-steps/intro/:uiSelection/index",
+        "next-steps/inferencer/:routerSelection/:uiSelection/index",
+        "next-steps/cli/:routerSelection/index",
+        "next-steps/devtools/:routerSelection/index",
+        "next-steps/summary/index",
+      ],
+    },
+  ],
 };