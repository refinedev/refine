--- conflicted
+++ resolved
@@ -17,15 +17,9 @@
         "@docusaurus/preset-classic": "^2.0.1",
         "@docusaurus/theme-live-codeblock": "^2.0.1",
         "@mdx-js/react": "^1.6.21",
-<<<<<<< HEAD
-        "@pankod/refine-antd": "^3.43.0",
-        "@pankod/refine-core": "^3.69.7",
-        "@pankod/refine-mui": "latest",
-=======
         "@pankod/refine-antd": "^3.42.1",
         "@pankod/refine-core": "^3.65.1",
         "@pankod/refine-mui": "^3.44.1",
->>>>>>> d0e4dd17
         "@pankod/refine-react-hook-form": "latest",
         "@pankod/refine-react-router-v6": "^3.32.0",
         "@pankod/refine-react-table": "latest",
