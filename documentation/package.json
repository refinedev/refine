--- conflicted
+++ resolved
@@ -16,11 +16,8 @@
     "@docusaurus/preset-classic": "^2.0.0-beta.4",
     "@mdx-js/react": "^1.6.21",
     "@pankod/refine": "^1.1.0",
-<<<<<<< HEAD
     "@pankod/refine-nextjs-router": "0.1.0-alpha.0",
-=======
     "@pankod/refine-react-router": "^0.1.0",
->>>>>>> 896f4382
     "@pankod/refine-simple-rest": "^0.1.4",
     "@pankod/refine-strapi-graphql": "^0.1.0",
     "@types/react-dom": "^17.0.9",
