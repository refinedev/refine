--- conflicted
+++ resolved
@@ -1037,13 +1037,12 @@
             "to": "/docs/examples/upload/antd/multipart/"
         },
         {
-<<<<<<< HEAD
             "from": "/docs/examples/tutorial/",
             "to": "/docs/examples/tutorial/antd-tutorial/"
-=======
+        },
+        {
             "from": "/docs/ui-frameworks/antd/hooks/resource/useMenu/",
             "to": "/docs/core/hooks/ui/useMenu/"
->>>>>>> 7637f781
         }
     ]
 }