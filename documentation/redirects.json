--- conflicted
+++ resolved
@@ -2059,27 +2059,23 @@
     },
     {
       "from": "/blog/javascript-vs-ts/",
-<<<<<<< HEAD
       "to": "/blog/javascript-vs-typescript/"
     },
     {
-      "from": "/docs/guides-concepts/import-export/#import",
+      "from": "/docs/advanced-tutorials/multi-tenancy/appwrite",
+      "to": "/docs/guides-concepts/multi-tenancy"
+    },
+    {
+      "from": "/docs/advanced-tutorials/multi-tenancy/strapi-v4",
+      "to": "/docs/guides-concepts/multi-tenancy"
+    },
+    {
+      "from": "/docs/advanced-tutorials/import-export/csv-import/",
       "to": "/docs/guides-concepts/import-export/#import"
     },
     {
       "from": "/docs/advanced-tutorials/import-export/csv-export/",
       "to": "/docs/guides-concepts/import-export/#export"
-=======
-      "to":  "/blog/javascript-vs-typescript/"
-    },
-    {
-      "from": "/docs/advanced-tutorials/multi-tenancy/appwrite",
-      "to": "/docs/guides-concepts/multi-tenancy"
-    },
-    {
-      "from": "/docs/advanced-tutorials/multi-tenancy/strapi-v4",
-      "to": "/docs/guides-concepts/multi-tenancy"
->>>>>>> f20716c7
     }
   ]
 }