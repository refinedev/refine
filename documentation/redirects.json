{
  "redirects": [
    {
<<<<<<< HEAD
=======
      "from": "/docs/migration-guide/",
      "to": "/docs/migration-guide/3x-to-4x/"
    },
    {
>>>>>>> 7c2ee3f3
      "from": "/docs/core/components/accessControl/can-access/",
      "to": "/docs/api-reference/core/components/accessControl/can-access/"
    },
    {
      "from": "/docs/core/components/auth-page/",
      "to": "/docs/api-reference/core/components/auth-page/"
    },
    {
      "from": "/docs/core/components/auth/authenticated/",
      "to": "/docs/api-reference/core/components/auth/authenticated/"
    },
    {
      "from": "/docs/core/components/layout-wrapper/",
      "to": "/docs/api-reference/core/components/layout-wrapper/"
    },
    {
      "from": "/docs/core/components/refine-config/",
      "to": "/docs/api-reference/core/components/refine-config/"
    },
    {
      "from": "/docs/core/hooks/accessControl/useCan/",
      "to": "/docs/api-reference/core/hooks/accessControl/useCan/"
    },
    {
      "from": "/docs/core/hooks/audit-log/useLog/",
      "to": "/docs/api-reference/core/hooks/audit-log/useLog/"
    },
    {
      "from": "/docs/core/hooks/audit-log/useLogList/",
      "to": "/docs/api-reference/core/hooks/audit-log/useLogList/"
    },
    {
      "from": "/docs/core/hooks/auth/useAuthenticated/",
<<<<<<< HEAD
      "to": "/docs/api-reference/core/hooks/auth/useIsAuthenticated/"
    },
    {
      "from": "/docs/api-reference/core/hooks/auth/useAuthenticated/",
      "to": "/docs/api-reference/core/hooks/auth/useIsAuthenticated/"
    },
    {
      "from": "/docs/core/hooks/auth/useCheckError/",
      "to": "/docs/api-reference/core/hooks/auth/useOnError/"
    },
    {
      "from": "/docs/api-reference/core/hooks/auth/useCheckError/",
      "to": "/docs/api-reference/core/hooks/auth/useOnError/"
=======
      "to": "/docs/api-reference/core/hooks/auth/useAuthenticated/"
    },
    {
      "from": "/docs/core/hooks/auth/useCheckError/",
      "to": "/docs/api-reference/core/hooks/auth/useCheckError/"
>>>>>>> 7c2ee3f3
    },
    {
      "from": "/docs/core/hooks/auth/useGetIdentity/",
      "to": "/docs/api-reference/core/hooks/auth/useGetIdentity/"
    },
    {
      "from": "/docs/core/hooks/auth/useLogin/",
      "to": "/docs/api-reference/core/hooks/auth/useLogin/"
    },
    {
      "from": "/docs/core/hooks/auth/useLogout/",
      "to": "/docs/api-reference/core/hooks/auth/useLogout/"
    },
    {
      "from": "/docs/core/hooks/auth/usePermissions/",
      "to": "/docs/api-reference/core/hooks/auth/usePermissions/"
    },
    {
      "from": "/docs/core/hooks/auth/useRegister/",
      "to": "/docs/api-reference/core/hooks/auth/useRegister/"
    },
    {
      "from": "/docs/core/hooks/auth/useUpdatePassword/",
      "to": "/docs/api-reference/core/hooks/auth/useUpdatePassword/"
    },
    {
      "from": "/docs/core/hooks/data/useApiUrl/",
      "to": "/docs/api-reference/core/hooks/data/useApiUrl/"
    },
    {
      "from": "/docs/core/hooks/data/useCreate/",
      "to": "/docs/api-reference/core/hooks/data/useCreate/"
    },
    {
      "from": "/docs/core/hooks/data/useCreateMany/",
      "to": "/docs/api-reference/core/hooks/data/useCreateMany/"
    },
    {
      "from": "/docs/core/hooks/data/useCustom/",
      "to": "/docs/api-reference/core/hooks/data/useCustom/"
    },
    {
      "from": "/docs/core/hooks/data/useCustomMutation/",
      "to": "/docs/api-reference/core/hooks/data/useCustomMutation/"
    },
    {
      "from": "/docs/core/hooks/data/useDataProvider/",
      "to": "/docs/api-reference/core/hooks/data/useDataProvider/"
    },
    {
      "from": "/docs/core/hooks/data/useDelete/",
      "to": "/docs/api-reference/core/hooks/data/useDelete/"
    },
    {
      "from": "/docs/core/hooks/data/useDeleteMany/",
      "to": "/docs/api-reference/core/hooks/data/useDeleteMany/"
    },
    {
      "from": "/docs/core/hooks/data/useList/",
      "to": "/docs/api-reference/core/hooks/data/useList/"
    },
    {
      "from": "/docs/core/hooks/data/useMany/",
      "to": "/docs/api-reference/core/hooks/data/useMany/"
    },
    {
      "from": "/docs/core/hooks/data/useOne/",
      "to": "/docs/api-reference/core/hooks/data/useOne/"
    },
    {
      "from": "/docs/core/hooks/data/useUpdate/",
      "to": "/docs/api-reference/core/hooks/data/useUpdate/"
    },
    {
      "from": "/docs/core/hooks/data/useUpdateMany/",
      "to": "/docs/api-reference/core/hooks/data/useUpdateMany/"
    },
    {
      "from": "/docs/core/hooks/import-export/useExport/",
      "to": "/docs/api-reference/core/hooks/import-export/useExport/"
    },
    {
      "from": "/docs/core/hooks/import-export/useImport/",
      "to": "/docs/api-reference/core/hooks/import-export/useImport/"
    },
    {
      "from": "/docs/core/hooks/invalidate/useInvalidate/",
      "to": "/docs/api-reference/core/hooks/invalidate/useInvalidate/"
    },
    {
      "from": "/docs/core/hooks/live/usePublish/",
      "to": "/docs/api-reference/core/hooks/live/usePublish/"
    },
    {
      "from": "/docs/core/hooks/live/useSubscription/",
      "to": "/docs/api-reference/core/hooks/live/useSubscription/"
    },
    {
      "from": "/docs/core/hooks/navigation/useNavigation/",
      "to": "/docs/api-reference/core/hooks/navigation/useNavigation/"
    },
    {
      "from": "/docs/core/hooks/refine/useTitle/",
      "to": "/docs/api-reference/core/hooks/refine/useTitle/"
    },
    {
      "from": "/docs/core/hooks/resource/useResource/",
      "to": "/docs/api-reference/core/hooks/resource/useResource/"
    },
    {
      "from": "/docs/core/hooks/resource/useResourceWithRoute/",
      "to": "/docs/api-reference/core/hooks/resource/useResourceWithRoute/"
    },
    {
      "from": "/docs/core/hooks/show/useShow/",
      "to": "/docs/api-reference/core/hooks/show/useShow/"
    },
    {
      "from": "/docs/core/hooks/translate/useGetLocale/",
      "to": "/docs/api-reference/core/hooks/translate/useGetLocale/"
    },
    {
      "from": "/docs/core/hooks/translate/useSetLocale/",
      "to": "/docs/api-reference/core/hooks/translate/useSetLocale/"
    },
    {
      "from": "/docs/core/hooks/translate/useTranslate/",
      "to": "/docs/api-reference/core/hooks/translate/useTranslate/"
    },
    {
      "from": "/docs/core/hooks/ui/useMenu/",
      "to": "/docs/api-reference/core/hooks/ui/useMenu/"
    },
    {
      "from": "/docs/core/hooks/ui/useModal/",
      "to": "/docs/api-reference/core/hooks/ui/useModal/"
    },
    {
      "from": "/docs/core/hooks/useBreadcrumb/",
      "to": "/docs/api-reference/core/hooks/useBreadcrumb/"
    },
    {
      "from": "/docs/core/hooks/useForm/",
      "to": "/docs/api-reference/core/hooks/useForm/"
    },
    {
      "from": "/docs/core/hooks/useNotification/",
      "to": "/docs/api-reference/core/hooks/useNotification/"
    },
    {
      "from": "/docs/core/hooks/useSelect/",
      "to": "/docs/api-reference/core/hooks/useSelect/"
    },
    {
      "from": "/docs/core/hooks/useTable/",
      "to": "/docs/api-reference/core/hooks/useTable/"
    },
    {
      "from": "/docs/core/interfaceReferences/",
      "to": "/docs/api-reference/core/interfaceReferences/"
    },
    {
      "from": "/docs/core/providers/accessControl-provider/",
      "to": "/docs/api-reference/core/providers/accessControl-provider/"
    },
    {
      "from": "/docs/core/providers/audit-log-provider/",
      "to": "/docs/api-reference/core/providers/audit-log-provider/"
    },
    {
      "from": "/docs/core/providers/auth-provider/",
      "to": "/docs/api-reference/core/providers/auth-provider/"
    },
    {
      "from": "/docs/core/providers/data-provider/",
      "to": "/docs/api-reference/core/providers/data-provider/"
    },
    {
      "from": "/docs/core/providers/i18n-provider/",
      "to": "/docs/api-reference/core/providers/i18n-provider/"
    },
    {
      "from": "/docs/core/providers/live-provider/",
      "to": "/docs/api-reference/core/providers/live-provider/"
    },
    {
      "from": "/docs/core/providers/notification-provider/",
      "to": "/docs/api-reference/core/providers/notification-provider/"
    },
    {
      "from": "/docs/core/providers/router-provider/",
      "to": "/docs/api-reference/core/providers/router-provider/"
    },
    {
      "from": "/docs/guides-and-concepts/access-control/",
      "to": "/docs/advanced-tutorials/access-control/"
    },
    {
      "from": "/docs/guides-and-concepts/auth/auth0/",
      "to": "/docs/advanced-tutorials/auth/auth0/"
    },
    {
      "from": "/docs/guides-and-concepts/custom-layout/",
      "to": "/docs/advanced-tutorials/custom-layout/"
    },
    {
      "from": "/docs/guides-and-concepts/custom-pages/",
      "to": "/docs/advanced-tutorials/custom-pages/"
    },
    {
      "from": "/docs/guides-and-concepts/data-provider/appwrite/",
      "to": "/docs/advanced-tutorials/data-provider/appwrite/"
    },
    {
      "from": "/docs/guides-and-concepts/data-provider/graphql/",
      "to": "/docs/advanced-tutorials/data-provider/graphql/"
    },
    {
      "from": "/docs/guides-and-concepts/data-provider/handling-filters/",
      "to": "/docs/advanced-tutorials/data-provider/handling-filters/"
    },
    {
      "from": "/docs/guides-and-concepts/data-provider/strapi-v4/",
      "to": "/docs/advanced-tutorials/data-provider/strapi-v4/"
    },
    {
      "from": "/docs/guides-and-concepts/forms/custom-form-validation/",
      "to": "/docs/advanced-tutorials/forms/custom-form-validation/"
    },
    {
      "from": "/docs/guides-and-concepts/forms/save-and-continue/",
      "to": "/docs/advanced-tutorials/forms/save-and-continue/"
    },
    {
      "from": "/docs/guides-and-concepts/import-export/csv-export/",
      "to": "/docs/advanced-tutorials/import-export/csv-export/"
    },
    {
      "from": "/docs/guides-and-concepts/import-export/csv-import/",
      "to": "/docs/advanced-tutorials/import-export/csv-import/"
    },
    {
      "from": "/docs/guides-and-concepts/multi-level-menu/",
      "to": "/docs/advanced-tutorials/multi-level-menu/"
    },
    {
      "from": "/docs/guides-and-concepts/multi-tenancy/appwrite/",
      "to": "/docs/advanced-tutorials/multi-tenancy/appwrite/"
    },
    {
      "from": "/docs/guides-and-concepts/multi-tenancy/strapi-v4/",
      "to": "/docs/advanced-tutorials/multi-tenancy/strapi-v4/"
    },
    {
      "from": "/docs/guides-and-concepts/mutation-mode/",
      "to": "/docs/advanced-tutorials/mutation-mode/"
    },
    {
      "from": "/docs/guides-and-concepts/real-time/",
      "to": "/docs/advanced-tutorials/real-time/"
    },
    {
      "from": "/docs/guides-and-concepts/search/",
      "to": "/docs/advanced-tutorials/search/"
    },
    {
      "from": "/docs/guides-and-concepts/search/list-search/",
      "to": "/docs/advanced-tutorials/search/list-search/"
    },
    {
      "from": "/docs/guides-and-concepts/search/table-search/",
      "to": "/docs/advanced-tutorials/search/table-search/"
    },
    {
      "from": "/docs/guides-and-concepts/ssr/nextjs/",
      "to": "/docs/advanced-tutorials/ssr/nextjs/"
    },
    {
      "from": "/docs/guides-and-concepts/ssr/remix/",
      "to": "/docs/advanced-tutorials/ssr/remix/"
    },
    {
      "from": "/docs/guides-and-concepts/upload/base64-upload/",
      "to": "/docs/advanced-tutorials/upload/base64-upload/"
    },
    {
      "from": "/docs/guides-and-concepts/upload/multipart-upload/",
      "to": "/docs/advanced-tutorials/upload/multipart-upload/"
    },
    {
      "from": "/docs/guides-and-concepts/web3/ethereum-signin/",
      "to": "/docs/advanced-tutorials/web3/ethereum-signin/"
    },
    {
      "from": "/docs/packages/command-palette/",
      "to": "/docs/packages/documentation/command-palette/"
    },
    {
      "from": "/docs/packages/react-hook-form/useForm/",
      "to": "/docs/packages/documentation/react-hook-form/useForm/"
    },
    {
      "from": "/docs/packages/react-hook-form/useModalForm/",
      "to": "/docs/packages/documentation/react-hook-form/useModalForm/"
    },
    {
      "from": "/docs/packages/react-hook-form/useStepsForm/",
      "to": "/docs/packages/documentation/react-hook-form/useStepsForm/"
    },
    {
      "from": "/docs/packages/react-table/",
      "to": "/docs/packages/documentation/react-table/"
    },
    {
      "from": "/docs/ui-frameworks/antd/components/antd-auth-page/",
      "to": "/docs/api-reference/antd/components/antd-auth-page/"
    },
    {
      "from": "/docs/ui-frameworks/antd/components/basic-views/create/",
      "to": "/docs/api-reference/antd/components/basic-views/create/"
    },
    {
      "from": "/docs/ui-frameworks/antd/components/basic-views/edit/",
      "to": "/docs/api-reference/antd/components/basic-views/edit/"
    },
    {
      "from": "/docs/ui-frameworks/antd/components/basic-views/list/",
      "to": "/docs/api-reference/antd/components/basic-views/list/"
    },
    {
      "from": "/docs/ui-frameworks/antd/components/basic-views/show/",
      "to": "/docs/api-reference/antd/components/basic-views/show/"
    },
    {
      "from": "/docs/ui-frameworks/antd/components/breadcrumb/",
      "to": "/docs/api-reference/antd/components/breadcrumb/"
    },
    {
      "from": "/docs/ui-frameworks/antd/components/buttons/clone-button/",
      "to": "/docs/api-reference/antd/components/buttons/clone-button/"
    },
    {
      "from": "/docs/ui-frameworks/antd/components/buttons/create-button/",
      "to": "/docs/api-reference/antd/components/buttons/create-button/"
    },
    {
      "from": "/docs/ui-frameworks/antd/components/buttons/delete-button/",
      "to": "/docs/api-reference/antd/components/buttons/delete-button/"
    },
    {
      "from": "/docs/ui-frameworks/antd/components/buttons/edit-button/",
      "to": "/docs/api-reference/antd/components/buttons/edit-button/"
    },
    {
      "from": "/docs/ui-frameworks/antd/components/buttons/export-button/",
      "to": "/docs/api-reference/antd/components/buttons/export-button/"
    },
    {
      "from": "/docs/ui-frameworks/antd/components/buttons/import-button/",
      "to": "/docs/api-reference/antd/components/buttons/import-button/"
    },
    {
      "from": "/docs/ui-frameworks/antd/components/buttons/list-button/",
      "to": "/docs/api-reference/antd/components/buttons/list-button/"
    },
    {
      "from": "/docs/ui-frameworks/antd/components/buttons/refresh-button/",
      "to": "/docs/api-reference/antd/components/buttons/refresh-button/"
    },
    {
      "from": "/docs/ui-frameworks/antd/components/buttons/save-button/",
      "to": "/docs/api-reference/antd/components/buttons/save-button/"
    },
    {
      "from": "/docs/ui-frameworks/antd/components/buttons/show-button/",
      "to": "/docs/api-reference/antd/components/buttons/show-button/"
    },
    {
      "from": "/docs/ui-frameworks/antd/components/fields/boolean/",
      "to": "/docs/api-reference/antd/components/fields/boolean/"
    },
    {
      "from": "/docs/ui-frameworks/antd/components/fields/date/",
      "to": "/docs/api-reference/antd/components/fields/date/"
    },
    {
      "from": "/docs/ui-frameworks/antd/components/fields/email/",
      "to": "/docs/api-reference/antd/components/fields/email/"
    },
    {
      "from": "/docs/ui-frameworks/antd/components/fields/file/",
      "to": "/docs/api-reference/antd/components/fields/file/"
    },
    {
      "from": "/docs/ui-frameworks/antd/components/fields/image/",
      "to": "/docs/api-reference/antd/components/fields/image/"
    },
    {
      "from": "/docs/ui-frameworks/antd/components/fields/markdown/",
      "to": "/docs/api-reference/antd/components/fields/markdown/"
    },
    {
      "from": "/docs/ui-frameworks/antd/components/fields/number/",
      "to": "/docs/api-reference/antd/components/fields/number/"
    },
    {
      "from": "/docs/ui-frameworks/antd/components/fields/tag/",
      "to": "/docs/api-reference/antd/components/fields/tag/"
    },
    {
      "from": "/docs/ui-frameworks/antd/components/fields/text/",
      "to": "/docs/api-reference/antd/components/fields/text/"
    },
    {
      "from": "/docs/ui-frameworks/antd/components/fields/url/",
      "to": "/docs/api-reference/antd/components/fields/url/"
    },
    {
      "from": "/docs/ui-frameworks/antd/components/filter-dropdown/",
      "to": "/docs/api-reference/antd/components/filter-dropdown/"
    },
    {
      "from": "/docs/ui-frameworks/antd/components/inputs/custom-inputs/",
      "to": "/docs/api-reference/antd/components/inputs/custom-inputs/"
    },
    {
      "from": "/docs/ui-frameworks/antd/customization/antd-custom-layout/",
      "to": "/docs/api-reference/antd/customization/antd-custom-layout/"
    },
    {
      "from": "/docs/ui-frameworks/antd/customization/antd-custom-sider/",
      "to": "/docs/api-reference/antd/customization/antd-custom-sider/"
    },
    {
      "from": "/docs/ui-frameworks/antd/customization/antd-custom-theme/",
      "to": "/docs/api-reference/antd/customization/antd-custom-theme/"
    },
    {
      "from": "/docs/ui-frameworks/antd/hooks/field/useCheckboxGroup/",
      "to": "/docs/api-reference/antd/hooks/field/useCheckboxGroup/"
    },
    {
      "from": "/docs/ui-frameworks/antd/hooks/field/useRadioGroup/",
      "to": "/docs/api-reference/antd/hooks/field/useRadioGroup/"
    },
    {
      "from": "/docs/ui-frameworks/antd/hooks/field/useSelect/",
      "to": "/docs/api-reference/antd/hooks/field/useSelect/"
    },
    {
      "from": "/docs/ui-frameworks/antd/hooks/form/useDrawerForm/",
      "to": "/docs/api-reference/antd/hooks/form/useDrawerForm/"
    },
    {
      "from": "/docs/ui-frameworks/antd/hooks/form/useForm/",
      "to": "/docs/api-reference/antd/hooks/form/useForm/"
    },
    {
      "from": "/docs/ui-frameworks/antd/hooks/form/useModalForm/",
      "to": "/docs/api-reference/antd/hooks/form/useModalForm/"
    },
    {
      "from": "/docs/ui-frameworks/antd/hooks/form/useStepsForm/",
      "to": "/docs/api-reference/antd/hooks/form/useStepsForm/"
    },
    {
      "from": "/docs/ui-frameworks/antd/hooks/import/useImport/",
      "to": "/docs/api-reference/antd/hooks/import/useImport/"
    },
    {
      "from": "/docs/ui-frameworks/antd/hooks/list/useSimpleList/",
      "to": "/docs/api-reference/antd/hooks/list/useSimpleList/"
    },
    {
      "from": "/docs/ui-frameworks/antd/hooks/table/useEditableTable/",
      "to": "/docs/api-reference/antd/hooks/table/useEditableTable/"
    },
    {
      "from": "/docs/ui-frameworks/antd/hooks/table/useTable/",
      "to": "/docs/api-reference/antd/hooks/table/useTable/"
    },
    {
      "from": "/docs/ui-frameworks/mui/components/basic-views/create/",
      "to": "/docs/api-reference/mui/components/basic-views/create/"
    },
    {
      "from": "/docs/ui-frameworks/mui/components/basic-views/edit/",
      "to": "/docs/api-reference/mui/components/basic-views/edit/"
    },
    {
      "from": "/docs/ui-frameworks/mui/components/basic-views/list/",
      "to": "/docs/api-reference/mui/components/basic-views/list/"
    },
    {
      "from": "/docs/ui-frameworks/mui/components/basic-views/show/",
      "to": "/docs/api-reference/mui/components/basic-views/show/"
    },
    {
      "from": "/docs/ui-frameworks/mui/components/buttons/clone-button/",
      "to": "/docs/api-reference/mui/components/buttons/clone-button/"
    },
    {
      "from": "/docs/ui-frameworks/mui/components/buttons/create-button/",
      "to": "/docs/api-reference/mui/components/buttons/create-button/"
    },
    {
      "from": "/docs/ui-frameworks/mui/components/buttons/delete-button/",
      "to": "/docs/api-reference/mui/components/buttons/delete-button/"
    },
    {
      "from": "/docs/ui-frameworks/mui/components/buttons/edit-button/",
      "to": "/docs/api-reference/mui/components/buttons/edit-button/"
    },
    {
      "from": "/docs/ui-frameworks/mui/components/buttons/export-button/",
      "to": "/docs/api-reference/mui/components/buttons/export-button/"
    },
    {
      "from": "/docs/ui-frameworks/mui/components/buttons/import-button/",
      "to": "/docs/api-reference/mui/components/buttons/import-button/"
    },
    {
      "from": "/docs/ui-frameworks/mui/components/buttons/list-button/",
      "to": "/docs/api-reference/mui/components/buttons/list-button/"
    },
    {
      "from": "/docs/ui-frameworks/mui/components/buttons/refresh-button/",
      "to": "/docs/api-reference/mui/components/buttons/refresh-button/"
    },
    {
      "from": "/docs/ui-frameworks/mui/components/buttons/save-button/",
      "to": "/docs/api-reference/mui/components/buttons/save-button/"
    },
    {
      "from": "/docs/ui-frameworks/mui/components/buttons/show-button/",
      "to": "/docs/api-reference/mui/components/buttons/show-button/"
    },
    {
      "from": "/docs/ui-frameworks/mui/components/fields/boolean/",
      "to": "/docs/api-reference/mui/components/fields/boolean/"
    },
    {
      "from": "/docs/ui-frameworks/mui/components/fields/date/",
      "to": "/docs/api-reference/mui/components/fields/date/"
    },
    {
      "from": "/docs/ui-frameworks/mui/components/fields/email/",
      "to": "/docs/api-reference/mui/components/fields/email/"
    },
    {
      "from": "/docs/ui-frameworks/mui/components/fields/file/",
      "to": "/docs/api-reference/mui/components/fields/file/"
    },
    {
      "from": "/docs/ui-frameworks/mui/components/fields/markdown/",
      "to": "/docs/api-reference/mui/components/fields/markdown/"
    },
    {
      "from": "/docs/ui-frameworks/mui/components/fields/number/",
      "to": "/docs/api-reference/mui/components/fields/number/"
    },
    {
      "from": "/docs/ui-frameworks/mui/components/fields/tag/",
      "to": "/docs/api-reference/mui/components/fields/tag/"
    },
    {
      "from": "/docs/ui-frameworks/mui/components/fields/text/",
      "to": "/docs/api-reference/mui/components/fields/text/"
    },
    {
      "from": "/docs/ui-frameworks/mui/components/fields/url/",
      "to": "/docs/api-reference/mui/components/fields/url/"
    },
    {
      "from": "/docs/ui-frameworks/mui/components/mui-breadcrumb/",
      "to": "/docs/api-reference/mui/components/mui-breadcrumb/"
    },
    {
      "from": "/docs/ui-frameworks/mui/customization/mui-custom-layout/",
      "to": "/docs/api-reference/mui/customization/mui-custom-layout/"
    },
    {
      "from": "/docs/ui-frameworks/mui/customization/mui-custom-sider/",
      "to": "/docs/api-reference/mui/customization/mui-custom-sider/"
    },
    {
      "from": "/docs/ui-frameworks/mui/customization/mui-custom-theme/",
      "to": "/docs/api-reference/mui/customization/mui-custom-theme/"
    },
    {
      "from": "/docs/ui-frameworks/mui/hooks/useAutocomplete/",
      "to": "/docs/api-reference/mui/hooks/useAutocomplete/"
    },
    {
      "from": "/docs/ui-frameworks/mui/hooks/useDataGrid/",
      "to": "/docs/api-reference/mui/hooks/useDataGrid/"
    },
    {
      "from": "/demo/",
      "to": "/examples/"
    },
    {
      "from": "/enterprise/",
      "to": "/"
    },
    {
      "from": "/headset/",
      "to": "/"
    },
    {
      "from": "/docs/tutorials/ant-design-tutorial/",
      "to": "/docs/tutorial/introduction/index/"
    },
    {
      "from": "/docs/tutorials/headless-tutorial/",
      "to": "/docs/tutorial/introduction/index/"
    },
    {
      "from": "/docs/tutorials/material-ui-tutorial/",
      "to": "/docs/tutorial/introduction/index/"
    },
    {
      "from": "/docs/tutorials/mantine-tutorial/",
      "to": "/docs/tutorial/introduction/index/"
    },
    {
      "from": "/docs/tutorials/chakra-ui-tutorial/",
      "to": "/docs/tutorial/introduction/index/"
    },
    {
      "from": "/docs/guides-and-concepts/telemetry/",
      "to": "/docs/further-readings/telemetry/"
    },
    {
      "from": "/docs/benchmarks/",
      "to": "/docs/further-readings/benchmarks/"
    },
    {
      "from": "/docs/general-concepts/",
      "to": "/docs/api-reference/general-concepts/"
    },
    {
      "from": "/docs/getting-started/components/",
      "to": "/docs/api-reference/core/"
    },
    {
      "from": "/docs/core/hooks/auth/useResetPassword/",
      "to": "/docs/api-reference/core/hooks/auth/useForgotPassword/"
    },
    {
      "from": "/docs/examples/authorization/",
      "to": "/docs/examples/authentication/antd"
    },
    {
      "from": "/docs/examples/next-js/i18n-nextjs",
      "to": "/docs/examples/i18n/i18n-nextjs"
    },
    {
      "from": "/docs/getting-started/overview/",
      "to": "/docs/"
    }
  ]
}<|MERGE_RESOLUTION|>--- conflicted
+++ resolved
@@ -1,13 +1,10 @@
 {
   "redirects": [
     {
-<<<<<<< HEAD
-=======
       "from": "/docs/migration-guide/",
       "to": "/docs/migration-guide/3x-to-4x/"
     },
     {
->>>>>>> 7c2ee3f3
       "from": "/docs/core/components/accessControl/can-access/",
       "to": "/docs/api-reference/core/components/accessControl/can-access/"
     },
@@ -41,7 +38,6 @@
     },
     {
       "from": "/docs/core/hooks/auth/useAuthenticated/",
-<<<<<<< HEAD
       "to": "/docs/api-reference/core/hooks/auth/useIsAuthenticated/"
     },
     {
@@ -55,13 +51,6 @@
     {
       "from": "/docs/api-reference/core/hooks/auth/useCheckError/",
       "to": "/docs/api-reference/core/hooks/auth/useOnError/"
-=======
-      "to": "/docs/api-reference/core/hooks/auth/useAuthenticated/"
-    },
-    {
-      "from": "/docs/core/hooks/auth/useCheckError/",
-      "to": "/docs/api-reference/core/hooks/auth/useCheckError/"
->>>>>>> 7c2ee3f3
     },
     {
       "from": "/docs/core/hooks/auth/useGetIdentity/",
