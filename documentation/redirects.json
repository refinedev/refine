{
  "redirects": [
    {
      "from": "/docs/migration-guide/",
      "to": "/docs/migration-guide/3x-to-4x/"
    },
    {
      "from": "/docs/core/components/accessControl/can-access/",
      "to": "/docs/authorization/components/can-access"
    },
    {
      "from": "/docs/core/components/auth/authenticated/",
      "to": "/docs/authentication/components/authenticated"
    },
    {
      "from": "/docs/core/components/layout-wrapper/",
      "to": "/docs/3.xx.xx/api-reference/core/components/layout-wrapper"
    },
    {
      "from": "/docs/core/components/refine-config/",
      "to": "/docs/core/refine-component/"
    },
    {
      "from": "/docs/core/hooks/accessControl/useCan/",
      "to": "/docs/authorization/hooks/use-can"
    },
    {
      "from": "/docs/core/hooks/audit-log/useLog/",
      "to": "/docs/audit-logs/hooks/use-log"
    },
    {
      "from": "/docs/core/hooks/audit-log/useLogList/",
      "to": "/docs/audit-logs/hooks/use-log-list"
    },
    {
      "from": "/docs/core/hooks/auth/useAuthenticated/",
      "to": "/docs/authentication/hooks/use-is-authenticated"
    },
    {
      "from": "/docs/api-reference/core/hooks/auth/useAuthenticated/",
      "to": "/docs/authentication/hooks/use-is-authenticated"
    },
    {
      "from": "/docs/core/hooks/auth/useCheckError/",
      "to": "/docs/authentication/hooks/use-on-error"
    },
    {
      "from": "/docs/api-reference/core/hooks/auth/useCheckError/",
      "to": "/docs/authentication/hooks/use-on-error"
    },
    {
      "from": "/docs/core/hooks/auth/useGetIdentity/",
      "to": "/docs/authentication/hooks/use-get-identity"
    },
    {
      "from": "/docs/core/hooks/auth/useLogin/",
      "to": "/docs/authentication/hooks/use-login"
    },
    {
      "from": "/docs/core/hooks/auth/useLogout/",
      "to": "/docs/authentication/hooks/use-logout"
    },
    {
      "from": "/docs/core/hooks/auth/usePermissions/",
      "to": "/docs/authentication/hooks/use-permissions"
    },
    {
      "from": "/docs/core/hooks/auth/useRegister/",
      "to": "/docs/authentication/hooks/use-register"
    },
    {
      "from": "/docs/core/hooks/auth/useUpdatePassword/",
      "to": "/docs/authentication/hooks/use-update-password"
    },
    {
      "from": "/docs/core/hooks/data/useApiUrl/",
      "to": "/docs/data/hooks/use-api-url"
    },
    {
      "from": "/docs/core/hooks/data/useCreate/",
      "to": "/docs/data/hooks/use-create"
    },
    {
      "from": "/docs/core/hooks/data/useCreateMany/",
      "to": "/docs/data/hooks/use-create-many"
    },
    {
      "from": "/docs/core/hooks/data/useCustom/",
      "to": "/docs/data/hooks/use-custom"
    },
    {
      "from": "/docs/core/hooks/data/useCustomMutation/",
      "to": "/docs/data/hooks/use-custom-mutation"
    },
    {
      "from": "/docs/core/hooks/data/useDataProvider/",
      "to": "/docs/data/hooks/use-data-provider"
    },
    {
      "from": "/docs/core/hooks/data/useDelete/",
      "to": "/docs/data/hooks/use-delete"
    },
    {
      "from": "/docs/core/hooks/data/useDeleteMany/",
      "to": "/docs/data/hooks/use-delete-many"
    },
    {
      "from": "/docs/core/hooks/data/useList/",
      "to": "/docs/data/hooks/use-list"
    },
    {
      "from": "/docs/core/hooks/data/useMany/",
      "to": "/docs/data/hooks/use-many"
    },
    {
      "from": "/docs/core/hooks/data/useOne/",
      "to": "/docs/data/hooks/use-one"
    },
    {
      "from": "/docs/core/hooks/data/useUpdate/",
      "to": "/docs/data/hooks/use-update"
    },
    {
      "from": "/docs/core/hooks/data/useUpdateMany/",
      "to": "/docs/data/hooks/use-update-many"
    },
    {
      "from": "/docs/core/hooks/import-export/useExport/",
      "to": "/docs/core/hooks/utilities/use-export"
    },
    {
      "from": "/docs/core/hooks/import-export/useImport/",
      "to": "/docs/core/hooks/utilities/use-import"
    },
    {
      "from": "/docs/core/hooks/invalidate/useInvalidate/",
      "to": "/docs/data/hooks/use-invalidate"
    },
    {
      "from": "/docs/core/hooks/live/usePublish/",
      "to": "/docs/realtime/hooks/use-publish"
    },
    {
      "from": "/docs/core/hooks/live/useSubscription/",
      "to": "/docs/realtime/hooks/use-subscription"
    },
    {
      "from": "/docs/core/hooks/navigation/useNavigation/",
      "to": "/docs/routing/hooks/use-navigation"
    },
    {
      "from": "/docs/core/hooks/refine/useTitle/",
      "to": "/docs/3.xx.xx/api-reference/core/hooks/refine/useTitle/"
    },
    {
      "from": "/docs/core/hooks/resource/useResource/",
      "to": "/docs/routing/hooks/use-resource"
    },
    {
      "from": "/docs/core/hooks/resource/useResourceWithRoute/",
      "to": "/docs/routing/hooks/use-resource"
    },
    {
      "from": "/docs/core/hooks/show/useShow/",
      "to": "/docs/data/hooks/use-show"
    },
    {
      "from": "/docs/core/hooks/translate/useGetLocale/",
      "to": "/docs/i18n/hooks/use-get-locale"
    },
    {
      "from": "/docs/core/hooks/translate/useSetLocale/",
      "to": "/docs/i18n/hooks/use-set-locale"
    },
    {
      "from": "/docs/core/hooks/translate/useTranslate/",
      "to": "/docs/i18n/hooks/use-translate"
    },
    {
      "from": "/docs/core/hooks/ui/useMenu/",
      "to": "/docs/core/hooks/utilities/use-menu"
    },
    {
      "from": "/docs/core/hooks/ui/useModal/",
      "to": "/docs/core/hooks/utilities/use-modal"
    },
    {
      "from": "/docs/core/hooks/useBreadcrumb/",
      "to": "/docs/core/hooks/utilities/use-breadcrumb"
    },
    {
      "from": "/docs/core/hooks/useForm/",
      "to": "/docs/data/hooks/use-form"
    },
    {
      "from": "/docs/core/hooks/useNotification/",
      "to": "/docs/notification/hooks/use-notification"
    },
    {
      "from": "/docs/core/hooks/useSelect/",
      "to": "/docs/data/hooks/use-select"
    },
    {
      "from": "/docs/core/hooks/useTable/",
      "to": "/docs/data/hooks/use-table"
    },
    {
      "from": "/docs/core/interfaceReferences/",
      "to": "/docs/core/interface-references"
    },
    {
      "from": "/docs/core/providers/accessControl-provider/",
      "to": "/docs/authorization/access-control-provider"
    },
    {
      "from": "/docs/api-reference/core/providers/accessControl-provider/",
      "to": "/docs/authorization/access-control-provider"
    },
    {
      "from": "/docs/advanced-tutorials/data-provider/appwrite/",
      "to": "/docs/data/packages/appwrite"
    },
    {
      "from": "/docs/advanced-tutorials/data-provider/graphql/",
      "to": "/docs/data/packages/graphql"
    },
    {
      "from": "/docs/advanced-tutorials/data-provider/strapi-v4/",
      "to": "/docs/data/packages/strapi-v4"
    },
    {
      "from": "/docs/advanced-tutorials/data-provider/supabase/",
      "to": "/docs/data/packages/supabase"
    },
    {
      "from": "/docs/guides-and-concepts/access-control/",
      "to": "/docs/advanced-tutorials/access-control/"
    },
    {
      "from": "/docs/guides-and-concepts/auth/auth0/",
      "to": "/docs/advanced-tutorials/auth/auth0/"
    },
    {
      "from": "/docs/guides-and-concepts/custom-layout/",
      "to": "/docs/advanced-tutorials/custom-layout/"
    },
    {
      "from": "/docs/guides-and-concepts/custom-pages/",
      "to": "/docs/guides-concepts/routing"
    },
    {
      "from": "/docs/guides-and-concepts/data-provider/handling-filters/",
      "to": "/docs/advanced-tutorials/data-provider/handling-filters/"
    },
    {
      "from": "/docs/guides-and-concepts/forms/custom-form-validation/",
      "to": "/docs/advanced-tutorials/forms/custom-form-validation/"
    },
    {
      "from": "/docs/guides-and-concepts/forms/save-and-continue/",
      "to": "/docs/guides-concepts/forms"
    },
    {
      "from": "/docs/guides-and-concepts/import-export/csv-export/",
      "to": "/docs/guides-concepts/import-export/"
    },
    {
      "from": "/docs/guides-and-concepts/import-export/csv-import/",
      "to": "/docs/guides-concepts/import-export/"
    },
    {
      "from": "/docs/guides-and-concepts/multi-level-menu/",
      "to": "/docs/advanced-tutorials/multi-level-menu/"
    },
    {
      "from": "/docs/guides-and-concepts/multi-tenancy/appwrite/",
      "to": "/docs/guides-concepts/multi-tenancy"
    },
    {
      "from": "/docs/guides-and-concepts/multi-tenancy/strapi-v4/",
      "to": "/docs/guides-concepts/multi-tenancy"
    },
    {
      "from": "/docs/guides-and-concepts/mutation-mode/",
      "to": "/docs/advanced-tutorials/mutation-mode/"
    },
    {
      "from": "/docs/guides-and-concepts/real-time/",
      "to": "/docs/advanced-tutorials/real-time/"
    },
    {
      "from": "/docs/guides-and-concepts/search/",
      "to": "/docs/advanced-tutorials/search/"
    },
    {
      "from": "/docs/guides-and-concepts/search/list-search/",
      "to": "/docs/advanced-tutorials/search/list-search/"
    },
    {
      "from": "/docs/guides-and-concepts/search/table-search/",
      "to": "/docs/advanced-tutorials/search/table-search/"
    },
    {
      "from": "/docs/guides-and-concepts/ssr/nextjs/",
      "to": "/docs/routing/integrations/next-js"
    },
    {
      "from": "/docs/guides-and-concepts/ssr/remix/",
      "to": "/docs/routing/integrations/remix"
    },
    {
      "from": "/docs/guides-and-concepts/upload/base64-upload/",
      "to": "/docs/advanced-tutorials/upload/base64-upload/"
    },
    {
      "from": "/docs/guides-and-concepts/upload/multipart-upload/",
      "to": "/docs/advanced-tutorials/upload/multipart-upload/"
    },
    {
      "from": "/docs/guides-and-concepts/web3/ethereum-signin/",
      "to": "/docs/advanced-tutorials/web3/ethereum-signin/"
    },
    {
      "from": "/docs/packages/react-hook-form/useForm/",
      "to": "/docs/packages/react-hook-form/use-form"
    },
    {
      "from": "/docs/packages/react-hook-form/useModalForm/",
      "to": "/docs/packages/react-hook-form/use-modal-form"
    },
    {
      "from": "/docs/packages/react-hook-form/useStepsForm/",
      "to": "/docs/packages/react-hook-form/use-steps-form"
    },
    {
      "from": "/docs/packages/react-table/",
      "to": "/docs/packages/tanstack-table/introduction"
    },
    {
      "from": "/docs/ui-frameworks/antd/components/antd-auth-page/",
      "to": "/docs/ui-integrations/ant-design/components/auth-page"
    },
    {
      "from": "/docs/ui-frameworks/antd/components/basic-views/create/",
      "to": "/docs/ui-integrations/ant-design/components/basic-views/create"
    },
    {
      "from": "/docs/ui-frameworks/antd/components/basic-views/edit/",
      "to": "/docs/ui-integrations/ant-design/components/basic-views/edit"
    },
    {
      "from": "/docs/ui-frameworks/antd/components/basic-views/list/",
      "to": "/docs/ui-integrations/ant-design/components/basic-views/list"
    },
    {
      "from": "/docs/ui-frameworks/antd/components/basic-views/show/",
      "to": "/docs/ui-integrations/ant-design/components/basic-views/show"
    },
    {
      "from": "/docs/ui-frameworks/antd/components/breadcrumb/",
      "to": "/docs/ui-integrations/ant-design/components/breadcrumb"
    },
    {
      "from": "/docs/ui-frameworks/antd/components/buttons/clone-button/",
      "to": "/docs/ui-integrations/ant-design/components/buttons/clone-button"
    },
    {
      "from": "/docs/ui-frameworks/antd/components/buttons/create-button/",
      "to": "/docs/ui-integrations/ant-design/components/buttons/create-button"
    },
    {
      "from": "/docs/ui-frameworks/antd/components/buttons/delete-button/",
      "to": "/docs/ui-integrations/ant-design/components/buttons/delete-button"
    },
    {
      "from": "/docs/ui-frameworks/antd/components/buttons/edit-button/",
      "to": "/docs/ui-integrations/ant-design/components/buttons/edit-button"
    },
    {
      "from": "/docs/ui-frameworks/antd/components/buttons/export-button/",
      "to": "/docs/ui-integrations/ant-design/components/buttons/export-button"
    },
    {
      "from": "/docs/ui-frameworks/antd/components/buttons/import-button/",
      "to": "/docs/ui-integrations/ant-design/components/buttons/import-button"
    },
    {
      "from": "/docs/ui-frameworks/antd/components/buttons/list-button/",
      "to": "/docs/ui-integrations/ant-design/components/buttons/list-button"
    },
    {
      "from": "/docs/ui-frameworks/antd/components/buttons/refresh-button/",
      "to": "/docs/ui-integrations/ant-design/components/buttons/refresh-button"
    },
    {
      "from": "/docs/ui-frameworks/antd/components/buttons/save-button/",
      "to": "/docs/ui-integrations/ant-design/components/buttons/save-button"
    },
    {
      "from": "/docs/ui-frameworks/antd/components/buttons/show-button/",
      "to": "/docs/ui-integrations/ant-design/components/buttons/show-button"
    },
    {
      "from": "/docs/ui-frameworks/antd/components/fields/boolean/",
      "to": "/docs/ui-integrations/ant-design/components/fields/boolean-field"
    },
    {
      "from": "/docs/ui-frameworks/antd/components/fields/date/",
      "to": "/docs/ui-integrations/ant-design/components/fields/date-field"
    },
    {
      "from": "/docs/ui-frameworks/antd/components/fields/email/",
      "to": "/docs/ui-integrations/ant-design/components/fields/email-field"
    },
    {
      "from": "/docs/ui-frameworks/antd/components/fields/file/",
      "to": "/docs/ui-integrations/ant-design/components/fields/file-field"
    },
    {
      "from": "/docs/ui-frameworks/antd/components/fields/image/",
      "to": "/docs/ui-integrations/ant-design/components/fields/image-field"
    },
    {
      "from": "/docs/ui-frameworks/antd/components/fields/markdown/",
      "to": "/docs/ui-integrations/ant-design/components/fields/markdown-field"
    },
    {
      "from": "/docs/ui-frameworks/antd/components/fields/number/",
      "to": "/docs/ui-integrations/ant-design/components/fields/number-field"
    },
    {
      "from": "/docs/ui-frameworks/antd/components/fields/tag/",
      "to": "/docs/ui-integrations/ant-design/components/fields/tag-field"
    },
    {
      "from": "/docs/ui-frameworks/antd/components/fields/text/",
      "to": "/docs/ui-integrations/ant-design/components/fields/text-field"
    },
    {
      "from": "/docs/ui-frameworks/antd/components/fields/url/",
      "to": "/docs/ui-integrations/ant-design/components/fields/url-field"
    },
    {
      "from": "/docs/ui-frameworks/antd/components/filter-dropdown/",
      "to": "/docs/ui-integrations/ant-design/components/filter-dropdown"
    },
    {
      "from": "/docs/ui-frameworks/antd/components/inputs/custom-inputs/",
      "to": "/docs/ui-integrations/ant-design/hooks/use-form"
    },
    {
      "from": "/docs/ui-frameworks/antd/customization/antd-custom-layout/",
      "to": "/docs/advanced-tutorials/custom-layout/"
    },
    {
      "from": "/docs/ui-frameworks/antd/customization/antd-custom-sider/",
      "to": "/docs/advanced-tutorials/custom-layout/"
    },
    {
      "from": "/docs/ui-frameworks/antd/customization/antd-custom-theme/",
      "to": "/docs/ui-integrations/ant-design/theming"
    },
    {
      "from": "/docs/ui-frameworks/antd/hooks/field/useCheckboxGroup/",
      "to": "/docs/ui-integrations/ant-design/hooks/use-checkbox-group"
    },
    {
      "from": "/docs/ui-frameworks/antd/hooks/field/useRadioGroup/",
      "to": "/docs/ui-integrations/ant-design/hooks/use-radio-group"
    },
    {
      "from": "/docs/ui-frameworks/antd/hooks/field/useSelect/",
      "to": "/docs/ui-integrations/ant-design/hooks/use-select"
    },
    {
      "from": "/docs/ui-frameworks/antd/hooks/form/useDrawerForm/",
      "to": "/docs/ui-integrations/ant-design/hooks/use-drawer-form"
    },
    {
      "from": "/docs/ui-frameworks/antd/hooks/form/useForm/",
      "to": "/docs/ui-integrations/ant-design/hooks/use-form"
    },
    {
      "from": "/docs/ui-frameworks/antd/hooks/form/useModalForm/",
      "to": "/docs/ui-integrations/ant-design/hooks/use-modal-form"
    },
    {
      "from": "/docs/ui-frameworks/antd/hooks/form/useStepsForm/",
      "to": "/docs/ui-integrations/ant-design/hooks/use-steps-form"
    },
    {
      "from": "/docs/ui-frameworks/antd/hooks/import/useImport/",
      "to": "/docs/ui-integrations/ant-design/hooks/use-import"
    },
    {
      "from": "/docs/ui-frameworks/antd/hooks/list/useSimpleList/",
      "to": "/docs/ui-integrations/ant-design/hooks/use-simple-list"
    },
    {
      "from": "/docs/ui-frameworks/antd/hooks/table/useEditableTable/",
      "to": "/docs/ui-integrations/ant-design/hooks/use-editable-table"
    },
    {
      "from": "/docs/ui-frameworks/antd/hooks/table/useTable/",
      "to": "/docs/ui-integrations/ant-design/hooks/use-table"
    },
    {
      "from": "/docs/ui-frameworks/mui/components/basic-views/create/",
      "to": "/docs/ui-integrations/material-ui/components/basic-views/create"
    },
    {
      "from": "/docs/ui-frameworks/mui/components/basic-views/edit/",
      "to": "/docs/ui-integrations/material-ui/components/basic-views/edit"
    },
    {
      "from": "/docs/ui-frameworks/mui/components/basic-views/list/",
      "to": "/docs/ui-integrations/material-ui/components/basic-views/list"
    },
    {
      "from": "/docs/ui-frameworks/mui/components/basic-views/show/",
      "to": "/docs/ui-integrations/material-ui/components/basic-views/show"
    },
    {
      "from": "/docs/ui-frameworks/mui/components/buttons/clone-button/",
      "to": "/docs/ui-integrations/material-ui/components/buttons/clone-button"
    },
    {
      "from": "/docs/ui-frameworks/mui/components/buttons/create-button/",
      "to": "/docs/ui-integrations/material-ui/components/buttons/create-button"
    },
    {
      "from": "/docs/ui-frameworks/mui/components/buttons/delete-button/",
      "to": "/docs/ui-integrations/material-ui/components/buttons/delete-button"
    },
    {
      "from": "/docs/ui-frameworks/mui/components/buttons/edit-button/",
      "to": "/docs/ui-integrations/material-ui/components/buttons/edit-button"
    },
    {
      "from": "/docs/ui-frameworks/mui/components/buttons/export-button/",
      "to": "/docs/ui-integrations/material-ui/components/buttons/export-button"
    },
    {
      "from": "/docs/ui-frameworks/mui/components/buttons/import-button/",
      "to": "/docs/ui-integrations/material-ui/components/buttons/import-button"
    },
    {
      "from": "/docs/ui-frameworks/mui/components/buttons/list-button/",
      "to": "/docs/ui-integrations/material-ui/components/buttons/list-button"
    },
    {
      "from": "/docs/ui-frameworks/mui/components/buttons/refresh-button/",
      "to": "/docs/ui-integrations/material-ui/components/buttons/refresh-button"
    },
    {
      "from": "/docs/ui-frameworks/mui/components/buttons/save-button/",
      "to": "/docs/ui-integrations/material-ui/components/buttons/save-button"
    },
    {
      "from": "/docs/ui-frameworks/mui/components/buttons/show-button/",
      "to": "/docs/ui-integrations/material-ui/components/buttons/show-button"
    },
    {
      "from": "/docs/ui-frameworks/mui/components/fields/boolean/",
      "to": "/docs/ui-integrations/material-ui/components/fields/boolean-field"
    },
    {
      "from": "/docs/ui-frameworks/mui/components/fields/date/",
      "to": "/docs/ui-integrations/material-ui/components/fields/date-field"
    },
    {
      "from": "/docs/ui-frameworks/mui/components/fields/email/",
      "to": "/docs/ui-integrations/material-ui/components/fields/email-field"
    },
    {
      "from": "/docs/ui-frameworks/mui/components/fields/file/",
      "to": "/docs/ui-integrations/material-ui/components/fields/file-field"
    },
    {
      "from": "/docs/ui-frameworks/mui/components/fields/markdown/",
      "to": "/docs/ui-integrations/material-ui/components/fields/markdown-field"
    },
    {
      "from": "/docs/ui-frameworks/mui/components/fields/number/",
      "to": "/docs/ui-integrations/material-ui/components/fields/number-field"
    },
    {
      "from": "/docs/ui-frameworks/mui/components/fields/tag/",
      "to": "/docs/ui-integrations/material-ui/components/fields/tag-field"
    },
    {
      "from": "/docs/ui-frameworks/mui/components/fields/text/",
      "to": "/docs/ui-integrations/material-ui/components/fields/text-field"
    },
    {
      "from": "/docs/ui-frameworks/mui/components/fields/url/",
      "to": "/docs/ui-integrations/material-ui/components/fields/url-field"
    },
    {
      "from": "/docs/ui-frameworks/mui/components/mui-breadcrumb/",
      "to": "/docs/ui-integrations/material-ui/components/breadcrumb"
    },
    {
      "from": "/docs/ui-frameworks/mui/customization/mui-custom-layout/",
      "to": "/docs/advanced-tutorials/custom-layout/"
    },
    {
      "from": "/docs/ui-frameworks/mui/customization/mui-custom-sider/",
      "to": "/docs/advanced-tutorials/custom-layout/"
    },
    {
      "from": "/docs/ui-frameworks/mui/customization/mui-custom-theme/",
      "to": "/docs/ui-integrations/material-ui/theming"
    },
    {
      "from": "/docs/ui-frameworks/mui/hooks/useAutocomplete/",
      "to": "/docs/ui-integrations/material-ui/hooks/use-auto-complete"
    },
    {
      "from": "/docs/ui-frameworks/mui/hooks/useDataGrid/",
      "to": "/docs/ui-integrations/material-ui/hooks/use-data-grid"
    },
    {
      "from": "/headset/",
      "to": "/"
    },
    {
      "from": "/docs/tutorials/ant-design-tutorial/",
      "to": "/tutorial"
    },
    {
      "from": "/docs/tutorials/headless-tutorial/",
      "to": "/tutorial"
    },
    {
      "from": "/docs/tutorials/material-ui-tutorial/",
      "to": "/tutorial"
    },
    {
      "from": "/docs/tutorials/mantine-tutorial/",
      "to": "/tutorial"
    },
    {
      "from": "/docs/tutorials/chakra-ui-tutorial/",
      "to": "/tutorial"
    },
    {
      "from": "/docs/guides-and-concepts/telemetry/",
      "to": "/docs/further-readings/telemetry/"
    },
    {
      "from": "/docs/benchmarks/",
      "to": "/docs/"
    },
    {
      "from": "/docs/general-concepts/",
      "to": "/docs/guides-concepts/general-concepts/"
    },
    {
      "from": "/docs/getting-started/components/",
      "to": "/docs/core/refine-component"
    },
    {
      "from": "/docs/core/hooks/auth/useResetPassword/",
      "to": "/docs/authentication/hooks/use-forgot-password"
    },
    {
      "from": "/docs/examples/authorization/",
      "to": "/docs/examples/authentication/antd"
    },
    {
      "from": "/docs/examples/next-js/i18n-nextjs",
      "to": "/docs/examples/i18n/i18n-nextjs"
    },
    {
      "from": "/docs/getting-started/overview/",
      "to": "/docs/"
    },
    {
      "from": "/docs/advanced-tutorials/ssr/nextjs",
      "to": "/docs/routing/integrations/next-js"
    },
    {
      "from": "/docs/advanced-tutorials/ssr/remix",
      "to": "/docs/routing/integrations/remix"
    },
    {
      "from": "/docs/advanced-tutorials/custom-pages/",
      "to": "/docs/guides-concepts/routing"
    },
    {
      "from": "/docs/api-reference/core/components/layout-wrapper",
      "to": "/docs/3.xx.xx/api-reference/core/components/layout-wrapper"
    },
    {
      "from": "/docs/api-reference/core/hooks/resource/useResourceWithRoute/",
      "to": "/docs/routing/hooks/use-resource"
    },
    {
      "from": "/docs/api-reference/core/hooks/refine/useTitle/",
      "to": "/docs/3.xx.xx/api-reference/core/hooks/refine/useTitle/"
    },
    {
      "to": "/docs/advanced-tutorials/custom-layout/",
      "from": [
        "/docs/api-reference/antd/customization/antd-custom-sider/",
        "/docs/api-reference/antd/customization/antd-custom-layout/",
        "/docs/api-reference/mui/customization/mui-custom-sider/",
        "/docs/api-reference/mui/customization/mui-custom-layout/",
        "/docs/api-reference/mantine/customization/sider",
        "/docs/api-reference/mantine/customization/layout",
        "/docs/api-reference/chakra-ui/customization/sider",
        "/docs/api-reference/chakra-ui/customization/layout"
      ]
    },
    {
      "from": "/docs/api-reference/mui/customization/mui-custom-theme/",
      "to": "/docs/ui-integrations/material-ui/theming"
    },
    {
      "from": "/docs/api-reference/antd/customization/antd-custom-theme",
      "to": "/docs/ui-integrations/ant-design/theming"
    },
    {
      "from": "/docs/api-reference/chakra-ui/customization/theme",
      "to": "/docs/ui-integrations/chakra-ui/theming"
    },
    {
      "from": "/docs/api-reference/mantine/customization/theme",
      "to": "/docs/ui-integrations/mantine/theming"
    },
    {
      "from": "/docs/examples/remix/remix-mui/",
      "to": "/docs/examples/remix/remix-material-ui/"
    },
    {
      "from": "/docs/api-reference/core/hooks/auth/useIsAuthenticated",
      "to": "/docs/authentication/hooks/use-is-authenticated"
    },
    {
      "from": "/docs/api-reference/core/hooks/auth/useOnError",
      "to": "/docs/authentication/hooks/use-on-error"
    },
    {
      "from": "/docs/api-reference/core/hooks/auth/useGetIdentity",
      "to": "/docs/authentication/hooks/use-get-identity"
    },
    {
      "from": "/docs/api-reference/core/hooks/auth/useLogin",
      "to": "/docs/authentication/hooks/use-login"
    },
    {
      "from": "/docs/api-reference/core/hooks/auth/useLogout",
      "to": "/docs/authentication/hooks/use-logout"
    },
    {
      "from": "/docs/api-reference/core/hooks/auth/usePermissions",
      "to": "/docs/authentication/hooks/use-permissions"
    },
    {
      "from": "/docs/api-reference/core/hooks/auth/useRegister",
      "to": "/docs/authentication/hooks/use-register"
    },
    {
      "from": "/docs/api-reference/core/hooks/auth/useForgotPassword",
      "to": "/docs/authentication/hooks/use-forgot-password"
    },
    {
      "from": "/docs/api-reference/core/hooks/auth/useUpdatePassword",
      "to": "/docs/authentication/hooks/use-update-password"
    },
    {
      "from": "/docs/examples/customization/customTheme",
      "to": "/docs/examples/customization/theme/customThemeAntd"
    },
    {
      "from": "/docs/examples/customTheme",
      "to": "/docs/examples/customization/theme/customThemeAntd"
    },
    {
      "from": "/docs/examples/import-export",
      "to": "/docs/examples/import-export/antd"
    },
    {
      "from": "/docs/api-reference/",
      "to": "/docs/guides-concepts/general-concepts/"
    },
    {
      "from": "/become-a-refine-expert/",
      "to": "/"
    },
    {
      "from": "/use-cases/",
      "to": "/"
    },
    {
      "from": "/week-of-refine/",
      "to": "/"
    },
    {
      "from": "/docs/examples/next-js/NextAuth.js/",
      "to": "/docs/examples/next-js/NextAuth-js/"
    },
    {
      "from": "/docs/api-reference/general-concepts/",
      "to": "/docs/guides-concepts/general-concepts"
    },
    {
      "from": "/docs/api-reference/antd",
      "to": "/docs/ui-integrations/ant-design/introduction"
    },
    {
      "from": "/docs/api-reference/mantine",
      "to": "/docs/ui-integrations/mantine/introduction"
    },
    {
      "from": "/docs/api-reference/chakra-ui",
      "to": "/docs/ui-integrations/chakra-ui/introduction"
    },
    {
      "from": "/docs/api-reference/mui",
      "to": "/docs/ui-integrations/material-ui/introduction"
    },
    {
      "from": "/docs/examples/table/react-table/advanced-react-table",
      "to": "/docs/examples/table/tanstack-table/advanced-tanstack-table"
    },
    {
      "from": "/docs/examples/table/react-table/react-table",
      "to": "/docs/examples/table/tanstack-table/basic-tanstack-table"
    },
    {
      "from": "/docs/packages/documentation/react-table",
      "to": "/docs/packages/tanstack-table/introduction"
    },
    {
      "from": "/docs/advanced-tutorials/forms/server-side-form-validation",
      "to": "/docs/guides-concepts/forms"
    },
    {
      "from": "/docs/advanced-tutorials/forms/save-and-continue",
      "to": "/docs/guides-concepts/forms"
    },
    {
      "from": "/docs/faq",
      "to": "/docs/guides-concepts/faq"
    },
    {
      "from": "/docs/comparison",
      "to": "/docs/further-readings/comparison"
    },
    {
      "from": "/docs/contributing",
      "to": "/docs/guides-concepts/contributing"
    },
    {
      "from": "/docs/testing",
      "to": "/docs/further-readings/testing"
    },
    {
      "from": "/docs/license",
      "to": "/docs/further-readings/license"
    },
    {
      "from": "/docs/api-reference/core",
      "to": "/docs/core/refine-component"
    },
    {
      "from": "/docs/api-reference/core/components/refine-config",
      "to": "/docs/core/refine-component"
    },
    {
      "from": "/docs/api-reference/core/interfaceReferences",
      "to": "/docs/core/interface-references"
    },
    {
      "from": "/docs/api-reference/core/providers/access-control-provider",
      "to": "/docs/authorization/access-control-provider"
    },
    {
      "from": "/docs/api-reference/core/providers/auth-provider",
      "to": "/docs/authentication/auth-provider"
    },
    {
      "from": "/docs/api-reference/core/providers/audit-log-provider",
      "to": "/docs/audit-logs/audit-log-provider"
    },
    {
      "from": "/docs/api-reference/core/providers/data-provider",
      "to": "/docs/data/data-provider"
    },
    {
      "from": "/docs/api-reference/core/providers/i18n-provider",
      "to": "/docs/i18n/i18n-provider"
    },
    {
      "from": "/docs/api-reference/core/providers/live-provider",
      "to": "/docs/realtime/live-provider"
    },
    {
      "from": "/docs/api-reference/core/providers/notification-provider",
      "to": "/docs/notification/notification-provider"
    },
    {
      "from": "/docs/api-reference/core/providers/router-provider",
      "to": "/docs/routing/router-provider"
    },
    {
      "from": "/docs/api-reference/core/components/auth/authenticated",
      "to": "/docs/authentication/components/authenticated"
    },
    {
      "from": "/docs/api-reference/core/components/accessControl/can-access",
      "to": "/docs/authorization/components/can-access"
    },
    {
      "from": "/docs/api-reference/core/components/auth-page",
      "to": "/docs/authentication/components/auth-page"
    },
    {
      "from": "/docs/api-reference/core/components/inferencer",
      "to": "/docs/core/components/inferencer"
    },
    {
      "from": "/docs/api-reference/core/hooks/accessControl/useCan",
      "to": "/docs/authorization/hooks/use-can"
    },
    {
      "from": "/docs/api-reference/core/hooks/authentication/useIsAuthenticated",
      "to": "/docs/authentication/hooks/use-is-authenticated"
    },
    {
      "from": "/docs/api-reference/core/hooks/authentication/useOnError",
      "to": "/docs/authentication/hooks/use-on-error"
    },
    {
      "from": "/docs/api-reference/core/hooks/authentication/useGetIdentity",
      "to": "/docs/authentication/hooks/use-get-identity"
    },
    {
      "from": "/docs/api-reference/core/hooks/authentication/useLogin",
      "to": "/docs/authentication/hooks/use-login"
    },
    {
      "from": "/docs/api-reference/core/hooks/authentication/useLogout",
      "to": "/docs/authentication/hooks/use-logout"
    },
    {
      "from": "/docs/api-reference/core/hooks/authentication/usePermissions",
      "to": "/docs/authentication/hooks/use-permissions"
    },
    {
      "from": "/docs/api-reference/core/hooks/authentication/useRegister",
      "to": "/docs/authentication/hooks/use-register"
    },
    {
      "from": "/docs/api-reference/core/hooks/authentication/useForgotPassword",
      "to": "/docs/authentication/hooks/use-forgot-password"
    },
    {
      "from": "/docs/api-reference/core/hooks/authentication/useUpdatePassword",
      "to": "/docs/authentication/hooks/use-update-password"
    },
    {
      "from": "/docs/api-reference/core/hooks/audit-log/useLog",
      "to": "/docs/audit-logs/hooks/use-log"
    },
    {
      "from": "/docs/api-reference/core/hooks/audit-log/useLogList",
      "to": "/docs/audit-logs/hooks/use-log-list"
    },
    {
      "from": "/docs/api-reference/core/hooks/useBreadcrumb",
      "to": "/docs/core/hooks/utilities/use-breadcrumb"
    },
    {
      "from": "/docs/api-reference/core/hooks/data/useApiUrl",
      "to": "/docs/data/hooks/use-api-url"
    },
    {
      "from": "/docs/api-reference/core/hooks/data/useCreate",
      "to": "/docs/data/hooks/use-create"
    },
    {
      "from": "/docs/api-reference/core/hooks/data/useCreateMany",
      "to": "/docs/data/hooks/use-create-many"
    },
    {
      "from": "/docs/api-reference/core/hooks/data/useCustom",
      "to": "/docs/data/hooks/use-custom"
    },
    {
      "from": "/docs/api-reference/core/hooks/data/useCustomMutation",
      "to": "/docs/data/hooks/use-custom-mutation"
    },
    {
      "from": "/docs/api-reference/core/hooks/data/useDataProvider",
      "to": "/docs/data/hooks/use-data-provider"
    },
    {
      "from": "/docs/api-reference/core/hooks/data/useDelete",
      "to": "/docs/data/hooks/use-delete"
    },
    {
      "from": "/docs/api-reference/core/hooks/data/useDeleteMany",
      "to": "/docs/data/hooks/use-delete-many"
    },
    {
      "from": "/docs/api-reference/core/hooks/data/useList",
      "to": "/docs/data/hooks/use-list"
    },
    {
      "from": "/docs/api-reference/core/hooks/data/useInfiniteList",
      "to": "/docs/data/hooks/use-infinite-list"
    },
    {
      "from": "/docs/api-reference/core/hooks/data/useMany",
      "to": "/docs/data/hooks/use-many"
    },
    {
      "from": "/docs/api-reference/core/hooks/data/useOne",
      "to": "/docs/data/hooks/use-one"
    },
    {
      "from": "/docs/api-reference/core/hooks/data/useUpdate",
      "to": "/docs/data/hooks/use-update"
    },
    {
      "from": "/docs/api-reference/core/hooks/data/useUpdateMany",
      "to": "/docs/data/hooks/use-update-many"
    },
    {
      "from": "/docs/api-reference/core/hooks/useSelect",
      "to": "/docs/data/hooks/use-select"
    },
    {
      "from": "/docs/api-reference/core/hooks/useForm",
      "to": "/docs/data/hooks/use-form"
    },
    {
      "from": "/docs/api-reference/core/hooks/import-export/useExport",
      "to": "/docs/core/hooks/utilities/use-export"
    },
    {
      "from": "/docs/api-reference/core/hooks/import-export/useImport",
      "to": "/docs/core/hooks/utilities/use-import"
    },
    {
      "from": "/docs/api-reference/core/hooks/invalidate/useInvalidate",
      "to": "/docs/data/hooks/use-invalidate"
    },
    {
      "from": "/docs/api-reference/core/hooks/live/usePublish",
      "to": "/docs/realtime/hooks/use-publish"
    },
    {
      "from": "/docs/api-reference/core/hooks/live/useSubscription",
      "to": "/docs/realtime/hooks/use-subscription"
    },
    {
      "from": "/docs/api-reference/core/hooks/navigation/useGo",
      "to": "/docs/routing/hooks/use-go"
    },
    {
      "from": "/docs/api-reference/core/hooks/navigation/useParsed",
      "to": "/docs/routing/hooks/use-parsed"
    },
    {
      "from": "/docs/api-reference/core/hooks/navigation/useBack",
      "to": "/docs/routing/hooks/use-back"
    },
    {
      "from": "/docs/api-reference/core/hooks/navigation/useLink",
      "to": "/docs/routing/hooks/use-link"
    },
    {
      "from": "/docs/api-reference/core/hooks/navigation/useGetToPath",
      "to": "/docs/routing/hooks/use-get-to-path"
    },
    {
      "from": "/docs/api-reference/core/hooks/navigation/useNavigation",
      "to": "/docs/routing/hooks/use-navigation"
    },
    {
      "from": "/docs/api-reference/core/hooks/useNotification",
      "to": "/docs/notification/hooks/use-notification"
    },
    {
      "from": "/docs/api-reference/core/hooks/resource/useResource",
      "to": "/docs/routing/hooks/use-resource"
    },
    {
      "from": "/docs/api-reference/core/hooks/show/useShow",
      "to": "/docs/data/hooks/use-show"
    },
    {
      "from": "/docs/api-reference/core/hooks/useTable",
      "to": "/docs/data/hooks/use-table"
    },
    {
      "from": "/docs/api-reference/core/hooks/translate/useGetLocale",
      "to": "/docs/i18n/hooks/use-get-locale"
    },
    {
      "from": "/docs/api-reference/core/hooks/translate/useSetLocale",
      "to": "/docs/i18n/hooks/use-set-locale"
    },
    {
      "from": "/docs/api-reference/core/hooks/translate/useTranslate",
      "to": "/docs/i18n/hooks/use-translate"
    },
    {
      "from": "/docs/api-reference/core/hooks/ui/useModal",
      "to": "/docs/core/hooks/utilities/use-modal"
    },
    {
      "from": "/docs/api-reference/core/hooks/ui/useMenu",
      "to": "/docs/core/hooks/utilities/use-menu"
    },
    {
      "from": "/docs/api-reference/antd/introduction",
      "to": "/docs/ui-integrations/ant-design/introduction"
    },
    {
      "from": "/docs/api-reference/antd/components/inputs/custom-inputs",
      "to": "/docs/ui-integrations/ant-design/hooks/use-form"
    },
    {
      "from": "/docs/api-reference/antd/components/antd-auth-page",
      "to": "/docs/ui-integrations/ant-design/components/auth-page"
    },
    {
      "from": "/docs/api-reference/antd/components/antd-themed-layout",
      "to": "/docs/ui-integrations/ant-design/components/themed-layout"
    },
    {
      "from": "/docs/api-reference/antd/components/inferencer",
      "to": "/docs/ui-integrations/ant-design/components/inferencer"
    },
    {
      "from": "/docs/api-reference/antd/components/basic-views/create",
      "to": "/docs/ui-integrations/ant-design/components/basic-views/create"
    },
    {
      "from": "/docs/api-reference/antd/components/basic-views/edit",
      "to": "/docs/ui-integrations/ant-design/components/basic-views/edit"
    },
    {
      "from": "/docs/api-reference/antd/components/basic-views/list",
      "to": "/docs/ui-integrations/ant-design/components/basic-views/list"
    },
    {
      "from": "/docs/api-reference/antd/components/basic-views/show",
      "to": "/docs/ui-integrations/ant-design/components/basic-views/show"
    },
    {
      "from": "/docs/api-reference/antd/components/breadcrumb",
      "to": "/docs/ui-integrations/ant-design/components/breadcrumb"
    },
    {
      "from": "/docs/api-reference/antd/components/buttons/clone-button",
      "to": "/docs/ui-integrations/ant-design/components/buttons/clone-button"
    },
    {
      "from": "/docs/api-reference/antd/components/buttons/create-button",
      "to": "/docs/ui-integrations/ant-design/components/buttons/create-button"
    },
    {
      "from": "/docs/api-reference/antd/components/buttons/delete-button",
      "to": "/docs/ui-integrations/ant-design/components/buttons/delete-button"
    },
    {
      "from": "/docs/api-reference/antd/components/buttons/edit-button",
      "to": "/docs/ui-integrations/ant-design/components/buttons/edit-button"
    },
    {
      "from": "/docs/api-reference/antd/components/buttons/export-button",
      "to": "/docs/ui-integrations/ant-design/components/buttons/export-button"
    },
    {
      "from": "/docs/api-reference/antd/components/buttons/import-button",
      "to": "/docs/ui-integrations/ant-design/components/buttons/import-button"
    },
    {
      "from": "/docs/api-reference/antd/components/buttons/list-button",
      "to": "/docs/ui-integrations/ant-design/components/buttons/list-button"
    },
    {
      "from": "/docs/api-reference/antd/components/buttons/refresh-button",
      "to": "/docs/ui-integrations/ant-design/components/buttons/refresh-button"
    },
    {
      "from": "/docs/api-reference/antd/components/buttons/save-button",
      "to": "/docs/ui-integrations/ant-design/components/buttons/save-button"
    },
    {
      "from": "/docs/api-reference/antd/components/buttons/show-button",
      "to": "/docs/ui-integrations/ant-design/components/buttons/show-button"
    },
    {
      "from": "/docs/api-reference/antd/components/fields/boolean",
      "to": "/docs/ui-integrations/ant-design/components/fields/boolean-field"
    },
    {
      "from": "/docs/api-reference/antd/components/fields/date",
      "to": "/docs/ui-integrations/ant-design/components/fields/date-field"
    },
    {
      "from": "/docs/api-reference/antd/components/fields/email",
      "to": "/docs/ui-integrations/ant-design/components/fields/email-field"
    },
    {
      "from": "/docs/api-reference/antd/components/fields/file",
      "to": "/docs/ui-integrations/ant-design/components/fields/file-field"
    },
    {
      "from": "/docs/api-reference/antd/components/fields/image",
      "to": "/docs/ui-integrations/ant-design/components/fields/image-field"
    },
    {
      "from": "/docs/api-reference/antd/components/fields/markdown",
      "to": "/docs/ui-integrations/ant-design/components/fields/markdown-field"
    },
    {
      "from": "/docs/api-reference/antd/components/fields/number",
      "to": "/docs/ui-integrations/ant-design/components/fields/number-field"
    },
    {
      "from": "/docs/api-reference/antd/components/fields/tag",
      "to": "/docs/ui-integrations/ant-design/components/fields/tag-field"
    },
    {
      "from": "/docs/api-reference/antd/components/fields/text",
      "to": "/docs/ui-integrations/ant-design/components/fields/text-field"
    },
    {
      "from": "/docs/api-reference/antd/components/fields/url",
      "to": "/docs/ui-integrations/ant-design/components/fields/url-field"
    },
    {
      "from": "/docs/api-reference/antd/components/filter-dropdown",
      "to": "/docs/ui-integrations/ant-design/components/filter-dropdown"
    },
    {
      "from": "/docs/api-reference/antd/components/antd-auto-save-indicator",
      "to": "/docs/ui-integrations/ant-design/components/auto-save-indicator"
    },
    {
      "from": "/docs/api-reference/antd/hooks/field/useCheckboxGroup",
      "to": "/docs/ui-integrations/ant-design/hooks/use-checkbox-group"
    },
    {
      "from": "/docs/api-reference/antd/hooks/field/useRadioGroup",
      "to": "/docs/ui-integrations/ant-design/hooks/use-radio-group"
    },
    {
      "from": "/docs/api-reference/antd/hooks/field/useSelect",
      "to": "/docs/ui-integrations/ant-design/hooks/use-select"
    },
    {
      "from": "/docs/api-reference/antd/hooks/form/useDrawerForm",
      "to": "/docs/ui-integrations/ant-design/hooks/use-drawer-form"
    },
    {
      "from": "/docs/api-reference/antd/hooks/form/useForm",
      "to": "/docs/ui-integrations/ant-design/hooks/use-form"
    },
    {
      "from": "/docs/api-reference/antd/hooks/form/useModalForm",
      "to": "/docs/ui-integrations/ant-design/hooks/use-modal-form"
    },
    {
      "from": "/docs/api-reference/antd/hooks/form/useStepsForm",
      "to": "/docs/ui-integrations/ant-design/hooks/use-steps-form"
    },
    {
      "from": "/docs/api-reference/antd/hooks/import/useImport",
      "to": "/docs/ui-integrations/ant-design/hooks/use-import"
    },
    {
      "from": "/docs/api-reference/antd/hooks/list/useSimpleList",
      "to": "/docs/ui-integrations/ant-design/hooks/use-simple-list"
    },
    {
      "from": "/docs/api-reference/antd/hooks/table/useEditableTable",
      "to": "/docs/ui-integrations/ant-design/hooks/use-editable-table"
    },
    {
      "from": "/docs/api-reference/antd/hooks/table/useTable",
      "to": "/docs/ui-integrations/ant-design/hooks/use-table"
    },
    {
      "from": "/docs/api-reference/antd/hooks/ui/useModal",
      "to": "/docs/ui-integrations/ant-design/hooks/use-modal"
    },
    {
      "from": "/docs/api-reference/antd/theming",
      "to": "/docs/ui-integrations/ant-design/theming"
    },
    {
      "from": "/docs/api-reference/antd/migration-guide/v4-to-v5",
      "to": "/docs/ui-integrations/ant-design/migration-guide"
    },
    {
      "from": "/docs/api-reference/mui/introduction",
      "to": "/docs/ui-integrations/material-ui/introduction"
    },
    {
      "from": "/docs/api-reference/mui/hooks/useAutocomplete",
      "to": "/docs/ui-integrations/material-ui/hooks/use-auto-complete"
    },
    {
      "from": "/docs/api-reference/mui/hooks/useDataGrid",
      "to": "/docs/ui-integrations/material-ui/hooks/use-data-grid"
    },
    {
      "from": "/docs/api-reference/mui/components/mui-auth-page",
      "to": "/docs/ui-integrations/material-ui/components/auth-page"
    },
    {
      "from": "/docs/api-reference/mui/components/mui-themed-layout",
      "to": "/docs/ui-integrations/material-ui/components/themed-layout"
    },
    {
      "from": "/docs/api-reference/mui/components/inferencer",
      "to": "/docs/ui-integrations/material-ui/components/inferencer"
    },
    {
      "from": "/docs/api-reference/mui/components/basic-views/create",
      "to": "/docs/ui-integrations/material-ui/components/basic-views/create"
    },
    {
      "from": "/docs/api-reference/mui/components/basic-views/edit",
      "to": "/docs/ui-integrations/material-ui/components/basic-views/edit"
    },
    {
      "from": "/docs/api-reference/mui/components/basic-views/list",
      "to": "/docs/ui-integrations/material-ui/components/basic-views/list"
    },
    {
      "from": "/docs/api-reference/mui/components/basic-views/show",
      "to": "/docs/ui-integrations/material-ui/components/basic-views/show"
    },
    {
      "from": "/docs/api-reference/mui/components/mui-breadcrumb",
      "to": "/docs/ui-integrations/material-ui/components/breadcrumb"
    },
    {
      "from": "/docs/api-reference/mui/components/buttons/clone-button",
      "to": "/docs/ui-integrations/material-ui/components/buttons/clone-button"
    },
    {
      "from": "/docs/api-reference/mui/components/buttons/create-button",
      "to": "/docs/ui-integrations/material-ui/components/buttons/create-button"
    },
    {
      "from": "/docs/api-reference/mui/components/buttons/delete-button",
      "to": "/docs/ui-integrations/material-ui/components/buttons/delete-button"
    },
    {
      "from": "/docs/api-reference/mui/components/buttons/edit-button",
      "to": "/docs/ui-integrations/material-ui/components/buttons/edit-button"
    },
    {
      "from": "/docs/api-reference/mui/components/buttons/export-button",
      "to": "/docs/ui-integrations/material-ui/components/buttons/export-button"
    },
    {
      "from": "/docs/api-reference/mui/components/buttons/import-button",
      "to": "/docs/ui-integrations/material-ui/components/buttons/import-button"
    },
    {
      "from": "/docs/api-reference/mui/components/buttons/list-button",
      "to": "/docs/ui-integrations/material-ui/components/buttons/list-button"
    },
    {
      "from": "/docs/api-reference/mui/components/buttons/refresh-button",
      "to": "/docs/ui-integrations/material-ui/components/buttons/refresh-button"
    },
    {
      "from": "/docs/api-reference/mui/components/buttons/save-button",
      "to": "/docs/ui-integrations/material-ui/components/buttons/save-button"
    },
    {
      "from": "/docs/api-reference/mui/components/buttons/show-button",
      "to": "/docs/ui-integrations/material-ui/components/buttons/show-button"
    },
    {
      "from": "/docs/api-reference/mui/components/fields/boolean",
      "to": "/docs/ui-integrations/material-ui/components/fields/boolean-field"
    },
    {
      "from": "/docs/api-reference/mui/components/fields/date",
      "to": "/docs/ui-integrations/material-ui/components/fields/date-field"
    },
    {
      "from": "/docs/api-reference/mui/components/fields/email",
      "to": "/docs/ui-integrations/material-ui/components/fields/email-field"
    },
    {
      "from": "/docs/api-reference/mui/components/fields/file",
      "to": "/docs/ui-integrations/material-ui/components/fields/file-field"
    },
    {
      "from": "/docs/api-reference/mui/components/fields/markdown",
      "to": "/docs/ui-integrations/material-ui/components/fields/markdown-field"
    },
    {
      "from": "/docs/api-reference/mui/components/fields/number",
      "to": "/docs/ui-integrations/material-ui/components/fields/number-field"
    },
    {
      "from": "/docs/api-reference/mui/components/fields/tag",
      "to": "/docs/ui-integrations/material-ui/components/fields/tag-field"
    },
    {
      "from": "/docs/api-reference/mui/components/fields/text",
      "to": "/docs/ui-integrations/material-ui/components/fields/text-field"
    },
    {
      "from": "/docs/api-reference/mui/components/fields/url",
      "to": "/docs/ui-integrations/material-ui/components/fields/url-field"
    },
    {
      "from": "/docs/api-reference/mui/components/mui-auto-save-indicator",
      "to": "/docs/ui-integrations/material-ui/components/auto-save-indicator"
    },
    {
      "from": "/docs/api-reference/mui/theming",
      "to": "/docs/ui-integrations/material-ui/theming"
    },
    {
      "from": "/docs/api-reference/mui/migration-guide/v4-to-v5",
      "to": "/docs/ui-integrations/material-ui/migration-guide"
    },
    {
      "from": "/docs/api-reference/chakra-ui/introduction",
      "to": "/docs/ui-integrations/chakra-ui/introduction"
    },
    {
      "from": "/docs/api-reference/chakra-ui/components/chakra-auth-page",
      "to": "/docs/ui-integrations/chakra-ui/components/auth-page"
    },
    {
      "from": "/docs/api-reference/chakra-ui/components/chakra-ui-themed-layout",
      "to": "/docs/ui-integrations/chakra-ui/components/themed-layout"
    },
    {
      "from": "/docs/api-reference/chakra-ui/components/inferencer",
      "to": "/docs/ui-integrations/chakra-ui/components/inferencer"
    },
    {
      "from": "/docs/api-reference/chakra-ui/components/basic-views/create",
      "to": "/docs/ui-integrations/chakra-ui/components/basic-views/create"
    },
    {
      "from": "/docs/api-reference/chakra-ui/components/basic-views/edit",
      "to": "/docs/ui-integrations/chakra-ui/components/basic-views/edit"
    },
    {
      "from": "/docs/api-reference/chakra-ui/components/basic-views/list",
      "to": "/docs/ui-integrations/chakra-ui/components/basic-views/list"
    },
    {
      "from": "/docs/api-reference/chakra-ui/components/basic-views/show",
      "to": "/docs/ui-integrations/chakra-ui/components/basic-views/show"
    },
    {
      "from": "/docs/api-reference/chakra-ui/components/breadcrumb",
      "to": "/docs/ui-integrations/chakra-ui/components/breadcrumb"
    },
    {
      "from": "/docs/api-reference/chakra-ui/components/buttons/clone-button",
      "to": "/docs/ui-integrations/chakra-ui/components/buttons/clone-button"
    },
    {
      "from": "/docs/api-reference/chakra-ui/components/buttons/create-button",
      "to": "/docs/ui-integrations/chakra-ui/components/buttons/create-button"
    },
    {
      "from": "/docs/api-reference/chakra-ui/components/buttons/delete-button",
      "to": "/docs/ui-integrations/chakra-ui/components/buttons/delete-button"
    },
    {
      "from": "/docs/api-reference/chakra-ui/components/buttons/edit-button",
      "to": "/docs/ui-integrations/chakra-ui/components/buttons/edit-button"
    },
    {
      "from": "/docs/api-reference/chakra-ui/components/buttons/export-button",
      "to": "/docs/ui-integrations/chakra-ui/components/buttons/export-button"
    },
    {
      "from": "/docs/api-reference/chakra-ui/components/buttons/import-button",
      "to": "/docs/ui-integrations/chakra-ui/components/buttons/import-button"
    },
    {
      "from": "/docs/api-reference/chakra-ui/components/buttons/list-button",
      "to": "/docs/ui-integrations/chakra-ui/components/buttons/list-button"
    },
    {
      "from": "/docs/api-reference/chakra-ui/components/buttons/refresh-button",
      "to": "/docs/ui-integrations/chakra-ui/components/buttons/refresh-button"
    },
    {
      "from": "/docs/api-reference/chakra-ui/components/buttons/save-button",
      "to": "/docs/ui-integrations/chakra-ui/components/buttons/save-button"
    },
    {
      "from": "/docs/api-reference/chakra-ui/components/buttons/show-button",
      "to": "/docs/ui-integrations/chakra-ui/components/buttons/show-button"
    },
    {
      "from": "/docs/api-reference/chakra-ui/components/fields/boolean",
      "to": "/docs/ui-integrations/chakra-ui/components/fields/boolean-field"
    },
    {
      "from": "/docs/api-reference/chakra-ui/components/fields/date",
      "to": "/docs/ui-integrations/chakra-ui/components/fields/date-field"
    },
    {
      "from": "/docs/api-reference/chakra-ui/components/fields/email",
      "to": "/docs/ui-integrations/chakra-ui/components/fields/email-field"
    },
    {
      "from": "/docs/api-reference/chakra-ui/components/fields/file",
      "to": "/docs/ui-integrations/chakra-ui/components/fields/file-field"
    },
    {
      "from": "/docs/api-reference/chakra-ui/components/fields/markdown",
      "to": "/docs/ui-integrations/chakra-ui/components/fields/markdown-field"
    },
    {
      "from": "/docs/api-reference/chakra-ui/components/fields/number",
      "to": "/docs/ui-integrations/chakra-ui/components/fields/number-field"
    },
    {
      "from": "/docs/api-reference/chakra-ui/components/fields/tag",
      "to": "/docs/ui-integrations/chakra-ui/components/fields/tag-field"
    },
    {
      "from": "/docs/api-reference/chakra-ui/components/fields/text",
      "to": "/docs/ui-integrations/chakra-ui/components/fields/text-field"
    },
    {
      "from": "/docs/api-reference/chakra-ui/components/fields/url",
      "to": "/docs/ui-integrations/chakra-ui/components/fields/url-field"
    },
    {
      "from": "/docs/api-reference/chakra-ui/components/chakra-ui-auto-save-indicator",
      "to": "/docs/ui-integrations/chakra-ui/components/auto-save-indicator"
    },
    {
      "from": "/docs/api-reference/chakra-ui/theming",
      "to": "/docs/ui-integrations/chakra-ui/theming"
    },
    {
      "from": "/docs/api-reference/mantine/introduction",
      "to": "/docs/ui-integrations/mantine/introduction"
    },
    {
      "from": "/docs/api-reference/mantine/hooks/form/useDrawerForm",
      "to": "/docs/ui-integrations/mantine/hooks/use-drawer-form"
    },
    {
      "from": "/docs/api-reference/mantine/hooks/form/useForm",
      "to": "/docs/ui-integrations/mantine/hooks/use-form"
    },
    {
      "from": "/docs/api-reference/mantine/hooks/form/useModalForm",
      "to": "/docs/ui-integrations/mantine/hooks/use-modal-form"
    },
    {
      "from": "/docs/api-reference/mantine/hooks/form/useStepsForm",
      "to": "/docs/ui-integrations/mantine/hooks/use-steps-form"
    },
    {
      "from": "/docs/api-reference/mantine/hooks/useSelect",
      "to": "/docs/ui-integrations/mantine/hooks/use-select"
    },
    {
      "from": "/docs/api-reference/mantine/components/mantine-auth-page",
      "to": "/docs/ui-integrations/mantine/components/auth-page"
    },
    {
      "from": "/docs/api-reference/mantine/components/mantine-themed-layout",
      "to": "/docs/ui-integrations/mantine/components/themed-layout"
    },
    {
      "from": "/docs/api-reference/mantine/components/inferencer",
      "to": "/docs/ui-integrations/mantine/components/inferencer"
    },
    {
      "from": "/docs/api-reference/mantine/components/basic-views/create",
      "to": "/docs/ui-integrations/mantine/components/basic-views/create"
    },
    {
      "from": "/docs/api-reference/mantine/components/basic-views/edit",
      "to": "/docs/ui-integrations/mantine/components/basic-views/edit"
    },
    {
      "from": "/docs/api-reference/mantine/components/basic-views/list",
      "to": "/docs/ui-integrations/mantine/components/basic-views/list"
    },
    {
      "from": "/docs/api-reference/mantine/components/basic-views/show",
      "to": "/docs/ui-integrations/mantine/components/basic-views/show"
    },
    {
      "from": "/docs/api-reference/mantine/components/breadcrumb",
      "to": "/docs/ui-integrations/mantine/components/breadcrumb"
    },
    {
      "from": "/docs/api-reference/mantine/components/buttons/clone-button",
      "to": "/docs/ui-integrations/mantine/components/buttons/clone-button"
    },
    {
      "from": "/docs/api-reference/mantine/components/buttons/create-button",
      "to": "/docs/ui-integrations/mantine/components/buttons/create-button"
    },
    {
      "from": "/docs/api-reference/mantine/components/buttons/delete-button",
      "to": "/docs/ui-integrations/mantine/components/buttons/delete-button"
    },
    {
      "from": "/docs/api-reference/mantine/components/buttons/edit-button",
      "to": "/docs/ui-integrations/mantine/components/buttons/edit-button"
    },
    {
      "from": "/docs/api-reference/mantine/components/buttons/export-button",
      "to": "/docs/ui-integrations/mantine/components/buttons/export-button"
    },
    {
      "from": "/docs/api-reference/mantine/components/buttons/import-button",
      "to": "/docs/ui-integrations/mantine/components/buttons/import-button"
    },
    {
      "from": "/docs/api-reference/mantine/components/buttons/list-button",
      "to": "/docs/ui-integrations/mantine/components/buttons/list-button"
    },
    {
      "from": "/docs/api-reference/mantine/components/buttons/refresh-button",
      "to": "/docs/ui-integrations/mantine/components/buttons/refresh-button"
    },
    {
      "from": "/docs/api-reference/mantine/components/buttons/save-button",
      "to": "/docs/ui-integrations/mantine/components/buttons/save-button"
    },
    {
      "from": "/docs/api-reference/mantine/components/buttons/show-button",
      "to": "/docs/ui-integrations/mantine/components/buttons/show-button"
    },
    {
      "from": "/docs/api-reference/mantine/components/fields/boolean",
      "to": "/docs/ui-integrations/mantine/components/fields/boolean-field"
    },
    {
      "from": "/docs/api-reference/mantine/components/fields/date",
      "to": "/docs/ui-integrations/mantine/components/fields/date-field"
    },
    {
      "from": "/docs/api-reference/mantine/components/fields/email",
      "to": "/docs/ui-integrations/mantine/components/fields/email-field"
    },
    {
      "from": "/docs/api-reference/mantine/components/fields/file",
      "to": "/docs/ui-integrations/mantine/components/fields/file-field"
    },
    {
      "from": "/docs/api-reference/mantine/components/fields/markdown",
      "to": "/docs/ui-integrations/mantine/components/fields/markdown-field"
    },
    {
      "from": "/docs/api-reference/mantine/components/fields/number",
      "to": "/docs/ui-integrations/mantine/components/fields/number-field"
    },
    {
      "from": "/docs/api-reference/mantine/components/fields/tag",
      "to": "/docs/ui-integrations/mantine/components/fields/tag-field"
    },
    {
      "from": "/docs/api-reference/mantine/components/fields/text",
      "to": "/docs/ui-integrations/mantine/components/fields/text-field"
    },
    {
      "from": "/docs/api-reference/mantine/components/fields/url",
      "to": "/docs/ui-integrations/mantine/components/fields/url-field"
    },
    {
      "from": "/docs/api-reference/mantine/components/mantine-auto-save-indicator",
      "to": "/docs/ui-integrations/mantine/components/auto-save-indicator"
    },
    {
      "from": "/docs/api-reference/mantine/theming",
      "to": "/docs/ui-integrations/mantine/theming"
    },
    {
      "from": "/docs/packages",
      "to": "/docs/packages/list-of-packages"
    },
    {
      "from": "/docs/packages/documentation/routers",
      "to": "/docs/guides-concepts/routing"
    },
    {
      "from": "/docs/packages/documentation/data-providers/appwrite",
      "to": "/docs/data/packages/appwrite"
    },
    {
      "from": "/docs/packages/documentation/data-providers/graphql",
      "to": "/docs/data/packages/graphql"
    },
    {
      "from": "/docs/packages/documentation/data-providers/simple-rest",
      "to": "/docs/data/packages/simple-rest"
    },
    {
      "from": "/docs/packages/documentation/data-providers/strapi-v4",
      "to": "/docs/data/packages/strapi-v4"
    },
    {
      "from": "/docs/packages/documentation/data-providers/supabase",
      "to": "/docs/data/packages/supabase"
    },
    {
      "from": "/docs/packages/documentation/inferencer",
      "to": "/docs/packages/inferencer"
    },
    {
      "from": "/docs/packages/documentation/command-palette",
      "to": "/docs/packages/command-palette"
    },
    {
      "from": "/docs/packages/documentation/tanstack-table/introduction",
      "to": "/docs/packages/tanstack-table/introduction"
    },
    {
      "from": "/docs/packages/documentation/tanstack-table/use-table",
      "to": "/docs/packages/tanstack-table/use-table"
    },
    {
      "from": "/docs/packages/documentation/react-hook-form/introduction",
      "to": "/docs/packages/react-hook-form/introduction"
    },
    {
      "from": "/docs/packages/documentation/react-hook-form/useForm",
      "to": "/docs/packages/react-hook-form/use-form"
    },
    {
      "from": "/docs/packages/documentation/react-hook-form/useModalForm",
      "to": "/docs/packages/react-hook-form/use-modal-form"
    },
    {
      "from": "/docs/packages/documentation/react-hook-form/useStepsForm",
      "to": "/docs/packages/react-hook-form/use-steps-form"
    },
    {
      "from": "/docs/packages/documentation/routers/react-router-v6",
      "to": "/docs/routing/integrations/react-router"
    },
    {
      "from": "/docs/packages/documentation/routers/nextjs",
      "to": "/docs/routing/integrations/next-js"
    },
    {
      "from": "/docs/packages/documentation/routers/remix",
      "to": "/docs/routing/integrations/remix"
    },
    {
      "from": "/docs/further-readings/contributing",
      "to": "/docs/guides-concepts/contributing"
    },
    {
      "from": "/docs/core/providers/auth-provider",
      "to": "/docs/authentication/auth-provider"
    },
    {
      "from": "/docs/core/providers/access-control-provider",
      "to": "/docs/authorization/access-control-provider"
    },
    {
      "from": "/docs/core/providers/audit-log-provider",
      "to": "/docs/audit-logs/audit-log-provider"
    },
    {
      "from": "/docs/core/providers/data-provider",
      "to": "/docs/data/data-provider"
    },
    {
      "from": "/docs/core/providers/i18n-provider",
      "to": "/docs/i18n/i18n-provider"
    },
    {
      "from": "/docs/core/providers/live-provider",
      "to": "/docs/realtime/live-provider"
    },
    {
      "from": "/docs/core/providers/notification-provider",
      "to": "/docs/notification/notification-provider"
    },
    {
      "from": "/docs/core/providers/router-provider",
      "to": "/docs/routing/router-provider"
    },
    {
      "from": "/docs/core/components/authenticated",
      "to": "/docs/authentication/components/authenticated"
    },
    {
      "from": "/docs/core/components/can-access",
      "to": "/docs/authorization/components/can-access"
    },
    {
      "from": "/docs/core/components/auth-page",
      "to": "/docs/authentication/components/auth-page"
    },
    {
      "from": "/docs/core/hooks/use-show",
      "to": "/docs/data/hooks/use-show"
    },
    {
      "from": "/docs/core/hooks/use-table",
      "to": "/docs/data/hooks/use-table"
    },
    {
      "from": "/docs/core/hooks/use-select",
      "to": "/docs/data/hooks/use-select"
    },
    {
      "from": "/docs/core/hooks/use-form",
      "to": "/docs/data/hooks/use-form"
    },
    {
      "from": "/docs/core/hooks/use-can",
      "to": "/docs/authorization/hooks/use-can"
    },
    {
      "from": "/docs/core/hooks/auth/use-is-authenticated",
      "to": "/docs/authentication/hooks/use-is-authenticated"
    },
    {
      "from": "/docs/core/hooks/auth/use-on-error",
      "to": "/docs/authentication/hooks/use-on-error"
    },
    {
      "from": "/docs/core/hooks/auth/use-get-identity",
      "to": "/docs/authentication/hooks/use-get-identity"
    },
    {
      "from": "/docs/core/hooks/auth/use-login",
      "to": "/docs/authentication/hooks/use-login"
    },
    {
      "from": "/docs/core/hooks/auth/use-logout",
      "to": "/docs/authentication/hooks/use-logout"
    },
    {
      "from": "/docs/core/hooks/auth/use-permissions",
      "to": "/docs/authentication/hooks/use-permissions"
    },
    {
      "from": "/docs/core/hooks/auth/use-register",
      "to": "/docs/authentication/hooks/use-register"
    },
    {
      "from": "/docs/core/hooks/auth/use-forgot-password",
      "to": "/docs/authentication/hooks/use-forgot-password"
    },
    {
      "from": "/docs/core/hooks/auth/use-update-password",
      "to": "/docs/authentication/hooks/use-update-password"
    },
    {
      "from": "/docs/core/hooks/data/use-one",
      "to": "/docs/data/hooks/use-one"
    },
    {
      "from": "/docs/core/hooks/data/use-many",
      "to": "/docs/data/hooks/use-many"
    },
    {
      "from": "/docs/core/hooks/data/use-list",
      "to": "/docs/data/hooks/use-list"
    },
    {
      "from": "/docs/core/hooks/data/use-infinite-list",
      "to": "/docs/data/hooks/use-infinite-list"
    },
    {
      "from": "/docs/core/hooks/data/use-create",
      "to": "/docs/data/hooks/use-create"
    },
    {
      "from": "/docs/core/hooks/data/use-create-many",
      "to": "/docs/data/hooks/use-create-many"
    },
    {
      "from": "/docs/core/hooks/data/use-update",
      "to": "/docs/data/hooks/use-update"
    },
    {
      "from": "/docs/core/hooks/data/use-update-many",
      "to": "/docs/data/hooks/use-update-many"
    },
    {
      "from": "/docs/core/hooks/data/use-delete",
      "to": "/docs/data/hooks/use-delete"
    },
    {
      "from": "/docs/core/hooks/data/use-delete-many",
      "to": "/docs/data/hooks/use-delete-many"
    },
    {
      "from": "/docs/core/hooks/data/use-custom",
      "to": "/docs/data/hooks/use-custom"
    },
    {
      "from": "/docs/core/hooks/data/use-custom-mutation",
      "to": "/docs/data/hooks/use-custom-mutation"
    },
    {
      "from": "/docs/core/hooks/data/use-invalidate",
      "to": "/docs/data/hooks/use-invalidate"
    },
    {
      "from": "/docs/core/hooks/data/use-api-url",
      "to": "/docs/data/hooks/use-api-url"
    },
    {
      "from": "/docs/core/hooks/data/use-data-provider",
      "to": "/docs/data/hooks/use-data-provider"
    },
    {
      "from": "/docs/core/hooks/audit-log/use-log",
      "to": "/docs/audit-logs/hooks/use-log"
    },
    {
      "from": "/docs/core/hooks/audit-log/use-log-list",
      "to": "/docs/audit-logs/hooks/use-log-list"
    },
    {
      "from": "/docs/core/hooks/realtime/use-publish",
      "to": "/docs/realtime/hooks/use-publish"
    },
    {
      "from": "/docs/core/hooks/realtime/use-subscription",
      "to": "/docs/realtime/hooks/use-subscription"
    },
    {
      "from": "/docs/core/hooks/navigation/use-resource",
      "to": "/docs/routing/hooks/use-resource"
    },
    {
      "from": "/docs/core/hooks/navigation/use-go",
      "to": "/docs/routing/hooks/use-go"
    },
    {
      "from": "/docs/core/hooks/navigation/use-back",
      "to": "/docs/routing/hooks/use-back"
    },
    {
      "from": "/docs/core/hooks/navigation/use-parsed",
      "to": "/docs/routing/hooks/use-parsed"
    },
    {
      "from": "/docs/core/hooks/navigation/use-link",
      "to": "/docs/routing/hooks/use-link"
    },
    {
      "from": "/docs/core/hooks/navigation/use-get-to-path",
      "to": "/docs/routing/hooks/use-get-to-path"
    },
    {
      "from": "/docs/core/hooks/navigation/use-navigation",
      "to": "/docs/routing/hooks/use-navigation"
    },
    {
      "from": "/docs/core/hooks/translate/use-get-locale",
      "to": "/docs/i18n/hooks/use-get-locale"
    },
    {
      "from": "/docs/core/hooks/translate/use-set-locale",
      "to": "/docs/i18n/hooks/use-set-locale"
    },
    {
      "from": "/docs/core/hooks/translate/use-translate",
      "to": "/docs/i18n/hooks/use-translate"
    },
    {
      "from": "/docs/core/hooks/utilities/use-notification",
      "to": "/docs/notification/hooks/use-notification"
    },
    {
      "from": "/docs/router-integrations/react-router",
      "to": "/docs/routing/integrations/react-router"
    },
    {
      "from": "/docs/router-integrations/next-js",
      "to": "/docs/routing/integrations/next-js"
    },
    {
      "from": "/docs/router-integrations/remix",
      "to": "/docs/routing/integrations/remix"
    },
    {
      "from": "/docs/packages/data-providers/appwrite",
      "to": "/docs/data/packages/appwrite"
    },
    {
      "from": "/docs/packages/data-providers/graphql",
      "to": "/docs/data/packages/graphql"
    },
    {
      "from": "/docs/packages/data-providers/simple-rest",
      "to": "/docs/data/packages/simple-rest"
    },
    {
      "from": "/docs/packages/data-providers/strapi-v4",
      "to": "/docs/data/packages/strapi-v4"
    },
    {
      "from": "/docs/packages/data-providers/supabase",
      "to": "/docs/data/packages/supabase"
    },
    {
      "from": "/docs/packages/data-providers/nestjs-query",
      "to": "/docs/data/packages/nestjs-query"
    },
    {
      "from": "/docs/packages/data-providers/nestjsx-crud",
      "to": "/docs/data/packages/nestjsx-crud"
    },
    {
      "from": "/docs/packages/data-providers/airtable",
      "to": "/docs/data/packages/airtable"
    },
    {
      "from": "/docs/packages/data-providers/hasura",
      "to": "/docs/data/packages/hasura"
    },
    {
      "from": "/docs/packages/data-providers/community-data-providers",
      "to": "/docs/data/packages/community-data-providers"
    },
    {
      "from": "/pricing",
      "to": "/enterprise"
    },
    {
      "from": "/blog/javascript-vs-ts/",
      "to": "/blog/javascript-vs-typescript/"
    },
    {
      "from": "/docs/advanced-tutorials/multi-tenancy/appwrite",
      "to": "/docs/guides-concepts/multi-tenancy"
    },
    {
      "from": "/docs/advanced-tutorials/multi-tenancy/strapi-v4",
      "to": "/docs/guides-concepts/multi-tenancy"
    },
    {
      "from": "/docs/advanced-tutorials/import-export/csv-import/",
      "to": "/docs/guides-concepts/import-export"
    },
    {
      "from": "/docs/advanced-tutorials/import-export/csv-export/",
      "to": "/docs/guides-concepts/import-export"
    },
    {
      "from": "/docs/further-readings/benchmarks/",
      "to": "/docs"
    },
    {
      "from": "/blog/refine-react-admin-invoice-genarator",
      "to": "/blog/refine-react-admin-invoice-generator"
    },
    {
      "from": "/docs/packages/data-providers/strapi-graphql",
      "to": "/docs/guides-concepts/data-fetching"
    },
    {
      "from": "/docs/data/packages/strapi-graphql",
      "to": "/docs/guides-concepts/data-fetching"
    },
    {
      "from": "/docs/examples/data-provider/strapi-graphql/",
      "to": "/docs/guides-concepts/data-fetching"
    },
    {
      "from": "/docs/examples/data-provider/nhost/",
      "to": "/docs/guides-concepts/data-fetching"
    },
    {
      "from": "/docs/examples/next-js/nextjs-appdir/",
      "to": "/docs/examples/next-js"
    },
    {
      "to": "/tutorial",
      "from": [
        "/docs/tutorial/adding-crud-pages/antd/add-create-page",
        "/docs/tutorial/adding-crud-pages/antd/add-delete-feature",
        "/docs/tutorial/adding-crud-pages/antd/add-edit-page",
        "/docs/tutorial/adding-crud-pages/antd/add-show-page",
        "/docs/tutorial/adding-crud-pages/antd/adding-sort-and-filters",
        "/docs/tutorial/adding-crud-pages/antd/index",
        "/docs/tutorial/adding-crud-pages/chakra-ui/add-create-page",
        "/docs/tutorial/adding-crud-pages/chakra-ui/add-delete-feature",
        "/docs/tutorial/adding-crud-pages/chakra-ui/add-edit-page",
        "/docs/tutorial/adding-crud-pages/chakra-ui/add-show-page",
        "/docs/tutorial/adding-crud-pages/chakra-ui/adding-sort-and-filters",
        "/docs/tutorial/adding-crud-pages/chakra-ui/index",
        "/docs/tutorial/adding-crud-pages/headless/add-create-page",
        "/docs/tutorial/adding-crud-pages/headless/add-delete-feature",
        "/docs/tutorial/adding-crud-pages/headless/add-edit-page",
        "/docs/tutorial/adding-crud-pages/headless/add-show-page",
        "/docs/tutorial/adding-crud-pages/headless/adding-sort-and-filters",
        "/docs/tutorial/adding-crud-pages/headless/index",
        "/docs/tutorial/adding-crud-pages/headless/layout-menu-breadcrumb",
        "/docs/tutorial/adding-crud-pages/mantine/add-create-page",
        "/docs/tutorial/adding-crud-pages/mantine/add-delete-feature",
        "/docs/tutorial/adding-crud-pages/mantine/add-edit-page",
        "/docs/tutorial/adding-crud-pages/mantine/add-show-page",
        "/docs/tutorial/adding-crud-pages/mantine/adding-sort-and-filters",
        "/docs/tutorial/adding-crud-pages/mantine/index",
        "/docs/tutorial/adding-crud-pages/mui/add-create-page",
        "/docs/tutorial/adding-crud-pages/mui/add-delete-feature",
        "/docs/tutorial/adding-crud-pages/mui/add-edit-page",
        "/docs/tutorial/adding-crud-pages/mui/add-show-page",
        "/docs/tutorial/adding-crud-pages/mui/adding-sort-and-filters",
        "/docs/tutorial/adding-crud-pages/mui/index",
        "/docs/tutorial/getting-started/antd/create-project",
        "/docs/tutorial/getting-started/antd/generate-crud-pages",
        "/docs/tutorial/getting-started/chakra-ui/create-project",
        "/docs/tutorial/getting-started/chakra-ui/generate-crud-pages",
        "/docs/tutorial/getting-started/deploy-project",
        "/docs/tutorial/getting-started/headless/create-project",
        "/docs/tutorial/getting-started/headless/generate-crud-pages",
        "/docs/tutorial/getting-started/index",
        "/docs/tutorial/getting-started/mantine/create-project",
        "/docs/tutorial/getting-started/mantine/generate-crud-pages",
        "/docs/tutorial/getting-started/mui/create-project",
        "/docs/tutorial/getting-started/mui/generate-crud-pages",
        "/docs/tutorial/getting-started/prepare-env",
        "/docs/tutorial/getting-started/store-your-repository",
        "/docs/tutorial/introduction/index",
        "/docs/tutorial/introduction/prerequisite",
        "/docs/tutorial/introduction/select-framework",
        "/docs/tutorial/understanding-authprovider/index",
        "/docs/tutorial/understanding-authprovider/antd/auth-pages",
        "/docs/tutorial/understanding-authprovider/chakra-ui/auth-pages",
        "/docs/tutorial/understanding-authprovider/create-authprovider",
        "/docs/tutorial/understanding-authprovider/headless/auth-pages",
        "/docs/tutorial/understanding-authprovider/mantine/auth-pages",
        "/docs/tutorial/understanding-authprovider/mui/auth-pages",
        "/docs/tutorial/understanding-dataprovider/create-dataprovider",
        "/docs/tutorial/understanding-dataprovider/index",
        "/docs/tutorial/understanding-dataprovider/swizzle",
        "/docs/tutorial/understanding-resources/index"
      ]
    },
    {
      "from": "/blog/simple-web-application-with-refine/",
      "to": "/blog"
    },
    {
      "from": "/blog/manage-hackathons-with-refine/",
      "to": "/blog"
    },
    {
      "from": "/blog/create-a-feedback-admin-panel-with-refine-and-strapi/",
      "to": "/blog"
    },
    {
      "from": "/blog/web3-with-refine/",
      "to": "/blog"
    },
    {
      "from": "/blog/how-to-add-darkmode-in-ant-design/",
      "to": "/blog"
    },
    {
      "from": "/blog/handcrafted-nextjs-e-commerce-app-tutorial-strapi-chakra-ui/",
      "to": "/blog"
    },
    {
      "from": "/blog/create-full-stack-app-with-refine/",
      "to": "/blog"
    },
    {
      "from": "/blog/how-to-become-a-production-hero-refine-2022/",
      "to": "/blog"
    },
    {
      "from": "/blog/how-to-access-control-with-nestjs/",
      "to": "/blog"
    },
    {
      "from": "/blog/e-mail-subscription-panel-with-refine/",
      "to": "/blog"
    },
    {
      "from": "/tutorial/next-steps/cli/react-router",
      "to": "/tutorial/next-steps/cli/react-router/ant-design"
    },
    {
      "from": "/tutorial/next-steps/devtools/react-router",
      "to": "/tutorial/next-steps/devtools/react-router/ant-design"
    },
    {
      "from": "/tutorial/next-steps/summary",
      "to": "/tutorial/next-steps/summary/react-router/ant-design"
    },
    {
<<<<<<< HEAD
      "to": "/docs/i18n/hooks/use-translation",
      "from": [
        "/docs/i18n/hooks/use-get-locale",
        "/docs/i18n/hooks/use-set-locale",
        "/docs/i18n/hooks/use-translate"
      ]
=======
      "from": "/blog/2024/01/26/git-stash/",
      "to": "/blog/git-stash"
>>>>>>> 9c6429bb
    }
  ]
}<|MERGE_RESOLUTION|>--- conflicted
+++ resolved
@@ -2210,17 +2210,16 @@
       "to": "/tutorial/next-steps/summary/react-router/ant-design"
     },
     {
-<<<<<<< HEAD
+      "from": "/blog/2024/01/26/git-stash/",
+      "to": "/blog/git-stash"
+    },
+    {
       "to": "/docs/i18n/hooks/use-translation",
       "from": [
         "/docs/i18n/hooks/use-get-locale",
         "/docs/i18n/hooks/use-set-locale",
         "/docs/i18n/hooks/use-translate"
       ]
-=======
-      "from": "/blog/2024/01/26/git-stash/",
-      "to": "/blog/git-stash"
->>>>>>> 9c6429bb
     }
   ]
 }