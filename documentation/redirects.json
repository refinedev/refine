--- conflicted
+++ resolved
@@ -2094,7 +2094,6 @@
       "to": "/docs/examples/next-js"
     },
     {
-<<<<<<< HEAD
       "to": "/tutorial",
       "from": [
         "/docs/tutorial/adding-crud-pages/antd/add-create-page",
@@ -2157,7 +2156,8 @@
         "/docs/tutorial/understanding-dataprovider/swizzle",
         "/docs/tutorial/understanding-resources/index"
       ]
-=======
+    },
+    {
       "from": "/blog/simple-web-application-with-refine/",
       "to": "/blog"
     },
@@ -2196,7 +2196,6 @@
     {
       "from": "/blog/e-mail-subscription-panel-with-refine/",
       "to": "/blog"
->>>>>>> 2cef9b89
     }
   ]
 }