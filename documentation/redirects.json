{
    "redirects": [
        {
            "from": "/docs/core/components/accessControl/can-access/",
            "to": "/docs/api-reference/core/components/accessControl/can-access/"
        },
        {
            "from": "/docs/core/components/auth-page/",
            "to": "/docs/api-reference/core/components/auth-page/"
        },
        {
            "from": "/docs/core/components/auth/authenticated/",
            "to": "/docs/api-reference/core/components/auth/authenticated/"
        },
        {
            "from": "/docs/core/components/layout-wrapper/",
            "to": "/docs/api-reference/core/components/layout-wrapper/"
        },
        {
<<<<<<< HEAD
            "from": "/docs/core/components/refine-config/",
            "to": "/docs/api-reference/core/components/refine-config/"
=======
            "from": "/docs/api-references/providers/router-provider",
            "to": "/docs/core/providers/router-provider"
>>>>>>> 27bf81be
        },
        {
            "from": "/docs/core/hooks/accessControl/useCan/",
            "to": "/docs/api-reference/core/hooks/accessControl/useCan/"
        },
        {
            "from": "/docs/core/hooks/audit-log/useLog/",
            "to": "/docs/api-reference/core/hooks/audit-log/useLog/"
        },
        {
            "from": "/docs/core/hooks/audit-log/useLogList/",
            "to": "/docs/api-reference/core/hooks/audit-log/useLogList/"
        },
        {
            "from": "/docs/core/hooks/auth/useAuthenticated/",
            "to": "/docs/api-reference/core/hooks/auth/useAuthenticated/"
        },
        {
            "from": "/docs/core/hooks/auth/useCheckError/",
            "to": "/docs/api-reference/core/hooks/auth/useCheckError/"
        },
        {
            "from": "/docs/core/hooks/auth/useGetIdentity/",
            "to": "/docs/api-reference/core/hooks/auth/useGetIdentity/"
        },
        {
            "from": "/docs/core/hooks/auth/useLogin/",
            "to": "/docs/api-reference/core/hooks/auth/useLogin/"
        },
        {
            "from": "/docs/core/hooks/auth/useLogout/",
            "to": "/docs/api-reference/core/hooks/auth/useLogout/"
        },
        {
            "from": "/docs/core/hooks/auth/usePermissions/",
            "to": "/docs/api-reference/core/hooks/auth/usePermissions/"
        },
        {
            "from": "/docs/core/hooks/auth/useRegister/",
            "to": "/docs/api-reference/core/hooks/auth/useRegister/"
        },
        {
            "from": "/docs/core/hooks/auth/useResetPassword/",
            "to": "/docs/api-reference/core/hooks/auth/useResetPassword/"
        },
        {
            "from": "/docs/core/hooks/auth/useUpdatePassword/",
            "to": "/docs/api-reference/core/hooks/auth/useUpdatePassword/"
        },
        {
            "from": "/docs/core/hooks/data/useApiUrl/",
            "to": "/docs/api-reference/core/hooks/data/useApiUrl/"
        },
        {
            "from": "/docs/core/hooks/data/useCreate/",
            "to": "/docs/api-reference/core/hooks/data/useCreate/"
        },
        {
            "from": "/docs/core/hooks/data/useCreateMany/",
            "to": "/docs/api-reference/core/hooks/data/useCreateMany/"
        },
        {
            "from": "/docs/core/hooks/data/useCustom/",
            "to": "/docs/api-reference/core/hooks/data/useCustom/"
        },
        {
            "from": "/docs/core/hooks/data/useCustomMutation/",
            "to": "/docs/api-reference/core/hooks/data/useCustomMutation/"
        },
        {
            "from": "/docs/core/hooks/data/useDataProvider/",
            "to": "/docs/api-reference/core/hooks/data/useDataProvider/"
        },
        {
            "from": "/docs/core/hooks/data/useDelete/",
            "to": "/docs/api-reference/core/hooks/data/useDelete/"
        },
        {
            "from": "/docs/core/hooks/data/useDeleteMany/",
            "to": "/docs/api-reference/core/hooks/data/useDeleteMany/"
        },
        {
            "from": "/docs/core/hooks/data/useList/",
            "to": "/docs/api-reference/core/hooks/data/useList/"
        },
        {
            "from": "/docs/core/hooks/data/useMany/",
            "to": "/docs/api-reference/core/hooks/data/useMany/"
        },
        {
            "from": "/docs/core/hooks/data/useOne/",
            "to": "/docs/api-reference/core/hooks/data/useOne/"
        },
        {
            "from": "/docs/core/hooks/data/useUpdate/",
            "to": "/docs/api-reference/core/hooks/data/useUpdate/"
        },
        {
            "from": "/docs/core/hooks/data/useUpdateMany/",
            "to": "/docs/api-reference/core/hooks/data/useUpdateMany/"
        },
        {
            "from": "/docs/core/hooks/import-export/useExport/",
            "to": "/docs/api-reference/core/hooks/import-export/useExport/"
        },
        {
            "from": "/docs/core/hooks/import-export/useImport/",
            "to": "/docs/api-reference/core/hooks/import-export/useImport/"
        },
        {
            "from": "/docs/core/hooks/invalidate/useInvalidate/",
            "to": "/docs/api-reference/core/hooks/invalidate/useInvalidate/"
        },
        {
            "from": "/docs/core/hooks/live/usePublish/",
            "to": "/docs/api-reference/core/hooks/live/usePublish/"
        },
        {
            "from": "/docs/core/hooks/live/useSubscription/",
            "to": "/docs/api-reference/core/hooks/live/useSubscription/"
        },
        {
            "from": "/docs/core/hooks/navigation/useNavigation/",
            "to": "/docs/api-reference/core/hooks/navigation/useNavigation/"
        },
        {
            "from": "/docs/core/hooks/refine/useTitle/",
            "to": "/docs/api-reference/core/hooks/refine/useTitle/"
        },
        {
            "from": "/docs/core/hooks/resource/useResource/",
            "to": "/docs/api-reference/core/hooks/resource/useResource/"
        },
        {
            "from": "/docs/core/hooks/resource/useResourceWithRoute/",
            "to": "/docs/api-reference/core/hooks/resource/useResourceWithRoute/"
        },
        {
            "from": "/docs/core/hooks/show/useShow/",
            "to": "/docs/api-reference/core/hooks/show/useShow/"
        },
        {
            "from": "/docs/core/hooks/translate/useGetLocale/",
            "to": "/docs/api-reference/core/hooks/translate/useGetLocale/"
        },
        {
            "from": "/docs/core/hooks/translate/useSetLocale/",
            "to": "/docs/api-reference/core/hooks/translate/useSetLocale/"
        },
        {
            "from": "/docs/core/hooks/translate/useTranslate/",
            "to": "/docs/api-reference/core/hooks/translate/useTranslate/"
        },
        {
            "from": "/docs/core/hooks/ui/useMenu/",
            "to": "/docs/api-reference/core/hooks/ui/useMenu/"
        },
        {
            "from": "/docs/core/hooks/ui/useModal/",
            "to": "/docs/api-reference/core/hooks/ui/useModal/"
        },
        {
            "from": "/docs/core/hooks/useBreadcrumb/",
            "to": "/docs/api-reference/core/hooks/useBreadcrumb/"
        },
        {
            "from": "/docs/core/hooks/useForm/",
            "to": "/docs/api-reference/core/hooks/useForm/"
        },
        {
            "from": "/docs/core/hooks/useNotification/",
            "to": "/docs/api-reference/core/hooks/useNotification/"
        },
        {
            "from": "/docs/core/hooks/useSelect/",
            "to": "/docs/api-reference/core/hooks/useSelect/"
        },
        {
            "from": "/docs/core/hooks/useTable/",
            "to": "/docs/api-reference/core/hooks/useTable/"
        },
        {
            "from": "/docs/core/interfaceReferences/",
            "to": "/docs/api-reference/core/interfaceReferences/"
        },
        {
            "from": "/docs/core/providers/accessControl-provider/",
            "to": "/docs/api-reference/core/providers/accessControl-provider/"
        },
        {
            "from": "/docs/core/providers/audit-log-provider/",
            "to": "/docs/api-reference/core/providers/audit-log-provider/"
        },
        {
            "from": "/docs/core/providers/auth-provider/",
            "to": "/docs/api-reference/core/providers/auth-provider/"
        },
        {
            "from": "/docs/core/providers/data-provider/",
            "to": "/docs/api-reference/core/providers/data-provider/"
        },
        {
            "from": "/docs/core/providers/i18n-provider/",
            "to": "/docs/api-reference/core/providers/i18n-provider/"
        },
        {
            "from": "/docs/core/providers/live-provider/",
            "to": "/docs/api-reference/core/providers/live-provider/"
        },
        {
            "from": "/docs/core/providers/notification-provider/",
            "to": "/docs/api-reference/core/providers/notification-provider/"
        },
        {
            "from": "/docs/core/providers/router-provider/",
            "to": "/docs/api-reference/core/providers/router-provider/"
        },
        {
            "from": "/docs/guides-and-concepts/access-control/",
            "to": "/docs/advanced-tutorials/access-control/"
        },
        {
            "from": "/docs/guides-and-concepts/auth/auth0/",
            "to": "/docs/advanced-tutorials/auth/auth0/"
        },
        {
            "from": "/docs/guides-and-concepts/custom-layout/",
            "to": "/docs/advanced-tutorials/custom-layout/"
        },
        {
            "from": "/docs/guides-and-concepts/custom-pages/",
            "to": "/docs/advanced-tutorials/custom-pages/"
        },
        {
            "from": "/docs/guides-and-concepts/data-provider/appwrite/",
            "to": "/docs/advanced-tutorials/data-provider/appwrite/"
        },
        {
            "from": "/docs/guides-and-concepts/data-provider/graphql/",
            "to": "/docs/advanced-tutorials/data-provider/graphql/"
        },
        {
            "from": "/docs/guides-and-concepts/data-provider/handling-filters/",
            "to": "/docs/advanced-tutorials/data-provider/handling-filters/"
        },
        {
            "from": "/docs/guides-and-concepts/data-provider/strapi-v4/",
            "to": "/docs/advanced-tutorials/data-provider/strapi-v4/"
        },
        {
            "from": "/docs/guides-and-concepts/forms/custom-form-validation/",
            "to": "/docs/advanced-tutorials/forms/custom-form-validation/"
        },
        {
            "from": "/docs/guides-and-concepts/forms/save-and-continue/",
            "to": "/docs/advanced-tutorials/forms/save-and-continue/"
        },
        {
            "from": "/docs/guides-and-concepts/import-export/csv-export/",
            "to": "/docs/advanced-tutorials/import-export/csv-export/"
        },
        {
            "from": "/docs/guides-and-concepts/import-export/csv-import/",
            "to": "/docs/advanced-tutorials/import-export/csv-import/"
        },
        {
            "from": "/docs/guides-and-concepts/multi-level-menu/",
            "to": "/docs/advanced-tutorials/multi-level-menu/"
        },
        {
            "from": "/docs/guides-and-concepts/multi-tenancy/appwrite/",
            "to": "/docs/advanced-tutorials/multi-tenancy/appwrite/"
        },
        {
            "from": "/docs/guides-and-concepts/multi-tenancy/strapi-v4/",
            "to": "/docs/advanced-tutorials/multi-tenancy/strapi-v4/"
        },
        {
            "from": "/docs/guides-and-concepts/mutation-mode/",
            "to": "/docs/advanced-tutorials/mutation-mode/"
        },
        {
            "from": "/docs/guides-and-concepts/real-time/",
            "to": "/docs/advanced-tutorials/real-time/"
        },
        {
            "from": "/docs/guides-and-concepts/search/",
            "to": "/docs/advanced-tutorials/search/"
        },
        {
            "from": "/docs/guides-and-concepts/search/list-search/",
            "to": "/docs/advanced-tutorials/search/list-search/"
        },
        {
            "from": "/docs/guides-and-concepts/search/table-search/",
            "to": "/docs/advanced-tutorials/search/table-search/"
        },
        {
            "from": "/docs/guides-and-concepts/ssr/nextjs/",
            "to": "/docs/advanced-tutorials/ssr/nextjs/"
        },
        {
            "from": "/docs/guides-and-concepts/ssr/remix/",
            "to": "/docs/advanced-tutorials/ssr/remix/"
        },
        {
            "from": "/docs/guides-and-concepts/upload/base64-upload/",
            "to": "/docs/advanced-tutorials/upload/base64-upload/"
        },
        {
            "from": "/docs/guides-and-concepts/upload/multipart-upload/",
            "to": "/docs/advanced-tutorials/upload/multipart-upload/"
        },
        {
            "from": "/docs/guides-and-concepts/web3/ethereum-signin/",
            "to": "/docs/advanced-tutorials/web3/ethereum-signin/"
        },
        {
            "from": "/docs/packages/command-palette/",
            "to": "/docs/packages/documentation/command-palette/"
        },
        {
            "from": "/docs/packages/react-hook-form/useForm/",
            "to": "/docs/packages/documentation/react-hook-form/useForm/"
        },
        {
            "from": "/docs/packages/react-hook-form/useModalForm/",
            "to": "/docs/packages/documentation/react-hook-form/useModalForm/"
        },
        {
            "from": "/docs/packages/react-hook-form/useStepsForm/",
            "to": "/docs/packages/documentation/react-hook-form/useStepsForm/"
        },
        {
            "from": "/docs/packages/react-table/",
            "to": "/docs/packages/documentation/react-table/"
        },
        {
            "from": "/docs/ui-frameworks/antd/components/antd-auth-page/",
            "to": "/docs/api-reference/antd/components/antd-auth-page/"
        },
        {
            "from": "/docs/ui-frameworks/antd/components/basic-views/create/",
            "to": "/docs/api-reference/antd/components/basic-views/create/"
        },
        {
            "from": "/docs/ui-frameworks/antd/components/basic-views/edit/",
            "to": "/docs/api-reference/antd/components/basic-views/edit/"
        },
        {
            "from": "/docs/ui-frameworks/antd/components/basic-views/list/",
            "to": "/docs/api-reference/antd/components/basic-views/list/"
        },
        {
            "from": "/docs/ui-frameworks/antd/components/basic-views/show/",
            "to": "/docs/api-reference/antd/components/basic-views/show/"
        },
        {
            "from": "/docs/ui-frameworks/antd/components/breadcrumb/",
            "to": "/docs/api-reference/antd/components/breadcrumb/"
        },
        {
            "from": "/docs/ui-frameworks/antd/components/buttons/clone-button/",
            "to": "/docs/api-reference/antd/components/buttons/clone-button/"
        },
        {
            "from": "/docs/ui-frameworks/antd/components/buttons/create-button/",
            "to": "/docs/api-reference/antd/components/buttons/create-button/"
        },
        {
            "from": "/docs/ui-frameworks/antd/components/buttons/delete-button/",
            "to": "/docs/api-reference/antd/components/buttons/delete-button/"
        },
        {
            "from": "/docs/ui-frameworks/antd/components/buttons/edit-button/",
            "to": "/docs/api-reference/antd/components/buttons/edit-button/"
        },
        {
            "from": "/docs/ui-frameworks/antd/components/buttons/export-button/",
            "to": "/docs/api-reference/antd/components/buttons/export-button/"
        },
        {
            "from": "/docs/ui-frameworks/antd/components/buttons/import-button/",
            "to": "/docs/api-reference/antd/components/buttons/import-button/"
        },
        {
            "from": "/docs/ui-frameworks/antd/components/buttons/list-button/",
            "to": "/docs/api-reference/antd/components/buttons/list-button/"
        },
        {
            "from": "/docs/ui-frameworks/antd/components/buttons/refresh-button/",
            "to": "/docs/api-reference/antd/components/buttons/refresh-button/"
        },
        {
            "from": "/docs/ui-frameworks/antd/components/buttons/save-button/",
            "to": "/docs/api-reference/antd/components/buttons/save-button/"
        },
        {
            "from": "/docs/ui-frameworks/antd/components/buttons/show-button/",
            "to": "/docs/api-reference/antd/components/buttons/show-button/"
        },
        {
            "from": "/docs/ui-frameworks/antd/components/fields/boolean/",
            "to": "/docs/api-reference/antd/components/fields/boolean/"
        },
        {
            "from": "/docs/ui-frameworks/antd/components/fields/date/",
            "to": "/docs/api-reference/antd/components/fields/date/"
        },
        {
            "from": "/docs/ui-frameworks/antd/components/fields/email/",
            "to": "/docs/api-reference/antd/components/fields/email/"
        },
        {
            "from": "/docs/ui-frameworks/antd/components/fields/file/",
            "to": "/docs/api-reference/antd/components/fields/file/"
        },
        {
            "from": "/docs/ui-frameworks/antd/components/fields/image/",
            "to": "/docs/api-reference/antd/components/fields/image/"
        },
        {
            "from": "/docs/ui-frameworks/antd/components/fields/markdown/",
            "to": "/docs/api-reference/antd/components/fields/markdown/"
        },
        {
            "from": "/docs/ui-frameworks/antd/components/fields/number/",
            "to": "/docs/api-reference/antd/components/fields/number/"
        },
        {
            "from": "/docs/ui-frameworks/antd/components/fields/tag/",
            "to": "/docs/api-reference/antd/components/fields/tag/"
        },
        {
            "from": "/docs/ui-frameworks/antd/components/fields/text/",
            "to": "/docs/api-reference/antd/components/fields/text/"
        },
        {
            "from": "/docs/ui-frameworks/antd/components/fields/url/",
            "to": "/docs/api-reference/antd/components/fields/url/"
        },
        {
            "from": "/docs/ui-frameworks/antd/components/filter-dropdown/",
            "to": "/docs/api-reference/antd/components/filter-dropdown/"
        },
        {
            "from": "/docs/ui-frameworks/antd/components/inputs/custom-inputs/",
            "to": "/docs/api-reference/antd/components/inputs/custom-inputs/"
        },
        {
            "from": "/docs/ui-frameworks/antd/customization/antd-custom-layout/",
            "to": "/docs/api-reference/antd/customization/antd-custom-layout/"
        },
        {
            "from": "/docs/ui-frameworks/antd/customization/antd-custom-sider/",
            "to": "/docs/api-reference/antd/customization/antd-custom-sider/"
        },
        {
            "from": "/docs/ui-frameworks/antd/customization/antd-custom-theme/",
            "to": "/docs/api-reference/antd/customization/antd-custom-theme/"
        },
        {
            "from": "/docs/ui-frameworks/antd/hooks/field/useCheckboxGroup/",
            "to": "/docs/api-reference/antd/hooks/field/useCheckboxGroup/"
        },
        {
            "from": "/docs/ui-frameworks/antd/hooks/field/useRadioGroup/",
            "to": "/docs/api-reference/antd/hooks/field/useRadioGroup/"
        },
        {
            "from": "/docs/ui-frameworks/antd/hooks/field/useSelect/",
            "to": "/docs/api-reference/antd/hooks/field/useSelect/"
        },
        {
            "from": "/docs/ui-frameworks/antd/hooks/form/useDrawerForm/",
            "to": "/docs/api-reference/antd/hooks/form/useDrawerForm/"
        },
        {
            "from": "/docs/ui-frameworks/antd/hooks/form/useForm/",
            "to": "/docs/api-reference/antd/hooks/form/useForm/"
        },
        {
            "from": "/docs/ui-frameworks/antd/hooks/form/useModalForm/",
            "to": "/docs/api-reference/antd/hooks/form/useModalForm/"
        },
        {
            "from": "/docs/ui-frameworks/antd/hooks/form/useStepsForm/",
            "to": "/docs/api-reference/antd/hooks/form/useStepsForm/"
        },
        {
            "from": "/docs/ui-frameworks/antd/hooks/import/useImport/",
            "to": "/docs/api-reference/antd/hooks/import/useImport/"
        },
        {
            "from": "/docs/ui-frameworks/antd/hooks/list/useSimpleList/",
            "to": "/docs/api-reference/antd/hooks/list/useSimpleList/"
        },
        {
            "from": "/docs/ui-frameworks/antd/hooks/table/useEditableTable/",
            "to": "/docs/api-reference/antd/hooks/table/useEditableTable/"
        },
        {
            "from": "/docs/ui-frameworks/antd/hooks/table/useTable/",
            "to": "/docs/api-reference/antd/hooks/table/useTable/"
        },
        {
            "from": "/docs/ui-frameworks/mui/components/basic-views/create/",
            "to": "/docs/api-reference/mui/components/basic-views/create/"
        },
        {
            "from": "/docs/ui-frameworks/mui/components/basic-views/edit/",
            "to": "/docs/api-reference/mui/components/basic-views/edit/"
        },
        {
            "from": "/docs/ui-frameworks/mui/components/basic-views/list/",
            "to": "/docs/api-reference/mui/components/basic-views/list/"
        },
        {
            "from": "/docs/ui-frameworks/mui/components/basic-views/show/",
            "to": "/docs/api-reference/mui/components/basic-views/show/"
        },
        {
            "from": "/docs/ui-frameworks/mui/components/buttons/clone-button/",
            "to": "/docs/api-reference/mui/components/buttons/clone-button/"
        },
        {
            "from": "/docs/ui-frameworks/mui/components/buttons/create-button/",
            "to": "/docs/api-reference/mui/components/buttons/create-button/"
        },
        {
            "from": "/docs/ui-frameworks/mui/components/buttons/delete-button/",
            "to": "/docs/api-reference/mui/components/buttons/delete-button/"
        },
        {
            "from": "/docs/ui-frameworks/mui/components/buttons/edit-button/",
            "to": "/docs/api-reference/mui/components/buttons/edit-button/"
        },
        {
            "from": "/docs/ui-frameworks/mui/components/buttons/export-button/",
            "to": "/docs/api-reference/mui/components/buttons/export-button/"
        },
        {
            "from": "/docs/ui-frameworks/mui/components/buttons/import-button/",
            "to": "/docs/api-reference/mui/components/buttons/import-button/"
        },
        {
            "from": "/docs/ui-frameworks/mui/components/buttons/list-button/",
            "to": "/docs/api-reference/mui/components/buttons/list-button/"
        },
        {
            "from": "/docs/ui-frameworks/mui/components/buttons/refresh-button/",
            "to": "/docs/api-reference/mui/components/buttons/refresh-button/"
        },
        {
            "from": "/docs/ui-frameworks/mui/components/buttons/save-button/",
            "to": "/docs/api-reference/mui/components/buttons/save-button/"
        },
        {
            "from": "/docs/ui-frameworks/mui/components/buttons/show-button/",
            "to": "/docs/api-reference/mui/components/buttons/show-button/"
        },
        {
            "from": "/docs/ui-frameworks/mui/components/fields/boolean/",
            "to": "/docs/api-reference/mui/components/fields/boolean/"
        },
        {
            "from": "/docs/ui-frameworks/mui/components/fields/date/",
            "to": "/docs/api-reference/mui/components/fields/date/"
        },
        {
            "from": "/docs/ui-frameworks/mui/components/fields/email/",
            "to": "/docs/api-reference/mui/components/fields/email/"
        },
        {
            "from": "/docs/ui-frameworks/mui/components/fields/file/",
            "to": "/docs/api-reference/mui/components/fields/file/"
        },
        {
            "from": "/docs/ui-frameworks/mui/components/fields/markdown/",
            "to": "/docs/api-reference/mui/components/fields/markdown/"
        },
        {
            "from": "/docs/ui-frameworks/mui/components/fields/number/",
            "to": "/docs/api-reference/mui/components/fields/number/"
        },
        {
            "from": "/docs/ui-frameworks/mui/components/fields/tag/",
            "to": "/docs/api-reference/mui/components/fields/tag/"
        },
        {
            "from": "/docs/ui-frameworks/mui/components/fields/text/",
            "to": "/docs/api-reference/mui/components/fields/text/"
        },
        {
            "from": "/docs/ui-frameworks/mui/components/fields/url/",
            "to": "/docs/api-reference/mui/components/fields/url/"
        },
        {
            "from": "/docs/ui-frameworks/mui/components/mui-breadcrumb/",
            "to": "/docs/api-reference/mui/components/mui-breadcrumb/"
        },
        {
            "from": "/docs/ui-frameworks/mui/customization/mui-custom-layout/",
            "to": "/docs/api-reference/mui/customization/mui-custom-layout/"
        },
        {
            "from": "/docs/ui-frameworks/mui/customization/mui-custom-sider/",
            "to": "/docs/api-reference/mui/customization/mui-custom-sider/"
        },
        {
            "from": "/docs/ui-frameworks/mui/customization/mui-custom-theme/",
            "to": "/docs/api-reference/mui/customization/mui-custom-theme/"
        },
        {
            "from": "/docs/ui-frameworks/mui/hooks/useAutocomplete/",
            "to": "/docs/api-reference/mui/hooks/useAutocomplete/"
        },
        {
            "from": "/docs/ui-frameworks/mui/hooks/useDataGrid/",
            "to": "/docs/api-reference/mui/hooks/useDataGrid/"
        },
        {
            "from": "/demo/",
            "to": "/examples/"
        },
        {
            "from": "/enterprise/",
            "to": "/"
        },
        {
            "from": "/headset/",
            "to": "/"
        },
        {
            "from": "/docs/ui-frameworks/antd/tutorial/",
            "to": "/docs/tutorials/ant-design-tutorial/"
        },
        {
            "from": "/docs/core/tutorial/",
            "to": "/docs/tutorials/headless-tutorial/"
        },
        {
            "from": "/docs/ui-frameworks/mui/tutorial/",
            "to": "/docs/tutorials/material-ui-tutorial/"
        },
        {
            "from": "/docs/guides-and-concepts/telemetry/",
            "to": "/docs/further-readings/telemetry/"
        },        
        {
            "from": "/docs/benchmarks/",
            "to": "/docs/further-readings/benchmarks/"
        },
        {
            "from": "/docs/general-concepts/",
            "to": "/docs/api-reference/general-concepts/"
        },
        {
<<<<<<< HEAD
            "from": "/docs/getting-started/components/",
            "to": "/docs/api-reference/core/"
=======
            "from": "/headset/",
            "to": "/"
        },
        {
            "from": "/docs/core/hooks/auth/useResetPassword/",
            "to": "/docs/core/hooks/auth/useForgotPassword/"
>>>>>>> 27bf81be
        }
    ]
}<|MERGE_RESOLUTION|>--- conflicted
+++ resolved
@@ -17,13 +17,8 @@
             "to": "/docs/api-reference/core/components/layout-wrapper/"
         },
         {
-<<<<<<< HEAD
             "from": "/docs/core/components/refine-config/",
             "to": "/docs/api-reference/core/components/refine-config/"
-=======
-            "from": "/docs/api-references/providers/router-provider",
-            "to": "/docs/core/providers/router-provider"
->>>>>>> 27bf81be
         },
         {
             "from": "/docs/core/hooks/accessControl/useCan/",
@@ -682,17 +677,12 @@
             "to": "/docs/api-reference/general-concepts/"
         },
         {
-<<<<<<< HEAD
             "from": "/docs/getting-started/components/",
             "to": "/docs/api-reference/core/"
-=======
-            "from": "/headset/",
-            "to": "/"
         },
         {
             "from": "/docs/core/hooks/auth/useResetPassword/",
             "to": "/docs/core/hooks/auth/useForgotPassword/"
->>>>>>> 27bf81be
         }
     ]
 }