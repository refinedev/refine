{
    "redirects": [
        {
            "from": "/docs/api-references/providers/auth-provider",
            "to": "/docs/core/providers/auth-provider"
        },
        {
            "from": "/docs/api-references/providers/accessControl-provider",
            "to": "/docs/core/providers/accessControl-provider"
        },
        {
            "from": "/docs/api-references/providers/i18n-provider",
            "to": "/docs/core/providers/i18n-provider"
        },
        {
            "from": "/docs/api-references/providers/live-provider",
            "to": "/docs/core/providers/live-provider"
        },
        {
            "from": "/docs/api-references/providers/router-provider",
            "to": "/docs/core/providers/router-provider"
        },
        {
            "from": "/docs/api-references/providers/data-provider",
            "to": "/docs/core/providers/data-provider"
        },
        {
            "from": "/docs/api-references/hooks/auth/useAuthenticated",
            "to": "/docs/core/hooks/auth/useAuthenticated/"
        },
        {
            "from": "/docs/api-references/hooks/auth/usePermissions",
            "to": "/docs/core/hooks/auth/usePermissions"
        },
        {
            "from": "/docs/api-references/hooks/auth/useLogin",
            "to": "/docs/core/hooks/auth/useLogin"
        },
        {
            "from": "/docs/api-references/hooks/auth/useLogout",
            "to": "/docs/core/hooks/auth/useLogout"
        },
        {
            "from": "/docs/api-references/hooks/auth/useCheckError",
            "to": "/docs/core/hooks/auth/useCheckError"
        },
        {
            "from": "/docs/api-references/hooks/auth/useGetIdentity",
            "to": "/docs/core/hooks/auth/useGetIdentity"
        },
        {
            "from": "/docs/api-references/hooks/data/useApiUrl",
            "to": "/docs/core/hooks/data/useApiUrl"
        },
        {
            "from": "/docs/api-references/hooks/data/useCreate",
            "to": "/docs/core/hooks/data/useCreate"
        },
        {
            "from": "/docs/api-references/hooks/data/useCreateMany",
            "to": "/docs/core/hooks/data/useCreateMany"
        },
        {
            "from": "/docs/api-references/hooks/data/useCustom",
            "to": "/docs/core/hooks/data/useCustom"
        },
        {
            "from": "/docs/api-references/hooks/data/useDelete",
            "to": "/docs/core/hooks/data/useDelete"
        },
        {
            "from": "/docs/api-references/hooks/data/useDeleteMany",
            "to": "/docs/core/hooks/data/useDeleteMany"
        },
        {
            "from": "/docs/api-references/hooks/data/useList",
            "to": "/docs/core/hooks/data/useList"
        },
        {
            "from": "/docs/api-references/hooks/data/useMany",
            "to": "/docs/core/hooks/data/useMany"
        },
        {
            "from": "/docs/api-references/hooks/data/useOne",
            "to": "/docs/core/hooks/data/useOne"
        },
        {
            "from": "/docs/api-references/hooks/data/useUpdate",
            "to": "/docs/core/hooks/data/useUpdate"
        },
        {
            "from": "/docs/api-references/hooks/data/useUpdateMany",
            "to": "/docs/core/hooks/data/useUpdateMany"
        },
        {
            "from": "/docs/api-references/hooks/accessControl/useCan",
            "to": "/docs/core/hooks/accessControl/useCan"
        },
        {
            "from": "/docs/api-references/hooks/refine/useTitle",
            "to": "/docs/core/hooks/refine/useTitle"
        },
        {
            "from": "/docs/api-references/hooks/live/usePublish",
            "to": "/docs/core/hooks/live/usePublish"
        },
        {
            "from": "/docs/api-references/hooks/live/useSubscription",
            "to": "/docs/core/hooks/live/useSubscription"
        },
        {
            "from": "/docs/api-references/hooks/translate/useGetLocale",
            "to": "/docs/core/hooks/translate/useGetLocale"
        },
        {
            "from": "/docs/api-references/hooks/translate/useSetLocale",
            "to": "/docs/core/hooks/translate/useSetLocale"
        },
        {
            "from": "/docs/api-references/hooks/translate/useTranslate",
            "to": "/docs/core/hooks/translate/useTranslate"
        },
        {
            "from": "/docs/api-references/hooks/show/useShow",
            "to": "/docs/core/hooks/show/useShow"
        },
        {
            "from": "/docs/api-references/hooks/resource/useResource",
            "to": "/docs/core/hooks/resource/useResource"
        },
        {
            "from": "/docs/api-references/hooks/resource/useResourceWithRoute",
            "to": "/docs/core/hooks/resource/useResourceWithRoute"
        },
        {
            "from": "/docs/api-references/hooks/navigation/useNavigation",
            "to": "/docs/core/hooks/navigation/useNavigation"
        },
        {
            "from": "/docs/api-references/hooks/ui/useModal",
            "to": "/docs/core/hooks/ui/useModal/"
        },
        {
            "from": "/docs/api-references/hooks/form/useForm",
            "to": "/docs/core/hooks/useForm"
        },
        {
            "from": "/docs/api-references/hooks/table/useTable",
            "to": "/docs/core/hooks/useTable"
        },
        {
            "from": "/docs/api-references/hooks/field/useSelect",
            "to": "/docs/core/hooks/useSelect"
        },
        {
            "from": "/docs/api-references/hooks/import-export/useImport",
            "to": "/docs/core/hooks/import-export/useImport"
        },
        {
            "from": "/docs/api-references/hooks/import-export/useExport",
            "to": "/docs/core/hooks/import-export/useExport"
        },
        {
            "from": "/docs/api-references/components/auth/authenticated",
            "to": "/docs/core/components/auth/authenticated"
        },
        {
            "from": "/docs/api-references/components/accessControl/can-access",
            "to": "/docs/core/components/accessControl/can-access"
        },
        {
            "from": "/docs/api-references/components/refine-config",
            "to": "/docs/core/components/refine-config"
        },
        {
            "from": "/docs/api-references/components/layout-wrapper",
            "to": "/docs/core/components/layout-wrapper"
        },
        {
            "from": "/docs/api-references/interfaceReferences",
            "to": "/docs/core/interfaceReferences"
        },
        {
            "from": "/docs/api-references/hooks/form/useDrawerForm",
            "to": "/docs/ui-frameworks/antd/hooks/form/useDrawerForm"
        },
        {
            "from": "/docs/api-references/hooks/form/useModalForm",
            "to": "/docs/ui-frameworks/antd/hooks/form/useModalForm"
        },
        {
            "from": "/docs/api-references/hooks/form/useStepsForm",
            "to": "/docs/ui-frameworks/antd/hooks/form/useStepsForm"
        },
        {
            "from": "/docs/api-references/hooks/resource/useMenu",
            "to": "/docs/ui-frameworks/antd/hooks/resource/useMenu"
        },
        {
            "from": "/docs/api-references/hooks/table/useEditableTable",
            "to": "/docs/ui-frameworks/antd/hooks/table/useEditableTable"
        },
        {
            "from": "/docs/api-references/hooks/show/useSimpleList",
            "to": "/docs/ui-frameworks/antd/hooks/list/useSimpleList"
        },
        {
            "from": "/docs/api-references/hooks/field/useRadioGroup",
            "to": "/docs/ui-frameworks/antd/hooks/field/useRadioGroup"
        },
        {
            "from": "/docs/api-references/hooks/field/useCheckboxGroup",
            "to": "/docs/ui-frameworks/antd/hooks/field/useCheckboxGroup"
        },
        {
            "from": "/docs/api-references/components/basic-views/create",
            "to": "/docs/ui-frameworks/antd/components/basic-views/create"
        },
        {
            "from": "/docs/api-references/components/basic-views/edit",
            "to": "/docs/ui-frameworks/antd/components/basic-views/edit"
        },
        {
            "from": "/docs/api-references/components/basic-views/list",
            "to": "/docs/ui-frameworks/antd/components/basic-views/list"
        },
        {
            "from": "/docs/api-references/components/basic-views/show",
            "to": "/docs/ui-frameworks/antd/components/basic-views/show"
        },
        {
            "from": "/docs/api-references/components/buttons/clone-button",
            "to": "/docs/ui-frameworks/antd/components/buttons/clone-button"
        },
        {
            "from": "/docs/api-references/components/buttons/list-button",
            "to": "/docs/ui-frameworks/antd/components/buttons/list-button"
        },
        {
            "from": "/docs/api-references/components/buttons/create-button",
            "to": "/docs/ui-frameworks/antd/components/buttons/create-button"
        },
        {
            "from": "/docs/api-references/components/buttons/edit-button",
            "to": "/docs/ui-frameworks/antd/components/buttons/edit-button"
        },
        {
            "from": "/docs/api-references/components/buttons/show-button",
            "to": "/docs/ui-frameworks/antd/components/buttons/show-button"
        },
        {
            "from": "/docs/api-references/components/buttons/delete-button",
            "to": "/docs/ui-frameworks/antd/components/buttons/delete-button"
        },
        {
            "from": "/docs/api-references/components/buttons/refresh-button",
            "to": "/docs/ui-frameworks/antd/components/buttons/refresh-button"
        },
        {
            "from": "/docs/api-references/components/buttons/save-button",
            "to": "/docs/ui-frameworks/antd/components/buttons/save-button"
        },
        {
            "from": "/docs/api-references/components/buttons/import-button",
            "to": "/docs/ui-frameworks/antd/components/buttons/import-button"
        },
        {
            "from": "/docs/api-references/components/buttons/export-button",
            "to": "/docs/ui-frameworks/antd/components/buttons/export-button"
        },
        {
            "from": "/docs/api-references/components/inputs/custom-inputs",
            "to": "/docs/ui-frameworks/antd/components/inputs/custom-inputs"
        },
        {
            "from": "/docs/api-references/components/filter-dropdown",
            "to": "/docs/ui-frameworks/antd/components/filter-dropdown"
        },
        {
            "from": "/docs/api-references/components/fields/boolean",
            "to": "/docs/ui-frameworks/antd/components/fields/boolean"
        },
        {
            "from": "/docs/api-references/components/fields/url",
            "to": "/docs/ui-frameworks/antd/components/fields/url"
        },
        {
            "from": "/docs/api-references/components/fields/image",
            "to": "/docs/ui-frameworks/antd/components/fields/image"
        },
        {
            "from": "/docs/api-references/components/fields/file",
            "to": "/docs/ui-frameworks/antd/components/fields/file"
        },
        {
            "from": "/docs/api-references/components/fields/date",
            "to": "/docs/ui-frameworks/antd/components/fields/date"
        },
        {
            "from": "/docs/api-references/components/fields/email",
            "to": "/docs/ui-frameworks/antd/components/fields/email"
        },
        {
            "from": "/docs/api-references/components/fields/markdown",
            "to": "/docs/ui-frameworks/antd/components/fields/markdown"
        },
        {
            "from": "/docs/api-references/components/fields/tag",
            "to": "/docs/ui-frameworks/antd/components/fields/tag"
        },
        {
            "from": "/docs/api-references/components/fields/text",
            "to": "/docs/ui-frameworks/antd/components/fields/text"
        },
        {
            "from": "/docs/api-references/components/fields/number",
            "to": "/docs/ui-frameworks/antd/components/fields/number"
        },
        {
            "from": "/docs/next/",
            "to": "/docs/"
        },
        {
            "from": "/docs/next/comparison/",
            "to": "/docs/comparison/"
        },
        {
            "from": "/docs/next/contributing/",
            "to": "/docs/contributing/"
        },
        {
            "from": "/docs/next/core/components/accessControl/can-access/",
            "to": "/docs/core/components/accessControl/can-access/"
        },
        {
            "from": "/docs/next/core/components/auth/authenticated/",
            "to": "/docs/core/components/auth/authenticated/"
        },
        {
            "from": "/docs/next/core/components/layout-wrapper/",
            "to": "/docs/core/components/layout-wrapper/"
        },
        {
            "from": "/docs/next/core/components/refine-config/",
            "to": "/docs/core/components/refine-config/"
        },
        {
            "from": "/docs/next/core/hooks/accessControl/useCan/",
            "to": "/docs/core/hooks/accessControl/useCan/"
        },
        {
            "from": "/docs/next/core/hooks/auth/useAuthenticated/",
            "to": "/docs/core/hooks/auth/useAuthenticated/"
        },
        {
            "from": "/docs/next/core/hooks/auth/useCheckError/",
            "to": "/docs/core/hooks/auth/useCheckError/"
        },
        {
            "from": "/docs/next/core/hooks/auth/useGetIdentity/",
            "to": "/docs/core/hooks/auth/useGetIdentity/"
        },
        {
            "from": "/docs/next/core/hooks/auth/useLogin/",
            "to": "/docs/core/hooks/auth/useLogin/"
        },
        {
            "from": "/docs/next/core/hooks/auth/useLogout/",
            "to": "/docs/core/hooks/auth/useLogout/"
        },
        {
            "from": "/docs/next/core/hooks/auth/usePermissions/",
            "to": "/docs/core/hooks/auth/usePermissions/"
        },
        {
            "from": "/docs/next/core/hooks/data/useApiUrl/",
            "to": "/docs/core/hooks/data/useApiUrl/"
        },
        {
            "from": "/docs/next/core/hooks/data/useCreate/",
            "to": "/docs/core/hooks/data/useCreate/"
        },
        {
            "from": "/docs/next/core/hooks/data/useCreateMany/",
            "to": "/docs/core/hooks/data/useCreateMany/"
        },
        {
            "from": "/docs/next/core/hooks/data/useCustom/",
            "to": "/docs/core/hooks/data/useCustom/"
        },
        {
            "from": "/docs/next/core/hooks/data/useDataProvider/",
            "to": "/docs/core/hooks/data/useDataProvider/"
        },
        {
            "from": "/docs/next/core/hooks/data/useDelete/",
            "to": "/docs/core/hooks/data/useDelete/"
        },
        {
            "from": "/docs/next/core/hooks/data/useDeleteMany/",
            "to": "/docs/core/hooks/data/useDeleteMany/"
        },
        {
            "from": "/docs/next/core/hooks/data/useList/",
            "to": "/docs/core/hooks/data/useList/"
        },
        {
            "from": "/docs/next/core/hooks/data/useMany/",
            "to": "/docs/core/hooks/data/useMany/"
        },
        {
            "from": "/docs/next/core/hooks/data/useOne/",
            "to": "/docs/core/hooks/data/useOne/"
        },
        {
            "from": "/docs/next/core/hooks/data/useUpdate/",
            "to": "/docs/core/hooks/data/useUpdate/"
        },
        {
            "from": "/docs/next/core/hooks/data/useUpdateMany/",
            "to": "/docs/core/hooks/data/useUpdateMany/"
        },
        {
            "from": "/docs/next/core/hooks/import-export/useExport/",
            "to": "/docs/core/hooks/import-export/useExport/"
        },
        {
            "from": "/docs/next/core/hooks/import-export/useImport/",
            "to": "/docs/core/hooks/import-export/useImport/"
        },
        {
            "from": "/docs/next/core/hooks/live/usePublish/",
            "to": "/docs/core/hooks/live/usePublish/"
        },
        {
            "from": "/docs/next/core/hooks/live/useSubscription/",
            "to": "/docs/core/hooks/live/useSubscription/"
        },
        {
            "from": "/docs/next/core/hooks/navigation/useNavigation/",
            "to": "/docs/core/hooks/navigation/useNavigation/"
        },
        {
            "from": "/docs/next/core/hooks/refine/useTitle/",
            "to": "/docs/core/hooks/refine/useTitle/"
        },
        {
            "from": "/docs/next/core/hooks/resource/useResource/",
            "to": "/docs/core/hooks/resource/useResource/"
        },
        {
            "from": "/docs/next/core/hooks/resource/useResourceWithRoute/",
            "to": "/docs/core/hooks/resource/useResourceWithRoute/"
        },
        {
            "from": "/docs/next/core/hooks/show/useShow/",
            "to": "/docs/core/hooks/show/useShow/"
        },
        {
            "from": "/docs/next/core/hooks/translate/useGetLocale/",
            "to": "/docs/core/hooks/translate/useGetLocale/"
        },
        {
            "from": "/docs/next/core/hooks/translate/useSetLocale/",
            "to": "/docs/core/hooks/translate/useSetLocale/"
        },
        {
            "from": "/docs/next/core/hooks/translate/useTranslate/",
            "to": "/docs/core/hooks/translate/useTranslate/"
        },
        {
            "from": "/docs/next/core/hooks/ui/useModal/",
            "to": "/docs/core/hooks/ui/useModal/"
        },
        {
            "from": "/docs/next/core/hooks/useForm/",
            "to": "/docs/core/hooks/useForm/"
        },
        {
            "from": "/docs/next/core/hooks/useNotification/",
            "to": "/docs/core/hooks/useNotification/"
        },
        {
            "from": "/docs/next/core/hooks/useSelect/",
            "to": "/docs/core/hooks/useSelect/"
        },
        {
            "from": "/docs/next/core/hooks/useTable/",
            "to": "/docs/core/hooks/useTable/"
        },
        {
            "from": "/docs/next/core/interfaceReferences/",
            "to": "/docs/core/interfaceReferences/"
        },
        {
            "from": "/docs/next/core/providers/accessControl-provider/",
            "to": "/docs/core/providers/accessControl-provider/"
        },
        {
            "from": "/docs/next/core/providers/auth-provider/",
            "to": "/docs/core/providers/auth-provider/"
        },
        {
            "from": "/docs/next/core/providers/data-provider/",
            "to": "/docs/core/providers/data-provider/"
        },
        {
            "from": "/docs/next/core/providers/i18n-provider/",
            "to": "/docs/core/providers/i18n-provider/"
        },
        {
            "from": "/docs/next/core/providers/live-provider/",
            "to": "/docs/core/providers/live-provider/"
        },
        {
            "from": "/docs/next/core/providers/notification-provider/",
            "to": "/docs/core/providers/notification-provider/"
        },
        {
            "from": "/docs/next/core/providers/router-provider/",
            "to": "/docs/core/providers/router-provider/"
        },
        {
            "from": "/docs/next/core/tutorial/",
            "to": "/docs/core/tutorial/"
        },
        {
            "from": "/docs/next/examples/access-control/casbin/",
            "to": "/docs/examples/access-control/casbin/"
        },
        {
            "from": "/docs/next/examples/access-control/cerbos/",
            "to": "/docs/examples/access-control/cerbos/"
        },
        {
            "from": "/docs/next/examples/auth-provider/auth0/",
            "to": "/docs/examples/auth-provider/auth0/"
        },
        {
            "from": "/docs/next/examples/auth-provider/google-auth/",
            "to": "/docs/examples/auth-provider/google-auth/"
        },
        {
            "from": "/docs/next/examples/auth-provider/otpLogin/",
            "to": "/docs/examples/auth-provider/otpLogin/"
        },
        {
            "from": "/docs/next/examples/authorization/",
            "to": "/docs/examples/authorization/"
        },
        {
            "from": "/docs/next/examples/core/useImport/",
            "to": "/docs/examples/core/useImport/"
        },
        {
            "from": "/docs/next/examples/core/useModal/",
            "to": "/docs/examples/core/useModal/"
        },
        {
            "from": "/docs/next/examples/core/useSelect/",
            "to": "/docs/examples/core/useSelect/"
        },
        {
            "from": "/docs/next/examples/customization/customFooter/",
            "to": "/docs/examples/customization/customFooter/"
        },
        {
            "from": "/docs/next/examples/customization/customLogin/",
            "to": "/docs/examples/customization/customLogin/"
        },
        {
            "from": "/docs/next/examples/customization/customSider/",
            "to": "/docs/examples/customization/customSider/"
        },
        {
            "from": "/docs/next/examples/customization/offLayoutArea/",
            "to": "/docs/examples/customization/offLayoutArea/"
        },
        {
            "from": "/docs/next/examples/customization/rtl/",
            "to": "/docs/examples/customization/rtl/"
        },
        {
            "from": "/docs/next/examples/customization/topMenuLayout/",
            "to": "/docs/examples/customization/topMenuLayout/"
        },
        {
            "from": "/docs/next/examples/customPages/",
            "to": "/docs/examples/customPages/"
        },
        {
            "from": "/docs/next/examples/customTheme/",
            "to": "/docs/examples/customTheme/"
        },
        {
            "from": "/docs/next/examples/data-provider/airtable/",
            "to": "/docs/examples/data-provider/airtable/"
        },
        {
            "from": "/docs/next/examples/data-provider/altogic/",
            "to": "/docs/examples/data-provider/altogic/"
        },
        {
            "from": "/docs/next/examples/data-provider/appwrite/",
            "to": "/docs/examples/data-provider/appwrite/"
        },
        {
            "from": "/docs/next/examples/data-provider/hasura/",
            "to": "/docs/examples/data-provider/hasura/"
        },
        {
            "from": "/docs/next/examples/data-provider/multiple/",
            "to": "/docs/examples/data-provider/multiple/"
        },
        {
            "from": "/docs/next/examples/data-provider/nestjsxCrud/",
            "to": "/docs/examples/data-provider/nestjsxCrud/"
        },
        {
            "from": "/docs/next/examples/data-provider/strapi-graphql/",
            "to": "/docs/examples/data-provider/strapi-graphql/"
        },
        {
            "from": "/docs/next/examples/data-provider/strapi-v4/",
            "to": "/docs/examples/data-provider/strapi-v4/"
        },
        {
            "from": "/docs/next/examples/data-provider/strapi/",
            "to": "/docs/examples/data-provider/strapi/"
        },
        {
            "from": "/docs/next/examples/data-provider/supabase/",
            "to": "/docs/examples/data-provider/supabase/"
        },
        {
            "from": "/docs/next/examples/e2e-testing/",
            "to": "/docs/examples/e2e-testing/"
        },
        {
            "from": "/docs/next/examples/field/useCheckboxGroup/",
            "to": "/docs/examples/field/useCheckboxGroup/"
        },
        {
            "from": "/docs/next/examples/field/useRadioGroup/",
            "to": "/docs/examples/field/useRadioGroup/"
        },
        {
            "from": "/docs/next/examples/field/useSelect/",
            "to": "/docs/examples/field/useSelect/"
        },
        {
            "from": "/docs/next/examples/i18n/i18n-nextjs/",
            "to": "/docs/examples/i18n/i18n-nextjs/"
        },
        {
            "from": "/docs/next/examples/i18n/i18n-react/",
            "to": "/docs/examples/i18n/i18n-react/"
        },
        {
            "from": "/docs/next/examples/import-export/",
            "to": "/docs/examples/import-export/"
        },
        {
            "from": "/docs/next/examples/inputs/customInput/",
            "to": "/docs/examples/inputs/customInput/"
        },
        {
            "from": "/docs/next/examples/inputs/datePicker/",
            "to": "/docs/examples/inputs/datePicker/"
        },
        {
            "from": "/docs/next/examples/javascript/",
            "to": "/docs/examples/javascript/"
        },
        {
            "from": "/docs/next/examples/list/useSimpleList/",
            "to": "/docs/examples/list/useSimpleList/"
        },
        {
            "from": "/docs/next/examples/live-provider/ably/",
            "to": "/docs/examples/live-provider/ably/"
        },
        {
            "from": "/docs/next/examples/multi-tenancy/appwrite/",
            "to": "/docs/examples/multi-tenancy/appwrite/"
        },
        {
            "from": "/docs/next/examples/multi-tenancy/strapi-v4/",
            "to": "/docs/examples/multi-tenancy/strapi-v4/"
        },
        {
            "from": "/docs/next/examples/notification-provider/react-toastify/",
            "to": "/docs/examples/notification-provider/react-toastify/"
        },
        {
            "from": "/docs/next/examples/router-provider/react-location/",
            "to": "/docs/examples/router-provider/react-location/"
        },
        {
            "from": "/docs/next/examples/search/search/",
            "to": "/docs/examples/search/search/"
        },
        {
            "from": "/docs/next/examples/tutorial/",
            "to": "/docs/examples/tutorial/"
        },
        {
            "from": "/docs/next/examples/ui/useModal/",
            "to": "/docs/examples/ui/useModal/"
        },
        {
            "from": "/docs/next/examples/web3/web3Login/",
            "to": "/docs/examples/web3/web3Login/"
        },
        {
            "from": "/docs/next/getting-started/basics/",
            "to": "/docs/getting-started/basics/"
        },
        {
            "from": "/docs/next/getting-started/components/",
            "to": "/docs/getting-started/components/"
        },
        {
            "from": "/docs/next/getting-started/overview/",
            "to": "/docs/getting-started/overview/"
        },
        {
            "from": "/docs/next/guides-and-concepts/access-control/",
            "to": "/docs/guides-and-concepts/access-control/"
        },
        {
            "from": "/docs/next/guides-and-concepts/auth/auth0/",
            "to": "/docs/guides-and-concepts/auth/auth0/"
        },
        {
            "from": "/docs/next/guides-and-concepts/custom-layout/",
            "to": "/docs/guides-and-concepts/custom-layout/"
        },
        {
            "from": "/docs/next/guides-and-concepts/custom-pages/",
            "to": "/docs/guides-and-concepts/custom-pages/"
        },
        {
            "from": "/docs/next/guides-and-concepts/data-provider/appwrite/",
            "to": "/docs/guides-and-concepts/data-provider/appwrite/"
        },
        {
            "from": "/docs/next/guides-and-concepts/data-provider/graphql/",
            "to": "/docs/guides-and-concepts/data-provider/graphql/"
        },
        {
            "from": "/docs/next/guides-and-concepts/data-provider/strapi-v4/",
            "to": "/docs/guides-and-concepts/data-provider/strapi-v4/"
        },
        {
            "from": "/docs/next/guides-and-concepts/forms/custom-form-validation/",
            "to": "/docs/guides-and-concepts/forms/custom-form-validation/"
        },
        {
            "from": "/docs/next/guides-and-concepts/import-export/csv-export/",
            "to": "/docs/guides-and-concepts/import-export/csv-export/"
        },
        {
            "from": "/docs/next/guides-and-concepts/import-export/csv-import/",
            "to": "/docs/guides-and-concepts/import-export/csv-import/"
        },
        {
            "from": "/docs/next/guides-and-concepts/multi-tenancy/appwrite/",
            "to": "/docs/guides-and-concepts/multi-tenancy/appwrite/"
        },
        {
            "from": "/docs/next/guides-and-concepts/multi-tenancy/strapi-v4/",
            "to": "/docs/guides-and-concepts/multi-tenancy/strapi-v4/"
        },
        {
            "from": "/docs/next/guides-and-concepts/mutation-mode/",
            "to": "/docs/guides-and-concepts/mutation-mode/"
        },
        {
            "from": "/docs/next/guides-and-concepts/real-time/",
            "to": "/docs/guides-and-concepts/real-time/"
        },
        {
            "from": "/docs/next/guides-and-concepts/search/list-search/",
            "to": "/docs/guides-and-concepts/search/list-search/"
        },
        {
            "from": "/docs/next/guides-and-concepts/search/search/",
            "to": "/docs/guides-and-concepts/search/search/"
        },
        {
            "from": "/docs/next/guides-and-concepts/search/table-search/",
            "to": "/docs/guides-and-concepts/search/table-search/"
        },
        {
            "from": "/docs/next/guides-and-concepts/ssr-nextjs/",
            "to": "/docs/guides-and-concepts/ssr-nextjs/"
        },
        {
            "from": "/docs/next/guides-and-concepts/theme/",
            "to": "/docs/guides-and-concepts/theme/"
        },
        {
            "from": "/docs/next/guides-and-concepts/upload/base64-upload/",
            "to": "/docs/guides-and-concepts/upload/base64-upload/"
        },
        {
            "from": "/docs/next/guides-and-concepts/upload/multipart-upload/",
            "to": "/docs/guides-and-concepts/upload/multipart-upload/"
        },
        {
            "from": "/docs/next/guides-and-concepts/web3/ethereum-signin/",
            "to": "/docs/guides-and-concepts/web3/ethereum-signin/"
        },
        {
            "from": "/docs/next/migration-guide/",
            "to": "/docs/migration-guide/"
        },
        {
            "from": "/docs/next/packages/react-table/",
            "to": "/docs/packages/react-table/"
        },
        {
            "from": "/docs/next/testing/",
            "to": "/docs/testing/"
        },
        {
            "from": "/docs/next/ui-frameworks/antd/components/basic-views/create/",
            "to": "/docs/ui-frameworks/antd/components/basic-views/create/"
        },
        {
            "from": "/docs/next/ui-frameworks/antd/components/basic-views/edit/",
            "to": "/docs/ui-frameworks/antd/components/basic-views/edit/"
        },
        {
            "from": "/docs/next/ui-frameworks/antd/components/basic-views/list/",
            "to": "/docs/ui-frameworks/antd/components/basic-views/list/"
        },
        {
            "from": "/docs/next/ui-frameworks/antd/components/basic-views/show/",
            "to": "/docs/ui-frameworks/antd/components/basic-views/show/"
        },
        {
            "from": "/docs/next/ui-frameworks/antd/components/buttons/clone-button/",
            "to": "/docs/ui-frameworks/antd/components/buttons/clone-button/"
        },
        {
            "from": "/docs/next/ui-frameworks/antd/components/buttons/create-button/",
            "to": "/docs/ui-frameworks/antd/components/buttons/create-button/"
        },
        {
            "from": "/docs/next/ui-frameworks/antd/components/buttons/delete-button/",
            "to": "/docs/ui-frameworks/antd/components/buttons/delete-button/"
        },
        {
            "from": "/docs/next/ui-frameworks/antd/components/buttons/edit-button/",
            "to": "/docs/ui-frameworks/antd/components/buttons/edit-button/"
        },
        {
            "from": "/docs/next/ui-frameworks/antd/components/buttons/export-button/",
            "to": "/docs/ui-frameworks/antd/components/buttons/export-button/"
        },
        {
            "from": "/docs/next/ui-frameworks/antd/components/buttons/import-button/",
            "to": "/docs/ui-frameworks/antd/components/buttons/import-button/"
        },
        {
            "from": "/docs/next/ui-frameworks/antd/components/buttons/list-button/",
            "to": "/docs/ui-frameworks/antd/components/buttons/list-button/"
        },
        {
            "from": "/docs/next/ui-frameworks/antd/components/buttons/refresh-button/",
            "to": "/docs/ui-frameworks/antd/components/buttons/refresh-button/"
        },
        {
            "from": "/docs/next/ui-frameworks/antd/components/buttons/save-button/",
            "to": "/docs/ui-frameworks/antd/components/buttons/save-button/"
        },
        {
            "from": "/docs/next/ui-frameworks/antd/components/buttons/show-button/",
            "to": "/docs/ui-frameworks/antd/components/buttons/show-button/"
        },
        {
            "from": "/docs/next/ui-frameworks/antd/components/fields/boolean/",
            "to": "/docs/ui-frameworks/antd/components/fields/boolean/"
        },
        {
            "from": "/docs/next/ui-frameworks/antd/components/fields/date/",
            "to": "/docs/ui-frameworks/antd/components/fields/date/"
        },
        {
            "from": "/docs/next/ui-frameworks/antd/components/fields/email/",
            "to": "/docs/ui-frameworks/antd/components/fields/email/"
        },
        {
            "from": "/docs/next/ui-frameworks/antd/components/fields/file/",
            "to": "/docs/ui-frameworks/antd/components/fields/file/"
        },
        {
            "from": "/docs/next/ui-frameworks/antd/components/fields/image/",
            "to": "/docs/ui-frameworks/antd/components/fields/image/"
        },
        {
            "from": "/docs/next/ui-frameworks/antd/components/fields/markdown/",
            "to": "/docs/ui-frameworks/antd/components/fields/markdown/"
        },
        {
            "from": "/docs/next/ui-frameworks/antd/components/fields/number/",
            "to": "/docs/ui-frameworks/antd/components/fields/number/"
        },
        {
            "from": "/docs/next/ui-frameworks/antd/components/fields/tag/",
            "to": "/docs/ui-frameworks/antd/components/fields/tag/"
        },
        {
            "from": "/docs/next/ui-frameworks/antd/components/fields/text/",
            "to": "/docs/ui-frameworks/antd/components/fields/text/"
        },
        {
            "from": "/docs/next/ui-frameworks/antd/components/fields/url/",
            "to": "/docs/ui-frameworks/antd/components/fields/url/"
        },
        {
            "from": "/docs/next/ui-frameworks/antd/components/filter-dropdown/",
            "to": "/docs/ui-frameworks/antd/components/filter-dropdown/"
        },
        {
            "from": "/docs/next/ui-frameworks/antd/components/inputs/custom-inputs/",
            "to": "/docs/ui-frameworks/antd/components/inputs/custom-inputs/"
        },
        {
            "from": "/docs/next/ui-frameworks/antd/hooks/field/useCheckboxGroup/",
            "to": "/docs/ui-frameworks/antd/hooks/field/useCheckboxGroup/"
        },
        {
            "from": "/docs/next/ui-frameworks/antd/hooks/field/useRadioGroup/",
            "to": "/docs/ui-frameworks/antd/hooks/field/useRadioGroup/"
        },
        {
            "from": "/docs/next/ui-frameworks/antd/hooks/field/useSelect/",
            "to": "/docs/ui-frameworks/antd/hooks/field/useSelect/"
        },
        {
            "from": "/docs/next/ui-frameworks/antd/hooks/form/useDrawerForm/",
            "to": "/docs/ui-frameworks/antd/hooks/form/useDrawerForm/"
        },
        {
            "from": "/docs/next/ui-frameworks/antd/hooks/form/useForm/",
            "to": "/docs/ui-frameworks/antd/hooks/form/useForm/"
        },
        {
            "from": "/docs/next/ui-frameworks/antd/hooks/form/useModalForm/",
            "to": "/docs/ui-frameworks/antd/hooks/form/useModalForm/"
        },
        {
            "from": "/docs/next/ui-frameworks/antd/hooks/form/useStepsForm/",
            "to": "/docs/ui-frameworks/antd/hooks/form/useStepsForm/"
        },
        {
            "from": "/docs/next/ui-frameworks/antd/hooks/import/useImport/",
            "to": "/docs/ui-frameworks/antd/hooks/import/useImport/"
        },
        {
            "from": "/docs/next/ui-frameworks/antd/hooks/list/useSimpleList/",
            "to": "/docs/ui-frameworks/antd/hooks/list/useSimpleList/"
        },
        {
            "from": "/docs/next/ui-frameworks/antd/hooks/resource/useMenu/",
            "to": "/docs/ui-frameworks/antd/hooks/resource/useMenu/"
        },
        {
            "from": "/docs/next/ui-frameworks/antd/hooks/table/useEditableTable/",
            "to": "/docs/ui-frameworks/antd/hooks/table/useEditableTable/"
        },
        {
            "from": "/docs/next/ui-frameworks/antd/hooks/table/useTable/",
            "to": "/docs/ui-frameworks/antd/hooks/table/useTable/"
        },
        {
            "from": "/docs/next/ui-frameworks/antd/tutorial/",
            "to": "/docs/ui-frameworks/antd/tutorial/"
        },
        {
            "from": "/docs/packages/react-hook-form/",
            "to": "/docs/packages/react-hook-form/useForm/"
        },
        {
            "from": "/docs/examples/form/custom-form-validation/",
            "to": "/docs/examples/form/antd/custom-form-validation/"
        },
        {
            "from": "/docs/examples/form/useDrawerForm/",
            "to": "/docs/examples/form/antd/useDrawerForm/"
        },
        {
            "from": "/docs/examples/form/useForm/",
            "to": "/docs/examples/form/antd/useForm/"
        },
        {
            "from": "/docs/examples/form/useModalForm/",
            "to": "/docs/examples/form/antd/useModalForm/"
        },
        {
            "from": "/docs/examples/form/useStepsForm/",
            "to": "/docs/examples/form/antd/useStepsForm/"
        },
        {
            "from": "/docs/examples/react-hook-form/useForm/",
            "to": "/docs/examples/form/react-hook-form/useForm/"
        },
        {
            "from": "/docs/examples/react-hook-form/useStepsForm/",
            "to": "/docs/examples/form/react-hook-form/useStepsForm/"
        },
        {
<<<<<<< HEAD
            "from": "/docs/ui-frameworks/antd/hooks/resource/useMenu/",
            "to": "/docs/core/hooks/ui/useMenu/"
        },
        {
            "from": "/docs/ui-frameworks/mui/hooks/resource/useMenu/",
            "to": "/docs/core/hooks/ui/useMenu/"
=======
            "from": "/docs/examples/table/advancedTable/",
            "to": "/docs/examples/table/antd/advancedTable/"
        },
        {
            "from": "/docs/examples/table/tableFilter/",
            "to": "/docs/examples/table/antd/tableFilter/"
        },
        {
            "from": "/docs/examples/table/useDeleteMany/",
            "to": "/docs/examples/table/antd/useDeleteMany/"
        },
        {
            "from": "/docs/examples/table/useEditableTable/",
            "to": "/docs/examples/table/antd/useEditableTable/"
        },
        {
            "from": "/docs/examples/table/useTable/",
            "to": "/docs/examples/table/antd/useTable/"
        },
        {
            "from": "/docs/examples/table/useUpdateMany/",
            "to": "/docs/examples/table/antd/useUpdateMany/"
        },
        {
            "from": "/docs/examples/react-table/advanced-react-table/",
            "to": "/docs/examples/table/react-table/advanced-react-table/"
        },
        {
            "from": "/docs/examples/react-table/react-table/",
            "to": "/docs/examples/table/react-table/react-table/"
        },
        {
            "from": "/docs/examples/upload/base64Upload/",
            "to": "/docs/examples/upload/antd/base64/"
        },
        {
            "from": "/docs/examples/upload/multipartUpload/",
            "to": "/docs/examples/upload/antd/multipart/"
>>>>>>> e43703b7
        }
    ]
}<|MERGE_RESOLUTION|>--- conflicted
+++ resolved
@@ -1013,53 +1013,52 @@
             "to": "/docs/examples/form/react-hook-form/useStepsForm/"
         },
         {
-<<<<<<< HEAD
-            "from": "/docs/ui-frameworks/antd/hooks/resource/useMenu/",
-            "to": "/docs/core/hooks/ui/useMenu/"
+            "from": "/docs/examples/table/advancedTable/",
+            "to": "/docs/examples/table/antd/advancedTable/"
+        },
+        {
+            "from": "/docs/examples/table/tableFilter/",
+            "to": "/docs/examples/table/antd/tableFilter/"
+        },
+        {
+            "from": "/docs/examples/table/useDeleteMany/",
+            "to": "/docs/examples/table/antd/useDeleteMany/"
+        },
+        {
+            "from": "/docs/examples/table/useEditableTable/",
+            "to": "/docs/examples/table/antd/useEditableTable/"
+        },
+        {
+            "from": "/docs/examples/table/useTable/",
+            "to": "/docs/examples/table/antd/useTable/"
+        },
+        {
+            "from": "/docs/examples/table/useUpdateMany/",
+            "to": "/docs/examples/table/antd/useUpdateMany/"
+        },
+        {
+            "from": "/docs/examples/react-table/advanced-react-table/",
+            "to": "/docs/examples/table/react-table/advanced-react-table/"
+        },
+        {
+            "from": "/docs/examples/react-table/react-table/",
+            "to": "/docs/examples/table/react-table/react-table/"
+        },
+        {
+            "from": "/docs/examples/upload/base64Upload/",
+            "to": "/docs/examples/upload/antd/base64/"
+        },
+        {
+            "from": "/docs/examples/upload/multipartUpload/",
+            "to": "/docs/examples/upload/antd/multipart/"
+        },
+        {
+           "from": "/docs/ui-frameworks/antd/hooks/resource/useMenu/",
+           "to": "/docs/core/hooks/ui/useMenu/"
         },
         {
             "from": "/docs/ui-frameworks/mui/hooks/resource/useMenu/",
             "to": "/docs/core/hooks/ui/useMenu/"
-=======
-            "from": "/docs/examples/table/advancedTable/",
-            "to": "/docs/examples/table/antd/advancedTable/"
-        },
-        {
-            "from": "/docs/examples/table/tableFilter/",
-            "to": "/docs/examples/table/antd/tableFilter/"
-        },
-        {
-            "from": "/docs/examples/table/useDeleteMany/",
-            "to": "/docs/examples/table/antd/useDeleteMany/"
-        },
-        {
-            "from": "/docs/examples/table/useEditableTable/",
-            "to": "/docs/examples/table/antd/useEditableTable/"
-        },
-        {
-            "from": "/docs/examples/table/useTable/",
-            "to": "/docs/examples/table/antd/useTable/"
-        },
-        {
-            "from": "/docs/examples/table/useUpdateMany/",
-            "to": "/docs/examples/table/antd/useUpdateMany/"
-        },
-        {
-            "from": "/docs/examples/react-table/advanced-react-table/",
-            "to": "/docs/examples/table/react-table/advanced-react-table/"
-        },
-        {
-            "from": "/docs/examples/react-table/react-table/",
-            "to": "/docs/examples/table/react-table/react-table/"
-        },
-        {
-            "from": "/docs/examples/upload/base64Upload/",
-            "to": "/docs/examples/upload/antd/base64/"
-        },
-        {
-            "from": "/docs/examples/upload/multipartUpload/",
-            "to": "/docs/examples/upload/antd/multipart/"
->>>>>>> e43703b7
         }
     ]
 }