--- conflicted
+++ resolved
@@ -536,13 +536,8 @@
 While building these twp apps, we have covered core **refine** concepts like the providers and hooks in significant depth. We had the opportunity to use majority of the providers with the features we added to these apps. Below is the brief outline of the providers we learned about:
 
 - [`authProvider`](https://refine.dev/docs/api-reference/core/providers/auth-provider/): used to handling authentication. We used it to implement email / password based authentication as well as social logins with Google and GitHub.
-<<<<<<< HEAD
 - [`dataProvider`](https://refine.dev/docs/data/data-provider/): used to fetch data to and from a backend API by sending HTTP requests. We used the supplementary **Supabase** package to build a gallery of canvases, a public dashboard and a private dashboard for role based managers.
 - [`routerProvider`](https://refine.dev/docs/api-reference/routing/router-provider/): used for routing. We briefly touched over how it handles routing and resources following RESTful conventions.
-=======
-- [`dataProvider`](https://refine.dev/docs/api-reference/core/providers/data-provider/): used to fetch data to and from a backend API by sending HTTP requests. We used the supplementary **Supabase** package to build a gallery of canvases, a public dashboard and a private dashboard for role based managers.
-- [`routerProvider`](https://refine.dev/docs/api-reference/core/providers/router-provider/): used for routing. We briefly touched over how it handles routing and resources following RESTful conventions.
->>>>>>> 0966f28c
 - [`liveProvider`](https://refine.dev/docs/api-reference/core/providers/live-provider/): used to implement real time Publish Subscribe features. We used it for allowing users to draw pixels collaboratively on a canvas.
 - [`accessControlProvider`](https://refine.dev/docs/api-reference/core/providers/accessControl-provider/): used to implement authorization. We implemented a Role Based Access Control authorization for `editor` and `admin` roles.
 - [`auditLogProvider`](https://refine.dev/docs/api-reference/core/providers/audit-log-provider/): used for logging resource mutations. We used it to log and display pixels drawing activities on a canvas.
