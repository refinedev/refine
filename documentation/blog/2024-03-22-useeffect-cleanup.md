---
title: React useEffect Cleanup Function
description: Understanding the cleanup function of the useEffect hook in React. Learn how to clean up side effects in React components to prevent memory leaks and improve performance.
slug: useeffect-cleanup
authors: peter_osah
tags: [react]
image: https://refine.ams3.cdn.digitaloceanspaces.com/blog/2024-03-22-useeffect-cleanup/social.png
hide_table_of_contents: false
---

## Introduction

The `useEffect` hook is a popular hook that combines the functionality of `componentDidMount`, `componentDidUpdate`, and `componentWillUnmount` lifecycle methods of `React` class components. The hook helps developers handle side effects in their programmes. Side effects may involve receiving data from an **API**, configuring **event listeners**, or subscribing to a **WebSocket**. All of these activities might influence the state of your application and may cause memory leaks if not taken care of.

The `useEffect` hook comes with a cleanup function that cleans up effects to prevent memory leaks, which in turn improves the performance of the application. In this article, we will explain the cleanup function of the `useEffect` hook.

## What are “side-effects”?

A "**side effect**" is an operation that impacts something other than the function being executed.
In React, a side effect occurs when we impact something outside the scope of React in our `React` components.
A **side effect** could be retrieving data from a remote server, reading or writing to local storage, configuring event listeners, or creating a subscription. These side effects could also occur when a button is clicked, a form is submitted, or a component is mounted and unmounted.

## Why cleanup “side-effects”?

Cleaning up side effects in `React` is a method of removing side effects that are no longer required. This, in turn, avoids **memory leaks**, which occur when your program or application attempts to perform an unnecessary operation or update a state memory location that no longer exists.

## What is the `useEffect` cleanup function?

The `useEffect` cleanup function is a return function within the `useEffect` hook.

```tsx
import React, { useEffect } from "React";

useEffect(() => {
  // Your effect
  return () => {
    // Cleanup
  };
}, []);
```

## What does `useEffect` function do?

The function allows React developers to stop side effects that do not need to be executed before our component is unmounted.

For example, you have a `React` component that performs a certain action in a `setTimeout`. Every time the component is shown, it runs the `setTimeout` function and performs the action in the timeout on that component.
Assuming You decided to navigate away from this component and into another portion of the app. The component is no longer being rendered, thus there is no need to leave the `setTimeout` function running in the background. However, the setTimeout function is still running in the background.

This is where the `useEffect` cleaning function comes in. In the cleanup function, we can simply add a `clearTimeout` which clears the timeout when the component is unmounted (i.e., no longer rendered).

## When to use the `useEffect` cleanup function

<<<<<<< HEAD
There are various scenarios which will prompt the use of the `useEffect` cleanup function. They are as follows:
=======
There are various scenarios which will prompt the use of the `useEffect` cleanup function. They are as follows: 
>>>>>>> 921c08db

### Fetch requests

When initiating an **API** request in a component, it is important that we also account for a way to abort the request when the component is unmounted or re-rendered.
There are several methods for canceling fetch request calls; we can use the native `fetch` `AbortController` or `Axios's` `AbortController` (If you are utilizing `Axios` as our API Client).

To utilize `AbortController`, first, create a controller with the `AbortController()` constructor. When our fetch request is initiated, we pass `signal` as an option in the request's options object.

This associates the controller and signals with the fetch request, allowing us to cancel the request call at any time using the `AbortController.abort()` method.
We will then add the `AbortController.abort()` method to our `useEffect` cleanup function to ensure that the request is aborted when the component is unmounted or re-rendered.

Examples of the useCases are displayed below:

**Fetch example:**

```tsx
useEffect(() => {
  //create the abort controller
  let controller = new AbortController();

  (async () => {
    try {
      const response = await fetch(APIEndpoint, {
        // attach the controller to the request
        signal: controller.signal,
      });
      // add the success response to a state value
    } catch (e) {
      // Handle the error
    }
  })();
  //abort the request when the component umounts
  return () => controller?.abort();
}, []);
```

**Axios example:**

```tsx
useEffect(() => {
  // create a controller
  let controller = new AbortController();

  (async () => {
    try {
      const response = await axios.get(APIEndpoint, {
        // attach the controller to the request
        signal: controller.signal,
      });

      // add the success response to a state value
    } catch (e) {
      // Handle the error
    }
  })();
  //abort the request when the component umounts
  return () => controller?.abort();
}, []);
```

### Timeouts

For timeouts, you can use the `setTimeout(callback, timeInMs)` timer function in the `useEffect` hook, followed by the `clearTimeout(timerId)` function in the cleanup function. This guarantees that the timer is cleared when the component is unmounted.

An example of this is displayed below:

```tsx
useEffect(() => {
  let timerId = setTimeout(() => {
    // perform an action like state update
    timerId = null;
  }, 5000);

  // clear the timer when component unmouts
  return () => clearTimeout(timerId);
}, []);
```

### Intervals

The `setInterval(callback, timeInMs)` function can be declared in the `useEffect` hook, and the `clearInterval(intervalId)` function can be added to the cleanup function to handle intervals. By doing this, you can be sure that the timer will stop when the part is unmounted.

An example of this is displayed below:

```tsx
useEffect(() => {
  let intervalId = setInterval(() => {
    // perform an action like state update
    intervalId = null;
  }, 5000);

  // cleanup the interval when component unmounts
  return () => clearInterval(interval);
}, []);
```

### Event Listeners

For event listeners, you can define them in the `useEffect` callback by attaching the `addEventListener` function to the element, and then cleanup the listeners by attaching the `removeEventListener` function to the element on the `useEffect` cleanup function. This guarantees that the listener is removed from the element when the component is mounted.

A simple usage of this is displayed in the example below, which is a custom hook for handling click events that occur outside of a certain `DOM` element, such as a `div`.

```tsx
const useOutsideClick = (callback: () => void) => {
  const ref = useRef<HTMLElement>();

  useEffect(() => {
    const handleClick = (event: Event) => {
      if (ref.current && !ref.current.contains(event.target as Node)) {
        callback();
      }
    };

    document.addEventListener("click", handleClick, true);

    return () => {
      document.removeEventListener("click", handleClick, true);
    };
  }, [callback, ref]);

  return ref;
};
```

### Web sockets

For **WebSockets**, When you create a **WebSocket** connection in a component, you can close it when the component unmounts by including the `socket.close()` method in the cleanup function.

An example of this is displayed below:

```tsx
useEffect(() => {
  const ws = new WebSocket(url, protocols);
  // perform socket related actions

  // cleanup web socket when component unmounts
  return () => ws.close();
}, []);
```

## Conclusion.

In this article, we learned about side effects and how they create memory leaks and unwanted behaviors in `React` components. We also looked at how to use the `useEffect` cleanup function to fix memory leaks.
Understanding how and when to repair memory leaks with the cleanup function is a significant step toward becoming a better React developer.<|MERGE_RESOLUTION|>--- conflicted
+++ resolved
@@ -50,11 +50,7 @@
 
 ## When to use the `useEffect` cleanup function
 
-<<<<<<< HEAD
-There are various scenarios which will prompt the use of the `useEffect` cleanup function. They are as follows:
-=======
 There are various scenarios which will prompt the use of the `useEffect` cleanup function. They are as follows: 
->>>>>>> 921c08db
 
 ### Fetch requests
 
