--- conflicted
+++ resolved
@@ -1,18 +1,10 @@
 ---
 title: MUI Icons in React
-<<<<<<< HEAD
 description: A complete guide on using Material UI(MUI Icons) in a React app
 slug: mui-icons-in-react
 authors: doro_onome
-tags: [material-ui, react, icons, svg]
+tags: [material-ui, react, icons, svg, mui]
 image: https://refine.dev/img/blog/2022-08-24-mui-icons/mui-icons-social.png
-=======
-description: A complete guide on using Material UI (MUI) Icons in a React app
-slug: mui-icons-in-react
-authors: doro_onome
-tags: [material-ui, react, icons, svg, mui]
-image: https://refine.dev/img/refine_social.png
->>>>>>> 56df69bd
 hide_table_of_contents: false
 ---
 
