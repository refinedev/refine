--- conflicted
+++ resolved
@@ -8,8 +8,6 @@
 hide_table_of_contents: false
 ---
 
-<<<<<<< HEAD
-=======
 :::caution
 
 This post was created using version 3.x.x of **refine**. Although we plan to update it with the latest version of **refine** as soon as possible, you can still benefit from the post in the meantime.
@@ -20,7 +18,6 @@
 
 :::
 
->>>>>>> 8a70bf8a
 ## Introduction
 
 Building complex, data-intensive front-end user interfaces(UIs) such as admin panels, dashboards, and other internal tools from scratch can be a daunting and laborious process. React frameworks such as refine make the process easier because that is a problem they are attempting to solve.
@@ -660,7 +657,7 @@
         <div class="control green"></div>
     </div>
    <img src="https://refine.ams3.cdn.digitaloceanspaces.com/blog%2F2023-02-23-refine-strapi-mantine%2Frefine-project-create-page.png"  alt="react admin panel" />
-   
+
 </div>
 
 ### How to edit a record
@@ -714,7 +711,7 @@
         <div class="control green"></div>
     </div>
    <img src="https://refine.ams3.cdn.digitaloceanspaces.com/blog%2F2023-02-23-refine-strapi-mantine%2Factions_edit.png"  alt="react admin panel" />
-   
+
 </div>
 
 <br/>
