--- conflicted
+++ resolved
@@ -1,11 +1,6 @@
 ---
-<<<<<<< HEAD
-title: Building a Refine CRUD app with Material UI and Strapi 
-description: How to build CRUD admin panel with Material UI
-=======
 title: Building a CRUD app with Material UI and Strapi 
-description: test
->>>>>>> 9cca1c76
+description: How to build CRUD admin panel with Material UI?
 slug: build-admin-panel-with-material-ui-and-strapi
 authors: necati
 tags: [refine, fundamentals, react, javascript, low-code, internal-tools, crud, material-ui, mui]
