--- conflicted
+++ resolved
@@ -9,11 +9,8 @@
 ---
 
 In this post, we build on our existing understanding of `dataProvider` and `authProvider` props of `<Refine />` to implement CRUD operations in our **Pdf Invoice Generator** app that we initialized in the previous post. While doing so, we discuss the roles of `<Refine />` component's `resources` and routing conventions as well.
-<<<<<<< HEAD
-=======
 
 CRUD actions are supported by the [**Strapi**](https://strapi.io/) data provider we chose for our project and in this post we use them to build pages for **Company**, **Client** and **Contact** resources. We implement appropriate pages and partial components with `list`, `create`, `edit` and `delete` actions. We also add auth features we discussed on Day Two of the [**RefineWeek**](https://refine.dev/week-of-refine-strapi/) series.
->>>>>>> 0966f28c
 
 We're on Day Three and this **RefineWeek** is a five-part tutorial that aims to help developers learn the ins-and-outs of **refine**'s powerful capabilities and get going with **refine** within a week.
 
@@ -22,12 +19,6 @@
 - Day 1 - [Pilot & refine architecture](https://refine.dev/blog/refine-react-invoice-generator-1/)
 - Day 2 - [Setting Up the Invoicer App](https://refine.dev/blog/refine-react-invoice-generator-2/)
 
-<<<<<<< HEAD
-- Day 1 - [Pilot & refine architecture](https://refine.dev/blog/refine-react-invoice-generator-1/)
-- Day 2 - [Setting Up the Invoicer App](https://refine.dev/blog/refine-react-invoice-generator-2/)
-
-=======
->>>>>>> 0966f28c
 ## Overview
 
 In the last episode, we explored **refine**'s auth and data providers in significant details. We saw that `<Refine />`'s `dataProvider` and `authProvider` props were set to support **Strapi** thanks to the [`@refinedev/strapi-v4`](https://github.com/refinedev/refine/tree/master/packages/strapi) package.
