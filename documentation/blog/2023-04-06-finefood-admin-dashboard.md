---
title: Building a React Admin Dashboard with refine
description: We will be building a Complete React CRUD application using refine and Airtable, a famous backend service to illustrate how you can power your applications with refine.
slug: building-react-admin-dashboard
authors: peter_osah
tags: [refine, react, tutorial]
image: https://refine.ams3.cdn.digitaloceanspaces.com/blog%2F2023-04-04-finefoods-admin-dashboard%2Fsocial.png
hide_table_of_contents: false
---

## Introduction:

React is a well-known front-end framework used to create interactive user interfaces. It has aided in the building of data-intensive front-end applications like admin dashboards, and analytics applications, among others. However, in building these applications, there exists a tedious, repetitive process that usually comprises the setup of the boilerplate application, the application design, styling, API Client setup, server state, and client state management setup, amongst others.

[refine](https://github.com/refinedev/refine) is a React-based front-end application framework that eliminates these tedious, repetitive processes. It is a "headless" framework by design, which implies that it is not opinionated about your styling and design choices. It has built-in router providers for the most popular React routing libraries, like React Router, Next.js Router, React Location and Remix Router, and is shipped with integrations of popular component libraries and design systems, like Ant Design, Material UI, Chakra UI, and Mantime. It also contains hooks and providers, that allow for data management and easy integration with custom backend APIs and popular backend services such as Appwrite, Hasura, Strapi, and others.

In this tutorial, we will be building a React admin dashboard application using refine and highlighting the features of refine that may convince you to use refine to build your next frontend React admin application.

[You can find the live example demo here](https://example.admin.refine.dev/)

## Why use refine?

refine as a framework of React is headless in design. this implies that you can build an app with refine with so much customization or you can integrate component libraries like Ant Design, Material UI, Chakra UI, and Mantime into your application with less difficulty.

refine creates a higher abstraction of functionalities like authentication, routing, client state management, internationalization and many more. You can integrate external API services and BAAS(Backend as a service) with little effort and you are sure of building scalable applications without the unnecessary overhead accompanied with building applications from scratch.

## A short note on migrating from refine 3 to refine 4

Recently, the refine team decided to address and tackle most of the issues raised by the community on refine version 3 such as developer experience and core functionality issues by releasing refine version 4 which addresses those issues while also adding new functionality to the framework. Some of the significant changes and improvements added to the new version are:

- **Codemod support**: The addition of codemod to the refine core package implies that one can easily migrate from refine version 3 to refine version 4 with a single command on the root directory of your project:

```
npx @refinedev/codemod@latest refine3-to-refine4
```

The command above handles the changes on your existing project and ensures that you do not manually update the project with those changes. Pretty awesome right?

- **New NPM Organization**: The Refine NPM organization changes from `@pankod` to `@refinedev` thus implies that the package name for refine changes to `@refinedev` automatically.

- **Enterprise based Routing and Router independence**: In Refine version 4, the `routerProvider` acts solely a bridge between the router and refine and doesn’t specify the manner at which routes are created as opposed to version 3. Routes are detached from refine and are more flexible and customizable.

In order to view more on the updates on refine version 4, refer to the [comprehensive guide](https://refine.dev/docs/migration-guide/3x-to-4x/) on the documentation. Its guide is comprehensive enough to get you up to speed in using the new version.

## Building A refine Admin Dashboard – A Food delivery React Admin dashboard

In this article, we will be building a food delivery React admin dashboard in order to illustrate how you can build your next react-based admin dashboard with refine.

### Setting up/Bootstrapping the refine Application.

To create our refine application for this article, we will use the `refine CLI`. The CLI generates a project with the basic structure and configurations of refine. In order to use it, launch your terminal and type the following command:

```
npm create refine-app@latest -- -o refine-antd refine-react-admin-dashboard
```

On the command above, we used the `refine-antd` prefix because we will be building our application using ant-design.

**N/B**: If you wish to utilize other component library types like `chakra-ui`, `material-ui`, `headless` or `mantime`, you can always change the prefix to either `refine-chakra-ui`, `refine-mui`, `refine-headless`, or `refine-mantine`. However, we will be using the ant-design Component library for the course of this tutorial.

On running the command, we should see a menu on the terminal as shown below:

<div className="centered-image"  >
   <img style={{alignSelf:"center"}}  src="https://refine.ams3.cdn.digitaloceanspaces.com/blog%2F2023-04-04-finefoods-admin-dashboard%2Fcli.png"  alt="react admin dashboard" />
</div>

<br/>

Following installation, we will go into our newly created project directory and execute the following command:

```
npm run dev
```

The refine application should be up on http://localhost:3000 after you run the command. To access it, go to

<img src="https://refine.ams3.cdn.digitaloceanspaces.com/blog%2F2023-04-04-finefoods-admin-dashboard%2Fwelcome.png"  alt="react crud app airtable" />

<br />

## Add properties to <Refine/> component

So, we will navigate to the `App.tsx` file under the `src` folder and see the code bootstrapped for us on creating the refine application.

```tsx title="src/App.tsx"
import { GitHubBanner, Refine, WelcomePage } from "@refinedev/core";
import { RefineKbar, RefineKbarProvider } from "@refinedev/kbar";

import { notificationProvider } from "@refinedev/antd";
import "@refinedev/antd/dist/reset.css";

import routerBindings, { UnsavedChangesNotifier } from "@refinedev/react-router-v6";
import dataProvider from "@refinedev/simple-rest";
import { BrowserRouter, Route, Routes } from "react-router-dom";
import { ColorModeContextProvider } from "./contexts/color-mode";

function App() {
  return (
    <BrowserRouter>
      <GitHubBanner />
      <RefineKbarProvider>
        <ColorModeContextProvider>
          <Refine
            notificationProvider={notificationProvider}
            routerProvider={routerBindings}
            dataProvider={dataProvider("https://api.fake-rest.refine.dev")}
            options={{
              syncWithLocation: true,
              warnWhenUnsavedChanges: true,
            }}
          >
            <Routes>
              <Route index element={<WelcomePage />} />
            </Routes>
            <RefineKbar />
            <UnsavedChangesNotifier />
          </Refine>
        </ColorModeContextProvider>
      </RefineKbarProvider>
    </BrowserRouter>
  );
}

export default App;
```

In the code above, we can see that the app comes preconfigured with providers such as
the `ColorModeContextProvider`, `dataProvider`, `notificationProvider` and many others. Also, there is a new addition of `BrowserRouter`, `Route`, `Routes` imports from `react-router-dom`. This goes in line with what was explained on the previous section on refine version 4 detaching the Routes from refine in order to give more flexibility and customizability.

However, in building our food delivery React admin dashboard application, we will add providers that handles data Management and Authentication as well as add routes for the auth pages and dashboard.

## Adding the Data Provider

A [`dataProvider`](https://refine.dev/docs/tutorial/understanding-dataprovider/index/) in refine simply allows application to communicate with an external API or service. A `dataProvider` uses predefined methods to send HTTP requests and receive responses as below.

### The jsonServerDataProvider Provider in refine

The `jsonServerDataProvider` provider was introduced in refine version 4 as a replacement of the `dataProvider` of the simple-rest dependency of the refine core package. The provider will handle the HTTP requests we will make on our application.

So, we will update the contents of to the `app.tsx` in the `src` directory with the code below:

```tsx title="src/App.tsx"
...
// highlisght-next-line
import jsonServerDataProvider from "@refinedev/simple-rest";

function App() {
  // highlight-start
  const API_URL = "https://api.finefoods.refine.dev";
  const dataProvider = jsonServerDataProvider(API_URL);
  // highlight-end

  return (
    <BrowserRouter>
           ...
          <Refine
           ...
            // highlight-next-line
            dataProvider={dataProvider}
          >
            ...
    </BrowserRouter>
  );
}

export default App;
```

In the course of the tutorial, we will be using refine's demo finefoodsAPI (https://api.finefoods.refine.dev) in building the application. In the code above, we added the API to our `jsonServerDataProvider `.

## Adding the Auth provider

An [Auth Provider](https://refine.dev/docs/tutorial/understanding-authprovider/index/) in refine contains predefined methods that handle authentication and access control on the application. the predefined methods are shown below:

```tsx
<<<<<<< HEAD
import { AuthBindings } from "@refinedev/core";

const authProvider: AuthBindings = {
=======
import { AuthProvider } from "@refinedev/core";

const authProvider: AuthProvider = {
>>>>>>> a9a1f779
  // required methods
  login: async (params: any) => ({}),
  check: async (params: any) => ({}),
  logout: async (params: any) => ({}),
  onError: async (params: any) => ({}),
  // optional methods
  register: async (params: any) => ({}),
  forgotPassword: async (params: any) => ({}),
  updatePassword: async (params: any) => ({}),
  getPermissions: async (params: any) => ({}),
  getIdentity: async (params?: any) => ({}),
};
```

In order to add an authProvider to our application, we create a file `authProvider.ts` file in the `src/authProvider.ts` directory. We then map the prefined methods for an authProvider in refine into the `authProvider.ts` file. This is as shown in the code below:

<details>
<summary>Show authProvider.ts code</summary>
<p>

```tsx title="src/authProvider.ts"
import { AuthProvider } from "@refinedev/core";
import { notification } from "antd";

export const TOKEN_KEY = "refine-auth";

<<<<<<< HEAD
export const authProvider: AuthBindings = {
=======
export const authProvider: AuthProvider = {
>>>>>>> a9a1f779
  login: async ({ email, password }) => {
    localStorage.setItem(TOKEN_KEY, `${email}-${password}`);
    return {
      success: true,
      redirectTo: "/",
    };
  },
  register: async ({ email, password }) => {
    try {
      await authProvider.login({ email, password });
      return {
        success: true,
      };
    } catch (error) {
      return {
        success: false,
        error: new Error("Invalid email or password"),
      };
    }
  },
  updatePassword: async () => {
    notification.success({
      message: "Updated Password",
      description: "Password updated successfully",
    });
    return {
      success: true,
    };
  },
  forgotPassword: async ({ email }) => {
    notification.success({
      message: "Reset Password",
      description: `Reset password link sent to "${email}"`,
    });
    return {
      success: true,
    };
  },
  logout: async () => {
    localStorage.removeItem(TOKEN_KEY);
    return {
      success: true,
      redirectTo: "/login",
    };
  },
  onError: async (error) => {
    console.error(error);
    return { error };
  },
  check: async () => {
    const token = localStorage.getItem(TOKEN_KEY);
    if (token) {
      return {
        authenticated: true,
      };
    }

    return {
      authenticated: false,
      error: new Error("Invalid token"),
      logout: true,
      redirectTo: "/login",
    };
  },
  getPermissions: async () => null,
  getIdentity: async () => {
    const token = localStorage.getItem(TOKEN_KEY);
    if (!token) {
      return null;
    }

    return {
      id: 1,
      name: "James Sullivan",
      avatar: "https://i.pravatar.cc/150",
    };
  },
};
```

</p>
</details>

Next, we will import `authProvider.tsx` into the `App.tsx` file.

## Creating the Authentication Page

To create the Authentication Page which will serve for both login and register actions, we will create a file `index.tsx` in `src/pages/auth` directory. In this file, we will add the block of code below:

```tsx title="src/pages/auth/index.tsx"
import { AuthPage as AntdAuthPage, AuthProps } from "@refinedev/antd";
import { Link } from "react-router-dom";

const authWrapperProps = {
  style: {
    background:
      "radial-gradient(50% 50% at 50% 50%,rgba(255, 255, 255, 0) 0%,rgba(0, 0, 0, 0.5) 100%),url('images/login-bg.png')",
    backgroundSize: "cover",
  },
};

const renderAuthContent = (content: React.ReactNode) => {
  return (
    <div
      style={{
        maxWidth: 408,
        margin: "auto",
      }}
    >
      <Link to="/">
        <img style={{ marginBottom: 26 }} src="/images/fine-foods-login.svg" alt="Logo" width="100%" />
      </Link>
      {content}
    </div>
  );
};

export const AuthPage: React.FC<AuthProps> = ({ type, formProps }) => {
  return (
    <AntdAuthPage type={type} wrapperProps={authWrapperProps} renderContent={renderAuthContent} formProps={formProps} />
  );
};
```

In the code above, we created a component `AuthPage` where we used the `AntdAuthPage` component provided by `@refinedev/antd`, which holds the authentication page's form and inputs. The `renderAuthContent` and `authWrapperProps` functions as page wrappers and layouts. The `type` and `formProps` parameters are accepted by the page component. The type specifies the page's `type` (whether a login page or register page). while the `formProps` specifies the initialValues that can be added to the `AntdAuthPage` component's form inputs if any exist.

Next, we will import the `AuthPage` into the into the `App.tsx` file and add the code below:

<details>
<summary>Show App.tsx code</summary>
<p>

```tsx title="src/App.tsx"
import { GitHubBanner, Refine, Authenticated } from "@refinedev/core";
import { RefineKbar, RefineKbarProvider } from "@refinedev/kbar";
import { WelcomePage, notificationProvider } from "@refinedev/antd";
import "@refinedev/antd/dist/reset.css";
import routerBindings, { UnsavedChangesNotifier } from "@refinedev/react-router-v6";
import jsonServerDataProvider from "@refinedev/simple-rest";
import { BrowserRouter, Route, Routes, Outlet } from "react-router-dom";
import { ColorModeContextProvider } from "./contexts/color-mode";
import { authProvider } from "authProvider";
import { AuthPage } from "pages/auth";

function App() {
  const API_URL = "https://api.finefoods.refine.dev";
  const dataProvider = jsonServerDataProvider(API_URL);

  return (
    <BrowserRouter>
      <GitHubBanner />
      <RefineKbarProvider>
        <ColorModeContextProvider>
          <Refine
            notificationProvider={notificationProvider}
            routerProvider={routerBindings}
            authProvider={authProvider}
            dataProvider={dataProvider}
            options={{
              syncWithLocation: true,
              warnWhenUnsavedChanges: true,
            }}
          >
            <Routes>
              <Route index element={<WelcomePage />} />
              <Route element={<Authenticated fallback={<Outlet />}></Authenticated>}>
                <Route
                  path="/login"
                  element={
                    <AuthPage
                      type="login"
                      formProps={{
                        initialValues: {
                          email: "demo@refine.dev",
                          password: "demodemo",
                        },
                      }}
                    />
                  }
                />
                <Route
                  path="/register"
                  element={
                    <AuthPage
                      type="register"
                      formProps={{
                        initialValues: {
                          email: "demo@refine.dev",
                          password: "demodemo",
                        },
                      }}
                    />
                  }
                />
              </Route>
            </Routes>
            <RefineKbar />
            <UnsavedChangesNotifier />
          </Refine>
        </ColorModeContextProvider>
      </RefineKbarProvider>
    </BrowserRouter>
  );
}

export default App;
```

</p>
</details>

In the code above, we created routes for login, register using the the `AuthPage` imported into the `App.tsx` file. We also included the `<Authenticated/>` component which is a component form of the [useIsAuthenticated](https://refine.dev/docs/api-reference/core/components/auth/authenticated/docs/api-reference/core/hooks/auth/useIsAuthenticated/) hook which saves the authentication status of the user. The component is used when you want to render a fallback or redirect to a certain page where the authentication status of the user is either true or false. The view of the login and register pages are shown below:

<img src="https://refine.ams3.cdn.digitaloceanspaces.com/blog%2F2023-04-04-finefoods-admin-dashboard%2Flogin.png"  alt="react crud app airtable" />

<br />
<br />

In the previous code, we added the `<Authenticated/>` component to our login and register routes but did not include a fallback because the fallback for the `<Authenticated/>` component is to be redirected to the dashboard page (an authenticated user should be redirected to the dashboard page). We are still in the process of building the dashboard page and we will go in depth into it in the next section.

## Creating The Dashboard Page

### An Overview of the Dashboard:

The application which is a Food delivery React admin dashboard will display 5 sections namely:

- **Daily Revenue section**: Displays the daily revenue of the application.
- **Daily Orders Section**: Displays the daily orders in the application.
- **New Customers Section**: Displays the new customers ordering from the application.
- **Order Timeline Section**:Displays the timeline of orders in the format of either pending, completed or cancelled.
- **Delivery Map Section**: Displays the application's delivery map.

So, on obtaining the information about this section of the application, we will now create the Dashboard Page `index.tsx `file in the `src/pages/Dashboard` directory and add the block of code shown below:

<details>
<summary>Show Dashboard.tsx code</summary>
<p>

```tsx title="src/pages/Dashboard/index.tsx"
import { Row, Col, Card, Typography } from "antd";
const { Text } = Typography;

const dashboardCardStyles = {
  dailyRevenue: {
    bodyStyle: {
      padding: 10,
      paddingBottom: 0,
    },
    style: {
      background: "url(images/daily-revenue.png)",
      backgroundRepeat: "no-repeat",
      backgroundPosition: "right",
      backgroundSize: "cover",
    },
  },

  dailyOrders: {
    bodyStyle: {
      padding: 10,
      paddingBottom: 0,
    },
    style: {
      background: "url(images/daily-order.png)",
      backgroundRepeat: "no-repeat",
      backgroundPosition: "right",
      backgroundSize: "cover",
    },
  },

  newCustomers: {
    bodyStyle: {
      padding: 10,
      paddingBottom: 0,
<<<<<<< HEAD
    },
    style: {
      background: "url(images/new-orders.png)",
      backgroundRepeat: "no-repeat",
      backgroundPosition: "right",
      backgroundSize: "cover",
    },
=======
    },
    style: {
      background: "url(images/new-orders.png)",
      backgroundRepeat: "no-repeat",
      backgroundPosition: "right",
      backgroundSize: "cover",
    },
>>>>>>> a9a1f779
  },

  deliveryMap: {
    bodyStyle: {
      height: 550,
      padding: 0,
    },
  },

  orderTimeline: {
    bodyStyle: {
      height: 550,
      overflow: "scroll",
    },
  },
};

export const DashboardPage: React.FC = () => {
  return (
    <Row gutter={[16, 16]}>
      <Col md={24}>
        <Row gutter={[16, 16]}>
          <Col xl={10} lg={24} md={24} sm={24} xs={24}>
            <Card bodyStyle={dashboardCardStyles.dailyRevenue.bodyStyle} style={dashboardCardStyles.dailyRevenue.style}>
              <></>
            </Card>
          </Col>

          <Col xl={7} lg={12} md={24} sm={24} xs={24}>
            <Card bodyStyle={dashboardCardStyles.dailyOrders.bodyStyle} style={dashboardCardStyles.dailyOrders.style}>
              <></>
            </Card>
          </Col>

          <Col xl={7} lg={12} md={24} sm={24} xs={24}>
            <Card bodyStyle={dashboardCardStyles.newCustomers.bodyStyle} style={dashboardCardStyles.newCustomers.style}>
              <></>
            </Card>
          </Col>
        </Row>
      </Col>
      <Col xl={17} lg={16} md={24} sm={24} xs={24}>
        <Card bodyStyle={dashboardCardStyles.deliveryMap.bodyStyle} title={<Text strong>Delivery map</Text>}>
          <></>
        </Card>
      </Col>
      <Col xl={7} lg={8} md={24} sm={24} xs={24}>
        <Card
          bodyStyle={dashboardCardStyles.orderTimeline.bodyStyle}
          title={
            <Text strong style={{ textTransform: "capitalize" }}>
              Timeline
            </Text>
          }
        >
          <></>
        </Card>
      </Col>
    </Row>
  );
};
```

</p>
</details>

In the code above, we divided the page into 5 columns and styled the columns appropriately.
We will dive into creating the `<DailyRevenue/>`, `<DailyOrders/>`, `<NewCustomers/>`, `<DeliveryMap/>` and the `<OrderTimeline/>`, components which will occupy the columns.

### Building the daily revenue component

The daily revenue component will be made up of two components

- The component that styles the daily revenue component
- The daily revenue component with its business logic.

Before creating these components, there are packages we need to install for these components.

- **Emotion**: This package will help us style the components. To get more information on how to use emotion, visit [here](https://emotion.sh/docs/introduction).

to install, type the command below:

```
npm i @emotion/react @emotion/styled
```

- **Ant design charts**: This package will be used on the daily revenue component for visualization tool of the daily revenue in the form of a chart. To get more insight on how to use this packagr, visit [here](https://charts.ant.design/en).

to install, type the commands below;

```
npm i @ant-design/charts
```

After installing these dependencies, we create a `styled.tsx `file in the `src/components/dashboard/dailyRevenue` directory and add the appropriate styling as shown in the code below:

<details>
<summary>Show dailyRevenue style code</summary>
<p>

```tsx title="src/components/dashboard/dailyRevenue/styled.tsx"
import styled from "@emotion/styled";
import { DatePicker } from "antd";

export const DailyRevenueWrapper = styled.div`
  height: 232px;
  display: flex;
  flex-direction: column;
  justify-content: space-between;
`;

export const TitleArea = styled.div`
  display: flex;
  justify-content: space-between;
  align-items: flex-start;
`;

export const TitleAreaAmount = styled.div`
  display: flex;
  flex-direction: column;

  h3,
  span {
    color: #ffffff !important;
    margin-bottom: 0 !important;
  }

  @media screen and (max-width: 576px) {
    span {
      font-size: 16px !important;
      line-height: 1.2;
    }
  }
`;

export const TitleAreNumber = styled.div`
  display: flex;
  align-items: center;
  line-height: 1;

  img {
    margin-left: 5px;
  }

  @media screen and (max-width: 576px) {
    span {
      font-size: 30px !important;
      line-height: 0.9;
    }
  }
`;

export const RangePicker = styled(DatePicker.RangePicker)`
  height: 35px;
  float: "right";
  color: "#fffff !important";
  background: "rgba(255, 255, 255, 0.3)";

  .ant-picker-input > input {
    color: #ffffff !important;
  }

  &.ant-picker-focused {
    .ant-picker-separator {
      color: #ffffff;
    }
  }

  .ant-picker-separator,
  .ant-picker-suffix {
    color: #ffffff;
  }
`;
```

</p>
</details>

Before we going to creating the core `dailyRevenue` component, let's explain what we are trying to achieve.

- We will import the styles into the `dailyRevenue` component.
- We will fetch the daily revenue data from the API
- We will Add a date picker which we can use to get the daily revenue of date ranges.
- We will visualize the daily revenue using the ant-design chart library
- We will memoize the daily revenue values represented on the chart to optimize performance.

In order to know the type of data we will be working with, we will create types for the response data. create a `index.d.ts` file in the `src/interfaces` directory and add the code below:

```tsx title="src/interfaces/index.d.ts"
export interface ISalesChart {
  date: string;
  title: "Order Count" | "Order Amount";
  value: number;
}
```

Now, we create the dailyRevenue component. create an `index.tsx` file in the `src/components/dashboard/dailyRevenue` directory and add the code below:

<details>
<summary>Show dailyRevenue component code</summary>
<p>

```tsx title="src/components/dashboard/dailyRevenue/index.tsx"
import { useMemo, useState } from "react";
import { useApiUrl, useCustom } from "@refinedev/core";
import { NumberField } from "@refinedev/antd";
import { Typography } from "antd";
import Line, { LineConfig } from "@ant-design/plots/lib/components/line";
import dayjs, { Dayjs } from "dayjs";

import { IncreaseIcon, DecreaseIcon } from "components/icons";

import { ISalesChart } from "interfaces";
import { DailyRevenueWrapper, TitleAreNumber, TitleArea, TitleAreaAmount, RangePicker } from "./styled";

export const DailyRevenue: React.FC = () => {
  const API_URL = useApiUrl();

  const [dateRange, setDateRange] = useState<[Dayjs, Dayjs]>([
    dayjs().subtract(7, "days").startOf("day"),
    dayjs().startOf("day"),
  ]);
  const [start, end] = dateRange;

  const query = {
    start,
    end,
  };

  const url = `${API_URL}/dailyRevenue`;
  const { data, isLoading } = useCustom<{
    data: ISalesChart[];
    total: number;
    trend: number;
  }>({
    url,
    method: "get",
    config: {
      query,
    },
  });

  const config = useMemo(() => {
<<<<<<< HEAD
    const config = {
      data: data?.data.data || [],
      padding: 0,
      paddingBottom: 10,
      xField: "date",
      yField: "value",
      height: 135,
      shapeField: "smooth",
      style: {
        lineWidth: 4,
      },
      colorField: "rgba(255, 255, 255, 0.5)",
      axis: {
        x: { label: null, line: null },
        y: { label: null, grid: null },
      },
    } as LineConfig;
=======
    const config: LineConfig = {
      data: data?.data.data || [],
      loading: isLoading,
      padding: "auto",
      xField: "date",
      yField: "value",
      color: "rgba(255, 255, 255, 0.5)",
      tooltip: {
        customContent: (title, data) => {
          return `<div style="padding: 8px 4px; font-size:16px; font-weight:600">${data[0]?.value} $</div>`;
        },
      },

      xAxis: {
        label: null,
        line: null,
      },
      yAxis: {
        label: null,
        grid: null,
      },
      smooth: true,
      lineStyle: {
        lineWidth: 4,
      },
    };
>>>>>>> a9a1f779

    return config;
  }, [data]);

  const disabledDate = (date: Dayjs) => date > dayjs();

  return (
    <DailyRevenueWrapper>
      <TitleArea>
        <TitleAreaAmount>
          <Typography.Title level={3}>Daily Revenue</Typography.Title>
          <TitleAreNumber>
            <NumberField
              style={{ fontSize: 36 }}
              strong
              options={{
                currency: "USD",
                style: "currency",
                notation: "compact",
              }}
              value={data?.data.total ?? 0}
            />
            {(data?.data?.trend ?? 0) > 0 ? <IncreaseIcon /> : <DecreaseIcon />}
          </TitleAreNumber>
        </TitleAreaAmount>

        <RangePicker
          size="small"
          value={dateRange}
          onChange={(values) => {
            if (values && values[0] && values[1]) {
              setDateRange([values[0], values[1]]);
            }
          }}
          disabledDate={disabledDate}
          style={{
            float: "right",
            color: "#fffff !important",
            background: "rgba(255, 255, 255, 0.3)",
          }}
          ranges={{
            "This Week": [dayjs().startOf("week"), dayjs().endOf("week")],
            "Last Month": [dayjs().startOf("month").subtract(1, "month"), dayjs().endOf("month").subtract(1, "month")],
            "This Month": [dayjs().startOf("month"), dayjs().endOf("month")],
            "This Year": [dayjs().startOf("year"), dayjs().endOf("year")],
          }}
          format="YYYY/MM/DD"
        />
      </TitleArea>
      <Line padding={0} appendPadding={10} height={135} style={{ maxHeight: "135px" }} {...config} />
    </DailyRevenueWrapper>
  );
};
```

</p>
</details>

In the code above:

- We use the use `useApiUrl()` hook to get the base url of the API endpoint. To get more information on the `useApiUrl()`, visit [here](https://refine.dev/docs/api-reference/core/hooks/data/useApiUrl/).
- We used the `useCustom()` hook to handle sending a request to the endpoint. The `useCustom` hook expects a `url`, `method` and `config` properties.
  - the `url` property accepts the endpoint url.
  - the `method` property accepts the type of method of the endpoint (a "`get`" endpoint in our case)
  - the `config` property accepts values like the `headers` for the endpoint, `query` parameters, `sorters`, `filters`, `payloads` and many more.

To get more information on the `useCustom` hook, take a look at its documentation [here](https://refine.dev/docs/api-reference/core/hooks/data/useCustom/). In our case, we passed `dateRange` values as query parameters into the `useCustom` hook in order to obtain daily revenue values between date intervals using a `DatePicker` component.

- These parameters will be passed to the `custom` method from the `dataProvider` as a parameter. When properties are changed, the `useCustom` hook will trigger a new request.
- On getting the data back from the endpoint using the `useCustom` hook, we add the data to the `Line` chart component from the `@ant-design charts` we installed previously.we also memoize the data represented on the chart to optimize performance.

**Output:**

<div className="centered-image"  >
   <img style={{alignSelf:"center", width: "450px"}}  src="https://refine.ams3.cdn.digitaloceanspaces.com/blog%2F2023-04-04-finefoods-admin-dashboard%2Frevenue.png"  alt="react admin dashboard" />
</div>

### Building the daily orders component.

The `dailyRevenue` directory will also be made up of two components:

- The component that styles the daily orders component
- The daily revenue component with its business logic.

Create a `styled.tsx `file in the `src/components/dashboard/dailyOrders` directory and add the appropriate styling as shown in the code below:

<details>
<summary>Show daily orders style code</summary>
<p>

```tsx title="src/components/dashboard/dailyOrders/styled.tsx"
import styled from "@emotion/styled";

export const DailyOrderWrapper = styled.div`
  height: 232px;
  display: flex;
  flex-direction: column;
  justify-content: space-between;

  @media screen and (max-width: 576px) {
    height: 192px;
  }
`;

export const TitleArea = styled.div`
  display: flex;
  justify-content: space-between;
  align-items: flex-start;

  h3,
  span {
    color: #ffffff !important;
    margin-bottom: 0 !important;
  }

  @media screen and (max-width: 576px) {
    span {
      font-size: 16px !important;
      line-height: 1.2;
    }
  }
`;

export const TitleAreNumber = styled.div`
  display: flex;
  align-items: center;
  line-height: 1.1;

  span {
    font-size: 28px;
    margin-right: 5px;
  }

  @media screen and (max-width: 576px) {
    span {
      font-size: 30px !important;
      line-height: 0.9;
    }
  }
`;
```

</p>
</details>

Before we going to creating the core `dailyOrders` component, let's explain what we are trying to achieve:

- We will import the styles into the `dailyOrders` component.
- We will fetch the daily orders data from the API
- Visualize the daily Orders using the `ant-design chart` library.
- We will memoize the daily orders data represented on the chart to optimize performance.

Now, we create the `dailyOrders` component. Create an `index.tsx` file in the `src/components/dashboard/dailyOrders` directory and add the code below:

<details>
<summary>Show daily orders component code</summary>
<p>

```tsx title="src/components/dashboard/dailyOrders/index.tsx"
import { useMemo } from "react";
import { useApiUrl, useCustom } from "@refinedev/core";
import { Typography } from "antd";
import Column, { ColumnConfig } from "@ant-design/plots/lib/components/column";
import { IncreaseIcon, DecreaseIcon } from "components/icons";
import { ISalesChart } from "interfaces";
import { DailyOrderWrapper, TitleAreNumber, TitleArea } from "./styled";

export const DailyOrders: React.FC = () => {
  const API_URL = useApiUrl();

  const url = `${API_URL}/dailyOrders`;
  const { data, isLoading } = useCustom<{
    data: ISalesChart[];
    total: number;
    trend: number;
  }>({ url, method: "get" });

  const { Text, Title } = Typography;

  const config = useMemo(() => {
<<<<<<< HEAD
    const config = {
      data: data?.data.data || [],
      padding: 0,
      paddingBottom: 5,
      height: 135,
      xField: "date",
      yField: "value",
      style: {
        maxWidth: 10,
        radiusTopLeft: 4,
        radiusTopRight: 4,
      },
      colorField: "rgba(255, 255, 255, 0.5)",
      axis: {
        x: { label: null, line: null, tickLineWidth: 0 },
        y: { label: null, grid: null, tickLineWidth: 0 },
      },
    } as ColumnConfig;

=======
    const config: ColumnConfig = {
      data: data?.data.data || [],
      loading: isLoading,
      padding: 0,
      xField: "date",
      yField: "value",
      maxColumnWidth: 16,
      columnStyle: {
        radius: [4, 4, 0, 0],
      },
      color: "rgba(255, 255, 255, 0.5)",
      tooltip: {
        customContent: (title, data) => {
          return `<div style="padding: 8px 4px; font-size:16px; font-weight:600">${data[0]?.value}</div>`;
        },
      },

      xAxis: {
        label: null,
        line: null,
        tickLine: null,
      },
      yAxis: {
        label: null,
        grid: null,
        tickLine: null,
      },
    };

>>>>>>> a9a1f779
    return config;
  }, [data]);

  return (
    <DailyOrderWrapper>
      <TitleArea>
        <Title level={3}>Daily Orders</Title>
        <TitleAreNumber>
          <Text strong>{data?.data.total ?? 0} </Text>

          {(data?.data?.trend ?? 0) > 0 ? <IncreaseIcon /> : <DecreaseIcon />}
        </TitleAreNumber>
      </TitleArea>
      <Column style={{ padding: 0, height: 135 }} appendPadding={10} {...config} />
    </DailyOrderWrapper>
  );
};
```

</p>
</details>

In the code above,

- We use the use `useApiUrl()` hook to get the base url of the API endpoint.
- We used the `useCustom()` hook to handle sending a request to the endpoint.
- On getting the data back from the endpoint using the `useCustom` hook, we add the data to the `Column` chart component from `@ant-design charts`.we also memoize the data represented on the chart to optimize performance.

**Output:**

<div className="centered-image"  >
   <img style={{alignSelf:"center", width: "450px"}}  src="https://refine.ams3.cdn.digitaloceanspaces.com/blog%2F2023-04-04-finefoods-admin-dashboard%2Forders.png"  alt="react admin dashboard" />
</div>

### Building the new customers component.

The `newCustomers` directory will also be made up of two components:

- The component that styles the daily orders component
- The new Customers component with its business logic.

Create a `styled.tsx `file in the `src/components/dashboard/newCustomers` directory and add the appropriate styling as shown in the code below:

<details>
<summary>Show new customers style code</summary>
<p>

```tsx title="src/components/dashboard/newCustomers/styled.tsx"
import styled from "@emotion/styled";

export const NewCustomersWrapper = styled.div`
  height: 232px;
  display: flex;
  flex-direction: column;
  justify-content: space-between;

  @media screen and (max-width: 576px) {
    height: 212px;
  }
`;

export const Header = styled.div`
  display: flex;
  justify-content: space-between;
  align-items: flex-start;
`;

export const HeaderNumbers = styled.div`
  font-size: 28px;
  text-align: right;
  line-height: 1.2;

  div {
    font-size: 20px;
  }

  img {
    margin-left: 5px;
  }

  @media screen and (max-width: 576px) {
    font-size: 30px;

    div {
      font-size: 20px;
    }
  }
`;
```

</p>
</details>

Before we going to creating the core `newCustomers` component, let's explain what we are trying to achieve:

- We will import the styles into the `newCustomers` component.
- We will fetch the new customers data from the API
- visualize the daily Orders using the `ant-design chart` library.
- We will memoize the new customers data represented on the chart to optimize performance.

Now, we create the `newCustomers` component. Create an `index.tsx` file in the `src/components/dashboard/newCustomers` directory and add the code below:

<details>
<summary>Show new customers component code</summary>
<p>

```tsx title="src/components/dashboard/newCustomers/index.tsx"
import { useMemo } from "react";
import { useApiUrl, useCustom, useTranslate } from "@refinedev/core";
import { ConfigProvider, theme, Typography } from "antd";
import Column, { ColumnConfig } from "@ant-design/plots/lib/components/column";
import { IncreaseIcon, DecreaseIcon } from "components/icons";
import { ISalesChart } from "interfaces";
import { Header, HeaderNumbers, NewCustomersWrapper } from "./styled";

export const NewCustomers: React.FC = () => {
  const t = useTranslate();
  const API_URL = useApiUrl();

  const url = `${API_URL}/newCustomers`;
  const { data, isLoading } = useCustom<{
    data: ISalesChart[];
    total: number;
    trend: number;
  }>({ url, method: "get" });

  const { Text, Title } = Typography;

  const config = useMemo(() => {
<<<<<<< HEAD
    const config = {
      data: data?.data.data || [],
      padding: 0,
      paddingBottom: 5,
      height: 135,
      xField: "date",
      yField: "value",
      style: {
        maxWidth: 10,
        radiusTopLeft: 4,
        radiusTopRight: 4,
      },
      colorField: "rgba(255, 255, 255, 0.5)",
      axis: {
        x: { label: null, line: null, tickLineWidth: 0 },
        y: { label: null, grid: null, tickLineWidth: 0 },
      },
    } as ColumnConfig;

    return config;
  }, [data]);

=======
    const config: ColumnConfig = {
      data: data?.data.data || [],
      loading: isLoading,
      padding: 0,
      xField: "date",
      yField: "value",
      maxColumnWidth: 16,
      columnStyle: {
        radius: [4, 4, 0, 0],
      },
      color: "rgba(255, 255, 255, 0.5)",
      tooltip: {
        customContent: (title, data) => {
          return `<div style="padding: 8px 4px; font-size:16px; font-weight:600">${data[0]?.value}</div>`;
        },
      },

      xAxis: {
        label: null,
        line: null,
        tickLine: null,
      },
      yAxis: {
        label: null,
        grid: null,
        tickLine: null,
      },
    };

    return config;
  }, [data]);

>>>>>>> a9a1f779
  return (
    <ConfigProvider
      theme={{
        algorithm: theme.darkAlgorithm,
      }}
    >
      <NewCustomersWrapper>
        <Header>
          <Title level={3}>New Customers</Title>
          <HeaderNumbers>
            <Text strong>{data?.data.total ?? 0}</Text>
            <div>
              <Text strong>{data?.data.trend ?? 0}%</Text>
              {(data?.data?.trend ?? 0) > 0 ? <IncreaseIcon /> : <DecreaseIcon />}
            </div>
          </HeaderNumbers>
        </Header>
        <Column style={{ padding: 0, height: 162 }} appendPadding={10} {...config} />
      </NewCustomersWrapper>
    </ConfigProvider>
  );
};
```

</p>
</details>

In the code above:

- We use the use `useApiUrl()` hook to get the base url of the API endpoint.
- We used the `useCustom()` hook to handle sending a request to the endpoint.
- On getting the data back from the endpoint using the `useCustom` hook, we add the data to the `Column` chart component from `@ant-design charts`.

**Output:**

<div className="centered-image"  >
   <img style={{alignSelf:"center", width: "450px"}} src="https://refine.ams3.cdn.digitaloceanspaces.com/blog%2F2023-04-04-finefoods-admin-dashboard%2Fcustomers.png"  alt="react admin dashboard" />
</div>

### Building the orders timeline component

The order timeline section displays food orders as an`AntdTimeline` component and also in a text format of either pending, completed or cancelled order.

The `orderTimeline` directory will also be made up of two components:
\*The component that styles the `orderTimeline` component

- The `orderTimeline` component with its business logic.

Create a `styled.tsx `file in the `src/components/dashboard/orderTimeline` directory and add the appropriate styling as shown in the code below:

```tsx title="src/components/dashboard/orderTimeline/index.tsx"
import styled from "@emotion/styled";
import { Typography, Timeline as AntdTimeline } from "antd";

export const Timeline = styled(AntdTimeline)`
  .ant-timeline-item-head {
    background-color: transparent;
  }
`;

export const TimelineItem = styled(AntdTimeline.Item)``;

export const TimelineContent = styled.div<{ backgroundColor: string }>`
  display: flex;
  flex-direction: column;
  padding: 12px;
  border-radius: 6px;
  background-color: ${({ backgroundColor }) => backgroundColor};
`;

export const CreatedAt = styled(Typography.Text)`
  font-size: 12px;
  cursor: default;
`;

export const Number = styled(Typography.Text)`
  cursor: pointer;
`;
```

Before we going to creating the core `orderTimeline` component, let's explain what we are trying to achieve:

- We will import the styles into the `orderTimeline` component.
- We will fetch the new customers data from the API
- Visualize the daily Orders using the `ant-design chart` library.
- We will memoize the new customers data represented on the chart to optimize performance.

In order to know the type of data we will be working with, we will create an interface for the response data. Update the `index.d.ts` file in the `src/interfaces` directory with the code below:

<details>
<summary>Show Interfaces code</summary>
<p>

```tsx title="src/interfaces/index.d.ts"
import { Dayjs } from "dayjs";
/* main interface used on the component*/
export interface IOrder {
  id: number;
  user: IUser;
  createdAt: string;
  products: IProduct[];
  status: IOrderStatus;
  address: IAddress;
  store: IStore;
  courier: ICourier;
  events: IEvent[];
  orderNumber: number;
  amount: number;
}

/* interfaces existing in the field of the main interface */
export interface IUser {
  id: number;
  firstName: string;
  lastName: string;
  fullName: string;
  gender: string;
  gsm: string;
  createdAt: string;
  isActive: boolean;
  avatar: IFile[];
  addresses: IAddress[];
}

export interface IIdentity {
  id: number;
  name: string;
  avatar: string;
}

export interface IAddress {
  text: string;
  coordinate: [string, string];
}

export interface IFile {
  name: string;
  percent: number;
  size: number;
  status: "error" | "success" | "done" | "uploading" | "removed";
  type: string;
  uid: string;
  url: string;
}

export interface IEvent {
  date: string;
  status: string;
}

export interface IStore {
  id: number;
  title: string;
  isActive: boolean;
  createdAt: string;
  address: IAddress;
  products: IProduct[];
}

export interface ICourier {
  id: number;
  name: string;
  surname: string;
  email: string;
  gender: string;
  gsm: string;
  createdAt: string;
  accountNumber: string;
  licensePlate: string;
  address: string;
  avatar: IFile[];
  store: IStore;
}
export interface IProduct {
  id: number;
  name: string;
  isActive: boolean;
  description: string;
  images: IFile[];
  createdAt: string;
  price: number;
  category: ICategory;
  stock: number;
}

export interface ICategory {
  id: number;
  title: string;
  isActive: boolean;
}

export interface IOrderFilterVariables {
  q?: string;
  store?: string;
  user?: string;
  createdAt?: [Dayjs, Dayjs];
  status?: string;
}

export interface IUserFilterVariables {
  q: string;
  status: boolean;
  createdAt: [Dayjs, Dayjs];
  gender: string;
  isActive: boolean;
}

export interface ICourier {
  id: number;
  name: string;
  surname: string;
  gender: string;
  gsm: string;
  createdAt: string;
  isActive: boolean;
  avatar: IFile[];
}

export interface IReview {
  id: number;
  order: IOrder;
  user: IUser;
  star: number;
  createDate: string;
  status: "pending" | "approved" | "rejected";
  comment: string[];
}
```

</p>
</details>

Now, we create the `orderTimeline` component. Create an `index.tsx` file in the `src/components/dashboard/orderTimeline` directory and add the code below:

<details>
<summary>Show OrderTimeLine code</summary>
<p>

```tsx title="src/components/dashboard/orderTimeline/index.tsx"
import { useNavigation } from "@refinedev/core";
import { useSimpleList } from "@refinedev/antd";
import { Typography, List as AntdList, Tooltip, ConfigProvider, theme } from "antd";
import dayjs from "dayjs";
import relativeTime from "dayjs/plugin/relativeTime";

import { IOrder } from "interfaces";
import { TimelineContent, CreatedAt, Number, Timeline, TimelineItem } from "./styled";

dayjs.extend(relativeTime);

export const OrderTimeline: React.FC = () => {
  const { show } = useNavigation();

  const { listProps } = useSimpleList<IOrder>({
    resource: "orders",
    sorters: {
      initial: [
        {
          field: "createdAt",
          order: "desc",
        },
      ],
    },
    pagination: {
      pageSize: 6,
    },
    syncWithLocation: false,
  });

  const { dataSource } = listProps;

  const { Text } = Typography;

  const orderStatusColor = (
    id: string,
  ): { indicatorColor: string; backgroundColor: string; text: string } | undefined => {
    switch (id) {
      case "1":
        return {
          indicatorColor: "orange",
          backgroundColor: "#fff7e6",
          text: "pending",
        };
      case "2":
        return {
          indicatorColor: "cyan",
          backgroundColor: "#e6fffb",
          text: "ready",
        };
      case "3":
        return {
          indicatorColor: "green",
          backgroundColor: "#e6f7ff",
          text: "on the way",
        };
      case "4":
        return {
          indicatorColor: "blue",
          backgroundColor: "#e6fffb",
          text: "delivered",
        };
      case "5":
        return {
          indicatorColor: "red",
          backgroundColor: "#fff1f0",
          text: "cancelled",
        };
      default:
        break;
    }
  };

  return (
    <AntdList
      {...listProps}
      pagination={{
        ...listProps.pagination,
        simple: true,
      }}
    >
      <ConfigProvider theme={{ algorithm: theme.defaultAlgorithm }}>
        <Timeline>
          {dataSource?.map(({ createdAt, orderNumber, status, id }) => (
            <TimelineItem key={orderNumber} color={orderStatusColor(status.id.toString())?.indicatorColor}>
              <TimelineContent
                backgroundColor={orderStatusColor(status.id.toString())?.backgroundColor || "transparent"}
              >
                <Tooltip
                  overlayInnerStyle={{ color: "#626262" }}
                  color="rgba(255, 255, 255, 0.3)"
                  placement="topLeft"
                  title={dayjs(createdAt).format("lll")}
                >
                  <CreatedAt italic>{dayjs(createdAt).fromNow()}</CreatedAt>
                </Tooltip>
                <Text>Food Order {orderStatusColor(status.id.toString())?.text}</Text>
                <Number onClick={() => show("orders", id)} strong>
                  #{orderNumber}
                </Number>
              </TimelineContent>
            </TimelineItem>
          ))}
        </Timeline>
      </ConfigProvider>
    </AntdList>
  );
};
```

</p>
</details>

In the code above:

- We used the `useSimpleList()` hook to handle sending a request to the endpoint. The `useSimpleList()` hook in refine allows you to get data directly from the API in a list format that is compatible with Ant Design List component. some parameters that the `useSimpleList()` passes include:

  - The resource parameter. This parameter is usually used as an API endpoint path.
  - The `pagination` parameter which accounts for paginating the endpoint using the `pageSize` and `pageNumber` params.
  - The `sorters` property which contains an `initial` property that sets the initial sorting method and a `permanent` property that set the sorting value as a permanent one.

    To get more information about the hook, visit its documentation [here](https://refine.dev/docs/api-reference/antd/hooks/list/useSimpleList/).

  - On getting the data back from the endpoint, we map the data to a `TimelineItem` component and render the orders based on their status(pending, completed, and cancelled).

**Output:**

<div className="centered-image"  >
   <img style={{alignSelf:"center", width: "250px"}} src="https://refine.ams3.cdn.digitaloceanspaces.com/blog%2F2023-04-04-finefoods-admin-dashboard%2Ftimeline.png"  alt="react admin dashboard" />
</div>

### Building the delivery map component

The delivery map section displays the position of orders on transit on the map. In the section will:

- Create the `Map` component using google map.
- Create the `Marker` component that will be used to tag the orders on the map.
- We will fetch the orders data from the API
- render the orders on the `Map` component and Mark the orders using the markers.

Before creating these components, there are packages we need to install as well as configurations we need to add.

- **@googlemaps/react-wrapper**: This package acts as a react-wrapper for the google map API.

to install, type the command below:

```
npm i @googlemaps/react-wrapper
```

- **google-map-react**: This package allows the rendering of react components on google map. in our case, we need it to render the markers to be created on the map.

To install, type the command below:

```
npm i google-map-react
```

- **@types/google.maps** : This package provides types for the google map API.

To install, type the commands below;

```
npm i @types/google.maps
```

Since we are using google maps API, we will use the google map id. We will create an `env` file on the root directory of the project and add an `env` variable that will hold the google map ID.

```tsx title=".env"
REACT_APP_MAP_ID = "<your google map id>";
```

After adding the packages and configurations, we create the `Map` component. Create an `map.tsx` file in the `src/components/map` directory and add the code below:

<details>
<summary>Show Map component code</summary>
<p>

```tsx title="src/components/map/map.tsx"
import { Children, cloneElement, FC, isValidElement, PropsWithChildren, useEffect, useRef, useState } from "react";
import { Wrapper } from "@googlemaps/react-wrapper";

interface MapProps extends Exclude<google.maps.MapOptions, "center"> {
  center?: google.maps.LatLngLiteral;
}

const MapComponent: FC<PropsWithChildren<MapProps>> = ({ children, center, zoom = 12, ...options }) => {
  const ref = useRef<HTMLDivElement>(null);
  const [map, setMap] = useState<google.maps.Map>();

  useEffect(() => {
    if (map) {
      map.setOptions({ ...options, zoom, center });
    }
  }, [map]);

  useEffect(() => {
    if (ref.current && !map) {
      setMap(new window.google.maps.Map(ref.current, {}));
    }
  }, [ref, map]);

  return (
    <>
      <div ref={ref} style={{ flexGrow: "1", height: "100%" }} />
      {Children.map(children, (child) => {
        if (isValidElement(child)) {
          // eslint-disable-next-line
          return cloneElement<any>(child, { map });
        }
      })}
    </>
  );
};

const MapWrapper: FC<PropsWithChildren<MapProps>> = (props) => {
  return (
    <Wrapper apiKey={process.env.REACT_APP_MAP_ID as string}>
      <MapComponent {...props} />
    </Wrapper>
  );
};

export default MapWrapper;
```

</p>
</details>

From the code above, the `env` variable is added to the Map wrapper obtained from the `@googlemaps/react-wrapper` and the `MapComponent` component is a wrapped with the Map wrapper.

Next, we create the `Marker` component. Create a `marker.tsx` file in the `src/components/map` directory and add the code below:

```tsx title="src/components/map/marker.tsx"
import { useState, useEffect, memo } from "react";

interface MarkerProps extends google.maps.MarkerOptions {
  onClick?: () => void;
}

const Marker: React.FC<MarkerProps> = ({ onClick, ...options }) => {
  const [marker, setMarker] = useState<google.maps.Marker>();

  useEffect(() => {
    if (!marker) {
      setMarker(new google.maps.Marker());
    }

    // remove marker from map on unmount
    return () => {
      if (marker) {
        marker.setMap(null);
      }
    };
  }, [marker]);

  useEffect(() => {
    if (marker) {
      marker.setOptions({
        ...options,
        clickable: !!onClick,
      });
      marker.addListener("click", () => {
        onClick?.();
      });
    }

    return () => {
      if (marker) {
        google.maps.event.clearListeners(marker, "click");
      }
    };
  }, [marker, options]);

  return null;
};

export default memo(Marker);
```

After creating the Map component and Marker component, we will create an `index.tsx` on the `src/components/map` directory where we will import the `Map` and `MapMarker` components so that they could be both exported from one file.

```tsx title="src/components/map/index.tsx"
import Map from "./map";
import MapMarker from "./marker";

export { MapMarker, Map };
```

We will go further to create the `deliveryMap` component. Create an `index.tsx` file in the `src/components/dashboard/deliveryMap` directory and add the code below:

<details>
<summary>Show deliverMap component code</summary>
<p>

```tsx title="src/components/dashboard/deliveryMap.tsx"
import { useList, useNavigation } from "@refinedev/core";
import { Map, MapMarker } from "components/map";
import { IOrder } from "interfaces";

export const DeliveryMap: React.FC = () => {
  const { data: orderData } = useList<IOrder>({
    resource: "orders",
    config: {
      filters: [
        {
          field: "status.text",
          operator: "eq",
          value: "On The Way",
        },
      ],
      pagination: {
        pageSize: 1000,
      },
    },
  });

  const defaultProps = {
    center: {
      lat: 40.73061,
      lng: -73.935242,
    },
    zoom: 13,
  };

  const { show } = useNavigation();

  return (
    <Map {...defaultProps}>
      {orderData?.data.map((order) => {
        return (
          <MapMarker
            key={order.id}
            onClick={() => show("orders", order.id)}
            icon={{
              url: "/images/marker-courier.svg",
            }}
            position={{
              lat: Number(order.address.coordinate[0]),
              lng: Number(order.address.coordinate[1]),
            }}
          />
        );
      })}
      {orderData?.data.map((order) => {
        return (
          <MapMarker
            key={order.id}
            onClick={() => show("orders", order.id)}
            icon={{
              url: "/images/marker-location.svg",
            }}
            position={{
              lat: Number(order.store.address.coordinate[0]),
              lng: Number(order.store.address.coordinate[1]),
            }}
          />
        );
      })}
    </Map>
  );
};
```

</p>
</details>

In the code above:

- We used the `useList()` hook to handle sending a request to the endpoint. The `useList()` hook in refine allows you to get data directly from the API in a list format. This is a different hook from the `useSimpleList()`hook. While the `useSimpleList()`hook returns a list compatible with Ant design's [List](https://ant.design/components/list/) component, the `useList()` hook returns a regular list.
  To get more information about the hook, visit its documentation [here](https://refine.dev/docs/api-reference/core/hooks/data/useList/).

- On getting the data back from the endpoint, we render the position of the order on the map using the marker.

**Output:**

<div className="centered-image"  >
   <img  style={{alignSelf:"center", width: "450px"}} src="https://refine.ams3.cdn.digitaloceanspaces.com/blog%2F2023-04-04-finefoods-admin-dashboard%2Fmap.png"  alt="react admin dashboard" />
</div>

<br/>

Phew!, we have come a long way and thanks for sticking around during the tutorial. We have created the dashboard components. Now, we will import the components to the Dashboard page and add them to the Dashboard Page `index.tsx `file located in the `src/pages/Dashboard` directory on the project as shown in the code below.

<details>
<summary>Show Dashboard page code</summary>
<p>

```tsx title="src/pages/Dashboard/index.tsx"
import { Row, Col, Card, Typography } from "antd";
import { DailyRevenue, DailyOrders, NewCustomers, DeliveryMap, OrderTimeline } from "components/dashboard";

const { Text } = Typography;

const dashboardCardStyles = {
  dailyRevenue: {
    bodyStyle: {
      padding: 10,
      paddingBottom: 0,
    },
    style: {
      background: "url(images/daily-revenue.png)",
      backgroundRepeat: "no-repeat",
      backgroundPosition: "right",
      backgroundSize: "cover",
    },
  },

  dailyOrders: {
    bodyStyle: {
      padding: 10,
      paddingBottom: 0,
    },
    style: {
      background: "url(images/daily-order.png)",
      backgroundRepeat: "no-repeat",
      backgroundPosition: "right",
      backgroundSize: "cover",
    },
  },

  newCustomers: {
    bodyStyle: {
      padding: 10,
      paddingBottom: 0,
    },
    style: {
      background: "url(images/new-orders.png)",
      backgroundRepeat: "no-repeat",
      backgroundPosition: "right",
      backgroundSize: "cover",
    },
  },

  deliveryMap: {
    bodyStyle: {
      height: 550,
      padding: 0,
    },
  },

  orderTimeline: {
    bodyStyle: {
      height: 550,
      overflow: "scroll",
    },
  },
};

export const DashboardPage: React.FC = () => {
  return (
    <Row gutter={[16, 16]}>
      <Col md={24}>
        <Row gutter={[16, 16]}>
          <Col xl={10} lg={24} md={24} sm={24} xs={24}>
            <Card bodyStyle={dashboardCardStyles.dailyRevenue.bodyStyle} style={dashboardCardStyles.dailyRevenue.style}>
              <DailyRevenue />
            </Card>
          </Col>

          <Col xl={7} lg={12} md={24} sm={24} xs={24}>
            <Card bodyStyle={dashboardCardStyles.dailyOrders.bodyStyle} style={dashboardCardStyles.dailyOrders.style}>
              <DailyOrders />
            </Card>
          </Col>

          <Col xl={7} lg={12} md={24} sm={24} xs={24}>
            <Card bodyStyle={dashboardCardStyles.newCustomers.bodyStyle} style={dashboardCardStyles.newCustomers.style}>
              <NewCustomers />
            </Card>
          </Col>
        </Row>
      </Col>
      <Col xl={17} lg={16} md={24} sm={24} xs={24}>
        <Card bodyStyle={dashboardCardStyles.deliveryMap.bodyStyle} title={<Text strong>Delivery map</Text>}>
          <DeliveryMap />
        </Card>
      </Col>
      <Col xl={7} lg={8} md={24} sm={24} xs={24}>
        <Card
          bodyStyle={dashboardCardStyles.orderTimeline.bodyStyle}
          title={
            <Text strong style={{ textTransform: "capitalize" }}>
              Timeline
            </Text>
          }
        >
          <OrderTimeline />
        </Card>
      </Col>
    </Row>
  );
};
```

</p>
</details>

## Add Dashboard Page and resource to the Refine component

We will add the Dashboard page as a route and [resource](https://refine.dev/docs/tutorial/understanding-resources/index/#what-is-resource) on the Refine component located at the `src/App.tsx` directory. We update the `src/App.tsx` file with the code below:

```tsx title="src/App.tsx"
import { Authenticated, ErrorComponent, GitHubBanner, Refine, WelcomePage } from "@refinedev/core";
import { RefineKbar, RefineKbarProvider } from "@refinedev/kbar";
import { notificationProvider, Layout } from "@refinedev/antd";
import "@refinedev/antd/dist/reset.css";
import routerBindings, {
  CatchAllNavigate,
  NavigateToResource,
  UnsavedChangesNotifier,
} from "@refinedev/react-router-v6";
import { BrowserRouter, Outlet, Route, Routes } from "react-router-dom";
import { ColorModeContextProvider } from "./contexts/color-mode";
import { DashboardOutlined } from "@ant-design/icons";
import { DashboardPage } from "pages/Dashboard";
import { Header, Title, OffLayoutArea } from "components";
import { authProvider } from "authProvider";
import { AuthPage } from "pages/auth";
import jsonServerDataProvider from "@refinedev/simple-rest";

function App() {
  const API_URL = "https://api.finefoods.refine.dev";
  const dataProvider = jsonServerDataProvider(API_URL);

  return (
    <BrowserRouter>
      <GitHubBanner />
      <RefineKbarProvider>
        <ColorModeContextProvider>
          <Refine
            notificationProvider={notificationProvider}
            routerProvider={routerBindings}
            authProvider={authProvider}
            dataProvider={dataProvider}
            options={{
              syncWithLocation: true,
              warnWhenUnsavedChanges: true,
            }}
            resources={[
              {
                name: "dashboard",
                list: "/",
                meta: {
                  label: "Dashboard",
                  icon: <DashboardOutlined />,
                },
              },
            ]}
          >
            <Routes>
              <Route
                element={
                  <Authenticated fallback={<CatchAllNavigate to="/login" />}>
                    <Layout Header={Header} Title={Title} OffLayoutArea={OffLayoutArea}>
                      <Outlet />
                    </Layout>
                  </Authenticated>
                }
              >
                <Route index element={<DashboardPage />} />
              </Route>

              <Route
                element={
                  <Authenticated fallback={<Outlet />}>
                    <NavigateToResource resource="dashboard" />
                  </Authenticated>
                }
              >
                <Route
                  path="/login"
                  element={
                    <AuthPage
                      type="login"
                      formProps={{
                        initialValues: {
                          email: "demo@refine.dev",
                          password: "demodemo",
                        },
                      }}
                    />
                  }
                />
                <Route
                  path="/register"
                  element={
                    <AuthPage
                      type="register"
                      formProps={{
                        initialValues: {
                          email: "demo@refine.dev",
                          password: "demodemo",
                        },
                      }}
                    />
                  }
                />
              </Route>

              <Route
                element={
                  <Authenticated>
                    <Layout Header={Header} Title={Title} OffLayoutArea={OffLayoutArea}>
                      <Outlet />
                    </Layout>
                  </Authenticated>
                }
              >
                <Route path="*" element={<ErrorComponent />} />
              </Route>
            </Routes>
            <RefineKbar />
            <UnsavedChangesNotifier />
          </Refine>
        </ColorModeContextProvider>
      </RefineKbarProvider>
    </BrowserRouter>
  );
}

export default App;
```

Lets explain the block of code we just added:

- We added a dashboard resource to the `<Refine/>` component. A resource is a fundamental component of a refine application. A resource acts as a bridge between the Data/API layer and the Document/Page Layer. The resources property accepts an array of objects in the format:

```tsx title="src/App.tsx"
/* snippet of the resource parameter on the refine component in app.tsx */

    resources={[
      {
        name: "dashboard",
        list: "/",
        meta: {
          label: "Dashboard",
          icon: <DashboardOutlined />,
        },
      },
    ]}
```

A resource object may include properties that define the resource's `name`, action routes(`list`), and additional `metadata` such as label, icon, audit log settings, sider menu nesting, and so on.
To read more on resources, view [here](https://refine.dev/docs/tutorial/understanding-resources/index/#what-is-resource).

- After Adding a resource, we specify the route that the resource will be linked to which is shown below:

```tsx title="src/App.tsx"
/* snippet of the dashboard route on the App.tsx */

<Route
  element={
    <Authenticated fallback={<CatchAllNavigate to="/login" />}>
      <Layout Header={Header} Title={Title} OffLayoutArea={OffLayoutArea}>
        <Outlet />
      </Layout>
    </Authenticated>
  }
>
  <Route index element={<DashboardPage />} />
</Route>
```

- We included a route that has a fallback of the `<Authenticated/>` component which saves the authentication status of the user to enclose the `DashboardPage` route. This is because, an unauthenticated user Should not be able to access the dashboard page by default unless the user is logged in. If the user is not authenticated, the fallback is triggered and the user is redirected to the login page to insert the credentials.

- We also included a fallback that redirects user to the dashboard page on the `login` and `signup` routes. This is because, once a user is authenticated on either of these pages, the user should be redirected in to the dashboard.

```tsx title="src/App.tsx"
/* snippet of the login and register route on the App.tsx */
<Route
  element={
    <Authenticated fallback={<Outlet />}>
      <NavigateToResource resource="dashboard" />
    </Authenticated>
  }
>
  <Route
    path="/login"
    element={
      <AuthPage
        type="login"
        formProps={{
          initialValues: {
            email: "demo@refine.dev",
            password: "demodemo",
          },
        }}
      />
    }
  />
  <Route
    path="/register"
    element={
      <AuthPage
        type="register"
        formProps={{
          initialValues: {
            email: "demo@refine.dev",
            password: "demodemo",
          },
        }}
      />
    }
  />
</Route>
```

- We also included `layouts` that give the dashboard page a bit of structure and also included an error route that displays an error component when a user accesses a route that does not exist.

# View of the finished Application

Login Page:

<img src="https://refine.ams3.cdn.digitaloceanspaces.com/blog%2F2023-04-04-finefoods-admin-dashboard%2Flogin.png"  alt="react crud app airtable" />

<br />

Admin Dashboard:

<img src="https://refine.ams3.cdn.digitaloceanspaces.com/blog%2F2023-04-04-finefoods-admin-dashboard%2Ffinished.png"  alt="react crud app airtable" />

<br />

# Conclusion

In this Article, We covered how to create a React Admin Dashboard with Refine. We also learned:

- How to migrate successfully from Refine version 3 to Refine version 4.
- How to work with `jsonServerDataProvider`.
- How to add resources and work with Refine's new routing pattern.
- How to use utility hooks like `UseSimpleList`, `useList`, `useCustom` and many more.

This article demonstrates the versatility of using refine to create applications like a React Admin Dashboard. refine is an excellent tool for accelerating development by abstracting many time-consuming tasks, allowing the developer to devote more time to the application's core business logic. To access the documentation, go to [here](https://refine.dev/docs/getting-started/overview/).<|MERGE_RESOLUTION|>--- conflicted
+++ resolved
@@ -173,15 +173,9 @@
 An [Auth Provider](https://refine.dev/docs/tutorial/understanding-authprovider/index/) in refine contains predefined methods that handle authentication and access control on the application. the predefined methods are shown below:
 
 ```tsx
-<<<<<<< HEAD
-import { AuthBindings } from "@refinedev/core";
-
-const authProvider: AuthBindings = {
-=======
 import { AuthProvider } from "@refinedev/core";
 
 const authProvider: AuthProvider = {
->>>>>>> a9a1f779
   // required methods
   login: async (params: any) => ({}),
   check: async (params: any) => ({}),
@@ -208,11 +202,7 @@
 
 export const TOKEN_KEY = "refine-auth";
 
-<<<<<<< HEAD
-export const authProvider: AuthBindings = {
-=======
 export const authProvider: AuthProvider = {
->>>>>>> a9a1f779
   login: async ({ email, password }) => {
     localStorage.setItem(TOKEN_KEY, `${email}-${password}`);
     return {
@@ -486,7 +476,6 @@
     bodyStyle: {
       padding: 10,
       paddingBottom: 0,
-<<<<<<< HEAD
     },
     style: {
       background: "url(images/new-orders.png)",
@@ -494,15 +483,6 @@
       backgroundPosition: "right",
       backgroundSize: "cover",
     },
-=======
-    },
-    style: {
-      background: "url(images/new-orders.png)",
-      backgroundRepeat: "no-repeat",
-      backgroundPosition: "right",
-      backgroundSize: "cover",
-    },
->>>>>>> a9a1f779
   },
 
   deliveryMap: {
@@ -746,7 +726,6 @@
   });
 
   const config = useMemo(() => {
-<<<<<<< HEAD
     const config = {
       data: data?.data.data || [],
       padding: 0,
@@ -764,34 +743,6 @@
         y: { label: null, grid: null },
       },
     } as LineConfig;
-=======
-    const config: LineConfig = {
-      data: data?.data.data || [],
-      loading: isLoading,
-      padding: "auto",
-      xField: "date",
-      yField: "value",
-      color: "rgba(255, 255, 255, 0.5)",
-      tooltip: {
-        customContent: (title, data) => {
-          return `<div style="padding: 8px 4px; font-size:16px; font-weight:600">${data[0]?.value} $</div>`;
-        },
-      },
-
-      xAxis: {
-        label: null,
-        line: null,
-      },
-      yAxis: {
-        label: null,
-        grid: null,
-      },
-      smooth: true,
-      lineStyle: {
-        lineWidth: 4,
-      },
-    };
->>>>>>> a9a1f779
 
     return config;
   }, [data]);
@@ -972,7 +923,6 @@
   const { Text, Title } = Typography;
 
   const config = useMemo(() => {
-<<<<<<< HEAD
     const config = {
       data: data?.data.data || [],
       padding: 0,
@@ -992,37 +942,6 @@
       },
     } as ColumnConfig;
 
-=======
-    const config: ColumnConfig = {
-      data: data?.data.data || [],
-      loading: isLoading,
-      padding: 0,
-      xField: "date",
-      yField: "value",
-      maxColumnWidth: 16,
-      columnStyle: {
-        radius: [4, 4, 0, 0],
-      },
-      color: "rgba(255, 255, 255, 0.5)",
-      tooltip: {
-        customContent: (title, data) => {
-          return `<div style="padding: 8px 4px; font-size:16px; font-weight:600">${data[0]?.value}</div>`;
-        },
-      },
-
-      xAxis: {
-        label: null,
-        line: null,
-        tickLine: null,
-      },
-      yAxis: {
-        label: null,
-        grid: null,
-        tickLine: null,
-      },
-    };
-
->>>>>>> a9a1f779
     return config;
   }, [data]);
 
@@ -1152,7 +1071,6 @@
   const { Text, Title } = Typography;
 
   const config = useMemo(() => {
-<<<<<<< HEAD
     const config = {
       data: data?.data.data || [],
       padding: 0,
@@ -1175,40 +1093,6 @@
     return config;
   }, [data]);
 
-=======
-    const config: ColumnConfig = {
-      data: data?.data.data || [],
-      loading: isLoading,
-      padding: 0,
-      xField: "date",
-      yField: "value",
-      maxColumnWidth: 16,
-      columnStyle: {
-        radius: [4, 4, 0, 0],
-      },
-      color: "rgba(255, 255, 255, 0.5)",
-      tooltip: {
-        customContent: (title, data) => {
-          return `<div style="padding: 8px 4px; font-size:16px; font-weight:600">${data[0]?.value}</div>`;
-        },
-      },
-
-      xAxis: {
-        label: null,
-        line: null,
-        tickLine: null,
-      },
-      yAxis: {
-        label: null,
-        grid: null,
-        tickLine: null,
-      },
-    };
-
-    return config;
-  }, [data]);
-
->>>>>>> a9a1f779
   return (
     <ConfigProvider
       theme={{
