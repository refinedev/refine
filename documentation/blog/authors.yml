melih:
    name: Melih Ekinci
    title: Frontend Developer
    url: https://github.com/mlhekinci
    image_url: https://github.com/mlhekinci.png

ege:
    name: Ege Aytın
    title: Software Developer
    url: https://github.com/EgeAytin
    image_url: https://github.com/EgeAytin.png

umut:
    name: Umut Özdemir
    title: Frontend Developer
    url: https://github.com/miyavsu-limited
    image_url: https://github.com/miyavsu-limited.png

salih:
    name: Salih Özdemir
    title: Software Developer
    url: https://github.com/salihozdemir
    image_url: https://github.com/salihozdemir.png

yildiray:
    name: Yıldıray Ünlü
    title: Software Developer
    url: https://github.com/yildirayunlu
    image_url: https://github.com/yildirayunlu.png

aydin:
    name: Aydın Akyol
    title: Software Developer
    url: https://github.com/biskuvit
    image_url: https://github.com/biskuvit.png

muharrem:
    name: Muharrem Kocadere
    title: Frontend Developer
    url: https://github.com/mhrrmk
    image_url: https://github.com/mhrrmk.png

vmalep:
    name: Pierre van Male
    title: Junior Fullstack Developer
    url: https://github.com/vmalep
    image_url: https://github.com/vmalep.png

ozkalai:
    name: Melih Özkalay
    title: Frontend Developer
    url: https://github.com/ozkalai
    image_url: https://github.com/ozkalai.png

necati:
    name: Necati Özmen
    title: Software Developer
    url: https://github.com/necatiozmen
    image_url: https://github.com/necatiozmen.png
<<<<<<< HEAD
    description: ReactJs and Python Web Developer - Technical Writer - Currently learning Web3 and Typescript
    github: https://github.com/necatiozmen
    twitter: https://github.com/necatiozmen
    linkedin: https://github.com/necatiozmen
=======

michael:
    name: Michael Hungbo
    title: Software Developer
    url: https://github.com/Mich45
    image_url: https://pbs.twimg.com/profile_images/1476736258340794392/p7d1de3k_400x400.jpg

ekekenta_clinton:
    name: Ekekenta Clinton
    title: Software Engineer
    url: https://github.com/icode247
    image_url: https://github.com/icode247.png

muhammed_arslan:
    name: Muhammed Arslan Sarwar
    title: Software Engineer
    url: https://twitter.com/arslans171
    image_url: https://media-exp1.licdn.com/dms/image/C5603AQHKaAhTXytlEw/profile-displayphoto-shrink_800_800/0/1643978601436?e=1666224000&v=beta&t=vM0ajc7YqtkLTEhxsLs-cIcc1bGnYwl8-Ct1bsCoUL0

joel_adewole:
    name: Joel Adewole
    title: Web Developer
    url: https://github.com/wolz-codelife
    image_url: https://media-exp1.licdn.com/dms/image/C4D03AQEe9WMRgmUP-A/profile-displayphoto-shrink_800_800/0/1661127238637?e=1666828800&v=beta&t=Bvpzz5mN5PudGFbtV29l9lPvtbmqJ9hq-3SXhFpAQWo

doro_onome:
    name: Doro Onome
    title: Software Developer
    url: https://github.com/Nomzy-kush
    image_url: https://github.com/Nomzy-kush.png

madar_biss:
    name: Madars Bišs
    title: Software Developer
    url: https://github.com/madzadev
    image_url: https://github.com/madzadev.png

abdullah_numan:
    name: Abdullah Numan
    title: Fullstack Developer
    url: https://github.com/anewman15/
    image_url: https://github.com/anewman15.png

david_herbert:
    name: David Herbert
    title: Frontend Engineer
    url: https://github.com/DaveyHert
    image_url: https://github.com/DaveyHert.png

joseph_mawa:
    name: Joseph Mawa
    title: Web Developer
    url: https://github.com/nibble0101
    image_url: https://media-exp1.licdn.com/dms/image/C4E03AQHSDUpc44g0WA/profile-displayphoto-shrink_800_800/0/1610367557179?e=1667433600&v=beta&t=ZKdvXFLajKeMPl16UvLAEudKGgpLq4cVjqI2iFhDmTI
>>>>>>> 141f41a7
<|MERGE_RESOLUTION|>--- conflicted
+++ resolved
@@ -57,12 +57,6 @@
     title: Software Developer
     url: https://github.com/necatiozmen
     image_url: https://github.com/necatiozmen.png
-<<<<<<< HEAD
-    description: ReactJs and Python Web Developer - Technical Writer - Currently learning Web3 and Typescript
-    github: https://github.com/necatiozmen
-    twitter: https://github.com/necatiozmen
-    linkedin: https://github.com/necatiozmen
-=======
 
 michael:
     name: Michael Hungbo
@@ -116,5 +110,4 @@
     name: Joseph Mawa
     title: Web Developer
     url: https://github.com/nibble0101
-    image_url: https://media-exp1.licdn.com/dms/image/C4E03AQHSDUpc44g0WA/profile-displayphoto-shrink_800_800/0/1610367557179?e=1667433600&v=beta&t=ZKdvXFLajKeMPl16UvLAEudKGgpLq4cVjqI2iFhDmTI
->>>>>>> 141f41a7
+    image_url: https://media-exp1.licdn.com/dms/image/C4E03AQHSDUpc44g0WA/profile-displayphoto-shrink_800_800/0/1610367557179?e=1667433600&v=beta&t=ZKdvXFLajKeMPl16UvLAEudKGgpLq4cVjqI2iFhDmTI