melih:
  name: Melih Ekinci
  title: Frontend Developer
  url: https://github.com/mlhekinci
  image_url: https://github.com/mlhekinci.png

umut:
  name: Umut Özdemir
  title: Frontend Developer
  url: https://github.com/miyavsu-limited
  image_url: https://github.com/miyavsu-limited.png

salih:
  name: Salih Özdemir
  title: Software Developer
  url: https://github.com/salihozdemir
  image_url: https://github.com/salihozdemir.png

yildiray:
  name: Yıldıray Ünlü
  title: Software Developer
  url: https://github.com/yildirayunlu
  image_url: https://github.com/yildirayunlu.png

<<<<<<< HEAD
muharrem:
  name: Muharrem Kocadere
  title: Frontend Developer
  url: https://github.com/mhrrmk
  image_url: https://github.com/mhrrmk.png
=======
aydin:
  name: Aydın Akyol
  title: Software Developer
  url: https://github.com/biskuvit
  image_url: https://github.com/biskuvit.png
>>>>>>> 8f5644a5
<|MERGE_RESOLUTION|>--- conflicted
+++ resolved
@@ -22,16 +22,14 @@
   url: https://github.com/yildirayunlu
   image_url: https://github.com/yildirayunlu.png
 
-<<<<<<< HEAD
-muharrem:
-  name: Muharrem Kocadere
-  title: Frontend Developer
-  url: https://github.com/mhrrmk
-  image_url: https://github.com/mhrrmk.png
-=======
 aydin:
   name: Aydın Akyol
   title: Software Developer
   url: https://github.com/biskuvit
   image_url: https://github.com/biskuvit.png
->>>>>>> 8f5644a5
+
+muharrem:
+  name: Muharrem Kocadere
+  title: Frontend Developer
+  url: https://github.com/mhrrmk
+  image_url: https://github.com/mhrrmk.png