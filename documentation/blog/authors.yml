--- conflicted
+++ resolved
@@ -4,16 +4,15 @@
   url: https://github.com/mlhekinci
   image_url: https://github.com/mlhekinci.png
 
-<<<<<<< HEAD
-salih:
-  name: Salih Özdemir
-  title: Software Developer
-  url: https://github.com/salihozdemir
-  image_url: https://github.com/salihozdemir.png
-=======
 umut:
   name: Umut Özdemir
   title: Frontend Developer
   url: https://github.com/miyavsu-limited
   image_url: https://github.com/miyavsu-limited.png
->>>>>>> ff3cc81e
+  image_url: https://github.com/mlhekinci.png
+
+salih:
+  name: Salih Özdemir
+  title: Software Developer
+  url: https://github.com/salihozdemir
+  image_url: https://github.com/salihozdemir.png