---
title: React-admin vs Refine - Which React Framework is Best for B2B Apps?
description: We'll compare the architectural structures of two web development frameworks - Refine and React-admin.
slug: react-admin-vs-refine
authors: ali_emir
tags: [Refine, comparison]
hide_table_of_contents: false
is_featured: true
image: https://refine.ams3.cdn.digitaloceanspaces.com/blog/2023-08-12-react-admin-vs-refine/social.png
---

## Introduction

In this article, we compare the architectural structures of two web development frameworks: Refine and React-admin. Both frameworks simplifies the development process and offer features for building any type of CRUD apps like internals tools and admin panels.

While code examples could help illustrate our points, directly comparing code might not give an accurate picture. During the app development process, developers write code with a particular purpose and design in mind, which renders our intervention unnecessary in this aspect. Also, the code you write in Refine is closely resembles regular vanilla React code and doesn't deviate significantly from it's configuration.

This is why you won't find explicit code examples. Refine's philosophy fully embraces this approach, ensuring that the maximum point of customization is achieved.

<<<<<<< HEAD
Refine doesn't focus on problems that have already been solved; instead, it centers around tackling the unresolved ones. On the contrary, Refine’s philosophy is to provide the best developer experience for any use case without interfering the developer’s way of doing things but providing critical solutions for the common problems.
=======
Refine doesn't focus on problems that have already been solved; instead, it centers around tackling the unresolved ones. On the contrary, refine’s philosophy is to provide the best developer experience for any use case without interfering the developer’s way of doing things but providing critical solutions for the common problems.
>>>>>>> d63c69c6

If we were to summarize the comparison with an analogy, if you think Refine as Lego Technique, then React-admin would be like Lego Duplo.

Whether you are an experienced developer seeking a powerful and adaptable framework or a newcomer venturing into web development, this article aims to equip you with the knowledge to make an informed decision.

Steps we'll cover:

- [About Refine](#about-refine)
- [About react-admin](#about-react-admin)
- [Architecture](#architecture)
  - [Refine's advantages on architecture](#refines-advantages-on-architecture)
- [Bundle Size and Performance](#bundle-size-and-performance)
- [Headless Architecture](#headless-architecture)
- [Routing and SSR (Server Side Rendering)](#routing-and-ssr-server-side-rendering)
- [Multitenancy](#multitenancy)
<<<<<<< HEAD
- [Differences in supported UI frameworks between Refine and react-admin,](#differences-in-supported-ui-frameworks-between-refine-and-react-admin)
=======
- [Differences in supported UI frameworks between refine and react-admin,](#differences-in-supported-ui-frameworks-between-refine-and-react-admin)
>>>>>>> d63c69c6
  - [Refine has built-in support for four UI Frameworks:](#refine-has-built-in-support-for-four-ui-frameworks)
  - [React-admin's Limitations:](#react-admins-limitations)
- [Unique Refine Features: Differentiating From React-admin](#unique-refine-features-differentiating-from-react-admin)
- [Common Features: Free in Refine, Requires enterprise package in react-admin](#common-features-free-in-refine-requires-enterprise-package-in-react-admin)
<<<<<<< HEAD
- [Refine App Scaffolder: Simplify Your Project Setup](#refine-app-scaffolder-simplify-your-project-setup)
=======
- [refine App Scaffolder: Simplify Your Project Setup](#refine-app-scaffolder-simplify-your-project-setup)
>>>>>>> d63c69c6
- [CLI](#cli)
- [Refine Devtools](#refine-devtools)
- [Customization](#customization)
- [Backward Compatibility](#backward-compatibility)
- [Documentation and and Learning Resources](#documentation-and-and-learning-resources)
- [Community Engagement](#community-engagement)
- [Enterprise Features](#enterprise-features)

## About Refine

Refine is an open-source framework built on React, aimed at streamlining and accelerating web application development specifically .

With the start of the Refine project in 2021, it received significant interest from the open-source community. As a result, it continued to evolve and grow in a consistently community-driven manner.

This traction from the open-source community led to the establishment of Refine Corp in the US in 2022. The company was dedicated to further developing the project with a skilled team of 10 individuals. Shortly after its inception, Refine Corp received pre-seed investment from 500 Global VC.

In 2023, Refine also backed by YCombinator, solidifying its position as a promising venture.

<<<<<<< HEAD
With over 15K monthly active developers using it and an impressive 17K+ GitHub stars earned in just a year and a half, Refine has gained significant popularity within the developer community.
=======
With over 30K monthly active developers using it and an impressive 21K+ GitHub stars earned in just a year and a half, Refine has gained significant popularity within the developer community.
>>>>>>> d63c69c6

According to [OSS Insight data](https://ossinsight.io/collections/react-framework/), since the beginning of 2023, it has consistently ranked in the top three of trending React frameworks and web frameworks.

Continuing to reinforce its commitment to open source, Refine remains committed to progress, continually developing new features, organizing hackathons, and presenting widely-used examples during Refine Weeks. Additionally, with its enterprise edition, Refine effectively meets the professional requirements of developers and offers comprehensive support.

Refine community interaction has significaly higher pace than react-admin.

## About react-admin

React-admin is an open-source frontend framework developed by Marmelabs, an agency based in France, founded in 2010. The project started in 2016. React-admin offers an enterprise package for professional features and support.

The framework aims to speed up the process of building administration interfaces and dashboards for web applications. It provides developers with pre-built components with one UI library to create admin panels with various features, potentially reducing development time and effort. As of now, it has gained 23,500 GitHub stars and is utilized by more than 10,000 companies throughout its 7-year journey.

It is specifically tailored for data-intensive applications like admin panels, dashboards, and internal tools and any CRUD apps.

## Architecture

Refine is based on hooks and atomic components, which makes it highly customizable and extensible. It also provides a set of built-in components that can be used out of the box. It has a headless architecture, which means you're not limited to using the built-in UI integrations but it provides built-in UI integrations for the most popular libraries such as Material UI, Ant Design, Chakra UI, and Mantine.

Refer to [section](https://hackmd.io/n6H-yTk4TwqUREz6RVyeQw?both#Differences-in-supported-UI-frameworks-between-refine-and-react-admin) for the differences in supported UI frameworks between Refine and react-admin.

React-admin is component based and only supports Material UI. While you're good to go with the most basic cases, it lacks the extensibility and customizability that Refine provides with its hook based approach.

Refine provides simple interfaces for users to integrate to their use cases, this is not just limited to UI integrations but also data providers, routing, authentication, authorization and more.

### Refine's advantages on architecture

The headless approach of Refine makes it possible to use it with any UI library and implementation. It enables endless possibilities for customization and extensibility. This possibilities is not limiting encapsulation and Refine is still able to provide complex logic and features out of the box with no extra effort but also provides the ability to customize and extend these features with no hassle and annoying workarounds.

JavaScript community is evolving rapidly and new libraries and approaches are being introduced every day. Refine is aware of the fact that there will be better solutions for the problems of today and tomorrow and it is designed to be flexible and extensible to adapt to these changes with ease.

While not enforcing users to a single way of doing things, Refine's approach is to empower the other libraries and approaches and provide interfaces for them to work together.

For example, if you're using Next.js or Remix, you won't be missing any of the features they offer, on the contrary, you'll be able to use them with Refine and get the best of both worlds.

## Bundle Size and Performance

While both frameworks have taken the necessary steps for the performance measures, Refine stands out with its headless architecture and separated packages which makes a huge difference in bundle size. Refine's flexible architecture also makes it possible to adapt to any performance measures and follow industry standards with ease.

### Bundle Size

For example, if you're using `react-admin`, you're dealing with a bundle size of `~1.2MB` minified and `315.9KB` minified + gzipped.

On the other hand, Refine's core package (`@refinedev/core`) only `200KB` minified and `~57KB` minified + gzipped. To make it a fair comparison, let's also add `@refinedev/mui` UI package to the equation, which is `~250KB` minified and `69KB` minified + gzipped.

Even with the UI package, Refine bundle size is still more than 50% smaller than react-admin.

**Measurements from Bundlephobia**

- [`@refinedev/core`](https://bundlephobia.com/package/@refinedev/core@4.34.0)
- [`@refinedev/mui`](https://bundlephobia.com/package/@refinedev/mui@5.10.0)
- [`@refinedev/antd`](https://bundlephobia.com/package/@refinedev/antd@5.31.0)
- [`@refinedev/chakra-ui`](https://bundlephobia.com/package/@refinedev/chakra-ui@2.23.0)
- [`@refinedev/mantine`](https://bundlephobia.com/package/@refinedev/mantine@2.24.0)
- [`react-admin`](https://bundlephobia.com/package/react-admin@4.12.2)

### Performance

- Data fetching without blocking the rendering
- SWR (Stale While Revalidate) support out of the box.
- Query caching and deduplication

**While some of these features are also available in react-admin, Refine's ability to tweak and customize these features makes it possible to customize for any use case and Refine's flexible nature makes it possible to adopt any performance related standards and measures both for your project and the framework itself with constant development.**

## Headless Architecture

This unique approach enables Refine to seamlessly integrate with any UI framework, regardless of whether it comes with built-in integration or not. As new UI libraries emerge, you can trust Refine's compatibility without hesitation.

In contrast, react-admin lacks a headless architecture and is tightly coupled to Material UI. On the other hand, Refine can smoothly adapt to any UI library and even includes pre-built UI integrations for the most popular options.

While React-admin's component-based architecture brings numerous components, this can hinder extensibility and customization. Users might find their options limited to these components, some of which are exclusively available in an enterprise edition behind a paywall. This contrasts with Refine's more open approach to development

### Headless in Routing

Just as it is mentioned in the previous sections, Refine is not limited to a single routing method or library. It provides a simple routing interface with built-in integrations for the most popular libraries out of the box and it can easily be integrated with any routers or the built-in integrations can be customized to fit your needs.

This makes it possible to use Refine in any platform you want. It can be used in React Native, Electron, Next.js, Remix etc. without requiring any extra steps for the setup.

## Routing and SSR (Server Side Rendering)

### Routing

This is one of the unique features of Refine that makes it possible to use any of the advantages and the approaches offered by the routing framework or the library without any limitations or workarounds.

You won't be missing any of the features that React Router, Next.js or Remix offers, on the contrary, you'll be able to use them with Refine and get the best of both worlds.

Refine won't interfere with your routing method or library, it will only provide the necessary interfaces for you to integrate with Refine and use it with ease.This makes it possible to use Refine in any platform you want. It can be used in React Native, Electron, Next.js, Remix etc. without requiring any extra steps for the setup.

This flexibility and adaptability is not possible with React-admin since it is tightly coupled with react router and interferes with the routing system.

### Server Side Rendering

Server Side Rendering or Static Site Generation is a great way to improve the initial load time of your application and improve the SEO. While react-admin does not support such methods with integration with their data providers, Refine enables you to use any data provider with any SSR method you prefer.

The difference between the two frameworks starts with the handling of the routing system. react-admin uses `react-router` for routing and it is tightly coupled with the framework. On the other hand, Refine has a simple routing interface that can easily be implemented with any routers. It also provides built-in routing integrations for the most popular libraries such as `react-router`, Next.js and Remix.

Like it's mentioned in the previous section, Refine can be used in any platform you want with any routing method you prefer. It can even be used with React Native and Electron.

While SSR and custom routing frameworks are an option with Refine, react-admin does not provide such support for them.

React-admin's way of Next.js integration is actually a workaround and it is not a real integration considering the fact that it needs to be rendered in a route with `react-router` and rather than providing a way to use Next.js features, it actually prevents you from using them properly.

**Examples**

Check out these basic examples from Refine's documentation:

- [Refine + next.js](https://github.com/refinedev/refine/tree/master/examples/with-nextjs)
- [Refine + remix](https://github.com/refinedev/refine/tree/master/examples/with-remix-antd)
- [Refine + React Native](https://github.com/abdellah711/refinenative) (Community Package ❤️)

## Multitenancy

Refine's routing integration allows users to define nested paths with additional parameters and use them in their data providers out of the box. This also comes with the ability to define meta values for resources. This functionality is complemented by the capacity to define meta values for resources, facilitating the creation of multitenant applications in a straightforward manner.

In contrast, react-admin lacks these out-of-the-box capabilities.

You can define such routes like the following and combine these routes with the access control to create multitenant applications.:

- `/admin/:tenantId/posts`
- `/admin/:tenantId/posts/:id`

The `tenantId` parameter will be available in the data provider and you can use it while interacting with your backend.

These small features lead to a huge difference in the development experience, you won't be needing any workarounds or hacks to make Refine work for your case. On the contrary, Refine's philosophy is to provide the best developer experience for any use case without interfering the developer's way of doing things but providing critical solutions for the common problems.

**Examples**

Check out the following examples of multitenant apps built with Refine:

- [Multitenancy with Refine + Appwrite](/docs/guides-concepts/multi-tenancy/#appwrite)
- [Multitenancy with Refine + Strapi](/docs/guides-concepts/multi-tenancy/#strapi)

## Differences in supported UI frameworks between Refine and react-admin,

### Refine has built-in support for four UI Frameworks:

Refine comes with a wide array of ready-made integrations for popular UI frameworks, including [Ant Design](https://ant.design/), [Material UI](https://mui.com/material-ui/getting-started/overview/), [Mantine](https://mantine.dev/), and [Chakra UI](https://chakra-ui.com/) for convenience. This out-of-the-box support offers developers the convenience of building any type of CRUD app like internal tools and admin panels with their preferred UI libraries without the need for extensive manual configurations.

As we mentioned before, Refine is headless by default, which means developers can implement any UI framework or use custom CSS to style their apps. This nature provides unparalleled flexibility, making it easy to integrate popular CSS frameworks like [TailwindCSS](https://tailwindcss.com/) seamlessly.

For example, with Refine's [PrimeReact](https://primereact.org/) UI library [example](https://refine.dev/blog/building-react-admin-panel-with-primereact-and-refine/), we showed how effortlessly integrate external UI libraries and tailor the apps to their exact requirements. This level of customization enables developers to craft apps that align perfectly with their design preferences and project needs.

### React-admin's Limitations:

#### Supporting Only Material-UI:

In contrast, react-admin only supports Material UI. While Material-UI is a robust and feature-rich library, being confined to a single UI framework may restrict developers' design choices and flexibility. Developers who prefer working with other UI frameworks may face challenges in integrating their preferred components seamlessly.

#### No Headless Architecture:

Moreover, react-admin lacks a headless architecture, which limits the freedom to incorporate custom CSS or integrate third-party CSS libraries without workarounds. This may be a drawback for developers who seek to create unique and distinct internal tools that diverge from Material UI's predefined styles.

#### Many Features are Behind a Paywall:

Another limitation of react-admin is that many features are behind a paywall. Many of the free features offered by Refine such as realtime support, custom form layouts or even multi level menu support is only available in the enterprise edition, which may be a deal-breaker for developers who seek to build apps without paying for additional features.

## Unique Refine Features: Differentiating From React-admin

Refine sets itself apart with a host of unique features that are not completely found in react-admin. From the powerful KBAR command palette to the advanced access control options, Refine offers developers a comprehensive toolkit for creating efficient and customized applications.

1. **Headless**

This architecture enables endless possibilities for implementations, customizations and extensibility without limiting the user's way of doing things.

2. **Using in existing projects**

Refine's philosophy to be a companion for the developer not only comes when you start a new project but also when you need to integrate it to an existing project. Refine integrates with the UI libraries, authentication and routing but it does not interfere with them and is actually detached from them. This makes it possible to integrate Refine to an existing project without needing to change anything in your project or tackle with any conflicts.

You can do incremental adoption of Refine to your project and start using it for the parts you need or just use it for the parts you need and keep using your existing libraries for the other parts. This is as simple as adding a `<Refine>` component to your project.

3. **Routing Flexibility**

While React Router, Next.js, Remix, and any other routing library can be seamlessly integrated with Refine, React Router is the only routing library supported by react-admin.

Refer to [this](#routing) section for details.

4. **Real SSR Support**

The SSR methods provided by your framework can be used with Refine without any issues and limitations. On the other hand, react-admin does not have a real SSR support.

Refer to this [section](#server-side-rendering) for details.

5. **Advanced Access Control Provider:**

While both react-admin and Refine offer access control features, Refine takes it a step further with additional options like LDAP (Lightweight Directory Access Protocol), ACL (Access Control List), and ABAC (Attribute-Based Access Control).

6. **Multitenancy Support:**

Refine provides built-in support for [multitenancy](/docs/guides-concepts/multi-tenancy/#strapi), allowing developers to create applications that serve multiple tenants with separate data and settings.

Refer to [this](#multitenancy) section for details.

7. **KBAR - Command Palette:**

Refine comes with a powerful feature called [KBAR](https://refine.dev/docs/packages/documentation/command-palette/), which is a command palette that enables users to execute various actions using keyboard shortcuts. With KBAR, users can quickly search for and execute commands, significantly enhancing the overall user experience and productivity.

8. **Notification Provider:**

In Refine, developers have access to a [Notification Provider](https://refine.dev/docs/api-reference/core/providers/notification-provider) that allows them to send notifications to users within the application. This feature is essential for providing timely updates, alerts, and messages, enhancing communication and user engagement.

## Common Features: Free in Refine, Requires enterprise package in react-admin

Refine offers a range of powerful features that are available for free. In contrast, some of these features require purchasing the enterprise package in react-admin. Let's explore the key features that differentiate the two frameworks:

| Feature                            | Refine | react-admin |
| ---------------------------------- | ------ | ----------- |
| RBAC (Role-Based Access Control)\* | ✅     | 🟡          |
| Real-time\*\*                      | ✅     | 🟡          |
| Breadcrumb                         | ✅     | 🟡          |
| Audit Log                          | ✅     | 🟡          |
| Editable Table                     | ✅     | 🟡          |
| Markdown                           | ✅     | 🟡          |
| Multi Level Menu                   | ✅     | 🟡          |
| Modal Form                         | ✅     | 🟡          |
| Step Form                          | ✅     | 🟡          |
| AutoSave                           | ✅     | 🟡          |
| Calendar\*\*\*                     | ✅     | 🟡          |

✅ Indicates that the feature is available in Refine for free,
🟡 Indicates that the same feature is available in react-admin but requires the purchase of an Enterprise Package.

\*Refine takes it a step further with additional options like LDAP (Lightweight Directory Access Protocol), ACL (Access Control List), and ABAC (Attribute-Based Access Control) for free to use.

\*\*In Refine, the real-time feature offers two modes: auto and manual, giving developers flexibility in how they handle real-time updates. However, react-admin does not have such modes, and real-time updates may need to be handled differently.

\*\*\*Since Refine has hook-base architecture and with a seamless integration with any UI framework., you can effortlessly use any Calendar components from any UI frameworks.

## Refine App Scaffolder: Simplify Your Project Setup

Refine's approach of being a companion for the developer starts at the project creation phase. Refine has two type of app scaffolder:

The Browser-based and CLI tool let's you create a new Refine application in just 15 seconds by making step-by-step selections directly in your browser and allows 720 different combinations, each tailored to your specific project needs:

- React platform (Vite.js, Next.js or Remix),
- UI framework ( Ant Design, Material UI, Mantine, and Chakra UI, or Headless structure option),
- Backend service (REST API, Supabase, Strapi, NestJS, Appwrite, Airtable or Hasura),
- Authentication provider (Google Auth, Keycloak, Auth0, Supabase, Appwrite, Strapi, Custom Auth).

Check out the [Refine's website](https://refine.dev/#playground) to see the app scaffolder in action.

For the CLI-based scaffolder, with `npm create refine-app@latest` command you can choose all features like above and create Refine apps easily too.

The generated application comes with fully working authentication, CRUD operation components, and pages with fully functional code. You can download the complete project code and use as a starting point for your project.

React-admin only provides a basic project scaffolder CLI with small set of options to choose from.

## CLI

Command line tools are crucial for improved developer experience. At the project creation phase, both Refine and react-admin provides a CLI tool to scaffold the project. As it is mentioned in the previous section, Refine's app scaffolder is available on both command line and web interface. It also provides many customization options for you to start, you can customize your UI library, data provider, routing method and authentication method easily.

React-admin's CLI tool (create-react-admin) only offers a basic project scaffolder with no customization options.

App scaffolder is not the only CLI tool that Refine provides. It also provides a CLI tool for generating resources, running development commands, checking and updating Refine package versions and ability to export built-in Refine components to customize them.

Here's the main features of the `@refinedev/cli`:

### Check and Update Refine Packages

You can use the `check-updates` command to check if there are any updates for the Refine packages you're using. It will list the packages that have newer versions and you can update them with the `update` command. The check will also done automatically when you start your development server or build your application.

### Creating Resources

You can use the `create-resource` command to create a new resource in your project. It will ask you the resource name and the desired actions for the resource. It will create the resource definition in the `resources` prop of the `<Refine>` component. You can always customize your resources after they're created or create them manually but this little helper will save you some time.

### Swizzling Built-in Components

Sometimes you may need to customize the functionality of the built-in components of Refine or use them as a starting point for your own components and extend them. In such cases, you can use the `swizzle` command to export the built-in components of Refine and customize them as you need. This command will show you the installed packages and available components in them for you to export, after you select the package and the component, the source code will be exported to your project.

While there are many options to customize the built-in components through props, this command will give you the ability to customize the components as you wish or use them as a starting point for your own components.

You'll just need to run the `refine swizzle` command, follow the instructions and you'll be able to customize the built-in components of refine.

React-admin does not provide such features and lacks the extensibility that Refine provides.

## Refine Devtools

Refine has it's own devtools that you can use to manage your Refine packages, get insights about your queries and mutations and explore additional information about your app's components, their interactions, and their impact on data flow.

You can dive deeper into your application inner workings with Refine's devtools. Gain invaluable insights into your queries and mutations, allowing you to fine-tune your data operations for optimal performance. The X-Ray feature offers a unique perspective, enabling you to explore additional information about your app's components, their interactions, and their impact on data flow.

Whenever you need to manage your Refine packages, devtools allowing you to review, install, and update packages effortlessly.

More info on Refine devtools can be found [here](https://github.com/refinedev/refine/blob/master/packages/devtools/README.md).

## Customization

Like it's mentioned in the previous sections, Refine's approach is to be a companion for the developers and provide the best developer experience for any use case. It provides many customization options for you to customize your project as you wish.

This approach is supported by the flexibility of the framework. You won't have to worry about the custom styling or the complex logic you need to implement, Refine will be there to help you for any use case you have without limiting you to a specific way of doing things or forcing you to use a specific library or method just to fit in the framework. Instead, it will not interfere with the libraries or frameworks you use along with it and let you use them and their advantages to the fullest.

Refine's target is to make you develop your app both if it is a simple app or a complex one without making you feel like you're hacking the framework or using workarounds to make it work for your case. You won't feel like you're going off the road when you need some customization in the styling or in the logic of your app.

React-admin's nature is to provide a way of doing things without giving you the flexibility to customize it for your case. For custom needs you'll need to use workarounds or hacks to make it work for your case.

## Backward Compatibility

Both Refine and react-admin are in active development and are in their version 4. While Refine is a relatively new framework, it does not mean that it is not providing backward compatibility. On the contrary, it provides backward compatibility for the major versions and provides migration guides and tools for migrating to the newer versions with ease.

Refine offered seamless migration from each major version to the next one from the beginning. The major changes are all covered in codemods and can be applied with a single command.

We know that many developers don't have time to migrate their projects to the newer versions or even if they do, they might not have the time to switch and adapt to the new features and ways of doing things. That's why we're providing the backward compatibility and migration tools to make the transition as smooth as possible.

When migrating to a new major version, you can be sure that your project will continue to work as it is without a missing feature or a broken integration. You will have the time to switch to the new features gradually and benefit from them.

### Ease of Migration

On the other hand, react-admin's migration guide for v3 to v4 is a one large document that takes 94 pages.

It's a huge document that covers all the changes and breaking changes in the new version. It's not a surprise that many developers are still using the v3 version of react-admin. In case you're wondering; we've saved the react-admin's migration guide as a PDF file and you can check it out [here](https://refine.ams3.cdn.digitaloceanspaces.com/website/static/react-admin-upgrading-to-v4-book.pdf)

In Refine's case, the migration from v3 to v4 can be done with a single command and it will take care of all the changes for you.

```bash
npx @refinedev/codemod@latest refine3-to-refine4
```

 <div className="centered-image">
   <img  width="600px" src="https://refine.ams3.cdn.digitaloceanspaces.com/blog/2023-08-12-react-admin-vs-refine/code-mod.gif"  alt="react-admin-vs-refine" />
</div>

<br/>

And you're done!

## Documentation and and Learning Resources

When it comes to documentation, Refine has more useful resources.

**Extensive Documentation**: refine's documentation is a treasure trove of information, providing comprehensive guidance for every aspect of the framework.

**Real-Use Case Examples**: With a library of over 200 real-use case examples, Refine's documentation makes it easy to understand how to implement various features.

**Live Code Previews**: Interactive live code previews allow you to experiment and see the results in real-time, enhancing your understanding.

**Tutorials for Multiple UI Options**: refine offers tutorials for five UI options, you can learn and implement the framework with your preferred UI library.

**Example App Tutorials**: Step-by-step example app tutorials help you build practical applications, demonstrating Refine's capabilities in real-world scenarios.

**Advanced Integration Guides**: refine's guides enable smooth integration with other tools and platforms, amplifying its utility in your projects.

**RefineWeek Tutorial Series**: The RefineWeek initiative brings you a week-long tutorial series, collaborating with prominent open-source projects like Strapi and Supabase. Dive into hands-on experiences that showcase Refine's potential in building complete CRUD applications.

**Technical Blog**: refine's technical blog is a valuable resource for staying updated on Refine, front-end trends, and web development insights. Gain deep insights into complex concepts, emerging trends, and practical tips.

## Community Engagement

 <div className="centered-image">
   <img style={{alignSelf:"center"}}  src="https://refine.ams3.cdn.digitaloceanspaces.com/blog/2023-08-12-react-admin-vs-refine/star.png"  alt="react-admin-vs-refine" />
</div>

<br/>

Refine quickly gained favor and attention from the community. Despite being just 2 years old since its inception, Refine boasts a larger community compared to react-admin, which has been in the ecosystem for 7 years.

Refine achieved the same number of GitHub stars that React-admin achieved in 5 years, but in a much shorter span of 2 years.

As of the time of writing this article, Refine has over 2700 members in its Community Discord, whereas React-admin has over 800.

Additionally, Refine organized two world-wide online hackathons, which were open to broad participation in collaboration with popular open-source companies. These hackathons attracted the interest of more than 1000 participants from all over the world.

[Refine Hackathon #1](https://refine.dev/blog/refine-hackathon/)
[Refine Hackathon #2](https://refine.dev/blog/refine-hackathon-2/)

## Enterprise features

Refine empowers the advancement of a frontend stack solution into a comprehensive enterprise-level feature set.

Both Refine and React-admin offer open-source versions with additional enterprise features available for more advanced needs.

Refine's open-source edition provides nearly all the features found in react-admin's enterprise package, completely free of charge.

On the other hand, React-admin does not have the exclusive enterprise features that Refine offers.

Take a look into some of Refine's exclusive enterprise features that are not available in react-admin:

- Identity Provider
- Identity Management
- Social Sign-in
- Multi-Factor Authentication
- OpenID/SAML Support
- 3rd Party Integrations
- +30 Directory Synchronization
- Stream to SIEM Providers
- ACL Provider
- Secure Deployments
- VPN-less Remote Access
- Anomaly Detection

You can find more detail about Refine enterprise features [here](https://refine.dev/pricing/)

## Conclusion

When choosing between the two, developers should consider their specific project requirements, scalability needs, and desired level of customization.

To sum it up:

- Refine is not only an open-core solution but also a performance-driven framework with it's architecture.
- Its headless nature keeps your project well within the realm of vanilla React, making integration seamless.This architecture ensures that your project remains firmly rooted in vanilla React, simplifying integration.
- One of the most importatnt aspect is that Refine empowers you with free enterprise-level features, similar to those found in react-admin's enterprise package, without any additional financial commitment.

From our point of view, this combination of capabilities, coupled with its user-friendly nature and and remarkably small bundle size positions Refine as an perfect choice for web developers.

In the end, the choice between Refine and React-admin comes down to individual preferences and project constraints. Whichever framework developers choose, they can rest assured that both options will help create robust and efficient web applications.

## Bonus Section - Key Features: A Concise Overview for the Curious Minds

Both frameworks provide many useful features and common cases that you may need in your project. Let's take a look at some of those features provided by Refine:

### Sorting and Filtering

Refine provides a simple and easy to use interface for sorting and filtering your data. In the list hooks such as `useList` or its derivatives like `useTable` or `useSelect` etc. you can provide the `sorters` and `filters` properties to provide the sorting and filtering functionality to your data.

#### Sorting

Sorting is done by providing the `sorters` property to the list hooks. It accepts an array of objects with the `field` and `order` properties. The `field` property is the name of the field you want to sort and the `order` property is the order of the sorting. It can be either `asc` or `desc`. Depending on the data provider you're using, you can define multiple sorters to sort your data by multiple fields.

```tsx
import { useList } from "@refinedev/core";

const MyComponent = () => {
  const { data } = useList({
    resource: "posts",
    sorters: [
      {
        field: "title",
        order: "asc",
      },
    ],
  });
};
```

#### Filtering

Filtering is done by providing the `filters` property to the list hooks. It accepts an array of objects with the `field`, `operator` and `value` properties. The `field` property is the name of the field you want to filter, the `operator` property is the operator you want to use for filtering and the `value` property is the value you want to filter by. Depending on the data provider you're using, you can define multiple filters including conditional filters like `and` and `or` to filter your data by multiple fields.

**Tip**: refine supports 20+ operators for filtering your data. Their availability depends on the data provider you're using.

```tsx
import { useList } from "@refinedev/core";

const MyComponent = () => {
  const { data } = useList({
    resource: "posts",
    filters: [
      {
        field: "title",
        operator: "contains",
        value: "refine",
      },
      {
        field: "status",
        operator: "eq",
        value: "published",
      },
    ],
  });
};
```

React-admin provides similar sorting and filtering features but lacks the customization and composability that Refine provides.

Check out the [Sorting and Filtering](https://refine.dev/docs/tutorial/adding-crud-pages/mui/adding-sort-and-filters/) guide for more information on Refine's sorting and filtering features.

### Realtime

Refine provides a realtime feature that allows you to subscribe to the changes in the data and update the UI accordingly and also publish the changes to the server to notify subscribers. This feature can be used through the `liveProvider` prop of the `<Refine>` component. It provides a simple interface to integrate with and also provides built-in support for many providers. The realtime updates can work with the data hooks of Refine without any additional configuration.

Similar to Refine, react-admin also provides a realtime feature behind a paywall of their enterprise edition. However, it still lacks the customization and composability that Refine provides.

Here's an example of using [Ably](https://refine.dev/docs/examples/live-provider/ably/) with Refine:

```tsx
// highlight-next-line
import { liveProvider, Ably } from "@refinedev/ably";

const ablyClient = new Ably.Realtime("your-api-key");

const App = () => {
  return (
    <Refine
      // highlight-start
      liveProvider={liveProvider(ablyClient)}
      options={{ liveMode: "auto" }}
      // highlight-end
      /* ... */
    >
      {/* ... */}
    </Refine>
  );
};
```

Check out the [Realtime](https://refine.dev/docs/advanced-tutorials/real-time/) documentation for more information about Refine's realtime features.

### Undoable mode

Depending on your use case, the way you mutate the data and how you want to handle the mutations for the user may differ. For example, you may want the mutations to be applied immediately or you may want to give the user the ability to undo the mutations. Refine provides multiple mutation modes for you to choose from, `optimistic`, `pessimistic` and `undoable`. You can either set one for the whole application or set it for each mutation separately.

#### `optimistic` mode

In the `optimistic` mode, the mutations are applied immediately and the UI is updated accordingly. This will give the users more snappy experience by not waiting for the actual response from the server and applying the changes immediately to the necessary records in the resource. After the mutation is completed, the UI will be updated with the actual response from the server.

#### `pessimistic` mode

In the `pessimistic` mode, the mutations are applied after the response from the server is received. This will give the users a more consistent experience by waiting for the actual response from the server and applying the changes after the response is received. This method is useful when you need to make sure that the mutation is applied to the server before updating the UI.

#### `undoable` mode

In the `undoable` mode, the mutations are applied immediately and the UI is updated accordingly. This will give the users more snappy experience by not waiting for the actual response from the server and applying the changes immediately to the necessary records in the resource. In an addition to the `optimistic` mode, the `undoable` mode provides the ability to undo the mutations by showing a notification to the user with a customizable countdown. After the countdown is finished, the mutation will be applied to the server and the UI will be updated accordingly. If the user clicks the undo button, the mutation will be reverted and the UI will be updated accordingly.

You may want to use one of these modes for your application or use different modes for different mutations. These modes can be set and used with no additional configuration through `<Refine>` component or through data hooks of refine.

React-admin also provides the same `undoable` mode for the mutations.

Here's an example of using the `undoable` mode with Refine:

```tsx
import { useUpdate } from "@refinedev/core";

const MyComponent = () => {
  const { mutate: updatePost } = useUpdate<Post>();

  const onClick = () => {
    updatePost({
      /* ... */
      mutationMode: "undoable",
    });
  };
};
```

Check out the [Mutation Modes](https://refine.dev/docs/advanced-tutorials/mutation-mode/) documentation for more information about Refine's mutation modes.

### GraphQL

GraphQL implementation is the one of the strengths of refine. Refine's GraphQL data provider package uses `gql-query-builder` and `graphql-request` under the hood and gives the user the ability to construct custom queries and mutations for their needs. This will allow users to define their own queries and mutations just by passing the necessary fields, operations and variables to the data hooks of refine.

On the other hand, react-admin **does not** offer a meaningful GraphQL support. By saying that, we mean that react-admin's way of using GraphQL is a limiting one and doesn't allow the user to define their own queries and mutations properly. Limiting the freedom of GraphQL and forcing it to work like any other REST API doesn't seem like a proper support for GraphQL.

**Tip**: refine provides multiple data providers for GraphQL. Other than the `@refinedev/graphql` package, you can also use the `@refinedev/hasura`, or `@refinedev/nestjs-query` packages to integrate with your GraphQL API or use one of them as a reference to create your own data provider.

**Tip**: refine also supports realtime updates with GraphQL subscriptions using `liveProvider`.

Here's an example of using the `@refinedev/graphql` package with Refine:

```tsx
import { Refine } from "@refinedev/core";
import dataProvider, { GraphQLClient } from "@refinedev/graphql";

const client = new GraphQLClient("API_URL");

const App = () => {
  return (
    <Refine
      dataProvider={dataProvider(client)}
      /* ... */
    >
      {/* ... */}
    </Refine>
  );
};
```

Let's have a look at how you can use the `useList` hook with GraphQL:

```tsx
import { useList } from "@refinedev/core";

const MyComponent = () => {
  const { data, isLoading } = useList<IPost>({
    resource: "posts",
    meta: {
      fields: [
        "id",
        "title",
        {
          category: ["title"],
        },
      ],
    },
  });
};
```

If you need sorting and filtering, you will be able to use them just like the other data providers:

```tsx
import { useList } from "@refinedev/core";

const MyComponent = () => {
  const { data, isLoading } = useList<IPost>({
    resource: "posts",
    sorters: [
      {
        field: "id",
        order: "asc",
      },
    ],
    filters: [
      {
        field: "title",
        operator: "contains",
        value: "foo",
      },
    ],
  });
};
```

Check out the [GraphQL](https://refine.dev/docs/packages/documentation/data-providers/graphql/) documentation for more information about Refine's GraphQL implementation.

### Forms

Forms are one of the most essential features of a web framework with a claim of simplifying the development process of data intensive applications. Yet, other than basic forms, react-admin does not provide any support for complex forms and form layouts unless you're using the enterprise edition.

Features such as modal forms or stepper forms are only available in the enterprise edition of react-admin.

On the other hand, Refine provides a built-in support for complex forms and form layouts without forcing the user to use a specific UI library. You can build modal forms, stepper forms and have features such as auto-save with no additional configuration.

### CSV Import/Export

Refine's core package provides `useImport` and `useExport` hooks that can be used to import and export CSV files. These hooks can be used with no additional configuration and have built-in complementary components in the Refine's UI integration packages; `<ImportButton>` and `<ExportButton>`.

#### Export

Refine's `useExport` hook will let you define your resource and options like sorting, filtering, pagination and also lets you modify the data before exporting it just like using the `useList` hook.

```tsx
import { useExport } from "@refinedev/core";

const MyComponent = () => {
  const { triggerExport } = useExport<IPost>();

  return <button onClick={triggerExport}>Export Button</button>;
};
```

#### Import

The other side of the CSV import/export feature is the import. Refine's `useImport` hook will let you import CSV files, parse them and save them to your data provider in batches. It also provides a way to modify the data before saving it to the data provider.

```tsx
import { useImport } from "@refinedev/core";

export const MyComponent = () => {
  const { inputProps } = useImport<IPostFile>();

  return <input {...inputProps} />;
};
```

In React-admin, you'll be able to export the data to a CSV file but there's no built-in way to import CSV files.

Check out the [CSV Import](https://refine.dev/docs/advanced-tutorials/import-export/csv-import/) documentation for more information about Refine's import/export features.

### Access Control

Access control is a broad topic with lots of advanced solutions that provide different sets of features.

Refine provides an agnostic API via the `accessControlProvider` to manage access control throughout your app, which allows you to integrate different methods, such as `RBAC`, `ABAC`, `ACL`, etc., and libraries, such as [Casbin](https://casbin.org/), [CASL](https://casl.js.org/v5/en/), [Cerbos](https://cerbos.dev/) and [AccessControl.js](https://onury.io/accesscontrol/).

**Tip**: refine comes with a built-in `CanAccess` component that can be used complementarily with the `accessControlProvider` to manage access control in your app with ease. Still, you can use the `useCan` hook for any custom use case you may have.

Many of the Refine's built-in components comes with access control support out of the box. For example, the `<EditButton>` component of the UI integration packages will be hidden or disabled if the user does not have access to edit the record.

Here's a basic implementation of the `accessControlProvider` in `<Refine>` component:

```tsx
const App = () => {
  return (
    <Refine
      accessControlProvider={{
        can: async ({ resource, action, params }: CanParams): Promise<CanReturnType> => {
          return { can: true };
        },
      }}
    >
      {/* ... */}
    </Refine>
  );
};
```

And here's an example of using the `CanAccess` component:

```tsx
<CanAccess resource="posts" action="edit" params={{ id: 1 }} fallback={<CustomFallback />}>
  <YourComponent />
</CanAccess>
```

**Tip**: Just like many other components and hooks in Refine, `<CanAccess>` component is aware of the resource, action and params with the help of the router integration out of the box. This means that you don't need to pass these props to the component if you are using it in a defined resource route.

React-admin's access control is coupled with the `authProvider` which may not always be the case.

Check out the [Access Control](https://refine.dev/docs/advanced-tutorials/access-control/) documentation for more information about Refine's access control and authorization features.

### Server Side Validation

Server side validation is a common requirement for many applications. Refine provides a way to validate the data on the server side and show the errors to the user. This validation can be combined with the client side validation to provide a better user experience. To make it work with Refine out of the box, you just need to return the errors in the mutation response with the expected format;

```tsx
type HttpError = {
  statusCode: number;
  message: string;
  errors: {
    [field: string]: string | string[] | boolean | { key: string; message: string };
  };
};
```

This structure will let you show errors in the form fields with out of the box i18n support.

**Tip**: If you want to handle the errors and the mapping yourself, you can always opt-out of the built-in error handling feature and override the error handling logic in the `useForm` hooks and extensions.

React-admin also provides a similar feature but it does not have the i18n support out of the box.

Check out the [Server Side Validation](https://refine.dev/docs/advanced-tutorials/forms/server-side-form-validation/) documentation for more information about Refine's server side validation features.

### Auto Save

In some cases, you may want to save the data automatically when the user changes the field in a form to make sure that no data is lost even if the user forgets to save the data. Refine provides a way to do this with the `autoSave` prop of its form hooks. This feature has a complementary component in the UI integration packages; `<AutoSaveIndicator>`.

**Tip**: Auto save feature is customizable, you can change the debounce period, attach callbacks to the save event and also modify the data before sending it to the server.

Here's an example usage of the `autoSave` prop with the `useForm` hook:

```tsx
import { useForm } from "@refinedev/react-hook-form";
import { AutoSaveIndicator } from "@refinedev/mui";

consy MyComponent = () => {
    const { refineCore: { autoSaveProps } } = useForm({
        refineCoreProps: {
            autoSave: {
                enabled: true,
                debounce: 2000,
            },
        }
    });

    return (
        <>
        /* ... */
        <AutoSaveIndicator {...autoSaveProps}/>
        </>
    )
}
```

The `<AutoSaveIndicator>` components will give you a visual feedback about the auto save status out of the box.

React-admin offers this feature in its enterprise package but it does not have the styling and modification options that Refine provides. Furthermore, this feature is available for free in Refine, while it requires the purchase of an enterprise package in React-admin.

Check out the [Auto Save](https://refine.dev/docs/api-reference/core/hooks/useForm/#autosave)<|MERGE_RESOLUTION|>--- conflicted
+++ resolved
@@ -17,11 +17,7 @@
 
 This is why you won't find explicit code examples. Refine's philosophy fully embraces this approach, ensuring that the maximum point of customization is achieved.
 
-<<<<<<< HEAD
-Refine doesn't focus on problems that have already been solved; instead, it centers around tackling the unresolved ones. On the contrary, Refine’s philosophy is to provide the best developer experience for any use case without interfering the developer’s way of doing things but providing critical solutions for the common problems.
-=======
 Refine doesn't focus on problems that have already been solved; instead, it centers around tackling the unresolved ones. On the contrary, refine’s philosophy is to provide the best developer experience for any use case without interfering the developer’s way of doing things but providing critical solutions for the common problems.
->>>>>>> d63c69c6
 
 If we were to summarize the comparison with an analogy, if you think Refine as Lego Technique, then React-admin would be like Lego Duplo.
 
@@ -37,20 +33,12 @@
 - [Headless Architecture](#headless-architecture)
 - [Routing and SSR (Server Side Rendering)](#routing-and-ssr-server-side-rendering)
 - [Multitenancy](#multitenancy)
-<<<<<<< HEAD
-- [Differences in supported UI frameworks between Refine and react-admin,](#differences-in-supported-ui-frameworks-between-refine-and-react-admin)
-=======
 - [Differences in supported UI frameworks between refine and react-admin,](#differences-in-supported-ui-frameworks-between-refine-and-react-admin)
->>>>>>> d63c69c6
   - [Refine has built-in support for four UI Frameworks:](#refine-has-built-in-support-for-four-ui-frameworks)
   - [React-admin's Limitations:](#react-admins-limitations)
 - [Unique Refine Features: Differentiating From React-admin](#unique-refine-features-differentiating-from-react-admin)
 - [Common Features: Free in Refine, Requires enterprise package in react-admin](#common-features-free-in-refine-requires-enterprise-package-in-react-admin)
-<<<<<<< HEAD
-- [Refine App Scaffolder: Simplify Your Project Setup](#refine-app-scaffolder-simplify-your-project-setup)
-=======
 - [refine App Scaffolder: Simplify Your Project Setup](#refine-app-scaffolder-simplify-your-project-setup)
->>>>>>> d63c69c6
 - [CLI](#cli)
 - [Refine Devtools](#refine-devtools)
 - [Customization](#customization)
@@ -69,11 +57,7 @@
 
 In 2023, Refine also backed by YCombinator, solidifying its position as a promising venture.
 
-<<<<<<< HEAD
-With over 15K monthly active developers using it and an impressive 17K+ GitHub stars earned in just a year and a half, Refine has gained significant popularity within the developer community.
-=======
 With over 30K monthly active developers using it and an impressive 21K+ GitHub stars earned in just a year and a half, Refine has gained significant popularity within the developer community.
->>>>>>> d63c69c6
 
 According to [OSS Insight data](https://ossinsight.io/collections/react-framework/), since the beginning of 2023, it has consistently ranked in the top three of trending React frameworks and web frameworks.
 
