---
title: React-admin vs refine
description: We'll compare the architectural structures of two web development frameworks - refine and React-admin.
slug: react-admin-vs-refine
authors: ali_emir
tags: [refine, comparison]
hide_table_of_contents: false
is_featured: true
image: https://refine.ams3.cdn.digitaloceanspaces.com/blog/2023-08-12-react-admin-vs-refine/social.png
---


## Introduction 

In this article, we compare the architectural structures of two web development frameworks: refine and React-admin. Both frameworks simplifies the development process and offer features for building any type of CRUD apps like internals tools and admin panels. 

While code examples could help illustrate our points, directly comparing code might not give an accurate picture. During the app development process, developers write code with a particular purpose and design in mind, which renders our intervention unnecessary in this aspect.  Also, the code you write in refine is closely resembles regular vanilla React code and doesn't deviate significantly from it's configuration. 

This is why you won't find explicit code examples. refine's philosophy fully embraces this approach, ensuring that the maximum point of customization is achieved.

refine doesn't focus on problems that have already been solved; instead, it centers around tackling the unresolved ones. On the contrary, refine’s philosophy is to provide the best developer experience for any use case without interfering the developer’s way of doing things but providing critical solutions for the common problems.

If we were to summarize the comparison with an analogy, if you think refine as Lego Technic, then React-admin would be like Lego Duplo.

Whether you are an experienced developer seeking a powerful and adaptable framework or a newcomer venturing into web development, this article aims to equip you with the knowledge to make an informed decision.



## About refine
refine is an open-source framework built on React, aimed at streamlining and accelerating web application development specifically .

With the start of the refine project in 2021, it received significant interest from the open-source community. As a result, it continued to evolve and grow in a consistently community-driven manner.

This traction from the open-source community led to the establishment of refine Corp in the US in 2022. The company was dedicated to further developing the project with a skilled team of 10 individuals. Shortly after its inception, Refine Corp received pre-seed investment from 500 Global VC.

In 2023, refine also backed by YCombinator, solidifying its position as a promising venture. 

<<<<<<< HEAD
With over 15,000 developers actively using it and an impressive 13,500 GitHub stars garnered in just a year and a half, refine has significantly resonated within the developer community.
=======
With over 15K monthly active developers using it and an impressive 13,500 GitHub stars earned in just a year and a half, refine has gained significant popularity within the developer community.
>>>>>>> fe0866ca

According to [OSS Insight data](https://ossinsight.io/collections/react-framework/), since the beginning of 2023, it has consistently ranked in the top three of trending React frameworks and web frameworks.

Continuing to reinforce its commitment to open source, refine remains committed to progress, continually developing new features, organizing hackathons, and presenting widely-used examples during refine Weeks. Additionally, with its enterprise edition, refine effectively meets the professional requirements of developers and offers comprehensive support.




refine community interaction has significaly higher pace than react-admin.
## About react-admin

React-admin is an open-source frontend framework developed by Marmelabs, an agency based in France, founded in 2010. The project started in 2016. React-admin offers an enterprise package for professional features and support.

The framework aims to speed up the process of building administration interfaces and dashboards for web applications. It provides developers with pre-built components with one UI library to create admin panels with various features, potentially reducing development time and effort. As of now, it has gained 22,600 GitHub stars and is utilized by more than 10,000 companies throughout its 7-year journey.

It is specifically tailored for data-intensive applications like admin panels, dashboards, and internal tools and any CRUD apps.

## Architecture

refine is based on hooks and atomic components, which makes it highly customizable and extensible. It also provides a set of built-in components that can be used out of the box. It has a headless architecture, which means you're not limited to using the built-in UI integrations but it provides built-in UI integrations for the most popular libraries such as Material UI, Ant Design, Chakra UI, and Mantine.


Refer to [section](https://hackmd.io/n6H-yTk4TwqUREz6RVyeQw?both#Differences-in-supported-UI-frameworks-between-refine-and-react-admin) for the differences in supported UI frameworks between refine and react-admin.

React-admin is component based and only supports Material UI. While you're good to go with the most basic cases, it lacks the extensibility and customizability that refine provides with its hook based approach.

refine provides simple interfaces for users to integrate to their use cases, this is not just limited to UI integrations but also data providers, routing, authentication, authorization and more.

### refine's advantages on architecture

The headless approach of refine makes it possible to use it with any UI library and implementation. It enables endless possibilities for customization and extensibility. This possibilities is not limiting encapsulation and refine is still able to provide complex logic and features out of the box with no extra effort but also provides the ability to customize and extend these features with no hassle and annoying workarounds.

JavaScript community is evolving rapidly and new libraries and approaches are being introduced every day. refine is aware of the fact that there will be better solutions for the problems of today and tomorrow and it is designed to be flexible and extensible to adapt to these changes with ease. 

While not enforcing users to a single way of doing things, refine's approach is to empower the other libraries and approaches and provide interfaces for them to work together. 

For example, if you're using Next.js or Remix, you won't be missing any of the features they offer, on the contrary, you'll be able to use them with refine and get the best of both worlds.

## Bundle Size and Performance

While both frameworks have taken the necessary steps for the performance measures, refine stands out with its headless architecture and separated packages which makes a huge difference in bundle size. refine's flexible architecture also makes it possible to adapt to any performance measures and follow industry standards with ease.

### Bundle Size

For example, if you're using `react-admin`, you're dealing with a bundle size of `~1.2MB` minified and `315.9KB` minified + gzipped.

On the other hand, refine's core package (`@refinedev/core`) only `200KB` minified and `~57KB` minified + gzipped. To make it a fair comparison, let's also add `@refinedev/mui` UI package to the equation, which is `~250KB` minified and `69KB` minified + gzipped.

Even with the UI package, refine bundle size is still more than 50% smaller than react-admin.

**Measurements from Bundlephobia**

- [`@refinedev/core`](https://bundlephobia.com/package/@refinedev/core@4.34.0)
- [`@refinedev/mui`](https://bundlephobia.com/package/@refinedev/mui@5.10.0)
- [`@refinedev/antd`](https://bundlephobia.com/package/@refinedev/antd@5.31.0)
- [`@refinedev/chakra-ui`](https://bundlephobia.com/package/@refinedev/chakra-ui@2.23.0)
- [`@refinedev/mantine`](https://bundlephobia.com/package/@refinedev/mantine@2.24.0)
- [`react-admin`](https://bundlephobia.com/package/react-admin@4.12.2)

### Performance 


- Data fetching without blocking the rendering
- SWR (Stale While Revalidate) support out of the box.
- Query caching and deduplication

**While some of these features are also available in react-admin, refine's ability to tweak and customize these features makes it possible to customize for any use case and refine's flexible nature makes it possible to adopt any performance related standards and measures both for your project and the framework itself with constant development.**

## Headless Architecture

This unique approach enables refine to seamlessly integrate with any UI framework, regardless of whether it comes with built-in integration or not. As new UI libraries emerge, you can trust refine's compatibility without hesitation.

In contrast, react-admin lacks a headless architecture and is tightly coupled to Material UI. On the other hand, refine can smoothly adapt to any UI library and even includes pre-built UI integrations for the most popular options.

While React-admin's component-based architecture brings numerous components, this can hinder extensibility and customization. Users might find their options limited to these components, some of which are exclusively available in an enterprise edition behind a paywall. This contrasts with refine's more open approach to development

### Headless in Routing

Just as it is mentioned in the previous sections, refine is not limited to a single routing method or library. It provides a simple routing interface with built-in integrations for the most popular libraries out of the box and it can easily be integrated with any routers or the built-in integrations can be customized to fit your needs.

This makes it possible to use refine in any platform you want. It can be used in React Native, Electron, Next.js, Remix etc. without requiring any extra steps for the setup.

## Routing and SSR (Server Side Rendering)

### Routing

This is one of the unique features of refine that makes it possible to use any of the advantages and the approaches offered by the routing framework or the library without any limitations or workarounds. 

You won't be missing any of the features that React Router,  Next.js or Remix offers, on the contrary, you'll be able to use them with refine and get the best of both worlds. 

refine won't interfere with your routing method or library, it will only provide the necessary interfaces for you to integrate with refine and use it with ease.This makes it possible to use refine in any platform you want. It can be used in React Native, Electron, Next.js, Remix etc. without requiring any extra steps for the setup.

This flexibility and adaptability is not possible with React-admin since it is tightly coupled with react router and interferes with the routing system.

### Server Side Rendering

Server Side Rendering or Static Site Generation is a great way to improve the initial load time of your application and improve the SEO. While react-admin does not support such methods with integration with their data providers, refine enables you to use any data provider with any SSR method you prefer.

The difference between the two frameworks starts with the handling of the routing system. react-admin uses `react-router` for routing and it is tightly coupled with the framework. On the other hand, refine has a simple routing interface that can easily be implemented with any routers. It also provides built-in routing integrations for the most popular libraries such as `react-router`, Next.js and Remix.

Like it's mentioned in the previous section, refine can be used in any platform you want with any routing method you prefer. It can even be used with React Native and Electron.

While SSR and custom routing frameworks are an option with refine, react-admin does not provide such support for them. 

React-admin's way of Next.js integration is actually a workaround and it is not a real integration considering the fact that it needs to be rendered in a route with `react-router` and rather than providing a way to use Next.js features, it actually prevents you from using them properly.

**Examples**

Check out these basic examples from refine's documentation:

- [refine + next.js](https://github.com/refinedev/refine/tree/next/examples/with-nextjs)
- [refine + remix](https://github.com/refinedev/refine/tree/next/examples/with-remix-antd)
- [refine + next.js and the `/app` dir](https://github.com/refinedev/refine/tree/next/examples/with-nextjs-appdir)
- [refine + React Native](https://github.com/abdellah711/refinenative) (Community Package ❤️)

## Multitenancy

refine's routing integration allows users to define nested paths with additional parameters and use them in their data providers out of the box. This also comes with the ability to define meta values for resources. This functionality is complemented by the capacity to define meta values for resources, facilitating the creation of multitenant applications in a straightforward manner.

In contrast, react-admin lacks these out-of-the-box capabilities.

You can define such routes like the following and combine these routes with the access control to create multitenant applications.:

- `/admin/:tenantId/posts`
- `/admin/:tenantId/posts/:id`

The `tenantId` parameter will be available in the data provider and you can use it while interacting with your backend. 

These small features lead to a huge difference in the development experience, you won't be needing any workarounds or hacks to make refine work for your case. On the contrary, refine's philosophy is to provide the best developer experience for any use case without interfering the developer's way of doing things but providing critical solutions for the common problems. 

**Examples**

Check out the following examples of multitenant apps built with refine:

- [Multitenancy with refine + Appwrite](https://refine.dev/docs/advanced-tutorials/multi-tenancy/appwrite/)
- [Multitenancy with refine + Strapi](https://refine.dev/docs/advanced-tutorials/multi-tenancy/strapi-v4/#introduction)


## Differences in supported UI frameworks between refine and react-admin,

### refine has built-in support for four UI Frameworks:

refine comes with a wide array of ready-made integrations for popular UI frameworks, including  [Ant Design](https://ant.design/), [Material UI](https://mui.com/material-ui/getting-started/overview/), [Mantine](https://mantine.dev/), and [Chakra UI](https://chakra-ui.com/) for convenience. This out-of-the-box support offers developers the convenience of building any type of CRUD app like internal tools and admin panels with their preferred UI libraries without the need for extensive manual configurations. 

As we mentioned before, refine is headless by default, which means developers can implement any UI framework or use custom CSS to style their apps. This nature provides unparalleled flexibility, making it easy to integrate popular CSS frameworks like [TailwindCSS](https://tailwindcss.com/) seamlessly.

For example, with refine's [PrimeReact](https://primereact.org/) UI library [example](https://refine.dev/blog/building-react-admin-panel-with-primereact-and-refine/), we showed how effortlessly integrate external UI libraries and tailor the apps to their exact requirements. This level of customization enables developers to craft apps that align perfectly with their design preferences and project needs.

### React-admin's Limitations: 

#### Supporting Only Material-UI:
In contrast, react-admin only supports Material UI. While Material-UI is a robust and feature-rich library, being confined to a single UI framework may restrict developers' design choices and flexibility. Developers who prefer working with other UI frameworks may face challenges in integrating their preferred components seamlessly.

#### No Headless Architecture:
Moreover, react-admin lacks a headless architecture, which limits the freedom to incorporate custom CSS or integrate third-party CSS libraries without workarounds. This may be a drawback for developers who seek to create unique and distinct internal tools that diverge from Material UI's predefined styles.

#### Many Features are Behind a Paywall:
Another limitation of react-admin is that many features are behind a paywall. Many of the free features offered by refine such as realtime support, custom form layouts or even multi level menu support is only available in the enterprise edition, which may be a deal-breaker for developers who seek to build apps without paying for additional features.


## Unique refine Features: Differentiating From React-admin


refine sets itself apart with a host of unique features that are not completely found in react-admin. From the powerful KBAR command palette to the advanced access control options, refine offers developers a comprehensive toolkit for creating efficient and customized applications.

1. **Headless**

This architecture enables endless possibilities for implementations, customizations and extensibility without limiting the user's way of doing things.

2. **Using in existing projects**

refine's philosophy to be a companion for the developer not only comes when you start a new project but also when you need to integrate it to an existing project. refine integrates with the UI libraries, authentication and routing but it does not interfere with them and is actually detached from them. This makes it possible to integrate refine to an existing project without needing to change anything in your project or tackle with any conflicts. 

You can do incremental adoption of refine to your project and start using it for the parts you need or just use it for the parts you need and keep using your existing libraries for the other parts. This is as simple as adding a `<Refine>` component to your project.

3. **Routing Flexibility**

While React Router, Next.js, Remix, and any other routing library can be seamlessly integrated with refine, React Router is the only routing library supported by react-admin.

Refer to [this](#routing) section for details.

4. **Real SSR Support**

The SSR methods provided by your framework can be used with refine without any issues and limitations. On the other hand, react-admin does not have a real SSR support.

Refer to this [section](#server-side-rendering) for details.

5. **Advanced Access Control Provider:**

While both react-admin and refine offer access control features, refine takes it a step further with additional options like LDAP (Lightweight Directory Access Protocol), ACL (Access Control List), and ABAC (Attribute-Based Access Control). 


6. **Multitenancy Support:**

refine provides built-in support for [multitenancy](https://refine.dev/docs/advanced-tutorials/multi-tenancy/strapi-v4/#what-is-multitenancy), allowing developers to create applications that serve multiple tenants with separate data and settings. 

Refer to [this](#multitenancy) section for details.

7. **KBAR - Command Palette:**

refine comes with a powerful feature called [KBAR](https://refine.dev/docs/packages/documentation/command-palette/), which is a command palette that enables users to execute various actions using keyboard shortcuts. With KBAR, users can quickly search for and execute commands, significantly enhancing the overall user experience and productivity.

8. **Notification Provider:**

In refine, developers have access to a [Notification Provider](https://refine.dev/docs/api-reference/core/providers/notification-provider) that allows them to send notifications to users within the application. This feature is essential for providing timely updates, alerts, and messages, enhancing communication and user engagement.




## Common Features: Free in refine, Requires enterprise package in react-admin

refine offers a range of powerful features that are available for free. In contrast, some of these features require purchasing the enterprise package in react-admin. Let's explore the key features that differentiate the two frameworks:


| Feature                           | refine | react-admin |
| --------------------------------- | ------ | ----------- |
| RBAC (Role-Based Access Control)* | ✅      | 🟡           |
| Real-time**                       | ✅      | 🟡           |
| Breadcrumb                        | ✅      | 🟡           |
| Audit Log                         | ✅      | 🟡           |
| Editable Table                    | ✅      | 🟡           |
| Markdown                          | ✅      | 🟡           |
| Multi Level Menu                  | ✅      | 🟡           |
| Modal Form                        | ✅      | 🟡           |
| Step Form                         | ✅      | 🟡           |
| AutoSave                          | ✅      | 🟡           |
| Calendar***                       | ✅      | 🟡           |



 ✅ Indicates that the feature is available in refine for free,
 🟡 Indicates that the same feature is available in react-admin but requires the purchase of an Enterprise Package.
 
*refine takes it a step further with additional options like LDAP (Lightweight Directory Access Protocol), ACL (Access Control List), and ABAC (Attribute-Based Access Control) for free to use.

**In refine, the real-time feature offers two modes: auto and manual, giving developers flexibility in how they handle real-time updates. However, react-admin does not have such modes, and real-time updates may need to be handled differently.

***Since refine has hook-base architecture and with a seamless integration with any UI framework., you can effortlessly use any Calendar components from any UI frameworks.


## refine App Scaffolder: Simplify Your Project Setup

refine's approach of being a companion for the developer starts at the project creation phase. refine has two type of app scaffolder:

The Browser-based and CLI tool let's you create a new refine application in just 15 seconds by making step-by-step selections directly in your browser and allows 720 different combinations, each tailored to your specific project needs:

- React platform (Vite.js, Next.js or Remix),
- UI framework ( Ant Design, Material UI, Mantine, and Chakra UI, or Headless structure option),
- Backend service (REST API, Supabase, Strapi, NestJS, Appwrite, Airtable or Hasura),
- Authentication provider (Google Auth, Keycloak, Auth0, Supabase, Appwrite, Strapi, Custom Auth).


Check out the [refine's website](https://refine.dev/#playground) to see the app scaffolder in action.


For the CLI-based scaffolder, with `npm create refine-app@latest` command you can choose all features like above and create refine apps easily too.

The generated application comes with fully working authentication, CRUD operation components, and pages with fully functional code. You can download the complete project code and use as a starting point for your project.

React-admin only provides a basic project scaffolder CLI with small set of options to choose from. 

## CLI

Command line tools are crucial for improved developer experience. At the project creation phase, both refine and react-admin provides a CLI tool to scaffold the project. As it is mentioned in the previous section, refine's app scaffolder is available on both command line and web interface. It also provides many customization options for you to start, you can customize your UI library, data provider, routing method and authentication method easily.

React-admin's CLI tool (create-react-admin) only offers a basic project scaffolder with no customization options.

App scaffolder is not the only CLI tool that refine provides. It also provides a CLI tool for generating resources, running development commands, checking and updating refine package versions and ability to export built-in refine components to customize them.

Here's the main features of the `@refinedev/cli`:

### Check and Update refine Packages

You can use the `check-updates` command to check if there are any updates for the refine packages you're using. It will list the packages that have newer versions and you can update them with the `update` command. The check will also done automatically when you start your development server or build your application. 

### Creating Resources

You can use the `create-resource` command to create a new resource in your project. It will ask you the resource name and the desired actions for the resource. It will create the resource definition in the `resources` prop of the `<Refine>` component. You can always customize your resources after they're created or create them manually but this little helper will save you some time.

### Swizzling Built-in Components

Sometimes you may need to customize the functionality of the built-in components of refine or use them as a starting point for your own components and extend them. In such cases, you can use the `swizzle` command to export the built-in components of refine and customize them as you need. This command will show you the installed packages and available components in them for you to export, after you select the package and the component, the source code will be exported to your project. 

While there are many options to customize the built-in components through props, this command will give you the ability to customize the components as you wish or use them as a starting point for your own components.

You'll just need to run the `refine swizzle` command, follow the instructions and you'll be able to customize the built-in components of refine.

React-admin does not provide such features and lacks the extensibility that refine provides.

## Customization

Like it's mentioned in the previous sections, refine's approach is to be a companion for the developers and provide the best developer experience for any use case. It provides many customization options for you to customize your project as you wish. 

This approach is supported by the flexibility of the framework. You won't have to worry about the custom styling or the complex logic you need to implement, refine will be there to help you for any use case you have without limiting you to a specific way of doing things or forcing you to use a specific library or method just to fit in the framework. Instead, it will not interfere with the libraries or frameworks you use along with it and let you use them and their advantages to the fullest.

refine's target is to make you develop your app both if it is a simple app or a complex one without making you feel like you're hacking the framework or using workarounds to make it work for your case. You won't feel like you're going off the road when you need some customization in the styling or in the logic of your app.

React-admin's nature is to provide a way of doing things without giving you the flexibility to customize it for your case. For custom needs you'll need to use workarounds or hacks to make it work for your case.

## Backward Compatibility

Both refine and react-admin are in active development and are in their version 4. While refine is a relatively new framework, it does not mean that it is not providing backward compatibility. On the contrary, it provides backward compatibility for the major versions and provides migration guides and tools for migrating to the newer versions with ease. 

refine offered seamless migration from each major version to the next one from the beginning. The major changes are all covered in codemods and can be applied with a single command.

We know that many developers don't have time to migrate their projects to the newer versions or even if they do, they might not have the time to switch and adapt to the new features and ways of doing things. That's why we're providing the backward compatibility and migration tools to make the transition as smooth as possible.

When migrating to a new major version, you can be sure that your project will continue to work as it is without a missing feature or a broken integration. You will have the time to switch to the new features gradually and benefit from them.

### Ease of Migration

On the other hand, react-admin's migration guide for v3 to v4 is a one large document that takes 94 pages.

It's a huge document that covers all the changes and breaking changes in the new version. It's not a surprise that many developers are still using the v3 version of react-admin. In case you're wondering; we've saved the react-admin's migration guide as a PDF file and you can check it out [here](https://refine.ams3.cdn.digitaloceanspaces.com/website/static/react-admin-upgrading-to-v4-book.pdf)


In refine's case, the migration from v3 to v4 can be done with a single command and it will take care of all the changes for you.

```bash
npx @refinedev/codemod@latest refine3-to-refine4
```

 <div className="centered-image">
   <img  width="600px" src="https://refine.ams3.cdn.digitaloceanspaces.com/blog/2023-08-12-react-admin-vs-refine/code-mod.gif"  alt="react-admin-vs-refine" />
</div>

<br/>

And you're done!

## Documentation and and Learning Resources

When it comes to documentation, refine has more useful resources.


**Extensive Documentation**: refine's documentation is a treasure trove of information, providing comprehensive guidance for every aspect of the framework.

**Real-Use Case Examples**: With a library of over 200 real-use case examples, refine's documentation makes it easy to understand how to implement various features.

**Live Code Previews**: Interactive live code previews allow you to experiment and see the results in real-time, enhancing your understanding.

**Tutorials for Multiple UI Options**: refine offers tutorials for five UI options, you can learn and implement the framework with your preferred UI library.

**Example App Tutorials**: Step-by-step example app tutorials help you build practical applications, demonstrating refine's capabilities in real-world scenarios.

**Advanced Integration Guides**: refine's guides enable smooth integration with other tools and platforms, amplifying its utility in your projects.

**refineWeek Tutorial Series**: The refineWeek initiative brings you a week-long tutorial series, collaborating with prominent open-source projects like Strapi and Supabase. Dive into hands-on experiences that showcase refine's potential in building complete CRUD applications.

**Technical Blog**: refine's technical blog is a valuable resource for staying updated on refine, front-end trends, and web development insights. Gain deep insights into complex concepts, emerging trends, and practical tips.


## Community Engagement


 <div className="centered-image">
   <img style={{alignSelf:"center"}}  src="https://refine.ams3.cdn.digitaloceanspaces.com/blog/2023-08-12-react-admin-vs-refine/star.png"  alt="react-admin-vs-refine" />
</div>

<br/>



refine quickly gained favor and attention from the community. Despite being just 2 years old since its inception, refine boasts a larger community compared to react-admin, which has been in the ecosystem for 7 years.

refine achieved the same number of GitHub stars that React-admin achieved in 5 years, but in a much shorter span of 2 years.

As of the time of writing this article, refine has over 2700 members in its Community Discord, whereas React-admin has over 800.


Additionally, refine organized two world-wide online hackathons, which were open to broad participation in collaboration with popular open-source companies. These hackathons attracted the interest of more than 1000 participants from all over the world.

[refine Hackathon #1](https://refine.dev/blog/refine-hackathon/)
[refine Hackathon #2](https://refine.dev/blog/refine-hackathon-2/)


## Enterprise features

refine empowers the advancement of a frontend stack solution into a comprehensive enterprise-level feature set.
    
Both refine and React-admin offer open-source versions with additional enterprise features available for more advanced needs.

refine's open-source edition provides nearly all the features found in react-admin's enterprise package, completely free of charge.

On the other hand, React-admin does not have the exclusive enterprise features that refine offers.

Take a look into some of refine's exclusive enterprise features that are not available in react-admin:
    
- Identity Provider
- Identity Management
- Social Sign-in
- Multi-Factor Authentication
- OpenID/SAML Support
- 3rd Party Integrations
- +30 Directory Synchronization
- Stream to SIEM Providers
- ACL Provider
- Secure Deployments
- VPN-less Remote Access
- Anomaly Detection
    
You can find more detail about refine enterprise features [here](https://refine.dev/pricing/)



## Conclusion

When choosing between the two, developers should consider their specific project requirements, scalability needs, and desired level of customization. 

To sum it up:
- refine is not only an open-core solution but also a performance-driven framework with it's architecture.
- Its headless nature keeps your project well within the realm of vanilla React, making integration seamless.This architecture ensures that your project remains firmly rooted in vanilla React, simplifying integration.
- One of the most importatnt aspect is that refine empowers you with free enterprise-level features, similar to those found in react-admin's enterprise package, without any additional financial commitment. 


From our point of view, this combination of capabilities, coupled with its user-friendly nature and and remarkably small bundle size positions refine as an perfect choice for web developers.

In the end, the choice between refine and React-admin comes down to individual preferences and project constraints. Whichever framework developers choose, they can rest assured that both options will help create robust and efficient web applications.


## Bonus Section - Key Features: A Concise Overview for the Curious Minds

Both frameworks provide many useful features and common cases that you may need in your project. Let's take a look at some of those features provided by refine:

### Sorting and Filtering 

refine provides a simple and easy to use interface for sorting and filtering your data. In the list hooks such as `useList` or its derivatives like `useTable` or `useSelect` etc. you can provide the `sorters` and `filters` properties to provide the sorting and filtering functionality to your data. 

#### Sorting

Sorting is done by providing the `sorters` property to the list hooks. It accepts an array of objects with the `field` and `order` properties. The `field` property is the name of the field you want to sort and the `order` property is the order of the sorting. It can be either `asc` or `desc`. Depending on the data provider you're using, you can define multiple sorters to sort your data by multiple fields.

```tsx
import { useList } from "@refinedev/core";

const MyComponent = () => {
    const { data } = useList({
        resource: "posts",
        sorters: [
            {
                field: "title",
                order: "asc",
            },
        ],
    });
};
```

#### Filtering

Filtering is done by providing the `filters` property to the list hooks. It accepts an array of objects with the `field`, `operator` and `value` properties. The `field` property is the name of the field you want to filter, the `operator` property is the operator you want to use for filtering and the `value` property is the value you want to filter by. Depending on the data provider you're using, you can define multiple filters including conditional filters like `and` and `or` to filter your data by multiple fields.

**Tip**: refine supports 20+ operators for filtering your data. Their availability depends on the data provider you're using.

```tsx
import { useList } from "@refinedev/core";

const MyComponent = () => {
    const { data } = useList({
        resource: "posts",
        filters: [
            {
                field: "title",
                operator: "contains",
                value: "refine",
            },
            {
                field: "status",
                operator: "eq",
                value: "published",
            }
        ],
    });
};
```

React-admin provides similar sorting and filtering features but lacks the customization and composability that refine provides.

Check out the [Sorting and Filtering](https://refine.dev/docs/tutorial/adding-crud-pages/mui/adding-sort-and-filters/) guide for more information on refine's sorting and filtering features.

### Realtime

refine provides a realtime feature that allows you to subscribe to the changes in the data and update the UI accordingly and also publish the changes to the server to notify subscribers. This feature can be used through the `liveProvider` prop of the `<Refine>` component. It provides a simple interface to integrate with and also provides built-in support for many providers. The realtime updates can work with the data hooks of refine without any additional configuration.

Similar to refine, react-admin also provides a realtime feature behind a paywall of their enterprise edition. However, it still lacks the customization and composability that refine provides.

Here's an example of using [Ably](https://refine.dev/docs/examples/live-provider/ably/) with refine:

```tsx
// highlight-next-line
import { liveProvider, Ably } from "@refinedev/ably";

const ablyClient = new Ably.Realtime("your-api-key");

const App = () => {
    return (
        <Refine
            // highlight-start
            liveProvider={liveProvider(ablyClient)}
            options={{ liveMode: "auto" }}
            // highlight-end
            /* ... */
        >
            {/* ... */}
        </Refine>
    )
}
```

Check out the [Realtime](https://refine.dev/docs/advanced-tutorials/real-time/) documentation for more information about refine's realtime features.

### Undoable mode

Depending on your use case, the way you mutate the data and how you want to handle the mutations for the user may differ. For example, you may want the mutations to be applied immediately or you may want to give the user the ability to undo the mutations. refine provides multiple mutation modes for you to choose from, `optimistic`, `pessimistic` and `undoable`. You can either set one for the whole application or set it for each mutation separately. 

#### `optimistic` mode

In the `optimistic` mode, the mutations are applied immediately and the UI is updated accordingly. This will give the users more snappy experience by not waiting for the actual response from the server and applying the changes immediately to the necessary records in the resource. After the mutation is completed, the UI will be updated with the actual response from the server.

#### `pessimistic` mode

In the `pessimistic` mode, the mutations are applied after the response from the server is received. This will give the users a more consistent experience by waiting for the actual response from the server and applying the changes after the response is received. This method is useful when you need to make sure that the mutation is applied to the server before updating the UI.

#### `undoable` mode

In the `undoable` mode, the mutations are applied immediately and the UI is updated accordingly. This will give the users more snappy experience by not waiting for the actual response from the server and applying the changes immediately to the necessary records in the resource. In an addition to the `optimistic` mode, the `undoable` mode provides the ability to undo the mutations by showing a notification to the user with a customizable countdown. After the countdown is finished, the mutation will be applied to the server and the UI will be updated accordingly. If the user clicks the undo button, the mutation will be reverted and the UI will be updated accordingly.

You may want to use one of these modes for your application or use different modes for different mutations. These modes can be set and used with no additional configuration through `<Refine>` component or through data hooks of refine.

React-admin also provides the same `undoable` mode for the mutations.

Here's an example of using the `undoable` mode with refine:

```tsx
import { useUpdate } from "@refinedev/core";

const MyComponent = () => {
    const { mutate: updatePost } = useUpdate<Post>();

    const onClick = () => {
        updatePost({
            /* ... */
            mutationMode: "undoable",
        })
    }
}
```

Check out the [Mutation Modes](https://refine.dev/docs/advanced-tutorials/mutation-mode/) documentation for more information about refine's mutation modes.



### GraphQL

GraphQL implementation is the one of the strengths of refine. refine's GraphQL data provider package uses `gql-query-builder` and `graphql-request` under the hood and gives the user the ability to construct custom queries and mutations for their needs. This will allow users to define their own queries and mutations just by passing the necessary fields, operations and variables to the data hooks of refine.

On the other hand, react-admin **does not** offer a meaningfull GraphQL support. By saying that, we mean that react-admin's way of using GraphQL is a limiting one and doesn't allow the user to define their own queries and mutations properly. Limiting the freedom of GraphQL and forcing it to work like any other REST API doesn't seem like a proper support for GraphQL.

**Tip**: refine provides multiple data providers for GraphQL. Other than the `@refinedev/graphql` package, you can also use the `@refinedev/hasura`, `@refinedev/nhost` or `@refinedev/strapi-graphql` packages to integrate with your GraphQL API or use one of them as a reference to create your own data provider.

**Tip**: refine also supports realtime updates with GraphQL subscriptions using `liveProvider`.

Here's an example of using the `@refinedev/graphql` package with refine:

```tsx
import { Refine } from "@refinedev/core";
import dataProvider, { GraphQLClient } from "@refinedev/graphql";

const client = new GraphQLClient("API_URL");

const App = () => {
    return (
        <Refine
            dataProvider={dataProvider(client)}
            /* ... */
        >
            {/* ... */}
        </Refine>
    )
}
```

Let's have a look at how you can use the `useList` hook with GraphQL:

```tsx
import { useList } from "@refinedev/core";

const MyComponent = () => {
    const { data, isLoading } = useList<IPost>({
        resource: "posts",
        meta: {
            fields: [
                "id",
                "title",
                {
                    category: ["title"],
                },
            ],
        },
    });
};
```

If you need sorting and filtering, you will be able to use them just like the other data providers:

```tsx
import { useList } from "@refinedev/core";

const MyComponent = () => {
    const { data, isLoading } = useList<IPost>({
        resource: "posts",
        sorters: [
            {
                field: "id",
                order: "asc",
            },
        ],
        filters: [
            {
                field: "title",
                operator: "contains",
                value: "foo",
            },
        ],
    });
}
```

Check out the [GraphQL](https://refine.dev/docs/packages/documentation/data-providers/graphql/) documentation for more information about refine's GraphQL implementation.

### Forms

Forms are one of the most essential features of a web framework with a claim of simplifying the development process of data intensive applications. Yet, other than basic forms, react-admin does not provide any support for complex forms and form layouts unless you're using the enterprise edition. 

Features such as modal forms or stepper forms are only available in the enterprise edition of react-admin.

On the other hand, refine provides a built-in support for complex forms and form layouts without forcing the user to use a specific UI library. You can build modal forms, stepper forms and have features such as auto-save with no additional configuration.

### CSV Import/Export

refine's core package provides `useImport` and `useExport` hooks that can be used to import and export CSV files. These hooks can be used with no additional configuration and have built-in complementary components in the refine's UI integration packages; `<ImportButton>` and `<ExportButton>`.

#### Export

refine's `useExport` hook will let you define your resource and options like sorting, filtering, pagination and also lets you modify the data before exporting it just like using the `useList` hook. 

```tsx
import { useExport } from "@refinedev/core";

const MyComponent = () => {
    const { triggerExport } = useExport<IPost>();

    return (<button onClick={triggerExport}>Export Button</button>);
}
```

#### Import

The other side of the CSV import/export feature is the import. refine's `useImport` hook will let you import CSV files, parse them and save them to your data provider in batches. It also provides a way to modify the data before saving it to the data provider. 

```tsx
import { useImport } from "@refinedev/core";

export const MyComponent = () => {
    const { inputProps } = useImport<IPostFile>();

    return <input {...inputProps} />;
};
```

In React-admin, you'll be able to export the data to a CSV file but there's no built-in way to import CSV files. 

Check out the [CSV Import](https://refine.dev/docs/advanced-tutorials/import-export/csv-import/) documentation for more information about refine's import/export features.

### Access Control

Access control is a broad topic with lots of advanced solutions that provide different sets of features.

refine provides an agnostic API via the `accessControlProvider` to manage access control throughout your app, which allows you to integrate different methods, such as `RBAC`, `ABAC`, `ACL`, etc., and libraries, such as [Casbin](https://casbin.org/), [CASL](https://casl.js.org/v5/en/), [Cerbos](https://cerbos.dev/) and [AccessControl.js](https://onury.io/accesscontrol/).

**Tip**: refine comes with a built-in `CanAccess` component that can be used complementarily with the `accessControlProvider` to manage access control in your app with ease. Still, you can use the `useCan` hook for any custom use case you may have.

Many of the refine's built-in components comes with access control support out of the box. For example, the `<EditButton>` component of the UI integration packages will be hidden or disabled if the user does not have access to edit the record.

Here's a basic implementation of the `accessControlProvider` in `<Refine>` component:

```tsx
const App = () => {
    return (
        <Refine
            accessControlProvider={{
                can: async ({ resource, action, params }: CanParams): Promise<CanReturnType> => {
                    return { can: true };
                },
            }}
        >
            {/* ... */}
        </Refine>
    );
}
```

And here's an example of using the `CanAccess` component:

```tsx
<CanAccess
    resource="posts"
    action="edit"
    params={{ id: 1 }}
    fallback={<CustomFallback />}
>
    <YourComponent />
</CanAccess>
```

**Tip**: Just like many other components and hooks in refine, `<CanAccess>` component is aware of the resource, action and params with the help of the router integration out of the box. This means that you don't need to pass these props to the component if you are using it in a defined resource route.

React-admin's access control is coupled with the `authProvider` which may not always be the case.

Check out the [Access Control](https://refine.dev/docs/advanced-tutorials/access-control/) documentation for more information about refine's access control and authorization features.

### Server Side Validation

Server side validation is a common requirement for many applications. refine provides a way to validate the data on the server side and show the errors to the user. This validation can be combined with the client side validation to provide a better user experience. To make it work with refine out of the box, you just need to return the errors in the mutation response with the expected format;

```tsx
type HttpError = {
    statusCode: number;
    message: string;
    errors: {
        [field: string]: string | string[] | boolean | { key: string; message: string };
    };
};
```

This structure will let you show errors in the form fields with out of the box i18n support.

**Tip**: If you want to handle the errors and the mapping yourself, you can always opt-out of the built-in error handling feature and override the error handling logic in the `useForm` hooks and extensions.

React-admin also provides a similar feature but it does not have the i18n support out of the box.

Check out the [Server Side Validation](https://refine.dev/docs/advanced-tutorials/forms/server-side-form-validation/) documentation for more information about refine's server side validation features.

### Auto Save 

In some cases, you may want to save the data automatically when the user changes the field in a form to make sure that no data is lost even if the user forgets to save the data. refine provides a way to do this with the `autoSave` prop of its form hooks. This feature has a complementary component in the UI integration packages; `<AutoSaveIndicator>`.

**Tip**: Auto save feature is customizable, you can change the debounce period, attach callbacks to the save event and also modify the data before sending it to the server.

Here's an example usage of the `autoSave` prop with the `useForm` hook:

```tsx
import { useForm } from "@refinedev/react-hook-form";
import { AutoSaveIndicator } from "@refinedev/mui";

consy MyComponent = () => {
    const { refineCore: { autoSaveProps } } = useForm({
        refineCoreProps: {
            autoSave: {
                enabled: true,
                debounce: 2000,
            },
        }
    });

    return (
        <>
        /* ... */
        <AutoSaveIndicator {...autoSaveProps}/>
        </>
    )
}
```

The `<AutoSaveIndicator>` components will give you a visual feedback about the auto save status out of the box.

React-admin offers this feature in its enterprise package but it does not have the styling and modification options that refine provides. Furthermore, this feature is available for free in refine, while it requires the purchase of an enterprise package in React-admin.

Check out the [Auto Save](https://refine.dev/docs/api-reference/core/hooks/useForm/#autosave)




<|MERGE_RESOLUTION|>--- conflicted
+++ resolved
@@ -35,11 +35,7 @@
 
 In 2023, refine also backed by YCombinator, solidifying its position as a promising venture. 
 
-<<<<<<< HEAD
-With over 15,000 developers actively using it and an impressive 13,500 GitHub stars garnered in just a year and a half, refine has significantly resonated within the developer community.
-=======
 With over 15K monthly active developers using it and an impressive 13,500 GitHub stars earned in just a year and a half, refine has gained significant popularity within the developer community.
->>>>>>> fe0866ca
 
 According to [OSS Insight data](https://ossinsight.io/collections/react-framework/), since the beginning of 2023, it has consistently ranked in the top three of trending React frameworks and web frameworks.
 
