module.exports = {
    someSidebar: [
        {
            type: "doc",
            id: "tutorial",
        },
        {
            type: "category",
            label: "Guides",
            items: ["multipartUpload", "base64upload", "auth0", "tableSearch", "customPages"],
        },
        {
            type: "category",
            label: "Providers",
            items: ["authProvider", "dataProvider"],
        },
        {
            type: "category",
            label: "Hooks",
            items: [
                {
                    type: "category",
                    label: "Data",
                    items: [
                        "hooks/data/useCreate",
                        "hooks/data/useCreateMany",
                        "hooks/data/useUpdate",
                        "hooks/data/useUpdateMany",
                        "hooks/data/useDelete",
                        "hooks/data/useDeleteMany",
<<<<<<< HEAD
                        "hooks/data/useCustom",
=======
                        "hooks/data/useOne",
                        "hooks/data/useMany",
>>>>>>> d5e69b4d
                    ],
                },
                "useModalForm",
                "useDrawerForm",
                "useStepsForm",
                "useTable",
                "useCheckboxGroup",
                "useSelect",
                "useEditableTable",
                "useRadioGroup",
                "useForm",
            ],
        },
    ],
};<|MERGE_RESOLUTION|>--- conflicted
+++ resolved
@@ -28,12 +28,9 @@
                         "hooks/data/useUpdateMany",
                         "hooks/data/useDelete",
                         "hooks/data/useDeleteMany",
-<<<<<<< HEAD
-                        "hooks/data/useCustom",
-=======
                         "hooks/data/useOne",
                         "hooks/data/useMany",
->>>>>>> d5e69b4d
+                        "hooks/data/useCustom",
                     ],
                 },
                 "useModalForm",
