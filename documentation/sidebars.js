module.exports = {
    someSidebar: [
        {
            type: "doc",
            id: "tutorial",
        },
        {
            type: "category",
            label: "Guides",
            items: ["multipartUpload", "base64upload", "auth0", "customPages"],
        },
        {
            type: "category",
            label: "Providers",
            items: ["authProvider", "dataProvider"],
        },
        {
            type: "category",
            label: "Hooks",
            items: [
                {
                    type: "category",
                    label: "Data",
                    items: [
                        "hooks/data/useCreate",
                        "hooks/data/useCreateMany",
<<<<<<< HEAD
                        "hooks/data/useCustom",
=======
                        "hooks/data/useDelete",
                        "hooks/data/useDeleteMany",
>>>>>>> 324359eb
                    ],
                },
                "useModalForm",
                "useDrawerForm",
                "useStepsForm",
                "useTable",
                "useCheckboxGroup",
                "useSelect",
                "useEditableTable",
                "useRadioGroup",
                "useForm",
            ],
        },
    ],
};<|MERGE_RESOLUTION|>--- conflicted
+++ resolved
@@ -24,12 +24,9 @@
                     items: [
                         "hooks/data/useCreate",
                         "hooks/data/useCreateMany",
-<<<<<<< HEAD
-                        "hooks/data/useCustom",
-=======
                         "hooks/data/useDelete",
                         "hooks/data/useDeleteMany",
->>>>>>> 324359eb
+                        "hooks/data/useCustom",
                     ],
                 },
                 "useModalForm",
