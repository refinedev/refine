module.exports = {
    someSidebar: [
        {
            type: "category",
            label: "Getting Started",
            items: ["getting-started/overview"],
        },
        {
            type: "doc",
            id: "tutorial",
        },
        {
            type: "category",
            label: "API References",
            items: [
                {
                    type: "category",
                    label: "Providers",
                    items: [
                        "api-references/providers/auth-provider",
                        "api-references/providers/data-provider",
                        "api-references/providers/i18n-provider",
                    ],
                },
                {
                    type: "category",
                    label: "Hooks",
                    items: [
                        {
                            type: "category",
                            label: "Data",
                            items: [
                                "api-references/hooks/data/useCreate",
                                "api-references/hooks/data/useCreateMany",
                                "api-references/hooks/data/useUpdate",
                                "api-references/hooks/data/useUpdateMany",
                                "api-references/hooks/data/useDelete",
                                "api-references/hooks/data/useDeleteMany",
                                "api-references/hooks/data/useList",
                                "api-references/hooks/data/useOne",
                                "api-references/hooks/data/useMany",
                                "api-references/hooks/data/useCustom",
                            ],
                        },
                        {
                            type: "category",
                            label: "Authorization",
                            items: [
                                "api-references/hooks/auth/useLogin",
                                "api-references/hooks/auth/useLogout",
                                "api-references/hooks/auth/useCheckError",
                                "api-references/hooks/auth/useAuthenticated",
                                "api-references/hooks/auth/useGetIdentity",
                                "api-references/hooks/auth/usePermissions",
                            ],
                        },
                        {
                            type: "category",
                            label: "Form",
                            items: [
                                "api-references/hooks/form/useForm",
                                "api-references/hooks/form/useModalForm",
                                "api-references/hooks/form/useDrawerForm",
                                "api-references/hooks/form/useStepsForm",
                            ],
                        },
                        {
                            type: "category",
                            label: "Table",
                            items: [
                                "api-references/hooks/table/useTable",
                                "api-references/hooks/table/useEditableTable",
                            ],
                        },

                        {
                            type: "category",
                            label: "Field",
                            items: [
                                "api-references/hooks/field/useCheckboxGroup",
                                "api-references/hooks/field/useSelect",
                                "api-references/hooks/field/useRadioGroup",
                            ],
                        },
                        {
                            type: "category",
                            label: "Refine",
                            items: ["api-references/hooks/refine/useTitle"],
                        },
                        {
                            type: "category",
                            label: "Translate",
                            items: [
                                "api-references/hooks/translate/useTranslate",
                                "api-references/hooks/translate/useSetLocale",
                                "api-references/hooks/translate/useGetLocale",
                            ],
                        },
                        {
                            type: "category",
                            label: "Resource",
                            items: [
                                "api-references/hooks/resource/useMenu",
                                "api-references/hooks/resource/useResource",
                            ],
                        },
                        {
                            type: "category",
                            label: "Navigation",
                            items: [
                                "api-references/hooks/navigation/useNavigation",
                            ],
                        },
<<<<<<< HEAD
                        "guides-and-concepts/hooks/useModalForm",
                        "guides-and-concepts/hooks/useDrawerForm",
                        "guides-and-concepts/hooks/useStepsForm",
                        "guides-and-concepts/hooks/useTable",
                        "guides-and-concepts/hooks/useCheckboxGroup",
                        "guides-and-concepts/hooks/useSelect",
                        "guides-and-concepts/hooks/useEditableTable",
                        "guides-and-concepts/hooks/useRadioGroup",
                        "guides-and-concepts/hooks/useForm",
                        "guides-and-concepts/hooks/useImport",
=======
>>>>>>> 19bc7086
                    ],
                },
                {
                    type: "category",
                    label: "Components",
                    items: [
                        {
                            type: "category",
                            label: "Basic Views",
                            items: [
                                "api-references/components/basic-views/list",
                                "api-references/components/basic-views/create",
                                "api-references/components/basic-views/show",
                                "api-references/components/basic-views/edit",
                            ],
                        },
                        {
                            type: "category",
                            label: "Buttons",
                            items: [
                                "api-references/components/buttons/create-button",
                                "api-references/components/buttons/import-button",
                                "api-references/components/buttons/export-button",
                                "api-references/components/buttons/delete-button",
                                "api-references/components/buttons/refresh-button",
                                "api-references/components/buttons/save-button",
                                "api-references/components/buttons/list-button",
                                "api-references/components/buttons/show-button",
                                "api-references/components/buttons/edit-button",
                                "api-references/components/buttons/clone-button",
                            ],
                        },
                        {
                            type: "category",
                            label: "Inputs",
                            items: [
                                "api-references/components/inputs/custom-inputs",
                            ],
                        },
                        {
                            type: "category",
                            label: "Fields",
                            items: [
                                "api-references/components/fields/boolean",
                                "api-references/components/fields/url",
                                "api-references/components/fields/image",
                                "api-references/components/fields/file",
                                "api-references/components/fields/date",
                                "api-references/components/fields/email",
                                "api-references/components/fields/markdown",
                                "api-references/components/fields/tag",
                                "api-references/components/fields/text",
                            ],
                        },
                        "api-references/interfaceReferences",
                    ],
                },
            ],
        },
        {
            type: "category",
            label: "Guides & Concepts",
            items: [
                {
                    type: "category",
                    label: "Upload",
                    items: [
                        "guides-and-concepts/upload/multipart-upload",
                        "guides-and-concepts/upload/base64-upload",
                    ],
                },
                {
                    type: "category",
                    label: "Auth",
                    items: ["guides-and-concepts/auth/auth0"],
                },
                {
                    type: "category",
                    label: "Table",
                    items: ["guides-and-concepts/table/table-search"],
                },
                {
                    type: "category",
                    label: "Import - Export",
                    items: [
                        "guides-and-concepts/import-export/csv-import",
                        "guides-and-concepts/import-export/csv-export",
                    ],
                },
                "guides-and-concepts/custom-pages",
<<<<<<< HEAD
                "guides-and-concepts/csv-export",
=======
                "guides-and-concepts/theme",
>>>>>>> 19bc7086
            ],
        },
        {
            type: "category",
            label: "Examples",
            items: [
                "examples/topMenuLayout",
                "examples/useUpdateMany",
                "examples/useDeleteMany",
                "examples/customLogin",
                "examples/customFooter",
                "examples/customSider",
                "examples/customInput",
                "examples/strapi",
            ],
        },
    ],
};<|MERGE_RESOLUTION|>--- conflicted
+++ resolved
@@ -111,19 +111,6 @@
                                 "api-references/hooks/navigation/useNavigation",
                             ],
                         },
-<<<<<<< HEAD
-                        "guides-and-concepts/hooks/useModalForm",
-                        "guides-and-concepts/hooks/useDrawerForm",
-                        "guides-and-concepts/hooks/useStepsForm",
-                        "guides-and-concepts/hooks/useTable",
-                        "guides-and-concepts/hooks/useCheckboxGroup",
-                        "guides-and-concepts/hooks/useSelect",
-                        "guides-and-concepts/hooks/useEditableTable",
-                        "guides-and-concepts/hooks/useRadioGroup",
-                        "guides-and-concepts/hooks/useForm",
-                        "guides-and-concepts/hooks/useImport",
-=======
->>>>>>> 19bc7086
                     ],
                 },
                 {
@@ -145,7 +132,6 @@
                             label: "Buttons",
                             items: [
                                 "api-references/components/buttons/create-button",
-                                "api-references/components/buttons/import-button",
                                 "api-references/components/buttons/export-button",
                                 "api-references/components/buttons/delete-button",
                                 "api-references/components/buttons/refresh-button",
@@ -214,11 +200,7 @@
                     ],
                 },
                 "guides-and-concepts/custom-pages",
-<<<<<<< HEAD
-                "guides-and-concepts/csv-export",
-=======
                 "guides-and-concepts/theme",
->>>>>>> 19bc7086
             ],
         },
         {
