--- conflicted
+++ resolved
@@ -7,17 +7,14 @@
         {
             type: "category",
             label: "Guides",
-<<<<<<< HEAD
             items: [
                 "multipartUpload",
                 "base64upload",
                 "auth0",
                 "customPages",
                 "customFormValidation",
+                "tableSearch",
             ],
-=======
-            items: ["multipartUpload", "base64upload", "auth0", "tableSearch", "customPages"],
->>>>>>> fc3766ad
         },
         {
             type: "category",
