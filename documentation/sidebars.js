module.exports = {
    someSidebar: [
        {
            type: "doc",
            id: "tutorial",
        },
        {
            type: "category",
            label: "Guides",
<<<<<<< HEAD
            items: ["auth0"],
=======
            items: ["multipartUpload", "base64upload"],
>>>>>>> f738a397
        },
        {
            type: "category",
            label: "Providers",
            items: ["authProvider", "dataProvider"],
        },
        {
            type: "category",
            label: "Hooks",
            items: [
                {
                    type: "category",
                    label: "Data",
                    items: [
                        "hooks/data/useCreate",
                        "hooks/data/useCreateMany"
                    ]
                },
                "useModalForm",
                "useDrawerForm",
                "useStepsForm",
                "useTable",
                "useCheckboxGroup",
                "useSelect",
                "useEditableTable",
                "useRadioGroup",
                "useForm"
            ],
        }
    ],
};<|MERGE_RESOLUTION|>--- conflicted
+++ resolved
@@ -7,11 +7,7 @@
         {
             type: "category",
             label: "Guides",
-<<<<<<< HEAD
-            items: ["auth0"],
-=======
-            items: ["multipartUpload", "base64upload"],
->>>>>>> f738a397
+            items: ["multipartUpload", "base64upload", "auth0"],
         },
         {
             type: "category",
