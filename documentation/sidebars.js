--- conflicted
+++ resolved
@@ -24,12 +24,9 @@
                     items: [
                         "hooks/data/useCreate",
                         "hooks/data/useCreateMany",
-<<<<<<< HEAD
                         "hooks/data/useUpdate",
-=======
                         "hooks/data/useDelete",
                         "hooks/data/useDeleteMany",
->>>>>>> 6e34e73f
                     ],
                 },
                 "useModalForm",
