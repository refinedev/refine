--- conflicted
+++ resolved
@@ -13,11 +13,8 @@
                 "auth0",
                 "tableSearch",
                 "customPages",
-<<<<<<< HEAD
                 "csvImport",
-=======
                 "theming",
->>>>>>> faa93356
             ],
         },
         {
