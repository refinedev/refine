/** @type {import('@docusaurus/plugin-content-docs/src/sidebars/types').Sidebars} */
module.exports = {
    someSidebar: [
        {
            type: "category",
            label: "Getting Started",
            items: ["getting-started/overview", "getting-started/quickstart"],
            collapsed: false,
        },
        {
            type: "doc",
            id: "tutorial/introduction/index",
            label: "Tutorial",
        },
        {
            type: "category",
            label: "API Reference",
            link: {
                type: "generated-index",
                title: "API Reference",
                slug: "/api-reference",
            },
            items: [
                "api-reference/general-concepts",
                {
                    type: "category",
                    label: "Core API",
                    link: {
                        type: "generated-index",
                        title: "Core API",
                        slug: "/api-reference/core",
                    },
                    items: [
                        {
                            type: "category",
                            label: "Providers",
                            items: [
                                "api-reference/core/providers/accessControl-provider",
                                "api-reference/core/providers/auth-provider",
                                "api-reference/core/providers/audit-log-provider",
                                "api-reference/core/providers/data-provider",
                                "api-reference/core/providers/i18n-provider",
                                "api-reference/core/providers/live-provider",
                                "api-reference/core/providers/notification-provider",
                                "api-reference/core/providers/router-provider",
                            ],
                        },
                        {
                            type: "category",
                            label: "Hooks",
                            items: [
                                {
                                    type: "category",
                                    label: "Access Control",
                                    items: [
                                        "api-reference/core/hooks/accessControl/useCan",
                                    ],
                                },
                                {
                                    type: "category",
                                    label: "Authorization",
                                    items: [
                                        "api-reference/core/hooks/auth/useAuthenticated",
                                        "api-reference/core/hooks/auth/useCheckError",
                                        "api-reference/core/hooks/auth/useGetIdentity",
                                        "api-reference/core/hooks/auth/useLogin",
                                        "api-reference/core/hooks/auth/useLogout",
                                        "api-reference/core/hooks/auth/usePermissions",
                                        "api-reference/core/hooks/auth/useRegister",
                                        "api-reference/core/hooks/auth/useForgotPassword",
                                        "api-reference/core/hooks/auth/useUpdatePassword",
                                    ],
                                },
                                {
                                    type: "category",
                                    label: "Audit Log",
                                    items: [
                                        "api-reference/core/hooks/audit-log/useLog",
                                        "api-reference/core/hooks/audit-log/useLogList",
                                    ],
                                },
                                {
                                    type: "category",
                                    label: "Breadcrumb",
                                    items: [
                                        "api-reference/core/hooks/useBreadcrumb",
                                    ],
                                },
                                {
                                    type: "category",
                                    label: "Data",
                                    items: [
                                        "api-reference/core/hooks/data/useApiUrl",
                                        "api-reference/core/hooks/data/useCreate",
                                        "api-reference/core/hooks/data/useCreateMany",
                                        "api-reference/core/hooks/data/useCustom",
                                        "api-reference/core/hooks/data/useCustomMutation",
                                        "api-reference/core/hooks/data/useDataProvider",
                                        "api-reference/core/hooks/data/useDelete",
                                        "api-reference/core/hooks/data/useDeleteMany",
                                        "api-reference/core/hooks/data/useList/index",
                                        "api-reference/core/hooks/data/useInfiniteList",
<<<<<<< HEAD
                                        "api-reference/core/hooks/data/useMany/index",
                                        "api-reference/core/hooks/data/useOne",
=======
                                        "api-reference/core/hooks/data/useMany",
                                        "api-reference/core/hooks/data/useOne/index",
>>>>>>> 40068116
                                        "api-reference/core/hooks/data/useUpdate",
                                        "api-reference/core/hooks/data/useUpdateMany",
                                    ],
                                },
                                {
                                    type: "category",
                                    label: "Field",
                                    items: [
                                        "api-reference/core/hooks/useSelect",
                                    ],
                                },
                                {
                                    type: "category",
                                    label: "Form",
                                    items: ["api-reference/core/hooks/useForm"],
                                },
                                {
                                    type: "category",
                                    label: "Import-Export",
                                    items: [
                                        "api-reference/core/hooks/import-export/useExport",
                                        "api-reference/core/hooks/import-export/useImport",
                                    ],
                                },
                                {
                                    type: "category",
                                    label: "Invalidate",
                                    items: [
                                        "api-reference/core/hooks/invalidate/useInvalidate",
                                    ],
                                },
                                {
                                    type: "category",
                                    label: "Live",
                                    items: [
                                        "api-reference/core/hooks/live/usePublish",
                                        "api-reference/core/hooks/live/useSubscription",
                                    ],
                                },
                                {
                                    type: "category",
                                    label: "Navigation",
                                    items: [
                                        "api-reference/core/hooks/navigation/useNavigation",
                                    ],
                                },
                                {
                                    type: "category",
                                    label: "Notification",
                                    items: [
                                        "api-reference/core/hooks/useNotification",
                                    ],
                                },
                                {
                                    type: "category",
                                    label: "Refine",
                                    items: [
                                        "api-reference/core/hooks/refine/useTitle",
                                    ],
                                },
                                {
                                    type: "category",
                                    label: "Resource",
                                    items: [
                                        "api-reference/core/hooks/resource/useResource",
                                        "api-reference/core/hooks/resource/useResourceWithRoute",
                                    ],
                                },
                                {
                                    type: "category",
                                    label: "Show",
                                    items: [
                                        "api-reference/core/hooks/show/useShow",
                                    ],
                                },
                                {
                                    type: "category",
                                    label: "Table",
                                    items: [
                                        "api-reference/core/hooks/useTable",
                                    ],
                                },
                                {
                                    type: "category",
                                    label: "Translate",
                                    items: [
                                        "api-reference/core/hooks/translate/useGetLocale",
                                        "api-reference/core/hooks/translate/useSetLocale",
                                        "api-reference/core/hooks/translate/useTranslate",
                                    ],
                                },
                                {
                                    type: "category",
                                    label: "UI",
                                    items: [
                                        "api-reference/core/hooks/ui/useModal",
                                        "api-reference/core/hooks/ui/useMenu",
                                    ],
                                },
                            ],
                        },
                        {
                            type: "category",
                            label: "Components",
                            items: [
                                "api-reference/core/components/auth-page",
                                "api-reference/core/components/refine-config",
                                "api-reference/core/components/layout-wrapper",
                                "api-reference/core/components/inferencer",
                                {
                                    type: "category",
                                    label: "Authorization",
                                    items: [
                                        "api-reference/core/components/auth/authenticated",
                                    ],
                                },
                                {
                                    type: "category",
                                    label: "Access Control",
                                    items: [
                                        "api-reference/core/components/accessControl/can-access",
                                    ],
                                },
                            ],
                        },
                        "api-reference/core/interfaceReferences",
                    ],
                },

                {
                    type: "category",
                    label: "Ant Design API",
                    link: {
                        type: "generated-index",
                        title: "Ant Design API",
                        slug: "/api-reference/antd",
                    },
                    items: [
                        {
                            type: "category",
                            label: "Hooks",
                            items: [
                                {
                                    type: "category",
                                    label: "Field",
                                    items: [
                                        "api-reference/antd/hooks/field/useCheckboxGroup",
                                        "api-reference/antd/hooks/field/useRadioGroup",
                                        "api-reference/antd/hooks/field/useSelect",
                                    ],
                                },
                                {
                                    type: "category",
                                    label: "Form",
                                    items: [
                                        "api-reference/antd/hooks/form/useDrawerForm",
                                        "api-reference/antd/hooks/form/useForm",
                                        "api-reference/antd/hooks/form/useModalForm",
                                        "api-reference/antd/hooks/form/useStepsForm",
                                    ],
                                },
                                {
                                    type: "category",
                                    label: "Import",
                                    items: [
                                        "api-reference/antd/hooks/import/useImport",
                                    ],
                                },
                                {
                                    type: "category",
                                    label: "List",
                                    items: [
                                        "api-reference/antd/hooks/list/useSimpleList",
                                    ],
                                },
                                {
                                    type: "category",
                                    label: "Table",
                                    items: [
                                        "api-reference/antd/hooks/table/useEditableTable",
                                        "api-reference/antd/hooks/table/useTable",
                                    ],
                                },
                                {
                                    type: "category",
                                    label: "UI",
                                    items: [
                                        "api-reference/antd/hooks/ui/useModal",
                                    ],
                                },
                            ],
                        },
                        {
                            type: "category",
                            label: "Components",
                            items: [
                                "api-reference/antd/components/antd-auth-page",
                                "api-reference/antd/components/inferencer",
                                {
                                    type: "category",
                                    label: "Basic Views",
                                    items: [
                                        "api-reference/antd/components/basic-views/create",
                                        "api-reference/antd/components/basic-views/edit",
                                        "api-reference/antd/components/basic-views/list",
                                        "api-reference/antd/components/basic-views/show",
                                    ],
                                },
                                "api-reference/antd/components/breadcrumb",
                                {
                                    type: "category",
                                    label: "Buttons",
                                    items: [
                                        "api-reference/antd/components/buttons/clone-button",
                                        "api-reference/antd/components/buttons/create-button",
                                        "api-reference/antd/components/buttons/delete-button",
                                        "api-reference/antd/components/buttons/edit-button",
                                        "api-reference/antd/components/buttons/export-button",
                                        "api-reference/antd/components/buttons/import-button",
                                        "api-reference/antd/components/buttons/list-button",
                                        "api-reference/antd/components/buttons/refresh-button",
                                        "api-reference/antd/components/buttons/save-button",
                                        "api-reference/antd/components/buttons/show-button",
                                    ],
                                },
                                {
                                    type: "category",
                                    label: "Fields",
                                    items: [
                                        "api-reference/antd/components/fields/boolean",
                                        "api-reference/antd/components/fields/date",
                                        "api-reference/antd/components/fields/email",
                                        "api-reference/antd/components/fields/file",
                                        "api-reference/antd/components/fields/image",
                                        "api-reference/antd/components/fields/markdown",
                                        "api-reference/antd/components/fields/number",
                                        "api-reference/antd/components/fields/tag",
                                        "api-reference/antd/components/fields/text",
                                        "api-reference/antd/components/fields/url",
                                    ],
                                },
                                "api-reference/antd/components/filter-dropdown",
                                {
                                    type: "category",
                                    label: "Inputs",
                                    items: [
                                        "api-reference/antd/components/inputs/custom-inputs",
                                    ],
                                },
                            ],
                        },
                        {
                            type: "category",
                            label: "Customization",
                            items: [
                                "api-reference/antd/customization/antd-custom-theme",
                                "api-reference/antd/customization/antd-custom-layout",
                                "api-reference/antd/customization/antd-custom-sider",
                            ],
                        },
                        "api-reference/antd/migration-guide/v4-to-v5",
                    ],
                },

                {
                    type: "category",
                    label: "Chakra UI API",
                    link: {
                        type: "generated-index",
                        title: "Chakra UI API",
                        slug: "/api-reference/chakra-ui",
                    },
                    items: [
                        {
                            type: "category",
                            label: "Components",
                            items: [
                                "api-reference/chakra-ui/components/chakra-auth-page",
                                "api-reference/chakra-ui/components/inferencer",
                                {
                                    type: "category",
                                    label: "Basic Views",
                                    items: [
                                        "api-reference/chakra-ui/components/basic-views/create",
                                        "api-reference/chakra-ui/components/basic-views/edit",
                                        "api-reference/chakra-ui/components/basic-views/list",
                                        "api-reference/chakra-ui/components/basic-views/show",
                                    ],
                                },
                                "api-reference/chakra-ui/components/breadcrumb",
                                {
                                    type: "category",
                                    label: "Buttons",
                                    items: [
                                        "api-reference/chakra-ui/components/buttons/clone-button",
                                        "api-reference/chakra-ui/components/buttons/create-button",
                                        "api-reference/chakra-ui/components/buttons/delete-button",
                                        "api-reference/chakra-ui/components/buttons/edit-button",
                                        "api-reference/chakra-ui/components/buttons/export-button",
                                        "api-reference/chakra-ui/components/buttons/import-button",
                                        "api-reference/chakra-ui/components/buttons/list-button",
                                        "api-reference/chakra-ui/components/buttons/refresh-button",
                                        "api-reference/chakra-ui/components/buttons/save-button",
                                        "api-reference/chakra-ui/components/buttons/show-button",
                                    ],
                                },
                                {
                                    type: "category",
                                    label: "Fields",
                                    items: [
                                        "api-reference/chakra-ui/components/fields/boolean",
                                        "api-reference/chakra-ui/components/fields/date",
                                        "api-reference/chakra-ui/components/fields/email",
                                        "api-reference/chakra-ui/components/fields/file",
                                        "api-reference/chakra-ui/components/fields/markdown",
                                        "api-reference/chakra-ui/components/fields/number",
                                        "api-reference/chakra-ui/components/fields/tag",
                                        "api-reference/chakra-ui/components/fields/text",
                                        "api-reference/chakra-ui/components/fields/url",
                                    ],
                                },
                            ],
                        },
                        {
                            type: "category",
                            label: "Customization",
                            items: [
                                "api-reference/chakra-ui/customization/theme",
                                "api-reference/chakra-ui/customization/layout",
                                "api-reference/chakra-ui/customization/sider",
                            ],
                        },
                    ],
                },

                {
                    type: "category",
                    label: "Mantine API",
                    link: {
                        type: "generated-index",
                        title: "Mantine API",
                        slug: "/api-reference/mantine",
                    },
                    items: [
                        {
                            type: "category",
                            label: "Hooks",
                            items: [
                                {
                                    type: "category",
                                    label: "Form",
                                    items: [
                                        "api-reference/mantine/hooks/form/useDrawerForm",
                                        "api-reference/mantine/hooks/form/useForm",
                                        "api-reference/mantine/hooks/form/useModalForm",
                                        "api-reference/mantine/hooks/form/useStepsForm",
                                    ],
                                },
                                "api-reference/mantine/hooks/useSelect",
                            ],
                        },
                        {
                            type: "category",
                            label: "Components",
                            items: [
                                "api-reference/mantine/components/mantine-auth-page",
                                "api-reference/mantine/components/inferencer",
                                {
                                    type: "category",
                                    label: "Basic Views",
                                    items: [
                                        "api-reference/mantine/components/basic-views/create",
                                        "api-reference/mantine/components/basic-views/edit",
                                        "api-reference/mantine/components/basic-views/list",
                                        "api-reference/mantine/components/basic-views/show",
                                    ],
                                },
                                "api-reference/mantine/components/breadcrumb",
                                {
                                    type: "category",
                                    label: "Buttons",
                                    items: [
                                        "api-reference/mantine/components/buttons/clone-button",
                                        "api-reference/mantine/components/buttons/create-button",
                                        "api-reference/mantine/components/buttons/delete-button",
                                        "api-reference/mantine/components/buttons/edit-button",
                                        "api-reference/mantine/components/buttons/export-button",
                                        "api-reference/mantine/components/buttons/import-button",
                                        "api-reference/mantine/components/buttons/list-button",
                                        "api-reference/mantine/components/buttons/refresh-button",
                                        "api-reference/mantine/components/buttons/save-button",
                                        "api-reference/mantine/components/buttons/show-button",
                                    ],
                                },
                                {
                                    type: "category",
                                    label: "Fields",
                                    items: [
                                        "api-reference/mantine/components/fields/boolean",
                                        "api-reference/mantine/components/fields/date",
                                        "api-reference/mantine/components/fields/email",
                                        "api-reference/mantine/components/fields/file",
                                        "api-reference/mantine/components/fields/markdown",
                                        "api-reference/mantine/components/fields/number",
                                        "api-reference/mantine/components/fields/tag",
                                        "api-reference/mantine/components/fields/text",
                                        "api-reference/mantine/components/fields/url",
                                    ],
                                },
                            ],
                        },
                        {
                            type: "category",
                            label: "Customization",
                            items: [
                                "api-reference/mantine/customization/theme",
                                "api-reference/mantine/customization/layout",
                                "api-reference/mantine/customization/sider",
                            ],
                        },
                    ],
                },

                {
                    type: "category",
                    label: "Material UI API",
                    link: {
                        type: "generated-index",
                        title: "Material UI API",
                        slug: "/api-reference/mui",
                    },
                    items: [
                        {
                            type: "category",
                            label: "Hooks",
                            items: [
                                "api-reference/mui/hooks/useAutocomplete",
                                "api-reference/mui/hooks/useDataGrid",
                            ],
                        },
                        {
                            type: "category",
                            label: "Components",
                            items: [
                                "api-reference/mui/components/mui-auth-page",
                                "api-reference/mui/components/inferencer",
                                {
                                    type: "category",
                                    label: "Basic Views",
                                    items: [
                                        "api-reference/mui/components/basic-views/create",
                                        "api-reference/mui/components/basic-views/edit",
                                        "api-reference/mui/components/basic-views/list",
                                        "api-reference/mui/components/basic-views/show",
                                    ],
                                },
                                "api-reference/mui/components/mui-breadcrumb",
                                {
                                    type: "category",
                                    label: "Buttons",
                                    items: [
                                        "api-reference/mui/components/buttons/clone-button",
                                        "api-reference/mui/components/buttons/create-button",
                                        "api-reference/mui/components/buttons/delete-button",
                                        "api-reference/mui/components/buttons/edit-button",
                                        "api-reference/mui/components/buttons/export-button",
                                        "api-reference/mui/components/buttons/import-button",
                                        "api-reference/mui/components/buttons/list-button",
                                        "api-reference/mui/components/buttons/refresh-button",
                                        "api-reference/mui/components/buttons/save-button",
                                        "api-reference/mui/components/buttons/show-button",
                                    ],
                                },
                                {
                                    type: "category",
                                    label: "Fields",
                                    items: [
                                        "api-reference/mui/components/fields/boolean",
                                        "api-reference/mui/components/fields/date",
                                        "api-reference/mui/components/fields/email",
                                        "api-reference/mui/components/fields/file",
                                        "api-reference/mui/components/fields/markdown",
                                        "api-reference/mui/components/fields/number",
                                        "api-reference/mui/components/fields/tag",
                                        "api-reference/mui/components/fields/text",
                                        "api-reference/mui/components/fields/url",
                                    ],
                                },
                            ],
                        },
                        {
                            type: "category",
                            label: "Customization",
                            items: [
                                "api-reference/mui/customization/mui-custom-theme",
                                "api-reference/mui/customization/mui-custom-layout",
                                "api-reference/mui/customization/mui-custom-sider",
                            ],
                        },
                    ],
                },
            ],
        },
        {
            type: "category",
            label: "Packages",
            link: {
                type: "generated-index",
                title: "Packages",
                slug: "/packages",
            },
            items: [
                "packages/list-of-packages",
                {
                    type: "category",
                    label: "Documentation",
                    link: {
                        type: "generated-index",
                        title: "Documentation",
                        slug: "/packages/documentation",
                    },
                    items: [
                        "packages/documentation/cli",
                        "packages/documentation/command-palette",
                        "packages/documentation/react-table",
                        {
                            type: "category",
                            label: "React Hook Form",
                            items: [
                                "packages/documentation/react-hook-form/useForm",
                                "packages/documentation/react-hook-form/useModalForm",
                                "packages/documentation/react-hook-form/useStepsForm",
                            ],
                        },
                        "packages/documentation/inferencer",
                    ],
                },
            ],
        },
        {
            type: "category",
            label: "Examples",
            link: {
                type: "doc",
                id: "examples/examples",
            },
            items: [
                "examples/real-world-example",
                {
                    type: "category",
                    label: "Access Control",
                    items: [
                        "examples/access-control/casbin",
                        "examples/access-control/cerbos",
                    ],
                },
                {
                    type: "category",
                    label: "Authentication",
                    items: [
                        "examples/authentication/headless",
                        "examples/authentication/antd",
                        "examples/authentication/mui",
                        "examples/authentication/mantine",
                    ],
                },
                {
                    type: "category",
                    label: "Auth Provider",
                    items: [
                        "examples/auth-provider/auth0",
                        "examples/auth-provider/google-auth",
                        "examples/auth-provider/keycloak",
                        "examples/auth-provider/otpLogin",
                    ],
                },
                "examples/antd-calendar-example",
                "examples/command-palette",
                {
                    type: "category",
                    label: "Core",
                    items: [
                        "examples/core/useImport",
                        "examples/core/useModal",
                    ],
                },
                {
                    type: "category",
                    label: "Customization",
                    items: [
                        "examples/customization/customFooter",
                        "examples/customization/customLogin",
                        "examples/customization/customSider",
                        "examples/customization/offLayoutArea",
                        "examples/customization/rtl",
                        "examples/customization/topMenuLayout",
                    ],
                },
                "examples/customPages",
                {
                    type: "category",
                    label: "Data Provider",
                    items: [
                        "examples/data-provider/airtable",
                        "examples/data-provider/appwrite",
                        "examples/data-provider/directus",
                        "examples/data-provider/elide",
                        "examples/data-provider/hasura",
                        "examples/data-provider/multiple",
                        "examples/data-provider/nestjsxCrud",
                        "examples/data-provider/nhost",
                        "examples/data-provider/strapi",
                        "examples/data-provider/strapi-graphql",
                        "examples/data-provider/strapi-v4",
                        "examples/data-provider/supabase",
                    ],
                },
                "examples/e2e-testing",
                {
                    type: "category",
                    label: "Field",
                    items: [
                        "examples/field/useCheckboxGroup",
                        "examples/field/useRadioGroup",
                        "examples/field/useSelect",
                    ],
                },
                {
                    type: "category",
                    label: "Form",
                    items: [
                        {
                            type: "category",
                            label: "Ant Design",
                            items: [
                                "examples/form/antd/custom-form-validation",
                                "examples/form/antd/useDrawerForm",
                                "examples/form/antd/useForm",
                                "examples/form/antd/useModalForm",
                                "examples/form/antd/useStepsForm",
                            ],
                        },
                        {
                            type: "category",
                            label: "Headless",
                            items: ["examples/form/headless/save-and-continue"],
                        },
                        {
                            type: "category",
                            label: "Mantine",
                            items: [
                                "examples/form/mantine/useDrawerForm",
                                "examples/form/mantine/useForm",
                                "examples/form/mantine/useModalForm",
                                "examples/form/mantine/useStepsForm",
                            ],
                        },
                        {
                            type: "category",
                            label: "Material UI",
                            items: [
                                "examples/form/mui/useDrawerForm",
                                "examples/form/mui/useForm",
                                "examples/form/mui/useModalForm",
                                "examples/form/mui/useStepsForm",
                            ],
                        },
                        {
                            type: "category",
                            label: "React Hook Form",
                            items: [
                                "examples/form/react-hook-form/useForm",
                                "examples/form/react-hook-form/useModalForm",
                                "examples/form/react-hook-form/useStepsForm",
                            ],
                        },
                    ],
                },
                {
                    type: "category",
                    label: "i18n",
                    items: [
                        "examples/i18n/i18n-nextjs",
                        "examples/i18n/i18n-react",
                    ],
                },
                "examples/import-export",
                {
                    type: "category",
                    label: "Inputs",
                    items: [
                        "examples/inputs/customInput",
                        "examples/inputs/datePicker",
                    ],
                },
                "examples/javascript",
                {
                    type: "category",
                    label: "List",
                    items: ["examples/list/useSimpleList"],
                },
                {
                    type: "category",
                    label: "Live Provider",
                    items: ["examples/live-provider/ably"],
                },
                "examples/multi-level-menu/multi-level-menu",
                {
                    type: "category",
                    label: "Multitenancy",
                    items: [
                        "examples/multi-tenancy/appwrite",
                        "examples/multi-tenancy/strapi-v4",
                    ],
                },
                {
                    type: "category",
                    label: "Next.js",
                    items: [
                        "examples/next-js/nextjs",
                        "examples/next-js/nextjs-appdir",
                    ],
                },
                {
                    type: "category",
                    label: "Notification Provider",
                    items: ["examples/notification-provider/react-toastify"],
                },
                "examples/persistQuery",
                /*                 {
                    type: "category",
                    label: "Remix",
                    items: [
                        "examples/remix/remix-antd",
                        "examples/remix/remix-headless",
                    ],
                }, */
                {
                    type: "category",
                    label: "Router Provider",
                    items: ["examples/router-provider/react-location"],
                },
                {
                    type: "category",
                    label: "Search",
                    items: ["examples/search/search"],
                },
                {
                    type: "category",
                    label: "Table",
                    items: [
                        {
                            type: "category",
                            label: "Ant Design",
                            items: [
                                "examples/table/antd/advancedTable",
                                "examples/table/antd/tableFilter",
                                "examples/table/antd/useDeleteMany",
                                "examples/table/antd/useEditableTable",
                                "examples/table/antd/useTable",
                                "examples/table/antd/useUpdateMany",
                            ],
                        },
                        {
                            type: "category",
                            label: "Mantine",
                            items: [
                                "examples/table/mantine/advanced-react-table",
                                "examples/table/mantine/basic",
                            ],
                        },
                        {
                            type: "category",
                            label: "Material UI",
                            items: [
                                "examples/table/mui/advanced",
                                "examples/table/mui/cursor-pagination",
                                "examples/table/mui/filter",
                                "examples/table/mui/useDataGrid",
                                "examples/table/mui/useDeleteMany",
                                "examples/table/mui/useUpdateMany",
                            ],
                        },
                        {
                            type: "category",
                            label: "React Table",
                            items: [
                                "examples/table/react-table/advanced-react-table",
                                "examples/table/react-table/react-table",
                            ],
                        },
                        {
                            type: "category",
                            label: "Handson Table",
                            items: ["examples/table/handsontable/handsontable"],
                        },
                    ],
                },
                "examples/customTheme",
                {
                    type: "category",
                    label: "UI",
                    items: ["examples/ui/useModal"],
                },
                {
                    type: "category",
                    label: "Upload",
                    items: [
                        {
                            type: "category",
                            label: "Ant Design",
                            items: [
                                "examples/upload/antd/base64",
                                "examples/upload/antd/multipart",
                            ],
                        },
                        {
                            type: "category",
                            label: "Mantine",
                            items: [
                                "examples/upload/mantine/base64",
                                "examples/upload/mantine/multipart",
                            ],
                        },
                        {
                            type: "category",
                            label: "Material UI",
                            items: [
                                "examples/upload/mui/base64",
                                "examples/upload/mui/multipart",
                            ],
                        },
                    ],
                },
                {
                    type: "category",
                    label: "Web3",
                    items: ["examples/web3/web3Login"],
                },
            ],
        },
        {
            type: "category",
            label: "Advanced Tutorials",
            link: {
                type: "generated-index",
                title: "Advanced Tutorials",
                slug: "/advanced-tutorials",
            },
            items: [
                "advanced-tutorials/access-control",
                {
                    type: "category",
                    label: "Auth",
                    items: [
                        "advanced-tutorials/auth/auth0",
                        "advanced-tutorials/auth/azure-ad",
                    ],
                },
                "advanced-tutorials/custom-layout",
                "advanced-tutorials/custom-pages",
                {
                    type: "category",
                    label: "Data Provider",
                    items: [
                        "advanced-tutorials/data-provider/appwrite",
                        "advanced-tutorials/data-provider/graphql",
                        "advanced-tutorials/data-provider/handling-filters",
                        "advanced-tutorials/data-provider/strapi-v4",
                        "advanced-tutorials/data-provider/supabase",
                    ],
                },
                {
                    type: "category",
                    label: "Form",
                    items: [
                        "advanced-tutorials/forms/custom-form-validation",
                        "advanced-tutorials/forms/save-and-continue",
                    ],
                },
                {
                    type: "category",
                    label: "Import - Export",
                    items: [
                        "advanced-tutorials/import-export/csv-export",
                        "advanced-tutorials/import-export/csv-import",
                    ],
                },
                "advanced-tutorials/real-time",
                "advanced-tutorials/multi-level-menu/multi-level-menu",
                {
                    type: "category",
                    label: "Multitenancy",
                    items: [
                        "advanced-tutorials/multi-tenancy/appwrite",
                        "advanced-tutorials/multi-tenancy/strapi-v4",
                    ],
                },
                "advanced-tutorials/mutation-mode",
                {
                    type: "category",
                    label: "Search",
                    items: [
                        "advanced-tutorials/search/list-search",
                        "advanced-tutorials/search/search",
                        "advanced-tutorials/search/table-search",
                    ],
                },
                {
                    type: "category",
                    label: "SSR",
                    items: [
                        "advanced-tutorials/ssr/remix",
                        "advanced-tutorials/ssr/nextjs",
                    ],
                },
                {
                    type: "category",
                    label: "Upload",
                    items: [
                        "advanced-tutorials/upload/base64-upload",
                        "advanced-tutorials/upload/multipart-upload",
                    ],
                },
                {
                    type: "category",
                    label: "Web3",
                    items: ["advanced-tutorials/web3/ethereum-signin"],
                },
            ],
        },
        {
            type: "doc",
            id: "comparison",
            label: "Comparison",
        },
        {
            type: "doc",
            id: "faq",
        },
        {
            type: "doc",
            id: "contributing",
        },
        {
            type: "doc",
            id: "testing",
        },
        {
            type: "doc",
            id: "migration-guide",
        },
        {
            type: "doc",
            id: "licence",
        },
        {
            type: "category",
            label: "Further Readings",
            link: {
                type: "generated-index",
                title: "Further Readings",
                slug: "/further-readings",
            },
            items: [
                "further-readings/benchmarks",
                "further-readings/telemetry",
            ],
        },
    ],
};<|MERGE_RESOLUTION|>--- conflicted
+++ resolved
@@ -100,13 +100,8 @@
                                         "api-reference/core/hooks/data/useDeleteMany",
                                         "api-reference/core/hooks/data/useList/index",
                                         "api-reference/core/hooks/data/useInfiniteList",
-<<<<<<< HEAD
                                         "api-reference/core/hooks/data/useMany/index",
-                                        "api-reference/core/hooks/data/useOne",
-=======
-                                        "api-reference/core/hooks/data/useMany",
                                         "api-reference/core/hooks/data/useOne/index",
->>>>>>> 40068116
                                         "api-reference/core/hooks/data/useUpdate",
                                         "api-reference/core/hooks/data/useUpdateMany",
                                     ],
