module.exports = {
    someSidebar: [
        {
            type: "category",
            label: "Getting Started",
            items: ["getting-started/overview"],
        },
        {
            type: "doc",
            id: "tutorial",
        },
        {
            type: "category",
            label: "Guides & Concepts",
            items: [
                {
                    type: "category",
                    label: "Providers",
                    items: [
                        "guides-and-concepts/providers/auth-provider",
                        "guides-and-concepts/providers/data-provider",
                    ],
                },
                "guides-and-concepts/i18n",
                {
                    type: "category",
                    label: "Basic Views",
                    items: [
                        "guides-and-concepts/basic-views/list",
                        "guides-and-concepts/basic-views/create",
                        "guides-and-concepts/basic-views/show",
                        "guides-and-concepts/basic-views/edit",
                    ],
                },
                {
                    type: "category",
                    label: "Hooks",
                    items: [
                        {
                            type: "category",
                            label: "Data",
                            items: [
                                "guides-and-concepts/hooks/data/useCreate",
                                "guides-and-concepts/hooks/data/useCreateMany",
                                "guides-and-concepts/hooks/data/useUpdate",
                                "guides-and-concepts/hooks/data/useUpdateMany",
                                "guides-and-concepts/hooks/data/useDelete",
                                "guides-and-concepts/hooks/data/useDeleteMany",
                                "guides-and-concepts/hooks/data/useList",
                                "guides-and-concepts/hooks/data/useOne",
                                "guides-and-concepts/hooks/data/useMany",
                                "guides-and-concepts/hooks/data/useCustom",
                            ],
                        },
                        {
                            type: "category",
                            label: "Authorization",
                            items: [
                                "guides-and-concepts/hooks/auth/useLogin",
                                "guides-and-concepts/hooks/auth/useLogout",
                                "guides-and-concepts/hooks/auth/useCheckError",
                                "guides-and-concepts/hooks/auth/useAuthenticated",
                                "guides-and-concepts/hooks/auth/useGetIdentity",
                                "guides-and-concepts/hooks/auth/usePermissions",
                            ],
                        },
                        {
                            type: "category",
                            label: "Admin",
                            items: ["guides-and-concepts/hooks/admin/useTitle"],
                        },
                        {
                            type: "category",
                            label: "Translate",
                            items: [
                                "guides-and-concepts/hooks/translate/useTranslate",
                                "guides-and-concepts/hooks/translate/useSetLocale",
                                "guides-and-concepts/hooks/translate/useGetLocale",
                            ],
                        },
                        {
                            type: "category",
                            label: "Resource",
                            items: [
                                "guides-and-concepts/hooks/resource/useMenu",
                                "guides-and-concepts/hooks/resource/useResource",
                            ],
                        },
                        {
                            type: "category",
                            label: "Authorization",
                            items: ["guides-and-concepts/hooks/auth/useLogout"],
                        },
                        {
                            type: "category",
                            label: "Navigation",
                            items: [
                                "guides-and-concepts/hooks/navigation/useNavigation",
                            ],
                        },
                        "guides-and-concepts/hooks/useModalForm",
                        "guides-and-concepts/hooks/useDrawerForm",
                        "guides-and-concepts/hooks/useStepsForm",
                        "guides-and-concepts/hooks/useTable",
                        "guides-and-concepts/hooks/useCheckboxGroup",
                        "guides-and-concepts/hooks/useSelect",
                        "guides-and-concepts/hooks/useEditableTable",
                        "guides-and-concepts/hooks/useRadioGroup",
                        "guides-and-concepts/hooks/useForm",
                    ],
                },
                {
                    type: "category",
                    label: "Components",
                    items: [
                        {
                            type: "category",
                            label: "Buttons",
                            items: [
                                "guides-and-concepts/components/buttons/create-button",
                                "guides-and-concepts/components/buttons/import-button",
                                "guides-and-concepts/components/buttons/export-button",
                                "guides-and-concepts/components/buttons/delete-button",
                                "guides-and-concepts/components/buttons/refresh-button",
                                "guides-and-concepts/components/buttons/save-button",
                                "guides-and-concepts/components/buttons/list-button",
                                "guides-and-concepts/components/buttons/show-button",
                                "guides-and-concepts/components/buttons/edit-button",
                                "guides-and-concepts/components/buttons/clone-button",
                            ],
                        },
                        {
                            type: "category",
                            label: "Inputs",
                            items: [
                                "guides-and-concepts/components/inputs/custom-inputs",
                            ],
                        },
                    ],
                },
                {
                    type: "category",
                    label: "Fields",
                    items: [
                        "guides-and-concepts/fields/boolean",
                        "guides-and-concepts/fields/image",
                        "guides-and-concepts/fields/date",
                        "guides-and-concepts/fields/email",
                        "guides-and-concepts/fields/markdown",
<<<<<<< HEAD
                        "guides-and-concepts/fields/number",
=======
                        "guides-and-concepts/fields/tag",
                        "guides-and-concepts/fields/text",
>>>>>>> d4649be1
                    ],
                },
                "guides-and-concepts/multipart-upload",
                "guides-and-concepts/uploading-base64",
                "guides-and-concepts/auth0",
                "guides-and-concepts/table-search",
                "guides-and-concepts/custom-pages",
                "guides-and-concepts/csv-import",
                "guides-and-concepts/csv-export",
            ],
        },
        {
            type: "doc",
            id: "interfaceReferences",
        },
        {
            type: "doc",
            id: "theme",
        },
    ],
};<|MERGE_RESOLUTION|>--- conflicted
+++ resolved
@@ -147,12 +147,9 @@
                         "guides-and-concepts/fields/date",
                         "guides-and-concepts/fields/email",
                         "guides-and-concepts/fields/markdown",
-<<<<<<< HEAD
                         "guides-and-concepts/fields/number",
-=======
                         "guides-and-concepts/fields/tag",
                         "guides-and-concepts/fields/text",
->>>>>>> d4649be1
                     ],
                 },
                 "guides-and-concepts/multipart-upload",
