module.exports = {
    someSidebar: [
        {
            type: "doc",
            id: "tutorial",
        },
        {
            type: "category",
            label: "Guides & Concepts",
            items: [
                {
                    type: "category",
                    label: "Providers",
                    items: [
                        "guides-and-concepts/providers/auth-provider",
                        "guides-and-concepts/providers/data-provider",
                    ],
                },
                "guides-and-concepts/i18n",
                {
                    type: "category",
                    label: "Basic Views",
                    items: [
                        "guides-and-concepts/basic-views/list",
                        "guides-and-concepts/basic-views/create",
                        "guides-and-concepts/basic-views/show",
                        "guides-and-concepts/basic-views/edit",
                    ],
                },
                {
                    type: "category",
                    label: "Hooks",
                    items: [
                        {
                            type: "category",
                            label: "Data",
                            items: [
                                "guides-and-concepts/hooks/data/useCreate",
                                "guides-and-concepts/hooks/data/useCreateMany",
                                "guides-and-concepts/hooks/data/useUpdate",
                                "guides-and-concepts/hooks/data/useUpdateMany",
                                "guides-and-concepts/hooks/data/useDelete",
                                "guides-and-concepts/hooks/data/useDeleteMany",
                                "guides-and-concepts/hooks/data/useList",
                                "guides-and-concepts/hooks/data/useOne",
                                "guides-and-concepts/hooks/data/useMany",
                                "guides-and-concepts/hooks/data/useCustom",
                            ],
                        },
                        {
                            type: "category",
                            label: "Authorization",
                            items: [
                                "guides-and-concepts/hooks/auth/useLogin",
                                "guides-and-concepts/hooks/auth/useLogout",
                                "guides-and-concepts/hooks/auth/useCheckError",
                                "guides-and-concepts/hooks/auth/useAuthenticated",
                                "guides-and-concepts/hooks/auth/useGetIdentity",
                                "guides-and-concepts/hooks/auth/usePermissions",
                            ],
                        },
                        {
                            type: "category",
                            label: "Admin",
                            items: ["guides-and-concepts/hooks/admin/useTitle"],
                        },
                        {
                            type: "category",
                            label: "Translate",
                            items: [
                                "guides-and-concepts/hooks/translate/useTranslate",
                                "guides-and-concepts/hooks/translate/useSetLocale",
                                "guides-and-concepts/hooks/translate/useGetLocale",
                            ],
                        },
                        {
                            type: "category",
                            label: "Resource",
                            items: [
                                "guides-and-concepts/hooks/resource/useMenu",
                                "guides-and-concepts/hooks/resource/useResource",
                            ],
                        },
                        "guides-and-concepts/hooks/useModalForm",
                        "guides-and-concepts/hooks/useDrawerForm",
                        "guides-and-concepts/hooks/useStepsForm",
                        "guides-and-concepts/hooks/useTable",
                        "guides-and-concepts/hooks/useCheckboxGroup",
                        "guides-and-concepts/hooks/useSelect",
                        "guides-and-concepts/hooks/useEditableTable",
                        "guides-and-concepts/hooks/useRadioGroup",
                        "guides-and-concepts/hooks/useForm",
                    ],
                },
                {
                    type: "category",
                    label: "Components",
                    items: [
                        {
                            type: "category",
                            label: "Buttons",
                            items: [
                                "guides-and-concepts/components/buttons/create-button",
<<<<<<< HEAD
                                "guides-and-concepts/components/buttons/import-button",
                                "guides-and-concepts/components/buttons/export-button",
=======
                                "guides-and-concepts/components/buttons/delete-button",
                                "guides-and-concepts/components/buttons/refresh-button",
                                "guides-and-concepts/components/buttons/save-button",
                                "guides-and-concepts/components/buttons/list-button",
                                "guides-and-concepts/components/buttons/show-button",
                                "guides-and-concepts/components/buttons/edit-button",
                                "guides-and-concepts/components/buttons/clone-button",
>>>>>>> b266aa89
                            ],
                        },
                    ],
                },
                "guides-and-concepts/multipart-upload",
                "guides-and-concepts/uploading-base64",
                "guides-and-concepts/auth0",
                "guides-and-concepts/table-search",
                "guides-and-concepts/custom-pages",
                "guides-and-concepts/csv-import",
                "guides-and-concepts/csv-export",
            ],
        },
        {
            type: "doc",
            id: "interfaceReferences",
        },
        {
            type: "doc",
            id: "theme",
        },
    ],
};<|MERGE_RESOLUTION|>--- conflicted
+++ resolved
@@ -101,10 +101,8 @@
                             label: "Buttons",
                             items: [
                                 "guides-and-concepts/components/buttons/create-button",
-<<<<<<< HEAD
                                 "guides-and-concepts/components/buttons/import-button",
                                 "guides-and-concepts/components/buttons/export-button",
-=======
                                 "guides-and-concepts/components/buttons/delete-button",
                                 "guides-and-concepts/components/buttons/refresh-button",
                                 "guides-and-concepts/components/buttons/save-button",
@@ -112,7 +110,6 @@
                                 "guides-and-concepts/components/buttons/show-button",
                                 "guides-and-concepts/components/buttons/edit-button",
                                 "guides-and-concepts/components/buttons/clone-button",
->>>>>>> b266aa89
                             ],
                         },
                     ],
