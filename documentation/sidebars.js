--- conflicted
+++ resolved
@@ -448,11 +448,8 @@
                             label: "Customization",
                             items: [
                                 "api-reference/mantine/customization/theme",
-<<<<<<< HEAD
+                                "api-reference/mantine/customization/layout",
                                 "api-reference/mantine/customization/sider",
-=======
-                                "api-reference/mantine/customization/layout",
->>>>>>> 8cd20cc7
                             ],
                         },
                     ],
