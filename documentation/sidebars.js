module.exports = {
    someSidebar: [
        {
            type: "category",
            label: "Getting Started",
            items: ["getting-started/overview"],
        },
        {
            type: "doc",
            id: "tutorial",
        },
        {
            type: "category",
            label: "API References",
            items: [
                {
                    type: "category",
                    label: "Providers",
                    items: [
                        "api-references/providers/auth-provider",
                        "api-references/providers/data-provider",
                        "api-references/providers/i18n-provider",
                    ],
                },
                {
                    type: "category",
                    label: "Hooks",
                    items: [
                        {
                            type: "category",
                            label: "Data",
                            items: [
                                "api-references/hooks/data/useCreate",
                                "api-references/hooks/data/useCreateMany",
                                "api-references/hooks/data/useUpdate",
                                "api-references/hooks/data/useUpdateMany",
                                "api-references/hooks/data/useDelete",
                                "api-references/hooks/data/useDeleteMany",
                                "api-references/hooks/data/useList",
                                "api-references/hooks/data/useOne",
                                "api-references/hooks/data/useMany",
                                "api-references/hooks/data/useCustom",
                            ],
                        },
                        {
                            type: "category",
                            label: "Authorization",
                            items: [
                                "api-references/hooks/auth/useLogin",
                                "api-references/hooks/auth/useLogout",
                                "api-references/hooks/auth/useCheckError",
                                "api-references/hooks/auth/useAuthenticated",
                                "api-references/hooks/auth/useGetIdentity",
                                "api-references/hooks/auth/usePermissions",
                            ],
                        },
                        {
                            type: "category",
                            label: "Form",
                            items: [
                                "api-references/hooks/form/useForm",
                                "api-references/hooks/form/useModalForm",
                                "api-references/hooks/form/useDrawerForm",
                                "api-references/hooks/form/useStepsForm",
                            ],
                        },
                        {
                            type: "category",
                            label: "Table",
                            items: [
                                "api-references/hooks/table/useTable",
                                "api-references/hooks/table/useEditableTable",
                            ],
                        },

                        {
                            type: "category",
                            label: "Field",
                            items: [
                                "api-references/hooks/field/useCheckboxGroup",
                                "api-references/hooks/field/useSelect",
                                "api-references/hooks/field/useRadioGroup",
                            ],
                        },
                        {
                            type: "category",
                            label: "Refine",
                            items: ["api-references/hooks/refine/useTitle"],
                        },
                        {
                            type: "category",
                            label: "Translate",
                            items: [
                                "api-references/hooks/translate/useTranslate",
                                "api-references/hooks/translate/useSetLocale",
                                "api-references/hooks/translate/useGetLocale",
                            ],
                        },
                        {
                            type: "category",
                            label: "Resource",
                            items: [
                                "api-references/hooks/resource/useMenu",
                                "api-references/hooks/resource/useResource",
                            ],
                        },
                        {
                            type: "category",
                            label: "Navigation",
                            items: [
                                "api-references/hooks/navigation/useNavigation",
                            ],
                        },
                        {
                            type: "category",
                            label: "Import - Export",
                            items: [
                                "api-references/hooks/import-export/useImport",
                                // "api-references/hooks/import-export/csv-export",
                            ],
                        },
                    ],
                },
                {
                    type: "category",
                    label: "Components",
                    items: [
                        "api-references/components/refine-config",

                        {
                            type: "category",
                            label: "Basic Views",
                            items: [
                                "api-references/components/basic-views/list",
                                "api-references/components/basic-views/create",
                                "api-references/components/basic-views/show",
                                "api-references/components/basic-views/edit",
                            ],
                        },
                        {
                            type: "category",
                            label: "Buttons",
                            items: [
                                "api-references/components/buttons/create-button",
                                "api-references/components/buttons/export-button",
                                "api-references/components/buttons/delete-button",
                                "api-references/components/buttons/refresh-button",
                                "api-references/components/buttons/save-button",
                                "api-references/components/buttons/import-button",
                                // "api-references/components/buttons/export-button",
                                "api-references/components/buttons/list-button",
                                "api-references/components/buttons/show-button",
                                "api-references/components/buttons/edit-button",
                                "api-references/components/buttons/clone-button",
                            ],
                        },
                        {
                            type: "category",
                            label: "Inputs",
                            items: [
                                "api-references/components/inputs/custom-inputs",
                            ],
                        },
                        {
                            type: "category",
                            label: "Fields",
                            items: [
                                "api-references/components/fields/boolean",
                                "api-references/components/fields/url",
                                "api-references/components/fields/image",
                                "api-references/components/fields/file",
                                "api-references/components/fields/date",
                                "api-references/components/fields/email",
                                "api-references/components/fields/markdown",
                                "api-references/components/fields/tag",
                                "api-references/components/fields/text",
                            ],
                        },
                        "api-references/interfaceReferences",
                    ],
                },
            ],
        },
        {
            type: "category",
            label: "Guides & Concepts",
            items: [
                {
                    type: "category",
                    label: "Upload",
                    items: [
                        "guides-and-concepts/upload/multipart-upload",
                        "guides-and-concepts/upload/base64-upload",
                    ],
                },
                {
                    type: "category",
                    label: "Auth",
                    items: ["guides-and-concepts/auth/auth0"],
                },
                {
                    type: "category",
                    label: "Table",
                    items: ["guides-and-concepts/table/table-search"],
                },
                {
                    type: "category",
                    label: "Import - Export",
                    items: [
                        "guides-and-concepts/import-export/csv-import",
                        "guides-and-concepts/import-export/csv-export",
                    ],
                },
                "guides-and-concepts/mutation-mode",
                "guides-and-concepts/custom-pages",
                "guides-and-concepts/theme",
            ],
        },
        {
            type: "category",
            label: "Examples",
            items: [
                "examples/tutorial-example",
                "examples/authorization",
                "examples/i18n",
                {
                    type: "category",
                    label: "Data Provider",
                    items: [
                        "examples/data-provider/strapi",
                        "examples/data-provider/nestjsxCrud",
                    ],
                },
                {
                    type: "category",
                    label: "Auth Provider",
<<<<<<< HEAD
                    items: ["examples/auth-provider/google-auth"],
=======
                    items: [
                        "examples/auth-provider/auth0",
                        "examples/auth-provider/otpLogin",
                    ],
>>>>>>> 412205d4
                },
                {
                    type: "category",
                    label: "Form",
                    items: [
                        "examples/form/useForm",
                        "examples/form/useModalForm",
                        "examples/form/useDrawerForm",
                        "examples/form/useStepsForm",
                    ],
                },
                {
                    type: "category",
                    label: "Table",
                    items: [
                        "examples/table/useTable",
                        "examples/table/useEditableTable",
                        "examples/table/useUpdateMany",
                        "examples/table/useDeleteMany",
                        "examples/table/tableSearch",
                    ],
                },
                {
                    type: "category",
                    label: "Field",
                    items: [
                        "examples/field/useCheckboxGroup",
                        "examples/field/useSelect",
                        "examples/field/useRadioGroup",
                    ],
                },
                {
                    type: "category",
                    label: "Customization",
                    items: [
                        "examples/customization/topMenuLayout",
                        "examples/customization/customLogin",
                        "examples/customization/customFooter",
                        "examples/customization/customSider",
                        "examples/customization/customInput",
                        "examples/customization/offLayoutArea",
                    ],
                },
                {
                    type: "category",
                    label: "Upload",
                    items: [
                        "examples/upload/multipartUpload",
                        "examples/upload/base64Upload",
                    ],
                },
                "examples/customPages",
                "examples/customTheme",
            ],
        },
    ],
};<|MERGE_RESOLUTION|>--- conflicted
+++ resolved
@@ -234,14 +234,11 @@
                 {
                     type: "category",
                     label: "Auth Provider",
-<<<<<<< HEAD
-                    items: ["examples/auth-provider/google-auth"],
-=======
                     items: [
                         "examples/auth-provider/auth0",
                         "examples/auth-provider/otpLogin",
-                    ],
->>>>>>> 412205d4
+                        "examples/auth-provider/google-auth",
+                    ],
                 },
                 {
                     type: "category",
