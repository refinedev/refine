--- conflicted
+++ resolved
@@ -7,11 +7,7 @@
         {
             type: "category",
             label: "Guides",
-<<<<<<< HEAD
-            items: ["multipartUpload", "base64upload", "auth0", "tableSearch"],
-=======
-            items: ["multipartUpload", "base64upload", "auth0", "customPages"],
->>>>>>> c29909af
+            items: ["multipartUpload", "base64upload", "auth0", "tableSearch", "customPages"],
         },
         {
             type: "category",
