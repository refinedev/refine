module.exports = {
    someSidebar: [
        {
            type: "category",
            label: "Getting Started",
            items: ["getting-started/overview"],
        },
        {
            type: "doc",
            id: "tutorial",
        },
        {
            type: "category",
            label: "Guides & Concepts",
            items: [
                {
                    type: "category",
                    label: "Providers",
                    items: [
                        "guides-and-concepts/providers/auth-provider",
                        "guides-and-concepts/providers/data-provider",
                    ],
                },
                "guides-and-concepts/i18n",
                {
                    type: "category",
                    label: "Basic Views",
                    items: [
                        "guides-and-concepts/basic-views/list",
                        "guides-and-concepts/basic-views/create",
                        "guides-and-concepts/basic-views/show",
                        "guides-and-concepts/basic-views/edit",
                    ],
                },
                {
                    type: "category",
                    label: "Hooks",
                    items: [
                        {
                            type: "category",
                            label: "Data",
                            items: [
                                "guides-and-concepts/hooks/data/useCreate",
                                "guides-and-concepts/hooks/data/useCreateMany",
                                "guides-and-concepts/hooks/data/useUpdate",
                                "guides-and-concepts/hooks/data/useUpdateMany",
                                "guides-and-concepts/hooks/data/useDelete",
                                "guides-and-concepts/hooks/data/useDeleteMany",
                                "guides-and-concepts/hooks/data/useList",
                                "guides-and-concepts/hooks/data/useOne",
                                "guides-and-concepts/hooks/data/useMany",
                                "guides-and-concepts/hooks/data/useCustom",
                            ],
                        },
                        {
                            type: "category",
                            label: "Authorization",
                            items: [
                                "guides-and-concepts/hooks/auth/useLogin",
                                "guides-and-concepts/hooks/auth/useLogout",
                                "guides-and-concepts/hooks/auth/useCheckError",
                                "guides-and-concepts/hooks/auth/useAuthenticated",
                                "guides-and-concepts/hooks/auth/useGetIdentity",
                                "guides-and-concepts/hooks/auth/usePermissions",
                            ],
                        },
                        {
                            type: "category",
                            label: "Admin",
                            items: ["guides-and-concepts/hooks/admin/useTitle"],
                        },
                        {
                            type: "category",
                            label: "Translate",
                            items: [
                                "guides-and-concepts/hooks/translate/useTranslate",
                                "guides-and-concepts/hooks/translate/useSetLocale",
                                "guides-and-concepts/hooks/translate/useGetLocale",
                            ],
                        },
                        {
                            type: "category",
                            label: "Resource",
                            items: [
                                "guides-and-concepts/hooks/resource/useMenu",
                                "guides-and-concepts/hooks/resource/useResource",
                            ],
                        },
                        {
                            type: "category",
                            label: "Authorization",
                            items: ["guides-and-concepts/hooks/auth/useLogout"],
                        },
                        {
                            type: "category",
                            label: "Navigation",
                            items: [
                                "guides-and-concepts/hooks/navigation/useNavigation",
                            ],
                        },
                        "guides-and-concepts/hooks/useModalForm",
                        "guides-and-concepts/hooks/useDrawerForm",
                        "guides-and-concepts/hooks/useStepsForm",
                        "guides-and-concepts/hooks/useTable",
                        "guides-and-concepts/hooks/useCheckboxGroup",
                        "guides-and-concepts/hooks/useSelect",
                        "guides-and-concepts/hooks/useEditableTable",
                        "guides-and-concepts/hooks/useRadioGroup",
                        "guides-and-concepts/hooks/useForm",
                    ],
                },
                {
                    type: "category",
                    label: "Components",
                    items: [
                        {
                            type: "category",
                            label: "Buttons",
                            items: [
                                "guides-and-concepts/components/buttons/create-button",
                                "guides-and-concepts/components/buttons/import-button",
                                "guides-and-concepts/components/buttons/export-button",
                                "guides-and-concepts/components/buttons/delete-button",
                                "guides-and-concepts/components/buttons/refresh-button",
                                "guides-and-concepts/components/buttons/save-button",
                                "guides-and-concepts/components/buttons/list-button",
                                "guides-and-concepts/components/buttons/show-button",
                                "guides-and-concepts/components/buttons/edit-button",
                                "guides-and-concepts/components/buttons/clone-button",
                            ],
                        },
                    ],
                },
                {
                    type: "category",
                    label: "Fields",
                    items: [
                        "guides-and-concepts/fields/boolean",
<<<<<<< HEAD
                        "guides-and-concepts/fields/date",
=======
                        "guides-and-concepts/fields/email",
                        "guides-and-concepts/fields/markdown",
                        "guides-and-concepts/fields/boolean",
>>>>>>> 6b9f97df
                    ],
                },
                "guides-and-concepts/multipart-upload",
                "guides-and-concepts/uploading-base64",
                "guides-and-concepts/auth0",
                "guides-and-concepts/table-search",
                "guides-and-concepts/custom-pages",
                "guides-and-concepts/csv-import",
                "guides-and-concepts/csv-export",
            ],
        },
        {
            type: "doc",
            id: "interfaceReferences",
        },
        {
            type: "doc",
            id: "theme",
        },
    ],
};<|MERGE_RESOLUTION|>--- conflicted
+++ resolved
@@ -136,13 +136,10 @@
                     label: "Fields",
                     items: [
                         "guides-and-concepts/fields/boolean",
-<<<<<<< HEAD
                         "guides-and-concepts/fields/date",
-=======
                         "guides-and-concepts/fields/email",
                         "guides-and-concepts/fields/markdown",
                         "guides-and-concepts/fields/boolean",
->>>>>>> 6b9f97df
                     ],
                 },
                 "guides-and-concepts/multipart-upload",
