--- conflicted
+++ resolved
@@ -111,19 +111,6 @@
                                 "api-references/hooks/navigation/useNavigation",
                             ],
                         },
-<<<<<<< HEAD
-                        "guides-and-concepts/hooks/useModalForm",
-                        "guides-and-concepts/hooks/useDrawerForm",
-                        "guides-and-concepts/hooks/useStepsForm",
-                        "guides-and-concepts/hooks/useTable",
-                        "guides-and-concepts/hooks/useSimpleList",
-                        "guides-and-concepts/hooks/useCheckboxGroup",
-                        "guides-and-concepts/hooks/useSelect",
-                        "guides-and-concepts/hooks/useEditableTable",
-                        "guides-and-concepts/hooks/useRadioGroup",
-                        "guides-and-concepts/hooks/useForm",
-=======
->>>>>>> f6a63c27
                     ],
                 },
                 {
