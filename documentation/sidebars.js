--- conflicted
+++ resolved
@@ -190,7 +190,10 @@
                         {
                             type: "category",
                             label: "Hooks",
-                            items: ["ui-frameworks/mui/hooks/useDataGrid"],
+                            items: [
+                                "ui-frameworks/mui/hooks/useAutocomplete",
+                                "ui-frameworks/mui/hooks/useDataGrid",
+                            ],
                         },
                         {
                             type: "category",
@@ -335,24 +338,6 @@
                         },
                     ],
                 },
-<<<<<<< HEAD
-                {
-                    type: "category",
-                    label: "Material Design",
-                    collapsed: false,
-                    items: [
-                        {
-                            type: "category",
-                            label: "Hooks",
-                            items: [
-                                "ui-frameworks/mui/hooks/useAutocomplete",
-                                "ui-frameworks/mui/hooks/useDataGrid",
-                            ],
-                        },
-                    ],
-                },
-=======
->>>>>>> 77c47de1
             ],
         },
         {
