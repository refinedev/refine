--- conflicted
+++ resolved
@@ -19,11 +19,8 @@
                     items: [
                         "api-references/providers/auth-provider",
                         "api-references/providers/data-provider",
-<<<<<<< HEAD
                         "api-references/providers/live-provider",
-=======
                         "api-references/providers/accessControl-provider",
->>>>>>> eb459f61
                         "api-references/providers/i18n-provider",
                         "api-references/providers/router-provider",
                     ],
