module.exports = {
    someSidebar: [
        {
            type: "doc",
            id: "tutorial",
        },
        {
            type: "category",
            label: "Guides & Concepts",
            items: [
                {
                    type: "category",
                    label: "Providers",
                    items: [
                        "guides-and-concepts/providers/auth-provider",
                        "guides-and-concepts/providers/data-provider",
                    ],
                },
                "guides-and-concepts/i18n",
                {
                    type: "category",
                    label: "Basic Views",
                    items: [
                        "guides-and-concepts/basic-views/list",
                        "guides-and-concepts/basic-views/create",
                        "guides-and-concepts/basic-views/show",
                        "guides-and-concepts/basic-views/edit",
                    ],
                },
                {
                    type: "category",
                    label: "Hooks",
                    items: [
                        {
                            type: "category",
                            label: "Data",
                            items: [
                                "guides-and-concepts/hooks/data/useCreate",
                                "guides-and-concepts/hooks/data/useCreateMany",
                                "guides-and-concepts/hooks/data/useUpdate",
                                "guides-and-concepts/hooks/data/useUpdateMany",
                                "guides-and-concepts/hooks/data/useDelete",
                                "guides-and-concepts/hooks/data/useDeleteMany",
                                "guides-and-concepts/hooks/data/useList",
                                "guides-and-concepts/hooks/data/useOne",
                                "guides-and-concepts/hooks/data/useMany",
                                "guides-and-concepts/hooks/data/useCustom",
                            ],
                        },
                        {
                            type: "category",
                            label: "Authorization",
                            items: [
                                "guides-and-concepts/hooks/auth/useLogin",
                                "guides-and-concepts/hooks/auth/useLogout",
                                "guides-and-concepts/hooks/auth/useCheckError",
                                "guides-and-concepts/hooks/auth/useAuthenticated",
                                "guides-and-concepts/hooks/auth/useGetIdentity",
                                "guides-and-concepts/hooks/auth/usePermissions",
                            ],
                        },
                        {
                            type: "category",
                            label: "Admin",
                            items: ["guides-and-concepts/hooks/admin/useTitle"],
                        },
                        {
                            type: "category",
                            label: "Translate",
                            items: [
                                "guides-and-concepts/hooks/translate/useTranslate",
                                "guides-and-concepts/hooks/translate/useSetLocale",
                                "guides-and-concepts/hooks/translate/useGetLocale",
                            ],
                        },
                        {
                            type: "category",
                            label: "Resource",
                            items: [
                                "guides-and-concepts/hooks/resource/useMenu",
                            ],
                        },
<<<<<<< HEAD
                        {
                            type: "category",
                            label: "Authorization",
                            items: ["guides-and-concepts/hooks/auth/useLogout"],
                        },
                        {
                            type: "category",
                            label: "Navigation",
                            items: [
                                "guides-and-concepts/hooks/navigation/useNavigation",
                            ],
                        },
=======
>>>>>>> 6d78df42
                        "guides-and-concepts/hooks/useModalForm",
                        "guides-and-concepts/hooks/useDrawerForm",
                        "guides-and-concepts/hooks/useStepsForm",
                        "guides-and-concepts/hooks/useTable",
                        "guides-and-concepts/hooks/useCheckboxGroup",
                        "guides-and-concepts/hooks/useSelect",
                        "guides-and-concepts/hooks/useEditableTable",
                        "guides-and-concepts/hooks/useRadioGroup",
                        "guides-and-concepts/hooks/useForm",
                    ],
                },
                {
                    type: "category",
                    label: "Components",
                    items: [
                        {
                            type: "category",
                            label: "Buttons",
                            items: [
                                "guides-and-concepts/components/buttons/create-button",
                            ],
                        },
                    ],
                },
                "guides-and-concepts/multipart-upload",
                "guides-and-concepts/uploading-base64",
                "guides-and-concepts/auth0",
                "guides-and-concepts/table-search",
                "guides-and-concepts/custom-pages",
                "guides-and-concepts/csv-import",
                "guides-and-concepts/csv-export",
            ],
        },
        {
            type: "doc",
            id: "interfaceReferences",
        },
        {
            type: "doc",
            id: "theme",
        },
    ],
};<|MERGE_RESOLUTION|>--- conflicted
+++ resolved
@@ -80,7 +80,6 @@
                                 "guides-and-concepts/hooks/resource/useMenu",
                             ],
                         },
-<<<<<<< HEAD
                         {
                             type: "category",
                             label: "Authorization",
@@ -93,8 +92,6 @@
                                 "guides-and-concepts/hooks/navigation/useNavigation",
                             ],
                         },
-=======
->>>>>>> 6d78df42
                         "guides-and-concepts/hooks/useModalForm",
                         "guides-and-concepts/hooks/useDrawerForm",
                         "guides-and-concepts/hooks/useStepsForm",
