--- conflicted
+++ resolved
@@ -49,7 +49,6 @@
                         },
                         {
                             type: "category",
-<<<<<<< HEAD
                             label: "Authorization",
                             items: [
                                 "guides-and-concepts/hooks/auth/useLogin",
@@ -60,7 +59,8 @@
                                 "guides-and-concepts/hooks/auth/usePermissions",
                             ],
                         },
-=======
+                        {
+                            type: "category",
                             label: "Admin",
                             items: ["guides-and-concepts/hooks/admin/useTitle"],
                         },
@@ -85,7 +85,6 @@
                             label: "Authorization",
                             items: ["guides-and-concepts/hooks/auth/useLogout"],
                         },
->>>>>>> e0f1cbd0
                         "guides-and-concepts/hooks/useModalForm",
                         "guides-and-concepts/hooks/useDrawerForm",
                         "guides-and-concepts/hooks/useStepsForm",
