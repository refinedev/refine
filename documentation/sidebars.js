module.exports = {
    someSidebar: [
        {
            type: "doc",
            id: "tutorial",
        },
        {
            type: "category",
            label: "Providers",
            items: ["authProvider", "dataProvider"],
        },
        {
            type: "category",
            label: "Hooks",
            items: [
                "useModalForm",
                "useDrawerForm",
                "useStepsForm",
<<<<<<< HEAD
                "useCheckboxGroup",
=======
                "useSelect",
>>>>>>> dbeb3268
                "useEditableTable",
            ],
        },
    ],
};<|MERGE_RESOLUTION|>--- conflicted
+++ resolved
@@ -16,11 +16,8 @@
                 "useModalForm",
                 "useDrawerForm",
                 "useStepsForm",
-<<<<<<< HEAD
                 "useCheckboxGroup",
-=======
                 "useSelect",
->>>>>>> dbeb3268
                 "useEditableTable",
             ],
         },
