module.exports = {
    someSidebar: [
        {
            type: "doc",
            id: "tutorial",
        },
        {
            type: "category",
            label: "Guides & Concepts",
            items: [
                {
                    type: "category",
                    label: "Providers",
                    items: [
                        "guides-and-concepts/providers/auth-provider",
                        "guides-and-concepts/providers/data-provider",
                    ],
                },
                "guides-and-concepts/i18n",
                {
                    type: "category",
                    label: "Basic Views",
                    items: [
                        "guides-and-concepts/basic-views/list",
<<<<<<< HEAD
                        "guides-and-concepts/basic-views/show",
=======
                        "guides-and-concepts/basic-views/edit",
>>>>>>> 9eb821f0
                    ],
                },
                {
                    type: "category",
                    label: "Hooks",
                    items: [
                        {
                            type: "category",
                            label: "Data",
                            items: [
                                "guides-and-concepts/hooks/data/useCreate",
                                "guides-and-concepts/hooks/data/useCreateMany",
                                "guides-and-concepts/hooks/data/useUpdate",
                                "guides-and-concepts/hooks/data/useUpdateMany",
                                "guides-and-concepts/hooks/data/useDelete",
                                "guides-and-concepts/hooks/data/useDeleteMany",
                                "guides-and-concepts/hooks/data/useList",
                                "guides-and-concepts/hooks/data/useOne",
                                "guides-and-concepts/hooks/data/useMany",
                                "guides-and-concepts/hooks/data/useCustom",
                            ],
                        },
                        "guides-and-concepts/hooks/useModalForm",
                        "guides-and-concepts/hooks/useDrawerForm",
                        "guides-and-concepts/hooks/useStepsForm",
                        "guides-and-concepts/hooks/useTable",
                        "guides-and-concepts/hooks/useCheckboxGroup",
                        "guides-and-concepts/hooks/useSelect",
                        "guides-and-concepts/hooks/useEditableTable",
                        "guides-and-concepts/hooks/useRadioGroup",
                        "guides-and-concepts/hooks/useForm",
                    ],
                },
                "guides-and-concepts/multipart-upload",
                "guides-and-concepts/uploading-base64",
                "guides-and-concepts/auth0",
                "guides-and-concepts/table-search",
                "guides-and-concepts/custom-pages",
                "guides-and-concepts/csv-import",
                "guides-and-concepts/csv-export",
            ],
        },
        {
            type: "doc",
            id: "interfaceReferences",
        },
        {
            type: "doc",
            id: "theme",
        },
    ],
};<|MERGE_RESOLUTION|>--- conflicted
+++ resolved
@@ -22,11 +22,8 @@
                     label: "Basic Views",
                     items: [
                         "guides-and-concepts/basic-views/list",
-<<<<<<< HEAD
                         "guides-and-concepts/basic-views/show",
-=======
                         "guides-and-concepts/basic-views/edit",
->>>>>>> 9eb821f0
                     ],
                 },
                 {
