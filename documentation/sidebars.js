module.exports = {
    someSidebar: [
        {
            type: "category",
            label: "Getting Started",
            items: ["getting-started/overview", "getting-started/basics"],
            collapsed: false,
        },
        {
            type: "doc",
            id: "comparison",
            label: "Comparison",
        },
        {
            type: "doc",
            id: "tutorial",
        },
        {
            type: "category",
            label: "Core",
            items: [
                "core/tutorial",
                {
                    type: "category",
                    label: "Providers",
                    items: [
                        "core/providers/accessControl-provider",
                        "core/providers/auth-provider",
                        "core/providers/data-provider",
                        "core/providers/i18n-provider",
                        "core/providers/live-provider",
                        "core/providers/notification-provider",
                        "core/providers/router-provider",
                    ],
                },
                {
                    type: "category",
                    label: "Hooks",
                    items: [
                        {
                            type: "category",
                            label: "Access Control",
                            items: ["core/hooks/accessControl/useCan"],
                        },
                        {
                            type: "category",
                            label: "Authorization",
                            items: [
                                "core/hooks/auth/useAuthenticated",
                                "core/hooks/auth/useCheckError",
                                "core/hooks/auth/useGetIdentity",
                                "core/hooks/auth/useLogin",
                                "core/hooks/auth/useLogout",
                                "core/hooks/auth/usePermissions",
                            ],
                        },
                        {
                            type: "category",
                            label: "Breadcrumb",
                            items: ["core/hooks/useBreadcrumb"],
                        },
                        {
                            type: "category",
                            label: "Data",
                            items: [
                                "core/hooks/data/useApiUrl",
                                "core/hooks/data/useCreate",
                                "core/hooks/data/useCreateMany",
                                "core/hooks/data/useCustom",
                                "core/hooks/data/useDataProvider",
                                "core/hooks/data/useDelete",
                                "core/hooks/data/useDeleteMany",
                                "core/hooks/data/useList",
                                "core/hooks/data/useMany",
                                "core/hooks/data/useOne",
                                "core/hooks/data/useUpdate",
                                "core/hooks/data/useUpdateMany",
                            ],
                        },
                        {
                            type: "category",
                            label: "Field",
                            items: ["core/hooks/useSelect"],
                        },
                        {
                            type: "category",
                            label: "Form",
                            items: ["core/hooks/useForm"],
                        },
                        {
                            type: "category",
                            label: "Import-Export",
                            items: [
                                "core/hooks/import-export/useExport",
                                "core/hooks/import-export/useImport",
                            ],
                        },
                        {
                            type: "category",
                            label: "Invalidate",
                            items: ["core/hooks/invalidate/useInvalidate"],
                        },
                        {
                            type: "category",
                            label: "Live",
                            items: [
                                "core/hooks/live/usePublish",
                                "core/hooks/live/useSubscription",
                            ],
                        },
                        {
                            type: "category",
                            label: "Navigation",
                            items: ["core/hooks/navigation/useNavigation"],
                        },
                        {
                            type: "category",
                            label: "Notification",
                            items: ["core/hooks/useNotification"],
                        },
                        {
                            type: "category",
                            label: "Refine",
                            items: ["core/hooks/refine/useTitle"],
                        },
                        {
                            type: "category",
                            label: "Resource",
                            items: [
                                "core/hooks/resource/useResource",
                                "core/hooks/resource/useResourceWithRoute",
                            ],
                        },
                        {
                            type: "category",
                            label: "Show",
                            items: ["core/hooks/show/useShow"],
                        },
                        {
                            type: "category",
                            label: "Table",
                            items: ["core/hooks/useTable"],
                        },
                        {
                            type: "category",
                            label: "Translate",
                            items: [
                                "core/hooks/translate/useGetLocale",
                                "core/hooks/translate/useSetLocale",
                                "core/hooks/translate/useTranslate",
                            ],
                        },
                        {
                            type: "category",
                            label: "UI",
                            items: ["core/hooks/ui/useModal"],
                        },
                    ],
                },
                {
                    type: "category",
                    label: "Components",
                    items: [
                        "core/components/refine-config",
                        "core/components/layout-wrapper",
                        {
                            type: "category",
                            label: "Authorization",
                            items: ["core/components/auth/authenticated"],
                        },
                        {
                            type: "category",
                            label: "Access Control",
                            items: ["core/components/accessControl/can-access"],
                        },
                    ],
                },
                "core/interfaceReferences",
            ],
        },
        {
            type: "category",
            label: "UI Frameworks",
            items: [
                {
                    type: "category",
                    label: "Material UI",
                    collapsed: false,
                    items: [
                        {
                            type: "category",
                            label: "Hooks",
                            items: ["ui-frameworks/mui/hooks/useDataGrid"],
                        },
                        {
                            type: "category",
                            label: "Components",
                            items: [
                                {
                                    type: "category",
                                    label: "Buttons",
                                    items: [
                                        "ui-frameworks/mui/components/buttons/clone-button",
                                        "ui-frameworks/mui/components/buttons/create-button",
                                        "ui-frameworks/mui/components/buttons/delete-button",
                                        "ui-frameworks/mui/components/buttons/edit-button",
                                        "ui-frameworks/mui/components/buttons/export-button",
                                        "ui-frameworks/mui/components/buttons/import-button",
                                        "ui-frameworks/mui/components/buttons/list-button",
                                        "ui-frameworks/mui/components/buttons/refresh-button",
                                        "ui-frameworks/mui/components/buttons/save-button",
                                        "ui-frameworks/mui/components/buttons/show-button",
                                    ],
                                },
                            ],
                        },
                    ],
                },
                {
                    type: "category",
                    label: "Ant Design",
                    collapsed: false,
                    items: [
                        "ui-frameworks/antd/tutorial",
                        {
                            type: "category",
                            label: "Hooks",
                            items: [
                                {
                                    type: "category",
                                    label: "Field",
                                    items: [
                                        "ui-frameworks/antd/hooks/field/useCheckboxGroup",
                                        "ui-frameworks/antd/hooks/field/useRadioGroup",
                                        "ui-frameworks/antd/hooks/field/useSelect",
                                    ],
                                },
                                {
                                    type: "category",
                                    label: "Form",
                                    items: [
                                        "ui-frameworks/antd/hooks/form/useDrawerForm",
                                        "ui-frameworks/antd/hooks/form/useForm",
                                        "ui-frameworks/antd/hooks/form/useModalForm",
                                        "ui-frameworks/antd/hooks/form/useStepsForm",
                                    ],
                                },
                                {
                                    type: "category",
                                    label: "Import",
                                    items: [
                                        "ui-frameworks/antd/hooks/import/useImport",
                                    ],
                                },
                                {
                                    type: "category",
                                    label: "List",
                                    items: [
                                        "ui-frameworks/antd/hooks/list/useSimpleList",
                                    ],
                                },
                                {
                                    type: "category",
                                    label: "Resource",
                                    items: [
                                        "ui-frameworks/antd/hooks/resource/useMenu",
                                    ],
                                },
                                {
                                    type: "category",
                                    label: "Table",
                                    items: [
                                        "ui-frameworks/antd/hooks/table/useEditableTable",
                                        "ui-frameworks/antd/hooks/table/useTable",
                                    ],
                                },
                            ],
                        },
                        {
                            type: "category",
                            label: "Components",
                            items: [
                                {
                                    type: "category",
                                    label: "Basic Views",
                                    items: [
                                        "ui-frameworks/antd/components/basic-views/create",
                                        "ui-frameworks/antd/components/basic-views/edit",
                                        "ui-frameworks/antd/components/basic-views/list",
                                        "ui-frameworks/antd/components/basic-views/show",
                                    ],
                                },
                                "ui-frameworks/antd/components/breadcrumb",
                                {
                                    type: "category",
                                    label: "Buttons",
                                    items: [
                                        "ui-frameworks/antd/components/buttons/clone-button",
                                        "ui-frameworks/antd/components/buttons/create-button",
                                        "ui-frameworks/antd/components/buttons/delete-button",
                                        "ui-frameworks/antd/components/buttons/edit-button",
                                        "ui-frameworks/antd/components/buttons/export-button",
                                        "ui-frameworks/antd/components/buttons/import-button",
                                        "ui-frameworks/antd/components/buttons/list-button",
                                        "ui-frameworks/antd/components/buttons/refresh-button",
                                        "ui-frameworks/antd/components/buttons/save-button",
                                        "ui-frameworks/antd/components/buttons/show-button",
                                    ],
                                },
                                {
                                    type: "category",
                                    label: "Fields",
                                    items: [
                                        "ui-frameworks/antd/components/fields/boolean",
                                        "ui-frameworks/antd/components/fields/date",
                                        "ui-frameworks/antd/components/fields/email",
                                        "ui-frameworks/antd/components/fields/file",
                                        "ui-frameworks/antd/components/fields/image",
                                        "ui-frameworks/antd/components/fields/markdown",
                                        "ui-frameworks/antd/components/fields/number",
                                        "ui-frameworks/antd/components/fields/tag",
                                        "ui-frameworks/antd/components/fields/text",
                                        "ui-frameworks/antd/components/fields/url",
                                    ],
                                },
                                "ui-frameworks/antd/components/filter-dropdown",
                                {
                                    type: "category",
                                    label: "Inputs",
                                    items: [
                                        "ui-frameworks/antd/components/inputs/custom-inputs",
                                    ],
                                },
                            ],
                        },
                    ],
                },
<<<<<<< HEAD
                {
                    type: "category",
                    label: "Material UI",
                    collapsed: false,
                    items: [
                        "ui-frameworks/mui/tutorial",
                        {
                            type: "category",
                            label: "Hooks",
                            items: ["ui-frameworks/mui/hooks/useDataGrid"],
                        },
                    ],
                },
=======
>>>>>>> 10052579
            ],
        },
        {
            type: "category",
            label: "Packages",
            items: [
                "packages/react-table",
                {
                    type: "category",
                    label: "React Hook Form",
                    items: [
                        "packages/react-hook-form/useForm",
                        "packages/react-hook-form/useModalForm",
                        "packages/react-hook-form/useStepsForm",
                    ],
                },
            ],
        },
        {
            type: "category",
            label: "Guides & Concepts",
            items: [
                "guides-and-concepts/access-control",
                {
                    type: "category",
                    label: "Auth",
                    items: ["guides-and-concepts/auth/auth0"],
                },
                "guides-and-concepts/custom-layout",
                "guides-and-concepts/custom-pages",
                {
                    type: "category",
                    label: "Data Provider",
                    items: [
                        "guides-and-concepts/data-provider/appwrite",
                        "guides-and-concepts/data-provider/graphql",
                        "guides-and-concepts/data-provider/handling-filters",
                        "guides-and-concepts/data-provider/strapi-v4",
                    ],
                },
                {
                    type: "category",
                    label: "Form",
                    items: ["guides-and-concepts/forms/custom-form-validation"],
                },
                {
                    type: "category",
                    label: "Import - Export",
                    items: [
                        "guides-and-concepts/import-export/csv-export",
                        "guides-and-concepts/import-export/csv-import",
                    ],
                },
                "guides-and-concepts/real-time",
                "guides-and-concepts/multi-level-menu/multi-level-menu",
                {
                    type: "category",
                    label: "Multitenancy",
                    items: [
                        "guides-and-concepts/multi-tenancy/appwrite",
                        "guides-and-concepts/multi-tenancy/strapi-v4",
                    ],
                },
                "guides-and-concepts/mutation-mode",
                {
                    type: "category",
                    label: "Search",
                    items: [
                        "guides-and-concepts/search/list-search",
                        "guides-and-concepts/search/search",
                        "guides-and-concepts/search/table-search",
                    ],
                },

                "guides-and-concepts/ssr-nextjs",
                "guides-and-concepts/theme",
                {
                    type: "category",
                    label: "Upload",
                    items: [
                        "guides-and-concepts/upload/base64-upload",
                        "guides-and-concepts/upload/multipart-upload",
                    ],
                },
                {
                    type: "category",
                    label: "Web3",
                    items: ["guides-and-concepts/web3/ethereum-signin"],
                },
            ],
        },
        {
            type: "category",
            label: "Examples",
            items: [
                "examples/tutorial-example",
                "examples/real-world-example",
                {
                    type: "category",
                    label: "Access Control",
                    items: [
                        "examples/access-control/casbin",
                        "examples/access-control/cerbos",
                        "examples/access-control/permify",
                    ],
                },
                "examples/authorization",
                {
                    type: "category",
                    label: "Auth Provider",
                    items: [
                        "examples/auth-provider/auth0",
                        "examples/auth-provider/google-auth",
                        "examples/auth-provider/otpLogin",
                    ],
                },
                "examples/breadcrumb/useBreadcrumb",
                "examples/antd-calendar-example",
                {
                    type: "category",
                    label: "Core",
                    items: [
                        "examples/core/useImport",
                        "examples/core/useModal",
                    ],
                },
                {
                    type: "category",
                    label: "Customization",
                    items: [
                        "examples/customization/customFooter",
                        "examples/customization/customLogin",
                        "examples/customization/customSider",
                        "examples/customization/offLayoutArea",
                        "examples/customization/rtl",
                        "examples/customization/topMenuLayout",
                    ],
                },
                "examples/customPages",
                {
                    type: "category",
                    label: "Data Provider",
                    items: [
                        "examples/data-provider/airtable",
                        "examples/data-provider/altogic",
                        "examples/data-provider/appwrite",
                        "examples/data-provider/directus",
                        "examples/data-provider/hasura",
                        "examples/data-provider/multiple",
                        "examples/data-provider/nestjsxCrud",
                        "examples/data-provider/nhost",
                        "examples/data-provider/strapi",
                        "examples/data-provider/strapi-graphql",
                        "examples/data-provider/strapi-v4",
                        "examples/data-provider/supabase",
                    ],
                },
                "examples/e2e-testing",
                {
                    type: "category",
                    label: "Field",
                    items: [
                        "examples/field/useCheckboxGroup",
                        "examples/field/useRadioGroup",
                        "examples/field/useSelect",
                    ],
                },
                {
                    type: "category",
                    label: "Form",
                    items: [
                        "examples/form/custom-form-validation",
                        "examples/form/useDrawerForm",
                        "examples/form/useForm",
                        "examples/form/useModalForm",
                        "examples/form/useStepsForm",
                    ],
                },
                {
                    type: "category",
                    label: "i18n",
                    items: [
                        "examples/i18n/i18n-nextjs",
                        "examples/i18n/i18n-react",
                    ],
                },
                "examples/import-export",
                {
                    type: "category",
                    label: "Inputs",
                    items: [
                        "examples/inputs/customInput",
                        "examples/inputs/datePicker",
                    ],
                },
                "examples/javascript",
                {
                    type: "category",
                    label: "List",
                    items: ["examples/list/useSimpleList"],
                },
                {
                    type: "category",
                    label: "Live Provider",
                    items: ["examples/live-provider/ably"],
                },
                "examples/multi-level-menu/multi-level-menu",
                {
                    type: "category",
                    label: "Multitenancy",
                    items: [
                        "examples/multi-tenancy/appwrite",
                        "examples/multi-tenancy/strapi-v4",
                    ],
                },
                {
                    type: "category",
                    label: "Notification Provider",
                    items: ["examples/notification-provider/react-toastify"],
                },
                {
                    type: "category",
                    label: "React Hook Form",
                    items: [
                        "examples/react-hook-form/useForm",
                        "examples/react-hook-form/useStepsForm",
                    ],
                },
                {
                    type: "category",
                    label: "React Table",
                    items: [
                        "examples/react-table/advanced-react-table",
                        "examples/react-table/react-table",
                    ],
                },
                {
                    type: "category",
                    label: "Router Provider",
                    items: ["examples/router-provider/react-location"],
                },
                {
                    type: "category",
                    label: "Search",
                    items: ["examples/search/search"],
                },
                {
                    type: "category",
                    label: "Table",
                    items: [
                        {
                            type: "category",
                            label: "MUI",
                            items: ["examples/table/mui/useDataGrid"],
                        },
                        "examples/table/advancedTable",
                        "examples/table/tableFilter",
                        "examples/table/useDeleteMany",
                        "examples/table/useEditableTable",
                        "examples/table/useTable",
                        "examples/table/useUpdateMany",
                    ],
                },
                "examples/customTheme",
                {
                    type: "category",
                    label: "UI",
                    items: ["examples/ui/useModal"],
                },
                {
                    type: "category",
                    label: "Upload",
                    items: [
                        "examples/upload/base64Upload",
                        "examples/upload/multipartUpload",
                    ],
                },
                {
                    type: "category",
                    label: "Web3",
                    items: ["examples/web3/web3Login"],
                },
            ],
        },
        {
            type: "doc",
            id: "migration-guide",
        },
        {
            type: "doc",
            id: "testing",
        },
        {
            type: "doc",
            id: "contributing",
        },
        {
            type: "doc",
            id: "faq",
        },
    ],
};<|MERGE_RESOLUTION|>--- conflicted
+++ resolved
@@ -187,6 +187,7 @@
                     label: "Material UI",
                     collapsed: false,
                     items: [
+                        "ui-frameworks/mui/tutorial",
                         {
                             type: "category",
                             label: "Hooks",
@@ -335,22 +336,6 @@
                         },
                     ],
                 },
-<<<<<<< HEAD
-                {
-                    type: "category",
-                    label: "Material UI",
-                    collapsed: false,
-                    items: [
-                        "ui-frameworks/mui/tutorial",
-                        {
-                            type: "category",
-                            label: "Hooks",
-                            items: ["ui-frameworks/mui/hooks/useDataGrid"],
-                        },
-                    ],
-                },
-=======
->>>>>>> 10052579
             ],
         },
         {
