module.exports = {
    someSidebar: [
        {
            type: "category",
            label: "Getting Started",
            items: ["getting-started/overview"],
        },
        {
            type: "doc",
            id: "tutorial",
        },
        {
            type: "category",
            label: "Guides & Concepts",
            items: [
                {
                    type: "category",
                    label: "Providers",
                    items: [
                        "guides-and-concepts/providers/auth-provider",
                        "guides-and-concepts/providers/data-provider",
                    ],
                },
                "guides-and-concepts/i18n",
                {
                    type: "category",
                    label: "Basic Views",
                    items: [
                        "guides-and-concepts/basic-views/list",
                        "guides-and-concepts/basic-views/create",
                        "guides-and-concepts/basic-views/show",
                        "guides-and-concepts/basic-views/edit",
                    ],
                },
                {
                    type: "category",
                    label: "Hooks",
                    items: [
                        {
                            type: "category",
                            label: "Data",
                            items: [
                                "guides-and-concepts/hooks/data/useCreate",
                                "guides-and-concepts/hooks/data/useCreateMany",
                                "guides-and-concepts/hooks/data/useUpdate",
                                "guides-and-concepts/hooks/data/useUpdateMany",
                                "guides-and-concepts/hooks/data/useDelete",
                                "guides-and-concepts/hooks/data/useDeleteMany",
                                "guides-and-concepts/hooks/data/useList",
                                "guides-and-concepts/hooks/data/useOne",
                                "guides-and-concepts/hooks/data/useMany",
                                "guides-and-concepts/hooks/data/useCustom",
                            ],
                        },
                        {
                            type: "category",
                            label: "Authorization",
                            items: [
                                "guides-and-concepts/hooks/auth/useLogin",
                                "guides-and-concepts/hooks/auth/useLogout",
                                "guides-and-concepts/hooks/auth/useCheckError",
                                "guides-and-concepts/hooks/auth/useAuthenticated",
                                "guides-and-concepts/hooks/auth/useGetIdentity",
                                "guides-and-concepts/hooks/auth/usePermissions",
                            ],
                        },
                        {
                            type: "category",
                            label: "Admin",
                            items: ["guides-and-concepts/hooks/admin/useTitle"],
                        },
                        {
                            type: "category",
                            label: "Translate",
                            items: [
                                "guides-and-concepts/hooks/translate/useTranslate",
                                "guides-and-concepts/hooks/translate/useSetLocale",
                                "guides-and-concepts/hooks/translate/useGetLocale",
                            ],
                        },
                        {
                            type: "category",
                            label: "Resource",
                            items: [
                                "guides-and-concepts/hooks/resource/useMenu",
                                "guides-and-concepts/hooks/resource/useResource",
                            ],
                        },
                        {
                            type: "category",
                            label: "Authorization",
                            items: ["guides-and-concepts/hooks/auth/useLogout"],
                        },
                        {
                            type: "category",
                            label: "Navigation",
                            items: [
                                "guides-and-concepts/hooks/navigation/useNavigation",
                            ],
                        },
                        "guides-and-concepts/hooks/useModalForm",
                        "guides-and-concepts/hooks/useDrawerForm",
                        "guides-and-concepts/hooks/useStepsForm",
                        "guides-and-concepts/hooks/useTable",
                        "guides-and-concepts/hooks/useCheckboxGroup",
                        "guides-and-concepts/hooks/useSelect",
                        "guides-and-concepts/hooks/useEditableTable",
                        "guides-and-concepts/hooks/useRadioGroup",
                        "guides-and-concepts/hooks/useForm",
                    ],
                },
                {
                    type: "category",
                    label: "Components",
                    items: [
                        {
                            type: "category",
                            label: "Buttons",
                            items: [
                                "guides-and-concepts/components/buttons/create-button",
                                "guides-and-concepts/components/buttons/import-button",
                                "guides-and-concepts/components/buttons/export-button",
                                "guides-and-concepts/components/buttons/delete-button",
                                "guides-and-concepts/components/buttons/refresh-button",
                                "guides-and-concepts/components/buttons/save-button",
                                "guides-and-concepts/components/buttons/list-button",
                                "guides-and-concepts/components/buttons/show-button",
                                "guides-and-concepts/components/buttons/edit-button",
                                "guides-and-concepts/components/buttons/clone-button",
                            ],
                        },
                        {
                            type: "category",
                            label: "Inputs",
                            items: [
                                "guides-and-concepts/components/inputs/custom-inputs",
                            ],
                        },
                    ],
                },
                {
                    type: "category",
                    label: "Fields",
                    items: [
                        "guides-and-concepts/fields/boolean",
                        "guides-and-concepts/fields/image",
                        "guides-and-concepts/fields/date",
                        "guides-and-concepts/fields/email",
                        "guides-and-concepts/fields/markdown",
<<<<<<< HEAD
                        "guides-and-concepts/fields/number",
=======
>>>>>>> 351ccb1c
                    ],
                },
                "guides-and-concepts/multipart-upload",
                "guides-and-concepts/uploading-base64",
                "guides-and-concepts/auth0",
                "guides-and-concepts/table-search",
                "guides-and-concepts/custom-pages",
                "guides-and-concepts/csv-import",
                "guides-and-concepts/csv-export",
            ],
        },
        {
            type: "doc",
            id: "interfaceReferences",
        },
        {
            type: "doc",
            id: "theme",
        },
    ],
};<|MERGE_RESOLUTION|>--- conflicted
+++ resolved
@@ -147,10 +147,7 @@
                         "guides-and-concepts/fields/date",
                         "guides-and-concepts/fields/email",
                         "guides-and-concepts/fields/markdown",
-<<<<<<< HEAD
                         "guides-and-concepts/fields/number",
-=======
->>>>>>> 351ccb1c
                     ],
                 },
                 "guides-and-concepts/multipart-upload",
