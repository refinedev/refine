--- conflicted
+++ resolved
@@ -143,14 +143,11 @@
                     label: "Fields",
                     items: [
                         "guides-and-concepts/fields/boolean",
-<<<<<<< HEAD
                         "guides-and-concepts/fields/url",
-=======
                         "guides-and-concepts/fields/image",
                         "guides-and-concepts/fields/date",
                         "guides-and-concepts/fields/email",
                         "guides-and-concepts/fields/markdown",
->>>>>>> 351ccb1c
                     ],
                 },
                 "guides-and-concepts/multipart-upload",
