--- conflicted
+++ resolved
@@ -91,13 +91,8 @@
                                     label: "Data",
                                     items: [
                                         "api-reference/core/hooks/data/useApiUrl",
-<<<<<<< HEAD
-                                        "api-reference/core/hooks/data/useCreate",
+                                        "api-reference/core/hooks/data/useCreate/index",
                                         "api-reference/core/hooks/data/useCreateMany/index",
-=======
-                                        "api-reference/core/hooks/data/useCreate/index",
-                                        "api-reference/core/hooks/data/useCreateMany",
->>>>>>> c95405f9
                                         "api-reference/core/hooks/data/useCustom",
                                         "api-reference/core/hooks/data/useCustomMutation",
                                         "api-reference/core/hooks/data/useDataProvider",
