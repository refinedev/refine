module.exports = {
    someSidebar: [
        {
            type: "doc",
            id: "tutorial",
        },
        {
            type: "category",
            label: "Hooks",
<<<<<<< HEAD
            items: ["useStepsForm"],
=======
            items: ["useModalForm"],
>>>>>>> 3efc0044
        },
    ],
};<|MERGE_RESOLUTION|>--- conflicted
+++ resolved
@@ -7,11 +7,7 @@
         {
             type: "category",
             label: "Hooks",
-<<<<<<< HEAD
-            items: ["useStepsForm"],
-=======
-            items: ["useModalForm"],
->>>>>>> 3efc0044
+            items: ["useModalForm", "useStepsForm"],
         },
     ],
 };