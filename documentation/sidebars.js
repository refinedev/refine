--- conflicted
+++ resolved
@@ -165,11 +165,7 @@
         {
             type: "category",
             label: "Examples",
-<<<<<<< HEAD
-            items: ["examples/useUpdateMany"],
-=======
-            items: ["examples/useDeleteMany"],
->>>>>>> fb9adebf
+            items: ["examples/useUpdateMany", "examples/useDeleteMany"],
         },
         {
             type: "doc",
