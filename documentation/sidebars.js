--- conflicted
+++ resolved
@@ -7,7 +7,7 @@
         {
             type: "category",
             label: "Guides",
-            items: ["multipartUpload"],
+            items: ["multipartUpload", "base64upload"],
         },
         {
             type: "category",
@@ -21,20 +21,12 @@
                 "useModalForm",
                 "useDrawerForm",
                 "useStepsForm",
-<<<<<<< HEAD
                 "useTable",
-=======
                 "useCheckboxGroup",
->>>>>>> a771ab1b
                 "useSelect",
                 "useEditableTable",
                 "useForm"
             ],
-        },
-        {
-            type: "category",
-            label: "Guides",
-            items: ["base64upload"],
-        },
+        }
     ],
 };