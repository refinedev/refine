--- conflicted
+++ resolved
@@ -143,11 +143,8 @@
                     label: "Fields",
                     items: [
                         "guides-and-concepts/fields/boolean",
-<<<<<<< HEAD
                         "guides-and-concepts/fields/image",
-=======
                         "guides-and-concepts/fields/date",
->>>>>>> d4722f47
                         "guides-and-concepts/fields/email",
                         "guides-and-concepts/fields/markdown",
                     ],
