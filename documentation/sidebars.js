--- conflicted
+++ resolved
@@ -28,12 +28,9 @@
                         "hooks/data/useUpdateMany",
                         "hooks/data/useDelete",
                         "hooks/data/useDeleteMany",
-<<<<<<< HEAD
                         "hooks/data/useList",
-=======
                         "hooks/data/useOne",
                         "hooks/data/useMany",
->>>>>>> d5e69b4d
                     ],
                 },
                 "useModalForm",
