--- conflicted
+++ resolved
@@ -167,11 +167,8 @@
                 "guides-concepts/realtime/index",
                 "guides-concepts/audit-logs/index",
                 "guides-concepts/multi-tenancy/index",
-<<<<<<< HEAD
                 "guides-concepts/import-export/index",
-=======
                 "guides-concepts/i18n/index",
->>>>>>> bdb202bc
                 {
                     type: "category",
                     label: "Advanced Tutorials",
