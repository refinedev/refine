--- conflicted
+++ resolved
@@ -7,11 +7,14 @@
         {
             type: "category",
             label: "Guides",
-<<<<<<< HEAD
-            items: ["multipartUpload", "base64upload", "auth0", "theming"],
-=======
-            items: ["multipartUpload", "base64upload", "auth0", "tableSearch", "customPages"],
->>>>>>> 5c22ca54
+            items: [
+                "multipartUpload",
+                "base64upload",
+                "auth0",
+                "tableSearch",
+                "customPages",
+                "theming",
+            ],
         },
         {
             type: "category",
