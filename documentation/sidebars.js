--- conflicted
+++ resolved
@@ -214,12 +214,9 @@
                 "examples/customLogin",
                 "examples/customFooter",
                 "examples/customSider",
-<<<<<<< HEAD
                 "examples/customInputs",
                 "examples/offLayoutArea",
-=======
                 "examples/customInput",
->>>>>>> a4bef0a2
             ],
         },
     ],
