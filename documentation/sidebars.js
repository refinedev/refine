module.exports = {
    someSidebar: [
        {
            type: "doc",
            id: "tutorial",
        },
        {
            type: "category",
            label: "Guides",
<<<<<<< HEAD
            items: ["multipartUpload", "base64upload", "auth0", "tableSearch", "customPages", "csvExport"],
=======
            items: [
                "multipartUpload",
                "base64upload",
                "auth0",
                "tableSearch",
                "customPages",
                "theming",
            ],
>>>>>>> 5eb6bbc5
        },
        {
            type: "category",
            label: "Providers",
            items: ["authProvider", "dataProvider"],
        },
        {
            type: "category",
            label: "Hooks",
            items: [
                {
                    type: "category",
                    label: "Data",
                    items: [
                        "hooks/data/useCreate",
                        "hooks/data/useCreateMany",
                        "hooks/data/useUpdate",
                        "hooks/data/useUpdateMany",
                        "hooks/data/useDelete",
                        "hooks/data/useDeleteMany",
                        "hooks/data/useOne",
                        "hooks/data/useMany",
                        "hooks/data/useCustom",
                    ],
                },
                "useModalForm",
                "useDrawerForm",
                "useStepsForm",
                "useTable",
                "useCheckboxGroup",
                "useSelect",
                "useEditableTable",
                "useRadioGroup",
                "useForm",
            ],
        },
    ],
};<|MERGE_RESOLUTION|>--- conflicted
+++ resolved
@@ -7,9 +7,6 @@
         {
             type: "category",
             label: "Guides",
-<<<<<<< HEAD
-            items: ["multipartUpload", "base64upload", "auth0", "tableSearch", "customPages", "csvExport"],
-=======
             items: [
                 "multipartUpload",
                 "base64upload",
@@ -17,8 +14,8 @@
                 "tableSearch",
                 "customPages",
                 "theming",
+                "csvExport"
             ],
->>>>>>> 5eb6bbc5
         },
         {
             type: "category",
