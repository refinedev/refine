module.exports = {
    someSidebar: [
        {
            type: "doc",
            id: "tutorial",
        },
        {
            type: "category",
            label: "Guides & Concepts",
            items: [
                {
                    type: "category",
                    label: "Providers",
                    items: [
                        "guides-and-concepts/providers/auth-provider",
                        "guides-and-concepts/providers/data-provider",
                    ],
                },
                "guides-and-concepts/i18n",
                {
                    type: "category",
                    label: "Basic Views",
                    items: [
                        "guides-and-concepts/basic-views/list",
                        "guides-and-concepts/basic-views/create",
                        "guides-and-concepts/basic-views/show",
                        "guides-and-concepts/basic-views/edit",
                    ],
                },
                {
                    type: "category",
                    label: "Hooks",
                    items: [
                        {
                            type: "category",
                            label: "Data",
                            items: [
                                "guides-and-concepts/hooks/data/useCreate",
                                "guides-and-concepts/hooks/data/useCreateMany",
                                "guides-and-concepts/hooks/data/useUpdate",
                                "guides-and-concepts/hooks/data/useUpdateMany",
                                "guides-and-concepts/hooks/data/useDelete",
                                "guides-and-concepts/hooks/data/useDeleteMany",
                                "guides-and-concepts/hooks/data/useList",
                                "guides-and-concepts/hooks/data/useOne",
                                "guides-and-concepts/hooks/data/useMany",
                                "guides-and-concepts/hooks/data/useCustom",
                            ],
                        },
                        {
                            type: "category",
                            label: "Authorization",
                            items: [
                                "guides-and-concepts/hooks/auth/useLogin",
                                "guides-and-concepts/hooks/auth/useLogout",
                                "guides-and-concepts/hooks/auth/useCheckError",
                                "guides-and-concepts/hooks/auth/useAuthenticated",
                                "guides-and-concepts/hooks/auth/useGetIdentity",
                                "guides-and-concepts/hooks/auth/usePermissions",
                            ],
                        },
                        {
                            type: "category",
                            label: "Admin",
                            items: ["guides-and-concepts/hooks/admin/useTitle"],
                        },
                        {
                            type: "category",
                            label: "Translate",
                            items: [
                                "guides-and-concepts/hooks/translate/useTranslate",
                                "guides-and-concepts/hooks/translate/useSetLocale",
                                "guides-and-concepts/hooks/translate/useGetLocale",
                            ],
                        },
                        {
                            type: "category",
                            label: "Resource",
                            items: [
                                "guides-and-concepts/hooks/resource/useMenu",
                                "guides-and-concepts/hooks/resource/useResource",
                            ],
                        },
                        "guides-and-concepts/hooks/useModalForm",
                        "guides-and-concepts/hooks/useDrawerForm",
                        "guides-and-concepts/hooks/useStepsForm",
                        "guides-and-concepts/hooks/useTable",
                        "guides-and-concepts/hooks/useCheckboxGroup",
                        "guides-and-concepts/hooks/useSelect",
                        "guides-and-concepts/hooks/useEditableTable",
                        "guides-and-concepts/hooks/useRadioGroup",
                        "guides-and-concepts/hooks/useForm",
                    ],
                },
                {
                    type: "category",
                    label: "Components",
                    items: [
                        {
                            type: "category",
<<<<<<< HEAD
                            label: "Inputs",
                            items: [
                                "guides-and-concepts/components/inputs/custom-inputs",
=======
                            label: "Buttons",
                            items: [
                                "guides-and-concepts/components/buttons/create-button",
>>>>>>> ff25328a
                            ],
                        },
                    ],
                },
                "guides-and-concepts/multipart-upload",
                "guides-and-concepts/uploading-base64",
                "guides-and-concepts/auth0",
                "guides-and-concepts/table-search",
                "guides-and-concepts/custom-pages",
                // "guides-and-concepts/custom-inputs",
                "guides-and-concepts/csv-import",
                "guides-and-concepts/csv-export",
            ],
        },
        {
            type: "doc",
            id: "interfaceReferences",
        },
        {
            type: "doc",
            id: "theme",
        },
    ],
};<|MERGE_RESOLUTION|>--- conflicted
+++ resolved
@@ -98,15 +98,16 @@
                     items: [
                         {
                             type: "category",
-<<<<<<< HEAD
+                            label: "Buttons",
+                            items: [
+                                "guides-and-concepts/components/buttons/create-button",
+                            ],
+                        },
+                        {
+                            type: "category",
                             label: "Inputs",
                             items: [
                                 "guides-and-concepts/components/inputs/custom-inputs",
-=======
-                            label: "Buttons",
-                            items: [
-                                "guides-and-concepts/components/buttons/create-button",
->>>>>>> ff25328a
                             ],
                         },
                     ],
