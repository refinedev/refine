import React from "react";
import { TutorialSandpack } from "@site/src/refine-theme/tutorial-sandpack";
import { useSandpack } from "@codesandbox/sandpack-react";
import { TutorialUpdateFileButton } from "@site/src/refine-theme/tutorial-update-file-button";

import { dependencies as initialDependencies } from "@site/tutorial/routing/intro/react-router/sandpack";
import { finalFiles as initialFiles } from "@site/tutorial/routing/syncing-state/react-router/sandpack";
import { removeActiveFromFiles } from "@site/src/utils/remove-active-from-files";

export const Sandpack = ({ children }: { children: React.ReactNode }) => {
<<<<<<< HEAD
    return (
        <TutorialSandpack
            showNavigator
            dependencies={dependencies}
            files={initialFiles}
            finalFiles={finalFiles}
        >
            {children}
        </TutorialSandpack>
    );
};

// updates

const AppTsxWithMaterialUIWrappers = /* tsx */ `
import { Refine, Authenticated } from "@refinedev/core";
import routerProvider, { NavigateToResource } from "@refinedev/react-router-v6";

import { BrowserRouter, Routes, Route, Outlet } from "react-router-dom";

import { RefineThemes } from "@refinedev/mui";

import CssBaseline from "@mui/material/CssBaseline";
import GlobalStyles from "@mui/material/GlobalStyles";
import { ThemeProvider } from "@mui/material/styles";

import { dataProvider } from "./providers/data-provider";
import { authProvider } from "./providers/auth-provider";

import { ShowProduct } from "./pages/products/show";
import { EditProduct } from "./pages/products/edit";
import { ListProducts } from "./pages/products/list";
import { CreateProduct } from "./pages/products/create";

import { Login } from "./pages/login";
import { Header } from "./components/header";

export default function App(): JSX.Element {
  return (
    <BrowserRouter>
      <ThemeProvider theme={RefineThemes.Blue}>
        <CssBaseline />
        <GlobalStyles styles={{ html: { WebkitFontSmoothing: "auto" } }} />
        <Refine
          dataProvider={dataProvider}
          authProvider={authProvider}
          routerProvider={routerProvider}
          resources={[
            {
              name: "protected-products",
              list: "/products",
              show: "/products/:id",
              edit: "/products/:id/edit",
              create: "/products/create",
              meta: { label: "Products" },
            },
          ]}
        >
          <Routes>
            <Route
              element={
                <Authenticated
                  key="authenticated-routes"
                  redirectOnFail="/login"
                >
                  <Header />
                  <Outlet />
                </Authenticated>
              }
            >
              <Route
                index
                element={<NavigateToResource resource="protected-products" />}
              />
              <Route path="/products">
                <Route index element={<ListProducts />} />
                <Route path=":id" element={<ShowProduct />} />
                <Route path=":id/edit" element={<EditProduct />} />
                <Route path="create" element={<CreateProduct />} />
              </Route>
            </Route>
            <Route
              element={
                <Authenticated key="auth-pages" fallback={<Outlet />}>
                  <NavigateToResource resource="protected-products" />
                </Authenticated>
              }
            >
              <Route path="/login" element={<Login />} />
            </Route>
          </Routes>
        </Refine>
      </ThemeProvider>
    </BrowserRouter>
  );
}
`.trim();

const AppTsxWithLayout = /* tsx */ `
import { Refine, Authenticated } from "@refinedev/core";
import routerProvider, { NavigateToResource } from "@refinedev/react-router-v6";

import { BrowserRouter, Routes, Route, Outlet } from "react-router-dom";

import { RefineThemes, ThemedLayoutV2 } from "@refinedev/mui";

import CssBaseline from "@mui/material/CssBaseline";
import GlobalStyles from "@mui/material/GlobalStyles";
import { ThemeProvider } from "@mui/material/styles";

import { dataProvider } from "./providers/data-provider";
import { authProvider } from "./providers/auth-provider";

import { ShowProduct } from "./pages/products/show";
import { EditProduct } from "./pages/products/edit";
import { ListProducts } from "./pages/products/list";
import { CreateProduct } from "./pages/products/create";

import { Login } from "./pages/login";

export default function App(): JSX.Element {
  return (
    <BrowserRouter>
      <ThemeProvider theme={RefineThemes.Blue}>
        <CssBaseline />
        <GlobalStyles styles={{ html: { WebkitFontSmoothing: "auto" } }} />
        <Refine
          dataProvider={dataProvider}
          authProvider={authProvider}
          routerProvider={routerProvider}
          resources={[
            {
              name: "protected-products",
              list: "/products",
              show: "/products/:id",
              edit: "/products/:id/edit",
              create: "/products/create",
              meta: { label: "Products" },
            },
          ]}
        >
          <Routes>
            <Route
              element={
                <Authenticated
                  key="authenticated-routes"
                  redirectOnFail="/login"
                >
                  <ThemedLayoutV2>
                    <Outlet />
                  </ThemedLayoutV2>
                </Authenticated>
              }
            >
              <Route
                index
                element={<NavigateToResource resource="protected-products" />}
              />
              <Route path="/products">
                <Route index element={<ListProducts />} />
                <Route path=":id" element={<ShowProduct />} />
                <Route path=":id/edit" element={<EditProduct />} />
                <Route path="create" element={<CreateProduct />} />
              </Route>
            </Route>
            <Route
              element={
                <Authenticated key="auth-pages" fallback={<Outlet />}>
                  <NavigateToResource resource="protected-products" />
                </Authenticated>
              }
            >
              <Route path="/login" element={<Login />} />
            </Route>
          </Routes>
        </Refine>
      </ThemeProvider>
    </BrowserRouter>
  );
}
`.trim();

// actions

export const AddMaterialUIToApp = () => {
    const { sandpack } = useSandpack();

    return (
        <TutorialUpdateFileButton
            onClick={() => {
                sandpack.updateFile(
                    "/src/App.tsx",
                    AppTsxWithMaterialUIWrappers,
                );
                sandpack.setActiveFile("/src/App.tsx");
            }}
        />
    );
};

export const AddLayoutToApp = () => {
    const { sandpack } = useSandpack();

    return (
        <TutorialUpdateFileButton
            onClick={() => {
                sandpack.updateFile("/src/App.tsx", AppTsxWithLayout);
                sandpack.setActiveFile("/src/App.tsx");
            }}
        />
    );
};

// files

export const finalFiles = {
    ...removeActiveFromFiles(initialFiles),
    "src/App.tsx": {
        code: AppTsxWithLayout,
        active: true,
    },
    "src/components/header.tsx": {
        code: "",
        hidden: true,
    },
};

export const dependencies = {
    ...initialDependencies,
    "@emotion/react": "latest",
    "@emotion/styled": "latest",
    "@mui/lab": "latest",
    "@mui/material": "latest",
    "@mui/x-data-grid": "latest",
    "@refinedev/mui": "latest",
    "@refinedev/react-hook-form": "latest",
    "react-hook-form": "latest",
=======
  return (
    <TutorialSandpack
      files={{
        "src/App.tsx": {
          code: `
export default function App(): JSX.Element {
    return <h1>Hello world!</h1>
}
            `.trim(),
        },
      }}
    >
      {children}
    </TutorialSandpack>
  );
>>>>>>> 6360573d
};<|MERGE_RESOLUTION|>--- conflicted
+++ resolved
@@ -8,17 +8,16 @@
 import { removeActiveFromFiles } from "@site/src/utils/remove-active-from-files";
 
 export const Sandpack = ({ children }: { children: React.ReactNode }) => {
-<<<<<<< HEAD
-    return (
-        <TutorialSandpack
-            showNavigator
-            dependencies={dependencies}
-            files={initialFiles}
-            finalFiles={finalFiles}
-        >
-            {children}
-        </TutorialSandpack>
-    );
+  return (
+    <TutorialSandpack
+      showNavigator
+      dependencies={dependencies}
+      files={initialFiles}
+      finalFiles={finalFiles}
+    >
+      {children}
+    </TutorialSandpack>
+  );
 };
 
 // updates
@@ -194,73 +193,53 @@
 // actions
 
 export const AddMaterialUIToApp = () => {
-    const { sandpack } = useSandpack();
-
-    return (
-        <TutorialUpdateFileButton
-            onClick={() => {
-                sandpack.updateFile(
-                    "/src/App.tsx",
-                    AppTsxWithMaterialUIWrappers,
-                );
-                sandpack.setActiveFile("/src/App.tsx");
-            }}
-        />
-    );
+  const { sandpack } = useSandpack();
+
+  return (
+    <TutorialUpdateFileButton
+      onClick={() => {
+        sandpack.updateFile("/src/App.tsx", AppTsxWithMaterialUIWrappers);
+        sandpack.setActiveFile("/src/App.tsx");
+      }}
+    />
+  );
 };
 
 export const AddLayoutToApp = () => {
-    const { sandpack } = useSandpack();
-
-    return (
-        <TutorialUpdateFileButton
-            onClick={() => {
-                sandpack.updateFile("/src/App.tsx", AppTsxWithLayout);
-                sandpack.setActiveFile("/src/App.tsx");
-            }}
-        />
-    );
+  const { sandpack } = useSandpack();
+
+  return (
+    <TutorialUpdateFileButton
+      onClick={() => {
+        sandpack.updateFile("/src/App.tsx", AppTsxWithLayout);
+        sandpack.setActiveFile("/src/App.tsx");
+      }}
+    />
+  );
 };
 
 // files
 
 export const finalFiles = {
-    ...removeActiveFromFiles(initialFiles),
-    "src/App.tsx": {
-        code: AppTsxWithLayout,
-        active: true,
-    },
-    "src/components/header.tsx": {
-        code: "",
-        hidden: true,
-    },
+  ...removeActiveFromFiles(initialFiles),
+  "src/App.tsx": {
+    code: AppTsxWithLayout,
+    active: true,
+  },
+  "src/components/header.tsx": {
+    code: "",
+    hidden: true,
+  },
 };
 
 export const dependencies = {
-    ...initialDependencies,
-    "@emotion/react": "latest",
-    "@emotion/styled": "latest",
-    "@mui/lab": "latest",
-    "@mui/material": "latest",
-    "@mui/x-data-grid": "latest",
-    "@refinedev/mui": "latest",
-    "@refinedev/react-hook-form": "latest",
-    "react-hook-form": "latest",
-=======
-  return (
-    <TutorialSandpack
-      files={{
-        "src/App.tsx": {
-          code: `
-export default function App(): JSX.Element {
-    return <h1>Hello world!</h1>
-}
-            `.trim(),
-        },
-      }}
-    >
-      {children}
-    </TutorialSandpack>
-  );
->>>>>>> 6360573d
+  ...initialDependencies,
+  "@emotion/react": "latest",
+  "@emotion/styled": "latest",
+  "@mui/lab": "latest",
+  "@mui/material": "latest",
+  "@mui/x-data-grid": "latest",
+  "@refinedev/mui": "latest",
+  "@refinedev/react-hook-form": "latest",
+  "react-hook-form": "latest",
 };