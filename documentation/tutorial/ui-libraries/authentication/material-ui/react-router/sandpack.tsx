import React from "react";
import { useSandpack } from "@codesandbox/sandpack-react";

import { TutorialSandpack } from "@site/src/refine-theme/tutorial-sandpack";
import { TutorialUpdateFileButton } from "@site/src/refine-theme/tutorial-update-file-button";

import { finalFiles as initialFiles } from "@site/tutorial/ui-libraries/notifications/material-ui/react-router/sandpack";
import { dependencies } from "@site/tutorial/ui-libraries/intro/material-ui/react-router/sandpack";
import { removeActiveFromFiles } from "@site/src/utils/remove-active-from-files";

export const Sandpack = ({ children }: { children: React.ReactNode }) => {
<<<<<<< HEAD
    return (
        <TutorialSandpack
            showNavigator
            dependencies={dependencies}
            files={initialFiles}
            finalFiles={finalFiles}
        >
            {children}
        </TutorialSandpack>
    );
};

// updates

const LoginTsxWithAuthPage = /* tsx */ `
import React from "react";
import { AuthPage } from "@refinedev/mui";

export const Login = () => {
  return (
    <AuthPage
      type="login"
      formProps={{
        defaultValues: {
          email: "demo@demo.com",
          password: "demodemo",
        },
      }}
    />
  );
};
`.trim();

// actions

export const UseAuthPageInLogin = () => {
    const { sandpack } = useSandpack();

    return (
        <TutorialUpdateFileButton
            onClick={() => {
                sandpack.updateFile(
                    "src/pages/login.tsx",
                    LoginTsxWithAuthPage,
                );
                sandpack.setActiveFile("/src/pages/login.tsx");
            }}
        />
    );
};

// files

export const finalFiles = {
    ...removeActiveFromFiles(initialFiles),
    "src/pages/login.tsx": {
        code: LoginTsxWithAuthPage,
        active: true,
    },
=======
  return (
    <TutorialSandpack
      files={{
        "src/App.tsx": {
          code: `
export default function App(): JSX.Element {
    return <h1>Hello world!</h1>
}
            `.trim(),
        },
      }}
    >
      {children}
    </TutorialSandpack>
  );
>>>>>>> 6360573d
};<|MERGE_RESOLUTION|>--- conflicted
+++ resolved
@@ -9,17 +9,16 @@
 import { removeActiveFromFiles } from "@site/src/utils/remove-active-from-files";
 
 export const Sandpack = ({ children }: { children: React.ReactNode }) => {
-<<<<<<< HEAD
-    return (
-        <TutorialSandpack
-            showNavigator
-            dependencies={dependencies}
-            files={initialFiles}
-            finalFiles={finalFiles}
-        >
-            {children}
-        </TutorialSandpack>
-    );
+  return (
+    <TutorialSandpack
+      showNavigator
+      dependencies={dependencies}
+      files={initialFiles}
+      finalFiles={finalFiles}
+    >
+      {children}
+    </TutorialSandpack>
+  );
 };
 
 // updates
@@ -46,44 +45,24 @@
 // actions
 
 export const UseAuthPageInLogin = () => {
-    const { sandpack } = useSandpack();
+  const { sandpack } = useSandpack();
 
-    return (
-        <TutorialUpdateFileButton
-            onClick={() => {
-                sandpack.updateFile(
-                    "src/pages/login.tsx",
-                    LoginTsxWithAuthPage,
-                );
-                sandpack.setActiveFile("/src/pages/login.tsx");
-            }}
-        />
-    );
+  return (
+    <TutorialUpdateFileButton
+      onClick={() => {
+        sandpack.updateFile("src/pages/login.tsx", LoginTsxWithAuthPage);
+        sandpack.setActiveFile("/src/pages/login.tsx");
+      }}
+    />
+  );
 };
 
 // files
 
 export const finalFiles = {
-    ...removeActiveFromFiles(initialFiles),
-    "src/pages/login.tsx": {
-        code: LoginTsxWithAuthPage,
-        active: true,
-    },
-=======
-  return (
-    <TutorialSandpack
-      files={{
-        "src/App.tsx": {
-          code: `
-export default function App(): JSX.Element {
-    return <h1>Hello world!</h1>
-}
-            `.trim(),
-        },
-      }}
-    >
-      {children}
-    </TutorialSandpack>
-  );
->>>>>>> 6360573d
+  ...removeActiveFromFiles(initialFiles),
+  "src/pages/login.tsx": {
+    code: LoginTsxWithAuthPage,
+    active: true,
+  },
 };