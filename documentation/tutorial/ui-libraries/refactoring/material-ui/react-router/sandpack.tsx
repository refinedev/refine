--- conflicted
+++ resolved
@@ -9,17 +9,16 @@
 import { removeActiveFromFiles } from "@site/src/utils/remove-active-from-files";
 
 export const Sandpack = ({ children }: { children: React.ReactNode }) => {
-<<<<<<< HEAD
-    return (
-        <TutorialSandpack
-            showNavigator
-            dependencies={dependencies}
-            files={files}
-            finalFiles={finalFiles}
-        >
-            {children}
-        </TutorialSandpack>
-    );
+  return (
+    <TutorialSandpack
+      showNavigator
+      dependencies={dependencies}
+      files={files}
+      finalFiles={finalFiles}
+    >
+      {children}
+    </TutorialSandpack>
+  );
 };
 
 // updates
@@ -461,125 +460,96 @@
 // actions
 
 export const RefactorTableInListProducts = () => {
-    const { sandpack } = useSandpack();
-
-    return (
-        <TutorialUpdateFileButton
-            onClick={() => {
-                sandpack.updateFile(
-                    "src/pages/products/list.tsx",
-                    ListProductsTsx,
-                );
-                sandpack.setActiveFile("/src/pages/products/list.tsx");
-            }}
-        />
-    );
+  const { sandpack } = useSandpack();
+
+  return (
+    <TutorialUpdateFileButton
+      onClick={() => {
+        sandpack.updateFile("src/pages/products/list.tsx", ListProductsTsx);
+        sandpack.setActiveFile("/src/pages/products/list.tsx");
+      }}
+    />
+  );
 };
 
 export const AddFiltersInListProducts = () => {
-    const { sandpack } = useSandpack();
-
-    return (
-        <TutorialUpdateFileButton
-            onClick={() => {
-                sandpack.updateFile(
-                    "src/pages/products/list.tsx",
-                    ListProductsWithFilters,
-                );
-                sandpack.setActiveFile("/src/pages/products/list.tsx");
-            }}
-        />
-    );
+  const { sandpack } = useSandpack();
+
+  return (
+    <TutorialUpdateFileButton
+      onClick={() => {
+        sandpack.updateFile(
+          "src/pages/products/list.tsx",
+          ListProductsWithFilters,
+        );
+        sandpack.setActiveFile("/src/pages/products/list.tsx");
+      }}
+    />
+  );
 };
 
 export const RefactorFormInEditProduct = () => {
-    const { sandpack } = useSandpack();
-
-    return (
-        <TutorialUpdateFileButton
-            onClick={() => {
-                sandpack.updateFile(
-                    "src/pages/products/edit.tsx",
-                    EditProductTsx,
-                );
-                sandpack.setActiveFile("/src/pages/products/edit.tsx");
-            }}
-        />
-    );
+  const { sandpack } = useSandpack();
+
+  return (
+    <TutorialUpdateFileButton
+      onClick={() => {
+        sandpack.updateFile("src/pages/products/edit.tsx", EditProductTsx);
+        sandpack.setActiveFile("/src/pages/products/edit.tsx");
+      }}
+    />
+  );
 };
 
 export const RefactorFormInCreateProduct = () => {
-    const { sandpack } = useSandpack();
-
-    return (
-        <TutorialUpdateFileButton
-            onClick={() => {
-                sandpack.updateFile(
-                    "src/pages/products/create.tsx",
-                    CreateProductTsx,
-                );
-                sandpack.setActiveFile("/src/pages/products/create.tsx");
-            }}
-        />
-    );
+  const { sandpack } = useSandpack();
+
+  return (
+    <TutorialUpdateFileButton
+      onClick={() => {
+        sandpack.updateFile("src/pages/products/create.tsx", CreateProductTsx);
+        sandpack.setActiveFile("/src/pages/products/create.tsx");
+      }}
+    />
+  );
 };
 
 export const RefactorFieldsInShowProduct = () => {
-    const { sandpack } = useSandpack();
-
-    return (
-        <TutorialUpdateFileButton
-            onClick={() => {
-                sandpack.updateFile(
-                    "src/pages/products/show.tsx",
-                    ShowProductTsx,
-                );
-                sandpack.setActiveFile("/src/pages/products/show.tsx");
-            }}
-        />
-    );
+  const { sandpack } = useSandpack();
+
+  return (
+    <TutorialUpdateFileButton
+      onClick={() => {
+        sandpack.updateFile("src/pages/products/show.tsx", ShowProductTsx);
+        sandpack.setActiveFile("/src/pages/products/show.tsx");
+      }}
+    />
+  );
 };
 
 // files
 
 export const files = {
-    ...initialFiles,
-    "styles.css": {
-        code: "",
-        hidden: true,
-    },
+  ...initialFiles,
+  "styles.css": {
+    code: "",
+    hidden: true,
+  },
 };
 
 export const finalFiles = {
-    ...removeActiveFromFiles(files),
-    "src/pages/products/list.tsx": {
-        code: ListProductsWithFilters,
-        active: true,
-    },
-    "src/pages/products/show.tsx": {
-        code: ShowProductTsx,
-    },
-    "src/pages/products/create.tsx": {
-        code: CreateProductTsx,
-    },
-    "src/pages/products/edit.tsx": {
-        code: EditProductTsx,
-    },
-=======
-  return (
-    <TutorialSandpack
-      files={{
-        "src/App.tsx": {
-          code: `
-export default function App(): JSX.Element {
-    return <h1>Hello world!</h1>
-}
-            `.trim(),
-        },
-      }}
-    >
-      {children}
-    </TutorialSandpack>
-  );
->>>>>>> 6360573d
+  ...removeActiveFromFiles(files),
+  "src/pages/products/list.tsx": {
+    code: ListProductsWithFilters,
+    active: true,
+  },
+  "src/pages/products/show.tsx": {
+    code: ShowProductTsx,
+  },
+  "src/pages/products/create.tsx": {
+    code: CreateProductTsx,
+  },
+  "src/pages/products/edit.tsx": {
+    code: EditProductTsx,
+  },
 };