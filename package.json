--- conflicted
+++ resolved
@@ -1,74 +1,4 @@
 {
-<<<<<<< HEAD
-    "name": "readmin",
-    "version": "1.0.0",
-    "description": "react admin",
-    "author": "pankod",
-    "license": "MIT",
-    "repository": "pankod/readmin",
-    "main": "dist/index.js",
-    "module": "dist/index.modern.js",
-    "source": "src/index.tsx",
-    "engines": {
-        "node": ">=10"
-    },
-    "scripts": {
-        "build": "microbundle-crl --no-compress --format modern,cjs",
-        "dev": "microbundle-crl watch --no-compress --raw --format modern,cjs",
-        "test": "jest -c test/jest.config.js",
-        "test:watch": "npm run test -- --watch",
-        "lint": "eslint .",
-        "predeploy": "cd example && npm install && npm run build",
-        "deploy": "gh-pages -d example/build",
-        "watch": "npm-watch"
-    },
-    "watch": {
-        "build": {
-            "patterns": [
-                "src"
-            ],
-            "extensions": "ts,tsx",
-            "delay": 2500
-        }
-    },
-    "peerDependencies": {
-        "react": "^16.0.0"
-    },
-    "devDependencies": {
-        "@testing-library/jest-dom": "^4.2.4",
-        "@testing-library/react": "^9.5.0",
-        "@testing-library/react-hooks": "^5.0.3",
-        "@testing-library/user-event": "^7.2.1",
-        "@types/jest": "^26.0.20",
-        "@types/node": "^12.12.38",
-        "@types/pluralize": "0.0.29",
-        "@types/react": "^16.9.27",
-        "@types/react-dom": "^16.9.7",
-        "@types/react-redux": "^7.1.16",
-        "@types/react-router-dom": "^5.1.7",
-        "@typescript-eslint/eslint-plugin": "^4.9.1",
-        "@typescript-eslint/parser": "^4.9.1",
-        "babel-eslint": "^10.0.3",
-        "cross-env": "^7.0.2",
-        "eslint": "^7.15.0",
-        "eslint-config-prettier": "^7.0.0",
-        "eslint-plugin-import": "^2.22.1",
-        "eslint-plugin-prettier": "^3.2.0",
-        "eslint-plugin-react": "^7.22.0",
-        "gh-pages": "^2.2.0",
-        "identity-obj-proxy": "^3.0.0",
-        "jest": "^26.6.3",
-        "microbundle-crl": "^0.13.10",
-        "msw": "^0.26.2",
-        "npm-run-all": "^4.1.5",
-        "npm-watch": "^0.7.0",
-        "prettier": "^2.2.1",
-        "react": "^16.13.1",
-        "react-dom": "^16.13.1",
-        "react-scripts": "^4.0.1",
-        "ts-jest": "^26.5.1",
-        "typescript": "^3.7.5"
-=======
   "version": "0.1.0",
   "license": "MIT",
   "main": "dist/index.js",
@@ -111,7 +41,6 @@
     {
       "path": "dist/tsdx.cjs.production.min.js",
       "limit": "10 KB"
->>>>>>> 81f1dcbc
     },
     {
       "path": "dist/tsdx.esm.js",
@@ -119,6 +48,11 @@
     }
   ],
   "devDependencies": {
+    "@testing-library/jest-dom": "^4.2.4",
+    "@testing-library/react": "^9.5.0",
+    "@testing-library/react-hooks": "^5.0.3",
+    "@testing-library/user-event": "^7.2.1",
+    "msw": "^0.26.2",
     "@babel/core": "^7.12.13",
     "@size-limit/preset-small-lib": "^4.9.2",
     "@types/pluralize": "^0.0.29",
