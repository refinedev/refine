--- conflicted
+++ resolved
@@ -13,11 +13,7 @@
         "bootstrap": "cd packages/codemod && npm ci && cd ../.. && lerna bootstrap --hoist --strict --ignore-scripts --ignore @pankod/refine-codemod --ignore @pankod/refine-react-router --scope @pankod/refine*",
         "lint": "eslint -c ./.eslintrc packages examples",
         "lint:fix": "npm run lint -- --quiet --fix",
-<<<<<<< HEAD
-        "build": "lerna run build --scope @pankod/refine* --ignore @pankod/refine-react-router",
-=======
         "build": "lerna run build --ignore @pankod/refine-react-router --scope @pankod/refine*",
->>>>>>> 4c2036ef
         "versionup": "npm run lerna version --conventional-commits --no-git-tag-version --scope @pankod/refine*",
         "nuke": "rm -rf node_modules; for d in for d in packages/*/node_modules; do echo $d; rm -rf $d; done; for d in for d in packages/*/dist; do echo $d; rm -rf $d; done; for d in packages/*/dist; do echo $d; rm -rf $d; done; for d in examples/*/node_modules; do echo $d; rm -rf $d; done;  for d in examples/*/package-lock.json; do echo $d; rm -rf $d; done;",
         "coffee": "npm run nuke && npm i && npm run bootstrap && npm run build"
