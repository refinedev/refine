--- conflicted
+++ resolved
@@ -1,59 +1,4 @@
 {
-<<<<<<< HEAD
-    "version": "0.1.0",
-    "license": "MIT",
-    "private": false,
-    "engines": {
-        "node": ">=10"
-    },
-    "scripts": {
-        "lerna": "lerna",
-        "start": "lerna run start --stream --parallel --scope @pankod/refine-core",
-        "test": "lerna run test --stream --parallel --scope @pankod/refine*",
-        "test:coverage": "npm run test --stream -- -- -- --coverage",
-        "bootstrap": "cd packages/codemod && npm ci && cd ../.. && lerna bootstrap --strict --ignore-scripts --ignore @pankod/refine-codemod --ignore @pankod/refine-react-router --scope @pankod/refine*",
-        "lint": "eslint -c ./.eslintrc packages examples",
-        "lint:fix": "npm run lint -- --quiet --fix",
-        "build": "lerna run build --ignore @pankod/refine-react-router --scope @pankod/refine*",
-        "versionup": "npm run lerna version --conventional-commits --no-git-tag-version --scope @pankod/refine*",
-        "nuke": "rm -rf node_modules; for d in for d in packages/*/node_modules; do echo $d; rm -rf $d; done; for d in for d in packages/*/dist; do echo $d; rm -rf $d; done; for d in packages/*/dist; do echo $d; rm -rf $d; done; for d in examples/*/node_modules; do echo $d; rm -rf $d; done;  for d in examples/*/package-lock.json; do echo $d; rm -rf $d; done;",
-        "coffee": "npm run nuke && npm i && npm run bootstrap && npm run build"
-    },
-    "lint-staged": {
-        "*.{js,jsx,ts,tsx}": [
-            "npm run lint:fix"
-        ]
-    },
-    "husky": {
-        "hooks": {
-            "pre-commit": "lint-staged"
-        }
-    },
-    "name": "refinejs-repo",
-    "author": "Pankod",
-    "devDependencies": {
-        "@types/jest": "^26.0.24",
-        "@types/react": "^18.0.0",
-        "@types/react-dom": "^18.0.0",
-        "@typescript-eslint/eslint-plugin": "^4.25.0",
-        "@typescript-eslint/parser": "^4.25.0",
-        "eslint": "7.27.0",
-        "eslint-plugin-prettier": "3.4.0",
-        "eslint-plugin-react": "7.23.2",
-        "husky": "^4.3.8",
-        "jest": "^27.5.1",
-        "lerna": "^4.0.0",
-        "lint-staged": "^10.5.4",
-        "react": "^18.0.0",
-        "react-dom": "^18.0.0",
-        "react-refresh": "^0.11.0",
-        "ts-jest": "^27.1.3",
-        "typescript": "^4.4.3"
-    },
-    "dependencies": {
-        "prettier": "2.3.0"
-    }
-=======
   "version": "0.0.0",
   "license": "MIT",
   "private": true,
@@ -86,8 +31,8 @@
     "@commitlint/cli": "^17.0.1",
     "@commitlint/config-conventional": "^17.0.0",
     "@types/jest": "^26.0.24",
-    "@types/react": "^17.0.4",
-    "@types/react-dom": "^17.0.4",
+    "@types/react": "^18.0.0",
+    "@types/react-dom": "^18.0.0",
     "@typescript-eslint/eslint-plugin": "^4.25.0",
     "@typescript-eslint/parser": "^4.25.0",
     "eslint": "7.27.0",
@@ -98,8 +43,8 @@
     "lerna": "^4.0.0",
     "lint-staged": "^10.5.4",
     "patch-package": "^6.4.7",
-    "react": "^17.0.2",
-    "react-dom": "^17.0.2",
+    "react": "^18.0.0",
+    "react-dom": "^18.0.0",
     "react-refresh": "^0.11.0",
     "ts-jest": "^27.1.3",
     "typescript": "^4.4.3"
@@ -109,5 +54,4 @@
     "@changesets/cli": "^2.22.0",
     "prettier": "2.3.0"
   }
->>>>>>> fa3f4876
 }