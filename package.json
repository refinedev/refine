--- conflicted
+++ resolved
@@ -14,12 +14,7 @@
         "lint": "eslint -c ./.eslintrc packages examples",
         "lint:fix": "npm run lint -- --quiet --fix",
         "build": "lerna run build",
-<<<<<<< HEAD
-        "bootstrap:docker": "lerna bootstrap -- --production --no-optional",
-        "nuke": "rm -rf node_modules; for d in for d in packages/*/node_modules; do echo $d; rm -rf $d; done; for d in for d in packages/*/dist; do echo $d; rm -rf $d; done; for d in packages/*/dist; do echo $d; rm -rf $d; done; for d in examples/*/node_modules; do echo $d; rm -rf $d; done; for d in examples/*/package-lock.json; do echo $d; rm -rf $d; done;"
-=======
         "nuke": "rm -rf node_modules; rm -rf example/node_modules; rm -rf example/paclage-lock.json; for d in for d in packages/*/node_modules; do echo $d; rm -rf $d; done; for d in for d in packages/*/dist; do echo $d; rm -rf $d; done; for d in packages/*/dist; do echo $d; rm -rf $d; done; for d in examples/*/node_modules; do echo $d; rm -rf $d; done;  for d in examples/*/package-lock.json; do echo $d; rm -rf $d; done;"
->>>>>>> efea349e
     },
     "lint-staged": {
         "*.{js,jsx,ts,tsx}": [
