{
    "version": "0.1.0",
    "license": "MIT",
    "main": "dist/index.js",
    "typings": "dist/index.d.ts",
    "files": [
        "dist",
        "src"
    ],
    "engines": {
        "node": ">=10"
    },
    "scripts": {
        "start": "tsdx watch",
        "build": "tsdx build",
        "test": "tsdx test --passWithNoTests --runInBand",
        "test:watch": "tsdx test --watch",
        "test:coverage": "tsdx test --coverage",
        "lint": "tsdx lint src test example",
        "prepare": "tsdx build",
        "size": "size-limit",
        "analyze": "size-limit --why"
    },
    "peerDependencies": {
        "react": "^17.0.1"
    },
    "lint-staged": {
        "*.{js,jsx,ts,tsx}": [
            "npm run lint -- --quiet --fix --allow-empty"
        ]
    },
    "husky": {
        "hooks": {
            "pre-commit": "lint-staged"
        }
    },
    "prettier": {
        "arrowParens": "always",
        "semi": true,
        "trailingComma": "all",
        "singleQuote": false,
        "printWidth": 80,
        "tabWidth": 4
    },
    "name": "readmin",
    "author": "Pankod",
    "module": "dist/tsdx.esm.js",
    "size-limit": [
        {
            "path": "dist/tsdx.cjs.production.min.js",
            "limit": "10 KB"
        },
        {
            "path": "dist/tsdx.esm.js",
            "limit": "10 KB"
        }
    ],
    "devDependencies": {
        "@babel/core": "^7.12.13",
        "@size-limit/preset-small-lib": "^4.9.2",
        "@testing-library/jest-dom": "^4.2.4",
        "@testing-library/react": "^9.5.0",
        "@testing-library/react-hooks": "^5.0.3",
        "@testing-library/user-event": "^7.2.1",
        "@types/lodash": "^4.14.168",
        "@types/pluralize": "^0.0.29",
        "@types/react": "^17.0.1",
        "@types/react-dom": "^17.0.0",
        "@types/react-router-dom": "^5.1.7",
        "@types/testing-library__jest-dom": "^5.9.5",
        "babel-plugin-module-resolver": "^4.1.0",
        "eslint-plugin-prettier": "^3.3.1",
        "husky": "^4.3.8",
        "identity-obj-proxy": "^3.0.0",
        "lint-staged": "^10.5.4",
        "msw": "^0.26.2",
        "react": "*",
        "react-dom": "^17.0.1",
        "size-limit": "^4.9.2",
        "tsdx": "^0.14.1",
        "tslib": "^2.1.0",
        "typescript": "^3.9.8"
    },
    "dependencies": {
        "@ant-design/icons": "^4.5.0",
        "antd": "^4.12.2",
        "axios": "^0.21.1",
        "dayjs": "^1.10.4",
        "humanize-string": "^2.1.0",
        "i18next": "^19.8.9",
        "lodash": "^4.17.21",
        "pluralize": "^8.0.0",
        "prettier": "^2.2.1",
        "query-string": "^6.14.0",
<<<<<<< HEAD
        "react-i18next": "^11.8.7",
=======
        "react-markdown": "^5.0.3",
>>>>>>> 83cdd165
        "react-query": "^3.8.2",
        "react-router-dom": "^5.2.0",
        "remark-gfm": "^1.0.0"
    }
}<|MERGE_RESOLUTION|>--- conflicted
+++ resolved
@@ -92,11 +92,8 @@
         "pluralize": "^8.0.0",
         "prettier": "^2.2.1",
         "query-string": "^6.14.0",
-<<<<<<< HEAD
         "react-i18next": "^11.8.7",
-=======
         "react-markdown": "^5.0.3",
->>>>>>> 83cdd165
         "react-query": "^3.8.2",
         "react-router-dom": "^5.2.0",
         "remark-gfm": "^1.0.0"
