--- conflicted
+++ resolved
@@ -1,5 +1,4 @@
 {
-<<<<<<< HEAD
     "version": "0.0.0",
     "license": "MIT",
     "private": true,
@@ -11,7 +10,7 @@
         "start": "lerna run start --stream --parallel --scope @pankod/refine-core",
         "test": "lerna run test --stream --parallel --scope @pankod/refine*",
         "test:coverage": "npm run test --stream -- -- -- --coverage",
-        "bootstrap": "cd packages/codemod && npm ci && cd ../.. && lerna bootstrap --hoist --strict --ignore @pankod/refine-codemod --ignore @pankod/refine-react-router --scope @pankod/refine*",
+        "bootstrap": "cd packages/codemod && npm ci && cd ../.. && lerna bootstrap --hoist --strict  --ignore @pankod/refine-codemod --ignore @pankod/refine-react-router --scope @pankod/refine*",
         "lint": "eslint -c ./.eslintrc packages examples",
         "lint:fix": "npm run lint -- --quiet --fix",
         "build": "lerna run build --ignore @pankod/refine-react-router --scope @pankod/refine*",
@@ -33,8 +32,8 @@
         "@commitlint/config-conventional": "^17.0.0",
         "@types/body-scroll-lock": "^3.1.0",
         "@types/jest": "^26.0.24",
-        "@types/react": "^17.0.4",
-        "@types/react-dom": "^17.0.4",
+        "@types/react": "^18.0.0",
+        "@types/react-dom": "^18.0.0",
         "@typescript-eslint/eslint-plugin": "^4.25.0",
         "@typescript-eslint/parser": "^4.25.0",
         "eslint": "7.27.0",
@@ -45,72 +44,15 @@
         "lerna": "^4.0.0",
         "lint-staged": "^10.5.4",
         "patch-package": "^6.4.7",
-        "react": "^17.0.2",
-        "react-dom": "^17.0.2",
+        "react": "^18.0.0",
+        "react-dom": "^18.0.0",
         "react-refresh": "^0.11.0",
         "ts-jest": "^27.1.3",
-        "typescript": "^4.4.3"
+        "typescript": "^4.7.4"
     },
     "dependencies": {
         "@changesets/changelog-github": "^0.4.5",
-        "@changesets/cli": "^2.22.0",
+        "@changesets/cli": "^2.23.1",
         "prettier": "2.3.0"
     }
-=======
-  "version": "0.0.0",
-  "license": "MIT",
-  "private": true,
-  "engines": {
-    "node": ">=10"
-  },
-  "scripts": {
-    "lerna": "lerna",
-    "start": "lerna run start --stream --parallel --scope @pankod/refine-core",
-    "test": "lerna run test --stream --parallel --scope @pankod/refine*",
-    "test:coverage": "npm run test --stream -- -- -- --coverage",
-    "bootstrap": "cd packages/codemod && npm ci && cd ../.. && lerna bootstrap --hoist --strict  --ignore @pankod/refine-codemod --ignore @pankod/refine-react-router --scope @pankod/refine*",
-    "lint": "eslint -c ./.eslintrc packages examples",
-    "lint:fix": "npm run lint -- --quiet --fix",
-    "build": "lerna run build --ignore @pankod/refine-react-router --scope @pankod/refine*",
-    "nuke": "rm -rf node_modules; for d in for d in packages/*/node_modules; do echo $d; rm -rf $d; done; for d in for d in packages/*/dist; do echo $d; rm -rf $d; done; for d in packages/*/dist; do echo $d; rm -rf $d; done; for d in examples/*/node_modules; do echo $d; rm -rf $d; done;  for d in examples/*/package-lock.json; do echo $d; rm -rf $d; done;",
-    "coffee": "npm run nuke && npm i && npm run bootstrap && npm run build",
-    "prepare": "husky install",
-    "changeset": "changeset",
-    "postinstall": "patch-package"
-  },
-  "lint-staged": {
-    "*.{js,jsx,ts,tsx}": [
-      "npm run lint:fix"
-    ]
-  },
-  "name": "refinejs-repo",
-  "author": "Pankod",
-  "devDependencies": {
-    "@commitlint/cli": "^17.0.1",
-    "@commitlint/config-conventional": "^17.0.0",
-    "@types/jest": "^26.0.24",
-    "@types/react": "^18.0.0",
-    "@types/react-dom": "^18.0.0",
-    "@typescript-eslint/eslint-plugin": "^4.25.0",
-    "@typescript-eslint/parser": "^4.25.0",
-    "eslint": "7.27.0",
-    "eslint-plugin-prettier": "3.4.0",
-    "eslint-plugin-react": "7.23.2",
-    "husky": "^8.0.1",
-    "jest": "^27.5.1",
-    "lerna": "^4.0.0",
-    "lint-staged": "^10.5.4",
-    "patch-package": "^6.4.7",
-    "react": "^18.0.0",
-    "react-dom": "^18.0.0",
-    "react-refresh": "^0.11.0",
-    "ts-jest": "^27.1.3",
-    "typescript": "^4.7.4"
-  },
-  "dependencies": {
-    "@changesets/changelog-github": "^0.4.5",
-    "@changesets/cli": "^2.23.1",
-    "prettier": "2.3.0"
-  }
->>>>>>> c03d5263
 }