{
  "packages": [
    "packages/*",
    "examples/**/**/*"
  ],
  "registry": "https://registry.npmjs.org/",
  "npmClient": "npm",
  "publishConfig": {
    "access": "public"
  },
<<<<<<< HEAD
  "version": "3.0.9"
=======
  "version": "3.1.0"
>>>>>>> d09eae78
}<|MERGE_RESOLUTION|>--- conflicted
+++ resolved
@@ -8,9 +8,5 @@
   "publishConfig": {
     "access": "public"
   },
-<<<<<<< HEAD
-  "version": "3.0.9"
-=======
   "version": "3.1.0"
->>>>>>> d09eae78
 }