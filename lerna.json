{
  "packages": [
    "packages/*",
    "examples/fineFoods/**/*"
  ],
  "registry": "https://registry.npmjs.org/",
  "npmClient": "npm",
  "publishConfig": {
    "access": "public"
  },
<<<<<<< HEAD
  "version": "2.4.8"
=======
  "version": "2.4.9"
>>>>>>> 4149036c
}<|MERGE_RESOLUTION|>--- conflicted
+++ resolved
@@ -8,9 +8,5 @@
   "publishConfig": {
     "access": "public"
   },
-<<<<<<< HEAD
-  "version": "2.4.8"
-=======
   "version": "2.4.9"
->>>>>>> 4149036c
 }