--- conflicted
+++ resolved
@@ -8,9 +8,5 @@
   "publishConfig": {
     "access": "public"
   },
-<<<<<<< HEAD
-  "version": "2.2.1"
-=======
   "version": "2.2.3"
->>>>>>> 15f3232a
 }