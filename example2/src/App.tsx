--- conflicted
+++ resolved
@@ -41,11 +41,8 @@
     <Admin
       authProvider={authProvider}
       dataProvider={JsonServer('https://readmin-fake-rest.pankod.com')}
-<<<<<<< HEAD
       loginPage={LoginPage}
-=======
       dashboard={DashboardPage}
->>>>>>> 53e55332
     >
       <Resource
         name="posts"
