*.log
.DS_Store
<<<<<<< HEAD
.env
.env.local
.env.development.local
.env.test.local
.env.production.local

npm-debug.log*
yarn-debug.log*
yarn-error.log*

# eslint cache
example/.eslintcache
example/.cache
=======
node_modules
.cache
dist
>>>>>>> 81f1dcbc
<|MERGE_RESOLUTION|>--- conflicted
+++ resolved
@@ -1,6 +1,12 @@
 *.log
 .DS_Store
-<<<<<<< HEAD
+node_modules
+.cache
+dist
+.rpt2_cache
+
+# misc
+.DS_Store
 .env
 .env.local
 .env.development.local
@@ -13,9 +19,4 @@
 
 # eslint cache
 example/.eslintcache
-example/.cache
-=======
-node_modules
-.cache
-dist
->>>>>>> 81f1dcbc
+example/.cache