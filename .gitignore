--- conflicted
+++ resolved
@@ -37,10 +37,7 @@
 # nx daemon
 .nx
 
-<<<<<<< HEAD
 # cursor
 .cursorrules
-=======
 # claude
-.claude/
->>>>>>> de6f0bad
+.claude/