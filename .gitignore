*.log
.DS_Store
node_modules
.cache
dist
.rpt2_cache
coverage
build
.docusaurus
.svelte-kit

# misc
.DS_Store
.env
.env.local
.env.development.local
.env.test.local
.env.production.local

!examples/finefoods-antd/.env
!examples/finefoods-material-ui/.env
!examples/store/.env


npm-debug.log*
yarn-debug.log*
yarn-error.log*

examples/**/package-lock.json
.next

# cli tool
/refine

.biome/reports

<<<<<<< HEAD
.nx/cache
=======
# nx daemon
.nx
>>>>>>> 815c4450
<|MERGE_RESOLUTION|>--- conflicted
+++ resolved
@@ -34,9 +34,5 @@
 
 .biome/reports
 
-<<<<<<< HEAD
-.nx/cache
-=======
 # nx daemon
-.nx
->>>>>>> 815c4450
+.nx