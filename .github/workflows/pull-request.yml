name: Pull Request [synchronize]

on:
  pull_request:
    types:
      - synchronize
      - opened
      - reopened
    paths-ignore:
      - "documentation/**"
jobs:
  test-coverage:
    runs-on: ubuntu-latest
    strategy:
      matrix:
        node-version: [14.x]
    steps:
      - uses: actions/checkout@v1
      - name: npm install
        run: |
          npm install
          npm run lerna bootstrap
      - uses: dkershner6/jest-coverage-commenter-action@v1
        with:
            github_token: "${{ secrets.GITHUB_TOKEN }}"
            test_command: npm run test:coverage
  example:
    runs-on: ubuntu-latest
    strategy:
      matrix:
        node-version: [14.x]

    steps:
      - name: Workflow run cleanup action
        uses: rokroskar/workflow-run-cleanup-action@v0.2.2
        env:
          GITHUB_TOKEN: ${{ secrets.GITHUB_TOKEN }}
      - name: Get PR Branch Name
        uses: mdecoleman/pr-branch-name@1.0.0
        id: pr-branch-name
        with:
          repo-token: ${{ secrets.GITHUB_TOKEN }}
      - name: Substring PR Branch Name
        id: substring-pr-branch-name
        run: |
          id=$(echo ${branch:0:7})
          echo "::set-output name=substring::$id"
        env:
          branch: ${{ steps.pr-branch-name.outputs.branch }}
      - uses: actions/checkout@v1
      - name: Use Node.js ${{ matrix.node-version }}
        uses: actions/setup-node@v1
        with:
          node-version: ${{ matrix.node-version }}
      - name: Set up kubectl
        uses: matootie/dokube@v1.3.4
        with:
          personalAccessToken: ${{ secrets.DIGITALOCEAN_TOKEN }}
          clusterName: pankod-k8s
          expirationTime: 1200
      - name: Get nodes
        run: kubectl get nodes
      - name: backoffice docker build
        uses: docker/build-push-action@v1
        with:
          username: ${{ secrets.DOCKER_USERNAME }}
          password: ${{ secrets.DOCKER_PASSWORD }}
          registry: docker.pkg.github.com
          repository: pankod/refine/refine-example
          tag_with_sha: true
      - name: Deploy refine-example to k8s
        run: |
          cd example
          mv ./k8s/refine-example/Chart.yaml ./k8s/refine-example/Chart.old.yaml &&
          cat ./k8s/refine-example/Chart.old.yaml | grep -v appVersion > ./k8s/refine-example/Chart.yaml &&
          echo -e "\r\nappVersion: sha-${GITHUB_SHA::7}\r\n" >> ./k8s/refine-example/Chart.yaml &&
          cat ./k8s/refine-example/Chart.yaml
          helm upgrade ${{ env.branch }}-refine-example ./k8s/refine-example --install --atomic --values=./k8s/refine-example/values.yaml \
            --set ingress.enabled=true \
            --set ingress.annotations."kubernetes\.io/ingress\.class"=nginx \
            --set ingress.annotations."cert-manager\.io/issuer"=letsencrypt-prod \
            --set ingress.hosts[0].host=${{ env.branch }}-${{ env.domain }} \
            --set ingress.hosts[0].paths[0]="/" \
            --set ingress.tls[0].secretName=${{ env.branch }}-${{ env.domain }} \
            --set ingress.tls[0].hosts[0]=${{ env.branch }}-${{ env.domain }} \
        env:
          domain: "refine.pankod.com"
          branch: ${{ steps.substring-pr-branch-name.outputs.substring }}

      - name: Send custom variable to Meercode Build
        uses: meercodeio/meercode-custom-variable@0.1.0
        with:
          meercode-token: ${{ secrets.MEERCODE_TOKEN }}
          url: 'https://${{ steps.substring-pr-branch-name.outputs.substring }}-refine.pankod.com'
      - uses: tzkhan/pr-update-action@v2
        with:
          repo-token: "${{ secrets.PANKOD_BOT_TOKEN }}"
          base-branch-regex: '[a-z\d-_.\\/]+'
          head-branch-regex: '[a-z\d-_.\\/]+'
          body-template: |
            Test me! '%basebranch%'
<<<<<<< HEAD
            [Link to %headbranch%](https://${{ steps.substring-pr-branch-name.outputs.substring }}-refine.pankod.com)
          body-update-action: 'suffix'
  documentation:
    runs-on: ubuntu-latest
    strategy:
      matrix:
        node-version: [14.x]

    steps:
      - name: Workflow run cleanup action
        uses: rokroskar/workflow-run-cleanup-action@v0.2.2
        env:
          GITHUB_TOKEN: ${{ secrets.GITHUB_TOKEN }}
      - name: Get PR Branch Name
        uses: mdecoleman/pr-branch-name@1.0.0
        id: pr-branch-name
        with:
          repo-token: ${{ secrets.GITHUB_TOKEN }}
      - name: Substring PR Branch Name
        id: substring-pr-branch-name
        run: |
          id=$(echo ${branch:0:7})
          echo "::set-output name=substring::$id"
        env:
          branch: ${{ steps.pr-branch-name.outputs.branch }}
      - uses: actions/checkout@v1
      - name: Use Node.js ${{ matrix.node-version }}
        uses: actions/setup-node@v1
        with:
          node-version: ${{ matrix.node-version }}
      - name: Set up kubectl
        uses: matootie/dokube@v1.3.4
        with:
          personalAccessToken: ${{ secrets.DIGITALOCEAN_TOKEN }}
          clusterName: pankod-k8s
          expirationTime: 1200
      - name: Get nodes
        run: kubectl get nodes
      - name: documentation docker build
        uses: docker/build-push-action@v1
        with:
          username: ${{ secrets.DOCKER_USERNAME }}
          password: ${{ secrets.DOCKER_PASSWORD }}
          registry: docker.pkg.github.com
          repository: pankod/refine/refine-documentation
          path: documentation
          tag_with_sha: true
      - name: Deploy refine-documentation to k8s
        run: |
          cd documentation
          mv ./k8s/refine-documentation/Chart.yaml ./k8s/refine-documentation/Chart.old.yaml &&
          cat ./k8s/refine-documentation/Chart.old.yaml | grep -v appVersion > ./k8s/refine-documentation/Chart.yaml &&
          echo -e "\r\nappVersion: sha-${GITHUB_SHA::7}\r\n" >> ./k8s/refine-documentation/Chart.yaml &&
          cat ./k8s/refine-documentation/Chart.yaml
          helm upgrade ${{ env.branch }}-refine-documentation ./k8s/refine-documentation --install --atomic --values=./k8s/refine-documentation/values.yaml \
            --set ingress.enabled=true \
            --set ingress.annotations."kubernetes\.io/ingress\.class"=nginx \
            --set ingress.annotations."cert-manager\.io/issuer"=letsencrypt-prod \
            --set ingress.hosts[0].host=${{ env.branch }}-${{ env.domain }} \
            --set ingress.hosts[0].paths[0].path="/" \
            --set ingress.tls[0].secretName=${{ env.branch }}-${{ env.domain }} \
            --set ingress.tls[0].hosts[0]=${{ env.branch }}-${{ env.domain }} \
        env:
          domain: "doc-refine.pankod.com"
          branch: ${{ steps.substring-pr-branch-name.outputs.substring }}
      - uses: tzkhan/pr-update-action@v2
        with:
          repo-token: "${{ secrets.PANKOD_BOT_TOKEN }}"
          base-branch-regex: '[a-z\d-_.\\/]+'
          head-branch-regex: '[a-z\d-_.\\/]+'
          body-template: |
            Test documentation! '%basebranch%'
            [Link to %headbranch%](https://${{ steps.substring-pr-branch-name.outputs.substring }}-doc-refine.pankod.com)
          body-update-action: 'suffix'
=======
            [Link to %headbranch%](https://${{ steps.substring-pr-branch-name.outputs.substring }}-refine.pankod.com)
>>>>>>> bbf52e29
<|MERGE_RESOLUTION|>--- conflicted
+++ resolved
@@ -99,81 +99,4 @@
           head-branch-regex: '[a-z\d-_.\\/]+'
           body-template: |
             Test me! '%basebranch%'
-<<<<<<< HEAD
-            [Link to %headbranch%](https://${{ steps.substring-pr-branch-name.outputs.substring }}-refine.pankod.com)
-          body-update-action: 'suffix'
-  documentation:
-    runs-on: ubuntu-latest
-    strategy:
-      matrix:
-        node-version: [14.x]
-
-    steps:
-      - name: Workflow run cleanup action
-        uses: rokroskar/workflow-run-cleanup-action@v0.2.2
-        env:
-          GITHUB_TOKEN: ${{ secrets.GITHUB_TOKEN }}
-      - name: Get PR Branch Name
-        uses: mdecoleman/pr-branch-name@1.0.0
-        id: pr-branch-name
-        with:
-          repo-token: ${{ secrets.GITHUB_TOKEN }}
-      - name: Substring PR Branch Name
-        id: substring-pr-branch-name
-        run: |
-          id=$(echo ${branch:0:7})
-          echo "::set-output name=substring::$id"
-        env:
-          branch: ${{ steps.pr-branch-name.outputs.branch }}
-      - uses: actions/checkout@v1
-      - name: Use Node.js ${{ matrix.node-version }}
-        uses: actions/setup-node@v1
-        with:
-          node-version: ${{ matrix.node-version }}
-      - name: Set up kubectl
-        uses: matootie/dokube@v1.3.4
-        with:
-          personalAccessToken: ${{ secrets.DIGITALOCEAN_TOKEN }}
-          clusterName: pankod-k8s
-          expirationTime: 1200
-      - name: Get nodes
-        run: kubectl get nodes
-      - name: documentation docker build
-        uses: docker/build-push-action@v1
-        with:
-          username: ${{ secrets.DOCKER_USERNAME }}
-          password: ${{ secrets.DOCKER_PASSWORD }}
-          registry: docker.pkg.github.com
-          repository: pankod/refine/refine-documentation
-          path: documentation
-          tag_with_sha: true
-      - name: Deploy refine-documentation to k8s
-        run: |
-          cd documentation
-          mv ./k8s/refine-documentation/Chart.yaml ./k8s/refine-documentation/Chart.old.yaml &&
-          cat ./k8s/refine-documentation/Chart.old.yaml | grep -v appVersion > ./k8s/refine-documentation/Chart.yaml &&
-          echo -e "\r\nappVersion: sha-${GITHUB_SHA::7}\r\n" >> ./k8s/refine-documentation/Chart.yaml &&
-          cat ./k8s/refine-documentation/Chart.yaml
-          helm upgrade ${{ env.branch }}-refine-documentation ./k8s/refine-documentation --install --atomic --values=./k8s/refine-documentation/values.yaml \
-            --set ingress.enabled=true \
-            --set ingress.annotations."kubernetes\.io/ingress\.class"=nginx \
-            --set ingress.annotations."cert-manager\.io/issuer"=letsencrypt-prod \
-            --set ingress.hosts[0].host=${{ env.branch }}-${{ env.domain }} \
-            --set ingress.hosts[0].paths[0].path="/" \
-            --set ingress.tls[0].secretName=${{ env.branch }}-${{ env.domain }} \
-            --set ingress.tls[0].hosts[0]=${{ env.branch }}-${{ env.domain }} \
-        env:
-          domain: "doc-refine.pankod.com"
-          branch: ${{ steps.substring-pr-branch-name.outputs.substring }}
-      - uses: tzkhan/pr-update-action@v2
-        with:
-          repo-token: "${{ secrets.PANKOD_BOT_TOKEN }}"
-          base-branch-regex: '[a-z\d-_.\\/]+'
-          head-branch-regex: '[a-z\d-_.\\/]+'
-          body-template: |
-            Test documentation! '%basebranch%'
-            [Link to %headbranch%](https://${{ steps.substring-pr-branch-name.outputs.substring }}-doc-refine.pankod.com)
-          body-update-action: 'suffix'
-=======
-            [Link to %headbranch%](https://${{ steps.substring-pr-branch-name.outputs.substring }}-refine.pankod.com)
->>>>>>> bbf52e29
+            [Link to %headbranch%](https://${{ steps.substring-pr-branch-name.outputs.substring }}-refine.pankod.com)