name: Pull Request [synchronize]

on:
  pull_request:
    types:
      - synchronize
      - opened
      - reopened
    paths:
      - "examples/fineFoods/**"
<<<<<<< HEAD
=======
      - "packages/**"

>>>>>>> 1bbd8641
jobs:
  test-coverage:
    runs-on: ubuntu-latest
    strategy:
      matrix:
        node-version: [14.x]
    steps:
      - uses: actions/checkout@v1
      - name: npm install
        run: |
          npm install
          npm run lerna bootstrap
      - uses: dkershner6/jest-coverage-commenter-action@v1
        with:
            github_token: "${{ secrets.GITHUB_TOKEN }}"
            test_command: npm run test:coverage
  example:
    runs-on: ubuntu-latest
    strategy:
      matrix:
        node-version: [14.x]

    steps:
      - name: Workflow run cleanup action
        uses: rokroskar/workflow-run-cleanup-action@v0.2.2
        env:
          GITHUB_TOKEN: ${{ secrets.GITHUB_TOKEN }}
      - name: Get PR Branch Name
        uses: mdecoleman/pr-branch-name@1.0.0
        id: pr-branch-name
        with:
          repo-token: ${{ secrets.GITHUB_TOKEN }}
      - name: Substring PR Branch Name
        id: substring-pr-branch-name
        run: |
          id=$(echo ${branch:0:7})
          echo "::set-output name=substring::$id"
        env:
          branch: ${{ steps.pr-branch-name.outputs.branch }}
      - uses: actions/checkout@v1
      - name: Use Node.js ${{ matrix.node-version }}
        uses: actions/setup-node@v1
        with:
          node-version: ${{ matrix.node-version }}
      - name: Set up kubectl
        uses: matootie/dokube@v1.3.4
        with:
          personalAccessToken: ${{ secrets.DIGITALOCEAN_TOKEN }}
          clusterName: pankod-k8s
          expirationTime: 1200
      - name: Get nodes
        run: kubectl get nodes
      - name: backoffice docker build
        uses: docker/build-push-action@v1
        with:
          username: ${{ secrets.DOCKER_USERNAME }}
          password: ${{ secrets.DOCKER_PASSWORD }}
          registry: docker.pkg.github.com
          repository: pankod/refine/refine-example
          tag_with_sha: true
      - name: Deploy refine-example to k8s
        run: |
          cd examples/fineFoods
          mv ./k8s/refine-example/Chart.yaml ./k8s/refine-example/Chart.old.yaml &&
          cat ./k8s/refine-example/Chart.old.yaml | grep -v appVersion > ./k8s/refine-example/Chart.yaml &&
          echo -e "\r\nappVersion: sha-${GITHUB_SHA::7}\r\n" >> ./k8s/refine-example/Chart.yaml &&
          cat ./k8s/refine-example/Chart.yaml
          helm delete ${{ env.branch }}-refine-example || :
          helm upgrade ${{ env.branch }}-refine-example ./k8s/refine-example --install --atomic --values=./k8s/refine-example/values.yaml \
            --set ingress.enabled=true \
            --set ingress.annotations."kubernetes\.io/ingress\.class"=nginx \
            --set ingress.annotations."cert-manager\.io/issuer"=letsencrypt-prod \
            --set ingress.hosts[0].host=${{ env.branch }}-${{ env.domain }} \
            --set ingress.hosts[0].paths[0]="/" \
            --set ingress.tls[0].secretName=${{ env.branch }}-${{ env.domain }} \
            --set ingress.tls[0].hosts[0]=${{ env.branch }}-${{ env.domain }} \
        env:
          domain: "refine.pankod.com"
          branch: ${{ steps.substring-pr-branch-name.outputs.substring }}

      - name: Send custom variable to Meercode Build
        uses: meercodeio/meercode-custom-variable@0.1.0
        with:
          meercode-token: ${{ secrets.MEERCODE_TOKEN }}
          url: 'https://${{ steps.substring-pr-branch-name.outputs.substring }}-refine.pankod.com'
      - uses: tzkhan/pr-update-action@v2
        with:
          repo-token: "${{ secrets.PANKOD_BOT_TOKEN }}"
          base-branch-regex: '[a-z\d-_.\\/]+'
          head-branch-regex: '[a-z\d-_.\\/]+'
          body-template: |
            Test me! '%basebranch%'
            [Link to %headbranch%](https://${{ steps.substring-pr-branch-name.outputs.substring }}-refine.pankod.com)<|MERGE_RESOLUTION|>--- conflicted
+++ resolved
@@ -8,11 +8,8 @@
       - reopened
     paths:
       - "examples/fineFoods/**"
-<<<<<<< HEAD
-=======
       - "packages/**"
 
->>>>>>> 1bbd8641
 jobs:
   test-coverage:
     runs-on: ubuntu-latest
