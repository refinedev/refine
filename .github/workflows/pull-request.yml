name: PR Checks
on: [pull_request]

jobs:
  commit-lint:
    runs-on: ubuntu-latest
    concurrency:
      group: ${{ github.ref }}-commit-lint
      cancel-in-progress: true
    name: Commitlint
    steps:
      - uses: actions/checkout@v4
      - uses: wagoid/commitlint-github-action@v5
  lint:
    runs-on: ubuntu-latest
    strategy:
      matrix:
        node-version: [18.x]
    name: Lint
    steps:
      - uses: actions/checkout@v4
      - uses: pnpm/action-setup@v3
        with:
          version: 9
      - name: Use Node.js ${{ matrix.node-version }}
        uses: actions/setup-node@v4
        with:
          node-version: ${{ matrix.node-version }}
          cache: "pnpm"
      - name: lint
        run: |
          pnpm install
          pnpm lint:ci
  build:
    runs-on: ubuntu-latest
    concurrency:
      group: ${{ github.ref }}-pr-build
      cancel-in-progress: true
    strategy:
      matrix:
        node-version: [18.x]
    name: Build & Test
    steps:
      - uses: actions/checkout@v4
      - uses: pnpm/action-setup@v3
        with:
          version: 9
      - name: Use Node.js ${{ matrix.node-version }}
        uses: actions/setup-node@v4
        with:
          node-version: ${{ matrix.node-version }}
          cache: "pnpm"
      - name: Install & Build
        run: |
          pnpm install
      - name: Test
        run: |
          pnpm test:all --skip-nx-cache
      - name: Publint
        run: |
<<<<<<< HEAD
          pnpm publint:all
=======
          npm run publint:all
      - name: Are The Types Wrong
        run: |
          npm run attw:all
>>>>>>> 2b6f0535

  tsdoc-check:
    runs-on: ubuntu-latest
    name: Check TSDoc Links
    concurrency:
      group: ${{ github.ref }}-tsdoc-check
      cancel-in-progress: true
    steps:
      - uses: actions/checkout@v4
      - uses: actions/setup-node@v4
      - name: Check TSDoc Links
        run: npx tsdoc-link-check --patterns packages/**<|MERGE_RESOLUTION|>--- conflicted
+++ resolved
@@ -58,14 +58,10 @@
           pnpm test:all --skip-nx-cache
       - name: Publint
         run: |
-<<<<<<< HEAD
           pnpm publint:all
-=======
-          npm run publint:all
       - name: Are The Types Wrong
         run: |
-          npm run attw:all
->>>>>>> 2b6f0535
+          pnpm attw:all
 
   tsdoc-check:
     runs-on: ubuntu-latest
