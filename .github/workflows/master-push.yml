name: stable Release

on:
  push:
    branches:
      - master

jobs:
  publish:
    runs-on: ubuntu-latest

    strategy:
      matrix:
        node-version: [16.x]

    outputs:
      published: ${{ steps.changesets.outputs.published }}
    steps:
      - name: Workflow run cleanup action
        uses: rokroskar/workflow-run-cleanup-action@v0.2.2
        env:
          GITHUB_TOKEN: ${{ secrets.GITHUB_TOKEN }}
      - uses: actions/checkout@v1
      - name: Use Node.js ${{ matrix.node-version }}
        uses: actions/setup-node@v1
        with:
          node-version: ${{ matrix.node-version }}
          registry-url: https://registry.npmjs.org/
      - name: Creating .npmrc
        run: |
          cat << EOF > "$HOME/.npmrc"
            //registry.npmjs.org/:_authToken=$NPM_TOKEN
          EOF
        env:
          NPM_TOKEN: ${{ secrets.NPM_TOKEN }}
      - name: Install Dependencies & Build
        run: |
          npm ci
          npm run bootstrap:all
<<<<<<< HEAD
          npm run lerna run build:all
      #- name: Lint
      #  run: npm run lint
=======
          npm run build:all
      - name: Lint
        run: npm run lint
>>>>>>> 604dbab3
      - name: Test
        run: npm run test:all
      - name: Prepare Stable version changesets
        if: "!contains(github.event.head_commit.message, 'ci(changesets): version packages')"
        run: |
          cp -R ./_changeset/* ./.changeset || : && rm -rf ./_changeset/
      - name: Create Release Pull Request or Publish to npm
        id: changesets
        uses: changesets/action@v1
        with:
          version: npm run changeset version
          publish: npm run changeset publish
          commit: "ci(changesets): version packages"
          title: "ci(changesets): version packages"
        env:
          GITHUB_TOKEN: ${{ secrets.PANKOD_BOT_TOKEN }}
          NPM_TOKEN: ${{ secrets.NPM_TOKEN }}
          NODE_AUTH_TOKEN: ${{secrets.NPM_TOKEN}}
      - name: update master branch
        if: ${{ steps.changesets.outputs.published == 'true' }}
        run: |
          git config --global user.email "bot@pankod.com"
          git config --global user.name "pankod-bot"
          git checkout master
          git pull origin master
          rm -rf ./_changeset/
          git commit -am "chore: remove deployed changesets ci skip"
          git push origin master
        env:
          GITHUB_TOKEN: ${{ secrets.PANKOD_BOT_TOKEN }}
      - name: update next branch
        if: ${{ steps.changesets.outputs.published == 'true' }}
        run: |
          git config --global user.email "bot@pankod.com"
          git config --global user.name "pankod-bot"
          git fetch origin
          git checkout next
          git pull origin next
          rm -rf ./_changeset/
          git commit -am "chore: remove deployed changesets ci skip"
          git push origin next
        env:
          GITHUB_TOKEN: ${{ secrets.PANKOD_BOT_TOKEN }}
  documentation-gh:
    runs-on: ubuntu-latest
    steps:
      - uses: actions/checkout@v1
      - uses: actions/setup-node@v1
        with:
          node-version: "16.x"
      - name: Add key to allow access to repository
        env:
          SSH_AUTH_SOCK: /tmp/ssh_agent.sock
        run: |
          mkdir -p ~/.ssh
          ssh-keyscan github.com >> ~/.ssh/known_hosts
          echo "${{ secrets.GH_PAGES_DEPLOY }}" > ~/.ssh/id_rsa
          chmod 600 ~/.ssh/id_rsa
          cat <<EOT >> ~/.ssh/config
          Host github.com
          HostName github.com
          IdentityFile ~/.ssh/id_rsa
          EOT
      - name: Build packages
        run: |
          npm ci
          npm run bootstrap:all
          cd documentation
          npm ci
      - name: Release to GitHub Pages
        env:
          USE_SSH: true
          GIT_USER: pankod-bot
          NODE_ENV: production
        run: |
          cd documentation
          git config --global user.email "bot@pankod.com"
          git config --global user.name "pankod-bot"
          LIVE_PREVIEW_URL=https://next.live-previews.refine.dev/preview npm run deploy<|MERGE_RESOLUTION|>--- conflicted
+++ resolved
@@ -37,15 +37,9 @@
         run: |
           npm ci
           npm run bootstrap:all
-<<<<<<< HEAD
-          npm run lerna run build:all
+          npm run build:all
       #- name: Lint
       #  run: npm run lint
-=======
-          npm run build:all
-      - name: Lint
-        run: npm run lint
->>>>>>> 604dbab3
       - name: Test
         run: npm run test:all
       - name: Prepare Stable version changesets
