--- conflicted
+++ resolved
@@ -60,7 +60,12 @@
     }
 
     // check for next and remix
-    if (dependencies.includes("next") || devDependencies.includes("next") || dependencies.includes("@remix-run/node") || devDependencies.includes("@remix-run/node")) {
+    if (
+        dependencies.includes("next") ||
+        devDependencies.includes("next") ||
+        dependencies.includes("@remix-run/node") ||
+        devDependencies.includes("@remix-run/node")
+    ) {
         port = 3000;
         command = "npm run build && npm run start:prod";
     }
@@ -69,8 +74,7 @@
         dependencies.includes("react-scripts") ||
         devDependencies.includes("react-scripts")
     ) {
-
-        additionalParams = "-- --host 127.0.0.1"
+        additionalParams = "-- --host 127.0.0.1";
     }
 
     return {
@@ -188,7 +192,9 @@
     for await (const path of examplesToRun) {
         console.log(`::group::Example ${path}`);
 
-        const { port, command, additionalParams } = await getProjectInfo(`${EXAMPLES_DIR}/${path}`);
+        const { port, command, additionalParams } = await getProjectInfo(
+            `${EXAMPLES_DIR}/${path}`,
+        );
         console.log("port", port);
         console.log("command", command);
         console.log("additionalParams", additionalParams);
@@ -248,15 +254,8 @@
 
         try {
             if (!failed) {
-<<<<<<< HEAD
-                const params =
-                    "" ??
-                    `-- --record --key ${KEY} --ci-build-id=${CI_BUILD_ID}-${path} --group ${CI_BUILD_ID}-${path}`;
+                const params = `-- --record --key ${KEY} --ci-build-id=${CI_BUILD_ID}-${path} --group ${CI_BUILD_ID}-${path}`;
                 const runner = `npm run test:e2e -- --scope ${path} ${params}`;
-=======
-                const params = `-- --record --key ${KEY} --ci-build-id=${CI_BUILD_ID}-${path} --group ${CI_BUILD_ID}-${path}`;
-                const runner = `npm run lerna run cypress:run -- --scope ${path} ${params}`;
->>>>>>> 96dcbac9
 
                 prettyLog("blue", `Running tests for ${path}`);
 
