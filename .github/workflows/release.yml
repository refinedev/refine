name: Release

on:
  push:
    branches:
      - main

jobs:
  publish:
    permissions:
      contents: write
      id-token: write
      issues: read
      pull-requests: write
    runs-on: ubuntu-latest
    concurrency:
      group: ${{ github.ref }}-stable-release
      cancel-in-progress: true
    outputs:
      published: ${{ steps.changesets.outputs.published }}
    env:
      RELEASE_ONLY: ${{ secrets.RELEASE_ONLY }}
    steps:
      - uses: actions/checkout@v3
        with:
          token: ${{ secrets.PANKOD_BOT_TOKEN }}
      - uses: pnpm/action-setup@v4
      - uses: actions/setup-node@v4
        with:
          node-version: 18
          cache: "pnpm"
      - name: Creating .npmrc
        run: |
          cat << EOF > "$HOME/.npmrc"
            //registry.npmjs.org/:_authToken=$NPM_TOKEN
          EOF
        env:
          NPM_TOKEN: ${{ secrets.NPM_TOKEN }}
      - name: Install Dependencies & Build
        run: pnpm install
      - name: Lint
        run: pnpm lint:ci
        if: ${{ env.RELEASE_ONLY != 'true' }}
      - name: Syncpack
        run: pnpm sp lint
        if: ${{ env.RELEASE_ONLY != 'true' }}
      - name: Publint
        run: pnpm publint:all
        if: ${{ env.RELEASE_ONLY != 'true' }}
      - name: Are The Types Wrong
        run: pnpm attw:all
        if: ${{ env.RELEASE_ONLY != 'true' }}
      - name: Test
        run: pnpm test:all
        if: ${{ env.RELEASE_ONLY != 'true' }}
      - name: Prepare Community Edition version changesets
        if: "!contains(github.event.head_commit.message, 'ci(changesets): version packages')"
        run: |
          cp -R ./_changeset/* ./.changeset || : && rm -rf ./_changeset/
      - name: Create Release Pull Request or Publish to npm
        id: changesets
        uses: changesets/action@v1
        with:
          version: pnpm version-packages
          publish: pnpm changeset publish
          commit: "ci(changesets): version packages"
          title: "ci(changesets): version packages"
        env:
          GITHUB_TOKEN: ${{ secrets.PANKOD_BOT_TOKEN }}
          NPM_TOKEN: ${{ secrets.NPM_TOKEN }}
          NODE_AUTH_TOKEN: ${{ secrets.NPM_TOKEN }}
          REFINE_RELEASE_TYPE: community
      - name: update main and next branches
        if: ${{ steps.changesets.outputs.published == 'true' }}
        run: |
<<<<<<< HEAD
          git config --global user.email "${{ env.GIT_USER_EMAIL }}"
          git config --global user.name "${{ env.GIT_USER_NAME }}"
          git fetch origin
=======
          git config --global user.email "bot@pankod.com"
          git config --global user.name "pankod-bot"
          git checkout main
          git pull origin main
          rm -rf ./_changeset/
          git commit -am "chore: remove deployed changesets ci skip"
          git push origin main
>>>>>>> 85c54ba6
          git checkout next
          git pull origin next
          git merge main
          git push origin next<|MERGE_RESOLUTION|>--- conflicted
+++ resolved
@@ -73,11 +73,6 @@
       - name: update main and next branches
         if: ${{ steps.changesets.outputs.published == 'true' }}
         run: |
-<<<<<<< HEAD
-          git config --global user.email "${{ env.GIT_USER_EMAIL }}"
-          git config --global user.name "${{ env.GIT_USER_NAME }}"
-          git fetch origin
-=======
           git config --global user.email "bot@pankod.com"
           git config --global user.name "pankod-bot"
           git checkout main
@@ -85,7 +80,6 @@
           rm -rf ./_changeset/
           git commit -am "chore: remove deployed changesets ci skip"
           git push origin main
->>>>>>> 85c54ba6
           git checkout next
           git pull origin next
           git merge main
