
> refinejs-repo@0.0.0 biome
> biome lint .

./documentation/src/refine-theme/landing-hero-showcase-section.tsx:6:44 lint/correctness/noEmptyPattern ━━━━━━━━━━

  ! Unexpected empty object pattern.
  
    4 │ import { ShowcaseWrapper } from "../components/landing/showcase-wrapper";
    5 │ 
  > 6 │ export const LandingHeroShowcaseSection = ({}) => {
      │                                            ^^
    7 │   const [activeApp, setActiveApp] = React.useState(apps[0]);
    8 │ 
  

./packages/inferencer/test/dataMocks.ts:153:18 lint/correctness/noEmptyPattern ━━━━━━━━━━━━━━━━━━━━━

  ! Unexpected empty object pattern.
  
    151 │     deleteOne: ({ resource = "posts" }) =>
    152 │       Promise.resolve({ data: data[resource][0] }),
  > 153 │     deleteMany: ({}) => Promise.resolve({ data: [] }),
        │                  ^^
    154 │     getList: ({ resource = "posts" }) =>
    155 │       Promise.resolve({
  

./examples/with-remix-headless/app/pages/posts/list.tsx:14:36 lint/correctness/noEmptyPattern ━━━━━━━━━━

  ! Unexpected empty object pattern.
  
    12 │ }
    13 │ 
  > 14 │ export const PostList: React.FC = ({}) => {
       │                                    ^^
    15 │   const { edit, create } = useNavigation();
    16 │ 
  

<<<<<<< HEAD
Checked 6952 file(s) in 454ms
=======
Checked 6952 file(s) in 446ms
>>>>>>> 1b146257
<|MERGE_RESOLUTION|>--- conflicted
+++ resolved
@@ -5,41 +5,37 @@
 ./documentation/src/refine-theme/landing-hero-showcase-section.tsx:6:44 lint/correctness/noEmptyPattern ━━━━━━━━━━
 
   ! Unexpected empty object pattern.
-  
+
     4 │ import { ShowcaseWrapper } from "../components/landing/showcase-wrapper";
-    5 │ 
+    5 │
   > 6 │ export const LandingHeroShowcaseSection = ({}) => {
       │                                            ^^
     7 │   const [activeApp, setActiveApp] = React.useState(apps[0]);
-    8 │ 
-  
+    8 │
+
 
 ./packages/inferencer/test/dataMocks.ts:153:18 lint/correctness/noEmptyPattern ━━━━━━━━━━━━━━━━━━━━━
 
   ! Unexpected empty object pattern.
-  
+
     151 │     deleteOne: ({ resource = "posts" }) =>
     152 │       Promise.resolve({ data: data[resource][0] }),
   > 153 │     deleteMany: ({}) => Promise.resolve({ data: [] }),
         │                  ^^
     154 │     getList: ({ resource = "posts" }) =>
     155 │       Promise.resolve({
-  
+
 
 ./examples/with-remix-headless/app/pages/posts/list.tsx:14:36 lint/correctness/noEmptyPattern ━━━━━━━━━━
 
   ! Unexpected empty object pattern.
-  
+
     12 │ }
-    13 │ 
+    13 │
   > 14 │ export const PostList: React.FC = ({}) => {
        │                                    ^^
     15 │   const { edit, create } = useNavigation();
-    16 │ 
-  
+    16 │
 
-<<<<<<< HEAD
-Checked 6952 file(s) in 454ms
-=======
-Checked 6952 file(s) in 446ms
->>>>>>> 1b146257
+
+Checked 6952 file(s) in 454ms