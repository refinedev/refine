
> refinejs-repo@0.0.0 biome
> biome lint .

./packages/core/src/hooks/auth/useRegister/index.spec.ts:489:13 lint/correctness/noUnreachable ━━━━━━━━━━

  ! This code will never be reached ...
  
    487 │           register: () => {
    488 │             throw new Error("Unhandled error");
  > 489 │             return Promise.resolve({ success: true });
        │             ^^^^^^^^^^^^^^^^^^^^^^^^^^^^^^^^^^^^^^^^^^
    490 │           },
    491 │         },
  
  i ... because this statement will throw an exception beforehand
  
    486 │           ...mockAuthProvider,
    487 │           register: () => {
  > 488 │             throw new Error("Unhandled error");
        │             ^^^^^^^^^^^^^^^^^^^^^^^^^^^^^^^^^^^
    489 │             return Promise.resolve({ success: true });
    490 │           },
  

<<<<<<< HEAD
./packages/core/src/hooks/auth/useLogout/index.spec.ts:598:13 lint/correctness/noUnreachable ━━━━━━━━━━

  ! This code will never be reached ...
  
    596 │           logout: () => {
    597 │             throw new Error("Unhandled error");
  > 598 │             return Promise.resolve({ success: true });
        │             ^^^^^^^^^^^^^^^^^^^^^^^^^^^^^^^^^^^^^^^^^^
    599 │           },
    600 │         },
  
  i ... because this statement will throw an exception beforehand
  
    595 │           ...mockAuthProvider,
    596 │           logout: () => {
  > 597 │             throw new Error("Unhandled error");
        │             ^^^^^^^^^^^^^^^^^^^^^^^^^^^^^^^^^^^
    598 │             return Promise.resolve({ success: true });
    599 │           },
  

./packages/core/src/hooks/auth/useUpdatePassword/index.spec.ts:174:15 lint/correctness/noUnreachable ━━━━━━━━━━

  ! This code will never be reached ...
  
    172 │             updatePassword: () => {
    173 │               throw new Error("Unhandled error");
  > 174 │               return Promise.resolve();
        │               ^^^^^^^^^^^^^^^^^^^^^^^^^
    175 │             },
    176 │           },
  
  i ... because this statement will throw an exception beforehand
  
    171 │             ...mockLegacyAuthProvider,
    172 │             updatePassword: () => {
  > 173 │               throw new Error("Unhandled error");
        │               ^^^^^^^^^^^^^^^^^^^^^^^^^^^^^^^^^^^
    174 │               return Promise.resolve();
    175 │             },
  

./packages/core/src/hooks/auth/useUpdatePassword/index.spec.ts:499:13 lint/correctness/noUnreachable ━━━━━━━━━━

  ! This code will never be reached ...
  
    497 │           updatePassword: () => {
    498 │             throw new Error("Unhandled error");
  > 499 │             return Promise.resolve({ success: true });
        │             ^^^^^^^^^^^^^^^^^^^^^^^^^^^^^^^^^^^^^^^^^^
    500 │           },
    501 │         },
  
  i ... because this statement will throw an exception beforehand
  
    496 │           ...mockAuthProvider,
    497 │           updatePassword: () => {
  > 498 │             throw new Error("Unhandled error");
        │             ^^^^^^^^^^^^^^^^^^^^^^^^^^^^^^^^^^^
    499 │             return Promise.resolve({ success: true });
    500 │           },
  

./packages/core/src/hooks/auth/useLogin/index.spec.ts:622:13 lint/correctness/noUnreachable ━━━━━━━━━━

  ! This code will never be reached ...
  
    620 │           login: () => {
    621 │             throw new Error("Unhandled error");
  > 622 │             return Promise.resolve({ success: true });
        │             ^^^^^^^^^^^^^^^^^^^^^^^^^^^^^^^^^^^^^^^^^^
    623 │           },
    624 │           check: () => Promise.resolve({ authenticated: false }),
  
  i ... because this statement will throw an exception beforehand
  
    619 │         authProvider: {
    620 │           login: () => {
  > 621 │             throw new Error("Unhandled error");
        │             ^^^^^^^^^^^^^^^^^^^^^^^^^^^^^^^^^^^
    622 │             return Promise.resolve({ success: true });
    623 │           },
  

Checked 6952 file(s) in 454ms
=======
./packages/core/src/hooks/auth/useUpdatePassword/index.spec.ts:174:15 lint/correctness/noUnreachable ━━━━━━━━━━

  ! This code will never be reached ...
  
    172 │             updatePassword: () => {
    173 │               throw new Error("Unhandled error");
  > 174 │               return Promise.resolve();
        │               ^^^^^^^^^^^^^^^^^^^^^^^^^
    175 │             },
    176 │           },
  
  i ... because this statement will throw an exception beforehand
  
    171 │             ...mockLegacyAuthProvider,
    172 │             updatePassword: () => {
  > 173 │               throw new Error("Unhandled error");
        │               ^^^^^^^^^^^^^^^^^^^^^^^^^^^^^^^^^^^
    174 │               return Promise.resolve();
    175 │             },
  

./packages/core/src/hooks/auth/useUpdatePassword/index.spec.ts:499:13 lint/correctness/noUnreachable ━━━━━━━━━━

  ! This code will never be reached ...
  
    497 │           updatePassword: () => {
    498 │             throw new Error("Unhandled error");
  > 499 │             return Promise.resolve({ success: true });
        │             ^^^^^^^^^^^^^^^^^^^^^^^^^^^^^^^^^^^^^^^^^^
    500 │           },
    501 │         },
  
  i ... because this statement will throw an exception beforehand
  
    496 │           ...mockAuthProvider,
    497 │           updatePassword: () => {
  > 498 │             throw new Error("Unhandled error");
        │             ^^^^^^^^^^^^^^^^^^^^^^^^^^^^^^^^^^^
    499 │             return Promise.resolve({ success: true });
    500 │           },
  

./packages/core/src/hooks/auth/useLogin/index.spec.ts:622:13 lint/correctness/noUnreachable ━━━━━━━━━━

  ! This code will never be reached ...
  
    620 │           login: () => {
    621 │             throw new Error("Unhandled error");
  > 622 │             return Promise.resolve({ success: true });
        │             ^^^^^^^^^^^^^^^^^^^^^^^^^^^^^^^^^^^^^^^^^^
    623 │           },
    624 │           check: () => Promise.resolve({ authenticated: false }),
  
  i ... because this statement will throw an exception beforehand
  
    619 │         authProvider: {
    620 │           login: () => {
  > 621 │             throw new Error("Unhandled error");
        │             ^^^^^^^^^^^^^^^^^^^^^^^^^^^^^^^^^^^
    622 │             return Promise.resolve({ success: true });
    623 │           },
  

./packages/core/src/hooks/auth/useLogout/index.spec.ts:598:13 lint/correctness/noUnreachable ━━━━━━━━━━

  ! This code will never be reached ...
  
    596 │           logout: () => {
    597 │             throw new Error("Unhandled error");
  > 598 │             return Promise.resolve({ success: true });
        │             ^^^^^^^^^^^^^^^^^^^^^^^^^^^^^^^^^^^^^^^^^^
    599 │           },
    600 │         },
  
  i ... because this statement will throw an exception beforehand
  
    595 │           ...mockAuthProvider,
    596 │           logout: () => {
  > 597 │             throw new Error("Unhandled error");
        │             ^^^^^^^^^^^^^^^^^^^^^^^^^^^^^^^^^^^
    598 │             return Promise.resolve({ success: true });
    599 │           },
  

Checked 6952 file(s) in 459ms
>>>>>>> 1b146257
<|MERGE_RESOLUTION|>--- conflicted
+++ resolved
@@ -5,194 +5,106 @@
 ./packages/core/src/hooks/auth/useRegister/index.spec.ts:489:13 lint/correctness/noUnreachable ━━━━━━━━━━
 
   ! This code will never be reached ...
-  
+
     487 │           register: () => {
     488 │             throw new Error("Unhandled error");
   > 489 │             return Promise.resolve({ success: true });
         │             ^^^^^^^^^^^^^^^^^^^^^^^^^^^^^^^^^^^^^^^^^^
     490 │           },
     491 │         },
-  
+
   i ... because this statement will throw an exception beforehand
-  
+
     486 │           ...mockAuthProvider,
     487 │           register: () => {
   > 488 │             throw new Error("Unhandled error");
         │             ^^^^^^^^^^^^^^^^^^^^^^^^^^^^^^^^^^^
     489 │             return Promise.resolve({ success: true });
     490 │           },
-  
 
-<<<<<<< HEAD
+
 ./packages/core/src/hooks/auth/useLogout/index.spec.ts:598:13 lint/correctness/noUnreachable ━━━━━━━━━━
 
   ! This code will never be reached ...
-  
+
     596 │           logout: () => {
     597 │             throw new Error("Unhandled error");
   > 598 │             return Promise.resolve({ success: true });
         │             ^^^^^^^^^^^^^^^^^^^^^^^^^^^^^^^^^^^^^^^^^^
     599 │           },
     600 │         },
-  
+
   i ... because this statement will throw an exception beforehand
-  
+
     595 │           ...mockAuthProvider,
     596 │           logout: () => {
   > 597 │             throw new Error("Unhandled error");
         │             ^^^^^^^^^^^^^^^^^^^^^^^^^^^^^^^^^^^
     598 │             return Promise.resolve({ success: true });
     599 │           },
-  
+
 
 ./packages/core/src/hooks/auth/useUpdatePassword/index.spec.ts:174:15 lint/correctness/noUnreachable ━━━━━━━━━━
 
   ! This code will never be reached ...
-  
+
     172 │             updatePassword: () => {
     173 │               throw new Error("Unhandled error");
   > 174 │               return Promise.resolve();
         │               ^^^^^^^^^^^^^^^^^^^^^^^^^
     175 │             },
     176 │           },
-  
+
   i ... because this statement will throw an exception beforehand
-  
+
     171 │             ...mockLegacyAuthProvider,
     172 │             updatePassword: () => {
   > 173 │               throw new Error("Unhandled error");
         │               ^^^^^^^^^^^^^^^^^^^^^^^^^^^^^^^^^^^
     174 │               return Promise.resolve();
     175 │             },
-  
+
 
 ./packages/core/src/hooks/auth/useUpdatePassword/index.spec.ts:499:13 lint/correctness/noUnreachable ━━━━━━━━━━
 
   ! This code will never be reached ...
-  
+
     497 │           updatePassword: () => {
     498 │             throw new Error("Unhandled error");
   > 499 │             return Promise.resolve({ success: true });
         │             ^^^^^^^^^^^^^^^^^^^^^^^^^^^^^^^^^^^^^^^^^^
     500 │           },
     501 │         },
-  
+
   i ... because this statement will throw an exception beforehand
-  
+
     496 │           ...mockAuthProvider,
     497 │           updatePassword: () => {
   > 498 │             throw new Error("Unhandled error");
         │             ^^^^^^^^^^^^^^^^^^^^^^^^^^^^^^^^^^^
     499 │             return Promise.resolve({ success: true });
     500 │           },
-  
+
 
 ./packages/core/src/hooks/auth/useLogin/index.spec.ts:622:13 lint/correctness/noUnreachable ━━━━━━━━━━
 
   ! This code will never be reached ...
-  
+
     620 │           login: () => {
     621 │             throw new Error("Unhandled error");
   > 622 │             return Promise.resolve({ success: true });
         │             ^^^^^^^^^^^^^^^^^^^^^^^^^^^^^^^^^^^^^^^^^^
     623 │           },
     624 │           check: () => Promise.resolve({ authenticated: false }),
-  
+
   i ... because this statement will throw an exception beforehand
-  
+
     619 │         authProvider: {
     620 │           login: () => {
   > 621 │             throw new Error("Unhandled error");
         │             ^^^^^^^^^^^^^^^^^^^^^^^^^^^^^^^^^^^
     622 │             return Promise.resolve({ success: true });
     623 │           },
-  
 
-Checked 6952 file(s) in 454ms
-=======
-./packages/core/src/hooks/auth/useUpdatePassword/index.spec.ts:174:15 lint/correctness/noUnreachable ━━━━━━━━━━
 
-  ! This code will never be reached ...
-  
-    172 │             updatePassword: () => {
-    173 │               throw new Error("Unhandled error");
-  > 174 │               return Promise.resolve();
-        │               ^^^^^^^^^^^^^^^^^^^^^^^^^
-    175 │             },
-    176 │           },
-  
-  i ... because this statement will throw an exception beforehand
-  
-    171 │             ...mockLegacyAuthProvider,
-    172 │             updatePassword: () => {
-  > 173 │               throw new Error("Unhandled error");
-        │               ^^^^^^^^^^^^^^^^^^^^^^^^^^^^^^^^^^^
-    174 │               return Promise.resolve();
-    175 │             },
-  
-
-./packages/core/src/hooks/auth/useUpdatePassword/index.spec.ts:499:13 lint/correctness/noUnreachable ━━━━━━━━━━
-
-  ! This code will never be reached ...
-  
-    497 │           updatePassword: () => {
-    498 │             throw new Error("Unhandled error");
-  > 499 │             return Promise.resolve({ success: true });
-        │             ^^^^^^^^^^^^^^^^^^^^^^^^^^^^^^^^^^^^^^^^^^
-    500 │           },
-    501 │         },
-  
-  i ... because this statement will throw an exception beforehand
-  
-    496 │           ...mockAuthProvider,
-    497 │           updatePassword: () => {
-  > 498 │             throw new Error("Unhandled error");
-        │             ^^^^^^^^^^^^^^^^^^^^^^^^^^^^^^^^^^^
-    499 │             return Promise.resolve({ success: true });
-    500 │           },
-  
-
-./packages/core/src/hooks/auth/useLogin/index.spec.ts:622:13 lint/correctness/noUnreachable ━━━━━━━━━━
-
-  ! This code will never be reached ...
-  
-    620 │           login: () => {
-    621 │             throw new Error("Unhandled error");
-  > 622 │             return Promise.resolve({ success: true });
-        │             ^^^^^^^^^^^^^^^^^^^^^^^^^^^^^^^^^^^^^^^^^^
-    623 │           },
-    624 │           check: () => Promise.resolve({ authenticated: false }),
-  
-  i ... because this statement will throw an exception beforehand
-  
-    619 │         authProvider: {
-    620 │           login: () => {
-  > 621 │             throw new Error("Unhandled error");
-        │             ^^^^^^^^^^^^^^^^^^^^^^^^^^^^^^^^^^^
-    622 │             return Promise.resolve({ success: true });
-    623 │           },
-  
-
-./packages/core/src/hooks/auth/useLogout/index.spec.ts:598:13 lint/correctness/noUnreachable ━━━━━━━━━━
-
-  ! This code will never be reached ...
-  
-    596 │           logout: () => {
-    597 │             throw new Error("Unhandled error");
-  > 598 │             return Promise.resolve({ success: true });
-        │             ^^^^^^^^^^^^^^^^^^^^^^^^^^^^^^^^^^^^^^^^^^
-    599 │           },
-    600 │         },
-  
-  i ... because this statement will throw an exception beforehand
-  
-    595 │           ...mockAuthProvider,
-    596 │           logout: () => {
-  > 597 │             throw new Error("Unhandled error");
-        │             ^^^^^^^^^^^^^^^^^^^^^^^^^^^^^^^^^^^
-    598 │             return Promise.resolve({ success: true });
-    599 │           },
-  
-
-Checked 6952 file(s) in 459ms
->>>>>>> 1b146257
+Checked 6952 file(s) in 454ms