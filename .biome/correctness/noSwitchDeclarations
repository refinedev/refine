--- conflicted
+++ resolved
@@ -2,16 +2,11 @@
 > refinejs-repo@0.0.0 biome
 > biome lint .
 
-<<<<<<< HEAD
 ./packages/supabase/src/utils/generateFilter.ts:31:7 lint/correctness/noSwitchDeclarations  FIXABLE  ━━━━━━━━━━
-=======
-./packages/core/src/contexts/undoableQueue/undoableQueueContext.tsx:19:7 lint/correctness/noSwitchDeclarations  FIXABLE  ━━━━━━━━━━
->>>>>>> 1b146257
 
   ! Other switch clauses can erroneously access this declaration.
     Wrap the declaration in a block to restrict its access to the switch clause.
-  
-<<<<<<< HEAD
+
     29 │       return query.ilike(filter.field, `%${filter.value}`);
     30 │     case "or":
   > 31 │       const orSyntax = filter.value
@@ -22,10 +17,10 @@
   > 42 │         .join(",");
        │         ^^^^^^^^^^
     43 │       return query.or(orSyntax);
-    44 │ 
-  
+    44 │
+
   i The declaration is defined in this switch clause:
-  
+
     28 │     case "endswith":
     29 │       return query.ilike(filter.field, `%${filter.value}`);
   > 30 │     case "or":
@@ -35,27 +30,30 @@
   > 42 │         .join(",");
   > 43 │       return query.or(orSyntax);
        │       ^^^^^^^^^^^^^^^^^^^^^^^^^^
-    44 │ 
+    44 │
     45 │     case "and":
-  
+
   i Unsafe fix: Wrap the declaration in a block.
-  
+
     28 28 │       case "endswith":
     29 29 │         return query.ilike(filter.field, `%${filter.value}`);
     30    │ - ····case·"or":
        30 │ + ····case·"or":·{
     31 31 │         const orSyntax = filter.value
     32 32 │           .map((item) => {
-    ····· │ 
+    ····· │
     42 42 │           .join(",");
     43 43 │         return query.or(orSyntax);
        44 │ + ····}
-    44 45 │   
+    44 45 │
     45 46 │       case "and":
-  
+
 
 ./packages/core/src/contexts/undoableQueue/undoableQueueContext.tsx:19:7 lint/correctness/noSwitchDeclarations  FIXABLE  ━━━━━━━━━━
-=======
+
+  ! Other switch clauses can erroneously access this declaration.
+    Wrap the declaration in a block to restrict its access to the switch clause.
+
     17 │   switch (action.type) {
     18 │     case ActionTypes.ADD:
   > 19 │       const newState = state.filter((notificationItem: IUndoableQueue) => {
@@ -66,11 +64,11 @@
   > 23 │         );
   > 24 │       });
        │       ^^
-    25 │ 
+    25 │
     26 │       return [
-  
+
   i The declaration is defined in this switch clause:
-  
+
     16 │ export const undoableQueueReducer = (state: IUndoableQueue[], action: any) => {
     17 │   switch (action.type) {
   > 18 │     case ActionTypes.ADD:
@@ -82,16 +80,16 @@
        │       ^^
     33 │     case ActionTypes.REMOVE:
     34 │       return state.filter(
-  
+
   i Unsafe fix: Wrap the declaration in a block.
-  
+
     16 16 │   export const undoableQueueReducer = (state: IUndoableQueue[], action: any) => {
     17 17 │     switch (action.type) {
     18    │ - ····case·ActionTypes.ADD:
        18 │ + ····case·ActionTypes.ADD:·{
     19 19 │         const newState = state.filter((notificationItem: IUndoableQueue) => {
     20 20 │           return !(
-    ····· │ 
+    ····· │
     31 31 │           },
     32 32 │         ];
     33    │ - ····case·ActionTypes.REMOVE:
@@ -99,103 +97,6 @@
        34 │ + ····case·ActionTypes.REMOVE:
     34 35 │         return state.filter(
     35 36 │           (notificationItem: IUndoableQueue) =>
-  
 
-./packages/supabase/src/utils/generateFilter.ts:31:7 lint/correctness/noSwitchDeclarations  FIXABLE  ━━━━━━━━━━
->>>>>>> 1b146257
 
-  ! Other switch clauses can erroneously access this declaration.
-    Wrap the declaration in a block to restrict its access to the switch clause.
-  
-<<<<<<< HEAD
-    17 │   switch (action.type) {
-    18 │     case ActionTypes.ADD:
-  > 19 │       const newState = state.filter((notificationItem: IUndoableQueue) => {
-       │       ^^^^^^^^^^^^^^^^^^^^^^^^^^^^^^^^^^^^^^^^^^^^^^^^^^^^^^^^^^^^^^^^^^^^^
-  > 20 │         return !(
-  > 21 │           isEqual(notificationItem.id, action.payload.id) &&
-  > 22 │           notificationItem.resource == action.payload.resource
-  > 23 │         );
-  > 24 │       });
-       │       ^^
-    25 │ 
-    26 │       return [
-  
-  i The declaration is defined in this switch clause:
-  
-    16 │ export const undoableQueueReducer = (state: IUndoableQueue[], action: any) => {
-    17 │   switch (action.type) {
-  > 18 │     case ActionTypes.ADD:
-       │     ^^^^^^^^^^^^^^^^^^^^^
-  > 19 │       const newState = state.filter((notificationItem: IUndoableQueue) => {
-        ...
-  > 31 │         },
-  > 32 │       ];
-       │       ^^
-    33 │     case ActionTypes.REMOVE:
-    34 │       return state.filter(
-  
-  i Unsafe fix: Wrap the declaration in a block.
-  
-    16 16 │   export const undoableQueueReducer = (state: IUndoableQueue[], action: any) => {
-    17 17 │     switch (action.type) {
-    18    │ - ····case·ActionTypes.ADD:
-       18 │ + ····case·ActionTypes.ADD:·{
-    19 19 │         const newState = state.filter((notificationItem: IUndoableQueue) => {
-    20 20 │           return !(
-    ····· │ 
-    31 31 │           },
-    32 32 │         ];
-    33    │ - ····case·ActionTypes.REMOVE:
-       33 │ + ····}
-       34 │ + ····case·ActionTypes.REMOVE:
-    34 35 │         return state.filter(
-    35 36 │           (notificationItem: IUndoableQueue) =>
-  
-
-Checked 6952 file(s) in 449ms
-=======
-    29 │       return query.ilike(filter.field, `%${filter.value}`);
-    30 │     case "or":
-  > 31 │       const orSyntax = filter.value
-       │       ^^^^^^^^^^^^^^^^^^^^^^^^^^^^^
-  > 32 │         .map((item) => {
-        ...
-  > 41 │         })
-  > 42 │         .join(",");
-       │         ^^^^^^^^^^
-    43 │       return query.or(orSyntax);
-    44 │ 
-  
-  i The declaration is defined in this switch clause:
-  
-    28 │     case "endswith":
-    29 │       return query.ilike(filter.field, `%${filter.value}`);
-  > 30 │     case "or":
-       │     ^^^^^^^^^^
-  > 31 │       const orSyntax = filter.value
-        ...
-  > 42 │         .join(",");
-  > 43 │       return query.or(orSyntax);
-       │       ^^^^^^^^^^^^^^^^^^^^^^^^^^
-    44 │ 
-    45 │     case "and":
-  
-  i Unsafe fix: Wrap the declaration in a block.
-  
-    28 28 │       case "endswith":
-    29 29 │         return query.ilike(filter.field, `%${filter.value}`);
-    30    │ - ····case·"or":
-       30 │ + ····case·"or":·{
-    31 31 │         const orSyntax = filter.value
-    32 32 │           .map((item) => {
-    ····· │ 
-    42 42 │           .join(",");
-    43 43 │         return query.or(orSyntax);
-       44 │ + ····}
-    44 45 │   
-    45 46 │       case "and":
-  
-
-Checked 6952 file(s) in 468ms
->>>>>>> 1b146257
+Checked 6952 file(s) in 449ms