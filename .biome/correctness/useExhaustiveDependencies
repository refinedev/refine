
> refinejs-repo@0.0.0 biome
> biome lint .

<<<<<<< HEAD
./examples/form-react-hook-form-use-form/src/pages/posts/edit.tsx:24:3 lint/correctness/useExhaustiveDependencies ━━━━━━━━━━

  ! This hook does not specify all of its dependencies: setValue
  
    22 │   });
    23 │ 
  > 24 │   useEffect(() => {
       │   ^^^^^^^^^
    25 │     setValue("category.id", queryResult?.data?.data?.category?.id);
    26 │   }, [queryResult?.data]);
  
  i This dependency is not specified in the hook dependency list.
  
    24 │   useEffect(() => {
  > 25 │     setValue("category.id", queryResult?.data?.data?.category?.id);
       │     ^^^^^^^^
    26 │   }, [queryResult?.data]);
    27 │ 
  

=======
>>>>>>> 1b146257
./packages/chakra-ui/src/components/pages/error/index.tsx:31:3 lint/correctness/useExhaustiveDependencies ━━━━━━━━━━

  ! This hook does not specify all of its dependencies: translate
  
    29 │   const { resource, action } = useResource();
    30 │ 
  > 31 │   useEffect(() => {
       │   ^^^^^^^^^
    32 │     if (resource && action) {
    33 │       setErrorMessage(
  
  i This dependency is not specified in the hook dependency list.
  
    32 │     if (resource && action) {
    33 │       setErrorMessage(
  > 34 │         translate(
       │         ^^^^^^^^^
    35 │           "pages.error.info",
    36 │           {
  

<<<<<<< HEAD
./documentation/src/context/TutorialUIPackageContext/index.tsx:94:11 lint/correctness/useExhaustiveDependencies ━━━━━━━━━━

  ! This hook does not specify all of its dependencies: setPreferred
  
    92 │     };
    93 │ 
  > 94 │     React.useEffect(() => {
       │           ^^^^^^^^^
    95 │       if (dedicated && dedicated !== preferred) {
    96 │         setPreferred(dedicated);
  
  i This dependency is not specified in the hook dependency list.
  
    94 │     React.useEffect(() => {
    95 │       if (dedicated && dedicated !== preferred) {
  > 96 │         setPreferred(dedicated);
       │         ^^^^^^^^^^^^
    97 │       }
    98 │     }, [dedicated, preferred]);
  

./documentation/src/context/tutorial-parameter-context.tsx:82:9 lint/correctness/useExhaustiveDependencies ━━━━━━━━━━

  ! This hook does not specify all of its dependencies: currentParameters
  
    80 │   }, []);
    81 │ 
  > 82 │   React.useEffect(() => {
       │         ^^^^^^^^^
    83 │     try {
    84 │       const storedParameters = localStorage.getItem(
  
  i This dependency is not specified in the hook dependency list.
  
    101 │       setParameters({
    102 │         ...tutorialData.defaultParameters,
  > 103 │         ...currentParameters,
        │            ^^^^^^^^^^^^^^^^^
    104 │       });
    105 │     }
  
  i This dependency is not specified in the hook dependency list.
  
    95 │         setParameters({
    96 │           ...tutorialData.defaultParameters,
  > 97 │           ...currentParameters,
       │              ^^^^^^^^^^^^^^^^^
    98 │         });
    99 │       }
  
  i This dependency is not specified in the hook dependency list.
  
    90 │           ...tutorialData.defaultParameters,
    91 │           ...JSON.parse(storedParameters),
  > 92 │           ...currentParameters,
       │              ^^^^^^^^^^^^^^^^^
    93 │         });
    94 │       } else {
  
  i Either include them or remove the dependency array
  

./documentation/src/context/tutorial-parameter-context.tsx:82:9 lint/correctness/useExhaustiveDependencies ━━━━━━━━━━

  ! This hook does not specify all of its dependencies: setParameters
  
    80 │   }, []);
    81 │ 
  > 82 │   React.useEffect(() => {
       │         ^^^^^^^^^
    83 │     try {
    84 │       const storedParameters = localStorage.getItem(
  
  i This dependency is not specified in the hook dependency list.
  
     99 │       }
    100 │     } catch (e) {
  > 101 │       setParameters({
        │       ^^^^^^^^^^^^^
    102 │         ...tutorialData.defaultParameters,
    103 │         ...currentParameters,
  
  i This dependency is not specified in the hook dependency list.
  
    93 │         });
    94 │       } else {
  > 95 │         setParameters({
       │         ^^^^^^^^^^^^^
    96 │           ...tutorialData.defaultParameters,
    97 │           ...currentParameters,
  
  i This dependency is not specified in the hook dependency list.
  
    88 │       if (storedParameters) {
  > 89 │         setParameters({
       │         ^^^^^^^^^^^^^
    90 │           ...tutorialData.defaultParameters,
    91 │           ...JSON.parse(storedParameters),
  
  i Either include them or remove the dependency array
  

./examples/store/src/lib/focus-trap.tsx:55:3 lint/correctness/useExhaustiveDependencies ━━━━━━━━━━━━
=======
./examples/form-react-hook-form-use-form/src/pages/posts/edit.tsx:24:3 lint/correctness/useExhaustiveDependencies ━━━━━━━━━━
>>>>>>> 1b146257

  ! This hook does not specify all of its dependencies: setValue
  
<<<<<<< HEAD
    53 │   };
    54 │ 
  > 55 │   useEffect(() => {
       │   ^^^^^^^^^
    56 │     setTimeout(trapFocus, 20);
    57 │     return () => {
  
  i This dependency is not specified in the hook dependency list.
  
    56 │     setTimeout(trapFocus, 20);
    57 │     return () => {
  > 58 │       returnFocus();
       │       ^^^^^^^^^^^
    59 │     };
    60 │   }, [root]);
  

./examples/store/src/lib/focus-trap.tsx:55:3 lint/correctness/useExhaustiveDependencies ━━━━━━━━━━━━
=======
    22 │   });
    23 │ 
  > 24 │   useEffect(() => {
       │   ^^^^^^^^^
    25 │     setValue("category.id", queryResult?.data?.data?.category?.id);
    26 │   }, [queryResult?.data]);
  
  i This dependency is not specified in the hook dependency list.
  
    24 │   useEffect(() => {
  > 25 │     setValue("category.id", queryResult?.data?.data?.category?.id);
       │     ^^^^^^^^
    26 │   }, [queryResult?.data]);
    27 │ 
  

./packages/devtools-shared/src/context.tsx:42:9 lint/correctness/useExhaustiveDependencies ━━━━━━━━━━
>>>>>>> 1b146257

  ! This hook does not specify all of its dependencies: values.__devtools
  
<<<<<<< HEAD
    53 │   };
    54 │ 
  > 55 │   useEffect(() => {
       │   ^^^^^^^^^
    56 │     setTimeout(trapFocus, 20);
    57 │     return () => {
  
  i This dependency is not specified in the hook dependency list.
  
    55 │   useEffect(() => {
  > 56 │     setTimeout(trapFocus, 20);
       │                ^^^^^^^^^
    57 │     return () => {
    58 │       returnFocus();
  

./examples/store/src/lib/focus-trap.tsx:55:3 lint/correctness/useExhaustiveDependencies ━━━━━━━━━━━━
=======
    40 │   const [ws, setWs] = React.useState<WebSocket | null>(null);
    41 │ 
  > 42 │   React.useEffect(() => {
       │         ^^^^^^^^^
    43 │     const wsInstance = new WebSocket(
    44 │       `${values.secure ? "wss" : "ws"}://localhost:${values.port}`,
  
  i This dependency is not specified in the hook dependency list.
  
    59 │     wsInstance.addEventListener("open", () => {
  > 60 │       if (!values.__devtools) {
       │            ^^^^^^^^^^^^^^^^^
    61 │         send(wsInstance, DevtoolsEvent.DEVTOOLS_INIT, {
    62 │           url: window.location.origin,
  
  i Either include it or remove the dependency array
  

./packages/devtools-shared/src/context.tsx:42:9 lint/correctness/useExhaustiveDependencies ━━━━━━━━━━
>>>>>>> 1b146257

  ! This hook does not specify all of its dependencies: values.port
  
<<<<<<< HEAD
    53 │   };
    54 │ 
  > 55 │   useEffect(() => {
       │   ^^^^^^^^^
    56 │     setTimeout(trapFocus, 20);
    57 │     return () => {
=======
    40 │   const [ws, setWs] = React.useState<WebSocket | null>(null);
    41 │ 
  > 42 │   React.useEffect(() => {
       │         ^^^^^^^^^
    43 │     const wsInstance = new WebSocket(
    44 │       `${values.secure ? "wss" : "ws"}://localhost:${values.port}`,
>>>>>>> 1b146257
  
  i This dependency is not specified in the hook dependency list.
  
<<<<<<< HEAD
    58 │       returnFocus();
    59 │     };
  > 60 │   }, [root]);
       │       ^^^^
    61 │ 
    62 │   return React.createElement(
  

./examples/store/src/lib/hooks/useProductPrice.ts:51:25 lint/correctness/useExhaustiveDependencies ━━━━━━━━━━
=======
    42 │   React.useEffect(() => {
    43 │     const wsInstance = new WebSocket(
  > 44 │       `${values.secure ? "wss" : "ws"}://localhost:${values.port}`,
       │                                                      ^^^^^^^^^^^
    45 │     );
    46 │ 
  
  i Either include it or remove the dependency array
  

./packages/devtools-shared/src/context.tsx:42:9 lint/correctness/useExhaustiveDependencies ━━━━━━━━━━
>>>>>>> 1b146257

  ! This hook does not specify all of its dependencies: values.secure
  
<<<<<<< HEAD
    49 │   };
    50 │ 
  > 51 │   const cheapestPrice = useMemo(() => {
       │                         ^^^^^^^
    52 │     if (!product || !cart?.region) {
    53 │       return null;
  
  i This dependency is not specified in the hook dependency list.
  
    72 │       }),
    73 │       price_type: cheapestVariant.calculated_price_type,
  > 74 │       percentage_diff: getPercentageDiff(
       │                        ^^^^^^^^^^^^^^^^^
    75 │         cheapestVariant.original_price,
    76 │         cheapestVariant.calculated_price,
  

./examples/store/src/lib/hooks/useProductPrice.ts:81:24 lint/correctness/useExhaustiveDependencies ━━━━━━━━━━
=======
    40 │   const [ws, setWs] = React.useState<WebSocket | null>(null);
    41 │ 
  > 42 │   React.useEffect(() => {
       │         ^^^^^^^^^
    43 │     const wsInstance = new WebSocket(
    44 │       `${values.secure ? "wss" : "ws"}://localhost:${values.port}`,
  
  i This dependency is not specified in the hook dependency list.
  
    42 │   React.useEffect(() => {
    43 │     const wsInstance = new WebSocket(
  > 44 │       `${values.secure ? "wss" : "ws"}://localhost:${values.port}`,
       │          ^^^^^^^^^^^^^
    45 │     );
    46 │ 
  
  i Either include it or remove the dependency array
  

./packages/mantine/src/hooks/form/useModalForm/index.ts:181:9 lint/correctness/useExhaustiveDependencies ━━━━━━━━━━
>>>>>>> 1b146257

  ! This hook does not specify all of its dependencies: initiallySynced
  
<<<<<<< HEAD
    79 │   }, [product, cart]);
    80 │ 
  > 81 │   const variantPrice = useMemo(() => {
       │                        ^^^^^^^
    82 │     if (!product || !variantId || !cart?.region) {
    83 │       return null;
  
  i This dependency is not specified in the hook dependency list.
  
    104 │       }),
    105 │       price_type: variant.calculated_price_type,
  > 106 │       percentage_diff: getPercentageDiff(
        │                        ^^^^^^^^^^^^^^^^^
    107 │         variant.original_price,
    108 │         variant.calculated_price,
  

./documentation/src/hooks/use-tutorial-checklists.ts:53:24 lint/correctness/useExhaustiveDependencies ━━━━━━━━━━
=======
    179 │   });
    180 │ 
  > 181 │   React.useEffect(() => {
        │         ^^^^^^^^^
    182 │     if (initiallySynced === false && syncWithLocationKey) {
    183 │       const openStatus = parsed?.params?.[syncWithLocationKey]?.open;
  
  i This dependency is not specified in the hook dependency list.
  
    181 │   React.useEffect(() => {
  > 182 │     if (initiallySynced === false && syncWithLocationKey) {
        │         ^^^^^^^^^^^^^^^
    183 │       const openStatus = parsed?.params?.[syncWithLocationKey]?.open;
    184 │       if (typeof openStatus === "boolean") {
  

./packages/mantine/src/hooks/form/useModalForm/index.ts:181:9 lint/correctness/useExhaustiveDependencies ━━━━━━━━━━
>>>>>>> 1b146257

  ! This hook does not specify all of its dependencies: parsed?.params?.[syncWithLocationKey]?.open
  
<<<<<<< HEAD
    51 │   const { store, toggle } = React.useContext(TutorialChecklistContext);
    52 │ 
  > 53 │   const merged = React.useMemo(() => {
       │                        ^^^^^^^
    54 │     return (
    55 │       ({ items: [] } as TutorialChecklistData)?.items.map((item) => {
=======
    179 │   });
    180 │ 
  > 181 │   React.useEffect(() => {
        │         ^^^^^^^^^
    182 │     if (initiallySynced === false && syncWithLocationKey) {
    183 │       const openStatus = parsed?.params?.[syncWithLocationKey]?.open;
>>>>>>> 1b146257
  
  i This dependency is not specified in the hook dependency list.
  
<<<<<<< HEAD
    62 │               return {
    63 │                 ...checklistItem,
  > 64 │                 checked: store[id]?.[checklistItem.id] ?? false,
       │                          ^^^^^^^^^^^^^^^^^^^^^^^^^^^^^
    65 │               };
    66 │             })
=======
    181 │   React.useEffect(() => {
    182 │     if (initiallySynced === false && syncWithLocationKey) {
  > 183 │       const openStatus = parsed?.params?.[syncWithLocationKey]?.open;
        │                          ^^^^^^^^^^^^^^^^^^^^^^^^^^^^^^^^^^^^^^^^^^^
    184 │       if (typeof openStatus === "boolean") {
    185 │         if (openStatus) {
>>>>>>> 1b146257
  
  i This dependency is not specified in the hook dependency list.
  
<<<<<<< HEAD
    69 │       }) ?? []
    70 │     );
  > 71 │   }, [store]);
       │       ^^^^^
    72 │ 
    73 │   return {
  

./documentation/src/hooks/use-tutorial-checklists.ts:53:24 lint/correctness/useExhaustiveDependencies ━━━━━━━━━━
=======
    181 │   React.useEffect(() => {
    182 │     if (initiallySynced === false && syncWithLocationKey) {
  > 183 │       const openStatus = parsed?.params?.[syncWithLocationKey]?.open;
        │                          ^^^^^^^^^^^^^^^^^^^^^^^^^^^^^^^^^^^^^^^^^^^
    184 │       if (typeof openStatus === "boolean") {
    185 │         if (openStatus) {
  

./packages/mantine/src/hooks/form/useModalForm/index.ts:181:9 lint/correctness/useExhaustiveDependencies ━━━━━━━━━━
>>>>>>> 1b146257

  ! This hook specifies more dependencies than necessary: parsed
  
<<<<<<< HEAD
    51 │   const { store, toggle } = React.useContext(TutorialChecklistContext);
    52 │ 
  > 53 │   const merged = React.useMemo(() => {
       │                        ^^^^^^^
    54 │     return (
    55 │       ({ items: [] } as TutorialChecklistData)?.items.map((item) => {
=======
    179 │   });
    180 │ 
  > 181 │   React.useEffect(() => {
        │         ^^^^^^^^^
    182 │     if (initiallySynced === false && syncWithLocationKey) {
    183 │       const openStatus = parsed?.params?.[syncWithLocationKey]?.open;
>>>>>>> 1b146257
  
  i This dependency can be removed from the list.
  
<<<<<<< HEAD
    62 │               return {
    63 │                 ...checklistItem,
  > 64 │                 checked: store[id]?.[checklistItem.id] ?? false,
       │                          ^^^^^^^^^^^^^^^^^^^^^^^^^^^^^
    65 │               };
    66 │             })
  

./documentation/src/hooks/use-scroll-tracker.ts:28:3 lint/correctness/useExhaustiveDependencies ━━━━━━━━━━
=======
    201 │       setInitiallySynced(true);
    202 │     }
  > 203 │   }, [syncWithLocationKey, parsed, syncingId, setId]);
        │                            ^^^^^^
    204 │ 
    205 │   React.useEffect(() => {
  

./packages/mantine/src/hooks/form/useModalForm/index.ts:181:9 lint/correctness/useExhaustiveDependencies ━━━━━━━━━━
>>>>>>> 1b146257

  ! This hook does not specify all of its dependencies: parsed?.params?.[syncWithLocationKey]?.id
  
<<<<<<< HEAD
    26 │   }, []);
    27 │ 
  > 28 │   useEffect(() => {
       │   ^^^^^^^^^
    29 │     if (typeof window === "undefined") {
    30 │       return;
  
  i This dependency is not specified in the hook dependency list.
  
    56 │           }
    57 │ 
  > 58 │           if (callback) {
       │               ^^^^^^^^
    59 │             callback({
    60 │               scrollY: nextMinDepth,
  
  i This dependency is not specified in the hook dependency list.
  
    58 │           if (callback) {
  > 59 │             callback({
       │             ^^^^^^^^
    60 │               scrollY: nextMinDepth,
    61 │               scrollPercent,
  

./documentation/src/hooks/use-scroll-tracker.ts:28:3 lint/correctness/useExhaustiveDependencies ━━━━━━━━━━

  ! This hook specifies more dependencies than necessary: scrollY
  
    26 │   }, []);
    27 │ 
  > 28 │   useEffect(() => {
       │   ^^^^^^^^^
    29 │     if (typeof window === "undefined") {
    30 │       return;
  
  i This dependency can be removed from the list.
  
    77 │     return endScrollTracker;
  > 78 │   }, [scrollDepths, scrollY, state]);
       │                     ^^^^^^^
    79 │ 
    80 │   return { scrollY };
  

./documentation/src/hooks/use-pagination.ts:21:27 lint/correctness/useExhaustiveDependencies ━━━━━━━━━━

  ! This hook does not specify all of its dependencies: totalPages
  
    19 │   currentPage,
    20 │ }: UsePaginationProps) => {
  > 21 │   const paginationRange = useMemo(() => {
       │                           ^^^^^^^
    22 │     const totalPageNumbers = siblingCount + 5;
    23 │ 
  
  i This dependency is not specified in the hook dependency list.
  
    34 │     const firstPageIndex = 1;
  > 35 │     const lastPageIndex = totalPages;
       │                           ^^^^^^^^^^
    36 │ 
    37 │     if (!shouldShowLeftDots && shouldShowRightDots) {
  
  i This dependency is not specified in the hook dependency list.
  
    31 │     const shouldShowLeftDots = leftSiblingIndex > 2;
  > 32 │     const shouldShowRightDots = rightSiblingIndex < totalPages - 2;
       │                                                     ^^^^^^^^^^
    33 │ 
    34 │     const firstPageIndex = 1;
=======
    179 │   });
    180 │ 
  > 181 │   React.useEffect(() => {
        │         ^^^^^^^^^
    182 │     if (initiallySynced === false && syncWithLocationKey) {
    183 │       const openStatus = parsed?.params?.[syncWithLocationKey]?.open;
  
  i This dependency is not specified in the hook dependency list.
  
    194 │       if (syncingId) {
  > 195 │         const idFromParams = parsed?.params?.[syncWithLocationKey]?.id;
        │                              ^^^^^^^^^^^^^^^^^^^^^^^^^^^^^^^^^^^^^^^^^
    196 │         if (idFromParams) {
    197 │           setId?.(idFromParams);
  
  i This dependency is not specified in the hook dependency list.
  
    194 │       if (syncingId) {
  > 195 │         const idFromParams = parsed?.params?.[syncWithLocationKey]?.id;
        │                              ^^^^^^^^^^^^^^^^^^^^^^^^^^^^^^^^^^^^^^^^^
    196 │         if (idFromParams) {
    197 │           setId?.(idFromParams);
  

./packages/mantine/src/hooks/form/useModalForm/index.ts:181:9 lint/correctness/useExhaustiveDependencies ━━━━━━━━━━

  ! This hook does not specify all of its dependencies: show
  
    179 │   });
    180 │ 
  > 181 │   React.useEffect(() => {
        │         ^^^^^^^^^
    182 │     if (initiallySynced === false && syncWithLocationKey) {
    183 │       const openStatus = parsed?.params?.[syncWithLocationKey]?.open;
  
  i This dependency is not specified in the hook dependency list.
  
    188 │       } else if (typeof openStatus === "string") {
    189 │         if (openStatus === "true") {
  > 190 │           show();
        │           ^^^^
    191 │         }
    192 │       }
  
  i This dependency is not specified in the hook dependency list.
  
    184 │       if (typeof openStatus === "boolean") {
    185 │         if (openStatus) {
  > 186 │           show();
        │           ^^^^
    187 │         }
    188 │       } else if (typeof openStatus === "string") {
>>>>>>> 1b146257
  

./packages/mantine/src/hooks/form/useModalForm/index.ts:205:9 lint/correctness/useExhaustiveDependencies ━━━━━━━━━━

  ! This hook specifies a dependency more specific that its captures: syncingId
  
<<<<<<< HEAD
    28 │     const leftSiblingIndex = Math.max(currentPage - siblingCount, 1);
  > 29 │     const rightSiblingIndex = Math.min(currentPage + siblingCount, totalPages);
       │                                                                    ^^^^^^^^^^
    30 │ 
    31 │     const shouldShowLeftDots = leftSiblingIndex > 2;
=======
    203 │   }, [syncWithLocationKey, parsed, syncingId, setId]);
    204 │ 
  > 205 │   React.useEffect(() => {
        │         ^^^^^^^^^
    206 │     if (initiallySynced === true) {
    207 │       if (visible && syncWithLocationKey) {
>>>>>>> 1b146257
  
  i This capture is more generic than...
  
<<<<<<< HEAD
    22 │     const totalPageNumbers = siblingCount + 5;
    23 │ 
  > 24 │     if (totalPageNumbers >= totalPages) {
       │                             ^^^^^^^^^^
    25 │       return range(1, totalPages);
    26 │     }
=======
    209 │           query: {
    210 │             [syncWithLocationKey]: {
  > 211 │               ...parsed?.params?.[syncWithLocationKey],
        │                  ^^^^^^^^^^^^^^^^^^^^^^^^^^^^^^^^^^^^^
    212 │               open: true,
    213 │               ...(syncingId && id && { id }),
>>>>>>> 1b146257
  
  i ...this dependency.
  
<<<<<<< HEAD
    44 │     if (shouldShowLeftDots && !shouldShowRightDots) {
    45 │       const rightItemCount = 3 + 2 * siblingCount;
  > 46 │       const rightRange = range(totalPages - rightItemCount + 1, totalPages);
       │                                                                 ^^^^^^^^^^
    47 │       return [firstPageIndex, DOTS, ...rightRange];
    48 │     }
=======
    227 │       }
    228 │     }
  > 229 │   }, [id, visible, show, syncWithLocationKey, syncingId]);
        │                                               ^^^^^^^^^
    230 │ 
    231 │   const submit = async (
>>>>>>> 1b146257
  

./packages/mantine/src/hooks/form/useModalForm/index.ts:205:9 lint/correctness/useExhaustiveDependencies ━━━━━━━━━━

  ! This hook does not specify all of its dependencies: go
  
<<<<<<< HEAD
    44 │     if (shouldShowLeftDots && !shouldShowRightDots) {
    45 │       const rightItemCount = 3 + 2 * siblingCount;
  > 46 │       const rightRange = range(totalPages - rightItemCount + 1, totalPages);
       │                                ^^^^^^^^^^
    47 │       return [firstPageIndex, DOTS, ...rightRange];
    48 │     }
  
  i This dependency is not specified in the hook dependency list.
  
    39 │       const leftRange = range(1, leftItemCount);
    40 │ 
  > 41 │       return [...leftRange, DOTS, totalPages];
       │                                   ^^^^^^^^^^
    42 │     }
    43 │ 
  
  i This dependency is not specified in the hook dependency list.
  
    24 │     if (totalPageNumbers >= totalPages) {
  > 25 │       return range(1, totalPages);
       │                       ^^^^^^^^^^
    26 │     }
    27 │ 
  

./documentation/src/hooks/use-outside-click.ts:11:9 lint/correctness/useExhaustiveDependencies ━━━━━━━━━━
=======
    203 │   }, [syncWithLocationKey, parsed, syncingId, setId]);
    204 │ 
  > 205 │   React.useEffect(() => {
        │         ^^^^^^^^^
    206 │     if (initiallySynced === true) {
    207 │       if (visible && syncWithLocationKey) {
  
  i This dependency is not specified in the hook dependency list.
  
    218 │         });
    219 │       } else if (syncWithLocationKey && !visible) {
  > 220 │         go({
        │         ^^
    221 │           query: {
    222 │             [syncWithLocationKey]: undefined,
  
  i This dependency is not specified in the hook dependency list.
  
    206 │     if (initiallySynced === true) {
    207 │       if (visible && syncWithLocationKey) {
  > 208 │         go({
        │         ^^
    209 │           query: {
    210 │             [syncWithLocationKey]: {
  

./packages/mantine/src/hooks/form/useModalForm/index.ts:205:9 lint/correctness/useExhaustiveDependencies ━━━━━━━━━━
>>>>>>> 1b146257

  ! This hook does not specify all of its dependencies: parsed?.params?.[syncWithLocationKey]
  
<<<<<<< HEAD
     9 │   callback: Handler,
    10 │ ) => {
  > 11 │   React.useEffect(() => {
       │         ^^^^^^^^^
    12 │     const handleClick = (event) => {
    13 │       if (ref.current && !ref.current.contains(event.target)) {
  
  i This dependency is not specified in the hook dependency list.
  
    13 │       if (ref.current && !ref.current.contains(event.target)) {
    14 │         event.preventDefault();
  > 15 │         callback(event);
       │         ^^^^^^^^
    16 │       }
    17 │     };
  

./documentation/src/hooks/use-dynamic-import.ts:27:3 lint/correctness/useExhaustiveDependencies ━━━━━━━━━━
=======
    203 │   }, [syncWithLocationKey, parsed, syncingId, setId]);
    204 │ 
  > 205 │   React.useEffect(() => {
        │         ^^^^^^^^^
    206 │     if (initiallySynced === true) {
    207 │       if (visible && syncWithLocationKey) {
  
  i This dependency is not specified in the hook dependency list.
  
    209 │           query: {
    210 │             [syncWithLocationKey]: {
  > 211 │               ...parsed?.params?.[syncWithLocationKey],
        │                  ^^^^^^^^^^^^^^^^^^^^^^^^^^^^^^^^^^^^^
    212 │               open: true,
    213 │               ...(syncingId && id && { id }),
  
  i This dependency is not specified in the hook dependency list.
  
    209 │           query: {
    210 │             [syncWithLocationKey]: {
  > 211 │               ...parsed?.params?.[syncWithLocationKey],
        │                  ^^^^^^^^^^^^^^^^^^^^^^^^^^^^^^^^^^^^^
    212 │               open: true,
    213 │               ...(syncingId && id && { id }),
  

./packages/mantine/src/hooks/form/useModalForm/index.ts:205:9 lint/correctness/useExhaustiveDependencies ━━━━━━━━━━
>>>>>>> 1b146257

  ! This hook specifies a dependency more specific that its captures: syncingId
  
<<<<<<< HEAD
    25 │   const [props, setProps] = useState<DeclarationType>(null);
    26 │ 
  > 27 │   useEffect(() => {
       │   ^^^^^^^^^
    28 │     let resolved = false;
    29 │ 
=======
    203 │   }, [syncWithLocationKey, parsed, syncingId, setId]);
    204 │ 
  > 205 │   React.useEffect(() => {
        │         ^^^^^^^^^
    206 │     if (initiallySynced === true) {
    207 │       if (visible && syncWithLocationKey) {
>>>>>>> 1b146257
  
  i This capture is more generic than...
  
<<<<<<< HEAD
    30 │     import(
  > 31 │       `@docgen/${name.startsWith(prefix) ? name : `${prefix}${name}`}.json`
       │                                                      ^^^^^^
    32 │     )
    33 │       .then((props) => {
=======
    209 │           query: {
    210 │             [syncWithLocationKey]: {
  > 211 │               ...parsed?.params?.[syncWithLocationKey],
        │                  ^^^^^^^^^^^^^^^^^^^^^^^^^^^^^^^^^^^^^
    212 │               open: true,
    213 │               ...(syncingId && id && { id }),
>>>>>>> 1b146257
  
  i ...this dependency.
  
<<<<<<< HEAD
    30 │     import(
  > 31 │       `@docgen/${name.startsWith(prefix) ? name : `${prefix}${name}`}.json`
       │                                  ^^^^^^
    32 │     )
    33 │       .then((props) => {
  

./documentation/src/hooks/use-tw-breakpoints.ts:42:9 lint/correctness/useExhaustiveDependencies ━━━━━━━━━━

  ! This hook does not specify all of its dependencies: breakpoints[
            props.variant
          ].map
  
    40 │   const [xxl, setXxl] = React.useState(false);
    41 │ 
  > 42 │   React.useEffect(() => {
       │         ^^^^^^^^^
    43 │     if (typeof window !== "undefined") {
    44 │       const [smQuery, mdQuery, lgQuery, xlQuery, xxlQuery] = breakpoints[
  
  i This dependency is not specified in the hook dependency list.
  
    42 │   React.useEffect(() => {
    43 │     if (typeof window !== "undefined") {
  > 44 │       const [smQuery, mdQuery, lgQuery, xlQuery, xxlQuery] = breakpoints[
       │                                                              ^^^^^^^^^^^^
  > 45 │         props.variant
  > 46 │       ].map((bp) => window.matchMedia(`(min-width: ${bp}px)`));
       │       ^^^^^
    47 │ 
    48 │       const smHandler = (e: MediaQueryListEvent) => {
  
  i Either include it or remove the dependency array
  

./documentation/src/hooks/use-keydown.ts:12:9 lint/correctness/useExhaustiveDependencies ━━━━━━━━━━━
=======
    227 │       }
    228 │     }
  > 229 │   }, [id, visible, show, syncWithLocationKey, syncingId]);
        │                                               ^^^^^^^^^
    230 │ 
    231 │   const submit = async (
  

./packages/mantine/src/hooks/form/useModalForm/index.ts:205:9 lint/correctness/useExhaustiveDependencies ━━━━━━━━━━

  ! This hook does not specify all of its dependencies: initiallySynced
  
    203 │   }, [syncWithLocationKey, parsed, syncingId, setId]);
    204 │ 
  > 205 │   React.useEffect(() => {
        │         ^^^^^^^^^
    206 │     if (initiallySynced === true) {
    207 │       if (visible && syncWithLocationKey) {
  
  i This dependency is not specified in the hook dependency list.
  
    205 │   React.useEffect(() => {
  > 206 │     if (initiallySynced === true) {
        │         ^^^^^^^^^^^^^^^
    207 │       if (visible && syncWithLocationKey) {
    208 │         go({
  

./packages/mantine/src/hooks/form/useModalForm/index.ts:253:23 lint/correctness/useExhaustiveDependencies ━━━━━━━━━━
>>>>>>> 1b146257

  ! This hook does not specify all of its dependencies: autoSave?.invalidateOnClose
  
<<<<<<< HEAD
    10 │   callback: Handler,
    11 │ ) => {
  > 12 │   React.useEffect(() => {
       │         ^^^^^^^^^
    13 │     const handleKeyDown = (event) => {
    14 │       if (!ref.current) return;
  
  i This dependency is not specified in the hook dependency list.
  
    15 │       if (keys.includes(event.key)) {
    16 │         event.preventDefault();
  > 17 │         callback(event);
       │         ^^^^^^^^
    18 │       }
    19 │     };
  

./documentation/src/hooks/use-keydown.ts:12:9 lint/correctness/useExhaustiveDependencies ━━━━━━━━━━━
=======
    252 │   const { warnWhen, setWarnWhen } = useWarnAboutChange();
  > 253 │   const handleClose = useCallback(() => {
        │                       ^^^^^^^^^^^
    254 │     if (autoSaveProps.status === "success" && autoSave?.invalidateOnClose) {
    255 │       invalidate({
  
  i This dependency is not specified in the hook dependency list.
  
    252 │   const { warnWhen, setWarnWhen } = useWarnAboutChange();
    253 │   const handleClose = useCallback(() => {
  > 254 │     if (autoSaveProps.status === "success" && autoSave?.invalidateOnClose) {
        │                                               ^^^^^^^^^^^^^^^^^^^^^^^^^^^
    255 │       invalidate({
    256 │         id,
  

./packages/mantine/src/hooks/form/useModalForm/index.ts:253:23 lint/correctness/useExhaustiveDependencies ━━━━━━━━━━
>>>>>>> 1b146257

  ! This hook does not specify all of its dependencies: dataProviderName
  
<<<<<<< HEAD
    10 │   callback: Handler,
    11 │ ) => {
  > 12 │   React.useEffect(() => {
       │         ^^^^^^^^^
    13 │     const handleKeyDown = (event) => {
    14 │       if (!ref.current) return;
  
  i This dependency is not specified in the hook dependency list.
  
    13 │     const handleKeyDown = (event) => {
    14 │       if (!ref.current) return;
  > 15 │       if (keys.includes(event.key)) {
       │           ^^^^^^^^^^^^^
    16 │         event.preventDefault();
    17 │         callback(event);
=======
    252 │   const { warnWhen, setWarnWhen } = useWarnAboutChange();
  > 253 │   const handleClose = useCallback(() => {
        │                       ^^^^^^^^^^^
    254 │     if (autoSaveProps.status === "success" && autoSave?.invalidateOnClose) {
    255 │       invalidate({
  
  i This dependency is not specified in the hook dependency list.
  
    256 │         id,
    257 │         invalidates: invalidates || ["list", "many", "detail"],
  > 258 │         dataProviderName,
        │         ^^^^^^^^^^^^^^^^
    259 │         resource: identifier,
    260 │       });
  

./packages/mantine/src/hooks/form/useModalForm/index.ts:253:23 lint/correctness/useExhaustiveDependencies ━━━━━━━━━━

  ! This hook does not specify all of its dependencies: invalidates
  
    252 │   const { warnWhen, setWarnWhen } = useWarnAboutChange();
  > 253 │   const handleClose = useCallback(() => {
        │                       ^^^^^^^^^^^
    254 │     if (autoSaveProps.status === "success" && autoSave?.invalidateOnClose) {
    255 │       invalidate({
  
  i This dependency is not specified in the hook dependency list.
  
    255 │       invalidate({
    256 │         id,
  > 257 │         invalidates: invalidates || ["list", "many", "detail"],
        │                      ^^^^^^^^^^^
    258 │         dataProviderName,
    259 │         resource: identifier,
  

./packages/mantine/src/hooks/form/useModalForm/index.ts:253:23 lint/correctness/useExhaustiveDependencies ━━━━━━━━━━

  ! This hook does not specify all of its dependencies: translate
  
    252 │   const { warnWhen, setWarnWhen } = useWarnAboutChange();
  > 253 │   const handleClose = useCallback(() => {
        │                       ^^^^^^^^^^^
    254 │     if (autoSaveProps.status === "success" && autoSave?.invalidateOnClose) {
    255 │       invalidate({
  
  i This dependency is not specified in the hook dependency list.
  
    263 │     if (warnWhen) {
    264 │       const warnWhenConfirm = window.confirm(
  > 265 │         translate(
        │         ^^^^^^^^^
    266 │           "warnWhenUnsavedChanges",
    267 │           "Are you sure you want to leave? You have unsaved changes.",
  

./packages/mantine/src/hooks/form/useModalForm/index.ts:253:23 lint/correctness/useExhaustiveDependencies ━━━━━━━━━━

  ! This hook does not specify all of its dependencies: setWarnWhen
  
    252 │   const { warnWhen, setWarnWhen } = useWarnAboutChange();
  > 253 │   const handleClose = useCallback(() => {
        │                       ^^^^^^^^^^^
    254 │     if (autoSaveProps.status === "success" && autoSave?.invalidateOnClose) {
    255 │       invalidate({
  
  i This dependency is not specified in the hook dependency list.
  
    271 │       if (warnWhenConfirm) {
  > 272 │         setWarnWhen(false);
        │         ^^^^^^^^^^^
    273 │       } else {
    274 │         return;
>>>>>>> 1b146257
  

The number of diagnostics exceeds the number allowed by Biome.
Diagnostics not shown: 623.
<<<<<<< HEAD
Checked 6952 file(s) in 454ms
=======
Checked 6952 file(s) in 473ms
>>>>>>> 1b146257
<|MERGE_RESOLUTION|>--- conflicted
+++ resolved
@@ -2,830 +2,501 @@
 > refinejs-repo@0.0.0 biome
 > biome lint .
 
-<<<<<<< HEAD
 ./examples/form-react-hook-form-use-form/src/pages/posts/edit.tsx:24:3 lint/correctness/useExhaustiveDependencies ━━━━━━━━━━
 
   ! This hook does not specify all of its dependencies: setValue
-  
+
     22 │   });
-    23 │ 
+    23 │
   > 24 │   useEffect(() => {
        │   ^^^^^^^^^
     25 │     setValue("category.id", queryResult?.data?.data?.category?.id);
     26 │   }, [queryResult?.data]);
-  
-  i This dependency is not specified in the hook dependency list.
-  
+
+  i This dependency is not specified in the hook dependency list.
+
     24 │   useEffect(() => {
   > 25 │     setValue("category.id", queryResult?.data?.data?.category?.id);
        │     ^^^^^^^^
     26 │   }, [queryResult?.data]);
-    27 │ 
-  
-
-=======
->>>>>>> 1b146257
+    27 │
+
+
 ./packages/chakra-ui/src/components/pages/error/index.tsx:31:3 lint/correctness/useExhaustiveDependencies ━━━━━━━━━━
 
   ! This hook does not specify all of its dependencies: translate
-  
+
     29 │   const { resource, action } = useResource();
-    30 │ 
+    30 │
   > 31 │   useEffect(() => {
        │   ^^^^^^^^^
     32 │     if (resource && action) {
     33 │       setErrorMessage(
-  
-  i This dependency is not specified in the hook dependency list.
-  
+
+  i This dependency is not specified in the hook dependency list.
+
     32 │     if (resource && action) {
     33 │       setErrorMessage(
   > 34 │         translate(
        │         ^^^^^^^^^
     35 │           "pages.error.info",
     36 │           {
-  
-
-<<<<<<< HEAD
+
+
 ./documentation/src/context/TutorialUIPackageContext/index.tsx:94:11 lint/correctness/useExhaustiveDependencies ━━━━━━━━━━
 
   ! This hook does not specify all of its dependencies: setPreferred
-  
+
     92 │     };
-    93 │ 
+    93 │
   > 94 │     React.useEffect(() => {
        │           ^^^^^^^^^
     95 │       if (dedicated && dedicated !== preferred) {
     96 │         setPreferred(dedicated);
-  
-  i This dependency is not specified in the hook dependency list.
-  
+
+  i This dependency is not specified in the hook dependency list.
+
     94 │     React.useEffect(() => {
     95 │       if (dedicated && dedicated !== preferred) {
   > 96 │         setPreferred(dedicated);
        │         ^^^^^^^^^^^^
     97 │       }
     98 │     }, [dedicated, preferred]);
-  
+
 
 ./documentation/src/context/tutorial-parameter-context.tsx:82:9 lint/correctness/useExhaustiveDependencies ━━━━━━━━━━
 
   ! This hook does not specify all of its dependencies: currentParameters
-  
+
     80 │   }, []);
-    81 │ 
+    81 │
   > 82 │   React.useEffect(() => {
        │         ^^^^^^^^^
     83 │     try {
     84 │       const storedParameters = localStorage.getItem(
-  
-  i This dependency is not specified in the hook dependency list.
-  
+
+  i This dependency is not specified in the hook dependency list.
+
     101 │       setParameters({
     102 │         ...tutorialData.defaultParameters,
   > 103 │         ...currentParameters,
         │            ^^^^^^^^^^^^^^^^^
     104 │       });
     105 │     }
-  
-  i This dependency is not specified in the hook dependency list.
-  
+
+  i This dependency is not specified in the hook dependency list.
+
     95 │         setParameters({
     96 │           ...tutorialData.defaultParameters,
   > 97 │           ...currentParameters,
        │              ^^^^^^^^^^^^^^^^^
     98 │         });
     99 │       }
-  
-  i This dependency is not specified in the hook dependency list.
-  
+
+  i This dependency is not specified in the hook dependency list.
+
     90 │           ...tutorialData.defaultParameters,
     91 │           ...JSON.parse(storedParameters),
   > 92 │           ...currentParameters,
        │              ^^^^^^^^^^^^^^^^^
     93 │         });
     94 │       } else {
-  
+
   i Either include them or remove the dependency array
-  
+
 
 ./documentation/src/context/tutorial-parameter-context.tsx:82:9 lint/correctness/useExhaustiveDependencies ━━━━━━━━━━
 
   ! This hook does not specify all of its dependencies: setParameters
-  
+
     80 │   }, []);
-    81 │ 
+    81 │
   > 82 │   React.useEffect(() => {
        │         ^^^^^^^^^
     83 │     try {
     84 │       const storedParameters = localStorage.getItem(
-  
-  i This dependency is not specified in the hook dependency list.
-  
+
+  i This dependency is not specified in the hook dependency list.
+
      99 │       }
     100 │     } catch (e) {
   > 101 │       setParameters({
         │       ^^^^^^^^^^^^^
     102 │         ...tutorialData.defaultParameters,
     103 │         ...currentParameters,
-  
-  i This dependency is not specified in the hook dependency list.
-  
+
+  i This dependency is not specified in the hook dependency list.
+
     93 │         });
     94 │       } else {
   > 95 │         setParameters({
        │         ^^^^^^^^^^^^^
     96 │           ...tutorialData.defaultParameters,
     97 │           ...currentParameters,
-  
-  i This dependency is not specified in the hook dependency list.
-  
+
+  i This dependency is not specified in the hook dependency list.
+
     88 │       if (storedParameters) {
   > 89 │         setParameters({
        │         ^^^^^^^^^^^^^
     90 │           ...tutorialData.defaultParameters,
     91 │           ...JSON.parse(storedParameters),
-  
+
   i Either include them or remove the dependency array
-  
+
 
 ./examples/store/src/lib/focus-trap.tsx:55:3 lint/correctness/useExhaustiveDependencies ━━━━━━━━━━━━
-=======
-./examples/form-react-hook-form-use-form/src/pages/posts/edit.tsx:24:3 lint/correctness/useExhaustiveDependencies ━━━━━━━━━━
->>>>>>> 1b146257
 
   ! This hook does not specify all of its dependencies: setValue
-  
-<<<<<<< HEAD
+
     53 │   };
-    54 │ 
+    54 │
   > 55 │   useEffect(() => {
        │   ^^^^^^^^^
     56 │     setTimeout(trapFocus, 20);
     57 │     return () => {
-  
-  i This dependency is not specified in the hook dependency list.
-  
+
+  i This dependency is not specified in the hook dependency list.
+
     56 │     setTimeout(trapFocus, 20);
     57 │     return () => {
   > 58 │       returnFocus();
        │       ^^^^^^^^^^^
     59 │     };
     60 │   }, [root]);
-  
+
 
 ./examples/store/src/lib/focus-trap.tsx:55:3 lint/correctness/useExhaustiveDependencies ━━━━━━━━━━━━
-=======
-    22 │   });
-    23 │ 
-  > 24 │   useEffect(() => {
-       │   ^^^^^^^^^
-    25 │     setValue("category.id", queryResult?.data?.data?.category?.id);
-    26 │   }, [queryResult?.data]);
-  
-  i This dependency is not specified in the hook dependency list.
-  
-    24 │   useEffect(() => {
-  > 25 │     setValue("category.id", queryResult?.data?.data?.category?.id);
-       │     ^^^^^^^^
-    26 │   }, [queryResult?.data]);
-    27 │ 
-  
-
-./packages/devtools-shared/src/context.tsx:42:9 lint/correctness/useExhaustiveDependencies ━━━━━━━━━━
->>>>>>> 1b146257
-
-  ! This hook does not specify all of its dependencies: values.__devtools
-  
-<<<<<<< HEAD
+
+  ! This hook does not specify all of its dependencies: trapFocus
+
     53 │   };
-    54 │ 
+    54 │
   > 55 │   useEffect(() => {
        │   ^^^^^^^^^
     56 │     setTimeout(trapFocus, 20);
     57 │     return () => {
-  
-  i This dependency is not specified in the hook dependency list.
-  
+
+  i This dependency is not specified in the hook dependency list.
+
     55 │   useEffect(() => {
   > 56 │     setTimeout(trapFocus, 20);
        │                ^^^^^^^^^
     57 │     return () => {
     58 │       returnFocus();
-  
+
 
 ./examples/store/src/lib/focus-trap.tsx:55:3 lint/correctness/useExhaustiveDependencies ━━━━━━━━━━━━
-=======
-    40 │   const [ws, setWs] = React.useState<WebSocket | null>(null);
-    41 │ 
-  > 42 │   React.useEffect(() => {
-       │         ^^^^^^^^^
-    43 │     const wsInstance = new WebSocket(
-    44 │       `${values.secure ? "wss" : "ws"}://localhost:${values.port}`,
-  
-  i This dependency is not specified in the hook dependency list.
-  
-    59 │     wsInstance.addEventListener("open", () => {
-  > 60 │       if (!values.__devtools) {
-       │            ^^^^^^^^^^^^^^^^^
-    61 │         send(wsInstance, DevtoolsEvent.DEVTOOLS_INIT, {
-    62 │           url: window.location.origin,
-  
-  i Either include it or remove the dependency array
-  
-
-./packages/devtools-shared/src/context.tsx:42:9 lint/correctness/useExhaustiveDependencies ━━━━━━━━━━
->>>>>>> 1b146257
-
-  ! This hook does not specify all of its dependencies: values.port
-  
-<<<<<<< HEAD
+
+  ! This hook specifies more dependencies than necessary: root
+
     53 │   };
-    54 │ 
+    54 │
   > 55 │   useEffect(() => {
        │   ^^^^^^^^^
     56 │     setTimeout(trapFocus, 20);
     57 │     return () => {
-=======
-    40 │   const [ws, setWs] = React.useState<WebSocket | null>(null);
-    41 │ 
-  > 42 │   React.useEffect(() => {
-       │         ^^^^^^^^^
-    43 │     const wsInstance = new WebSocket(
-    44 │       `${values.secure ? "wss" : "ws"}://localhost:${values.port}`,
->>>>>>> 1b146257
-  
-  i This dependency is not specified in the hook dependency list.
-  
-<<<<<<< HEAD
+
+  i This dependency can be removed from the list.
+
     58 │       returnFocus();
     59 │     };
   > 60 │   }, [root]);
        │       ^^^^
-    61 │ 
+    61 │
     62 │   return React.createElement(
-  
+
 
 ./examples/store/src/lib/hooks/useProductPrice.ts:51:25 lint/correctness/useExhaustiveDependencies ━━━━━━━━━━
-=======
-    42 │   React.useEffect(() => {
-    43 │     const wsInstance = new WebSocket(
-  > 44 │       `${values.secure ? "wss" : "ws"}://localhost:${values.port}`,
-       │                                                      ^^^^^^^^^^^
-    45 │     );
-    46 │ 
-  
-  i Either include it or remove the dependency array
-  
-
-./packages/devtools-shared/src/context.tsx:42:9 lint/correctness/useExhaustiveDependencies ━━━━━━━━━━
->>>>>>> 1b146257
-
-  ! This hook does not specify all of its dependencies: values.secure
-  
-<<<<<<< HEAD
+
+  ! This hook does not specify all of its dependencies: getPercentageDiff
+
     49 │   };
-    50 │ 
+    50 │
   > 51 │   const cheapestPrice = useMemo(() => {
        │                         ^^^^^^^
     52 │     if (!product || !cart?.region) {
     53 │       return null;
-  
-  i This dependency is not specified in the hook dependency list.
-  
+
+  i This dependency is not specified in the hook dependency list.
+
     72 │       }),
     73 │       price_type: cheapestVariant.calculated_price_type,
   > 74 │       percentage_diff: getPercentageDiff(
        │                        ^^^^^^^^^^^^^^^^^
     75 │         cheapestVariant.original_price,
     76 │         cheapestVariant.calculated_price,
-  
+
 
 ./examples/store/src/lib/hooks/useProductPrice.ts:81:24 lint/correctness/useExhaustiveDependencies ━━━━━━━━━━
-=======
-    40 │   const [ws, setWs] = React.useState<WebSocket | null>(null);
-    41 │ 
-  > 42 │   React.useEffect(() => {
-       │         ^^^^^^^^^
-    43 │     const wsInstance = new WebSocket(
-    44 │       `${values.secure ? "wss" : "ws"}://localhost:${values.port}`,
-  
-  i This dependency is not specified in the hook dependency list.
-  
-    42 │   React.useEffect(() => {
-    43 │     const wsInstance = new WebSocket(
-  > 44 │       `${values.secure ? "wss" : "ws"}://localhost:${values.port}`,
-       │          ^^^^^^^^^^^^^
-    45 │     );
-    46 │ 
-  
-  i Either include it or remove the dependency array
-  
-
-./packages/mantine/src/hooks/form/useModalForm/index.ts:181:9 lint/correctness/useExhaustiveDependencies ━━━━━━━━━━
->>>>>>> 1b146257
-
-  ! This hook does not specify all of its dependencies: initiallySynced
-  
-<<<<<<< HEAD
+
+  ! This hook does not specify all of its dependencies: getPercentageDiff
+
     79 │   }, [product, cart]);
-    80 │ 
+    80 │
   > 81 │   const variantPrice = useMemo(() => {
        │                        ^^^^^^^
     82 │     if (!product || !variantId || !cart?.region) {
     83 │       return null;
-  
-  i This dependency is not specified in the hook dependency list.
-  
+
+  i This dependency is not specified in the hook dependency list.
+
     104 │       }),
     105 │       price_type: variant.calculated_price_type,
   > 106 │       percentage_diff: getPercentageDiff(
         │                        ^^^^^^^^^^^^^^^^^
     107 │         variant.original_price,
     108 │         variant.calculated_price,
-  
+
 
 ./documentation/src/hooks/use-tutorial-checklists.ts:53:24 lint/correctness/useExhaustiveDependencies ━━━━━━━━━━
-=======
-    179 │   });
-    180 │ 
-  > 181 │   React.useEffect(() => {
-        │         ^^^^^^^^^
-    182 │     if (initiallySynced === false && syncWithLocationKey) {
-    183 │       const openStatus = parsed?.params?.[syncWithLocationKey]?.open;
-  
-  i This dependency is not specified in the hook dependency list.
-  
-    181 │   React.useEffect(() => {
-  > 182 │     if (initiallySynced === false && syncWithLocationKey) {
-        │         ^^^^^^^^^^^^^^^
-    183 │       const openStatus = parsed?.params?.[syncWithLocationKey]?.open;
-    184 │       if (typeof openStatus === "boolean") {
-  
-
-./packages/mantine/src/hooks/form/useModalForm/index.ts:181:9 lint/correctness/useExhaustiveDependencies ━━━━━━━━━━
->>>>>>> 1b146257
-
-  ! This hook does not specify all of its dependencies: parsed?.params?.[syncWithLocationKey]?.open
-  
-<<<<<<< HEAD
+
+  ! This hook specifies a dependency more specific that its captures: store
+
     51 │   const { store, toggle } = React.useContext(TutorialChecklistContext);
-    52 │ 
+    52 │
   > 53 │   const merged = React.useMemo(() => {
        │                        ^^^^^^^
     54 │     return (
     55 │       ({ items: [] } as TutorialChecklistData)?.items.map((item) => {
-=======
-    179 │   });
-    180 │ 
-  > 181 │   React.useEffect(() => {
-        │         ^^^^^^^^^
-    182 │     if (initiallySynced === false && syncWithLocationKey) {
-    183 │       const openStatus = parsed?.params?.[syncWithLocationKey]?.open;
->>>>>>> 1b146257
-  
-  i This dependency is not specified in the hook dependency list.
-  
-<<<<<<< HEAD
+
+  i This capture is more generic than...
+
     62 │               return {
     63 │                 ...checklistItem,
   > 64 │                 checked: store[id]?.[checklistItem.id] ?? false,
        │                          ^^^^^^^^^^^^^^^^^^^^^^^^^^^^^
     65 │               };
     66 │             })
-=======
-    181 │   React.useEffect(() => {
-    182 │     if (initiallySynced === false && syncWithLocationKey) {
-  > 183 │       const openStatus = parsed?.params?.[syncWithLocationKey]?.open;
-        │                          ^^^^^^^^^^^^^^^^^^^^^^^^^^^^^^^^^^^^^^^^^^^
-    184 │       if (typeof openStatus === "boolean") {
-    185 │         if (openStatus) {
->>>>>>> 1b146257
-  
-  i This dependency is not specified in the hook dependency list.
-  
-<<<<<<< HEAD
+
+  i ...this dependency.
+
     69 │       }) ?? []
     70 │     );
   > 71 │   }, [store]);
        │       ^^^^^
-    72 │ 
+    72 │
     73 │   return {
-  
+
 
 ./documentation/src/hooks/use-tutorial-checklists.ts:53:24 lint/correctness/useExhaustiveDependencies ━━━━━━━━━━
-=======
-    181 │   React.useEffect(() => {
-    182 │     if (initiallySynced === false && syncWithLocationKey) {
-  > 183 │       const openStatus = parsed?.params?.[syncWithLocationKey]?.open;
-        │                          ^^^^^^^^^^^^^^^^^^^^^^^^^^^^^^^^^^^^^^^^^^^
-    184 │       if (typeof openStatus === "boolean") {
-    185 │         if (openStatus) {
-  
-
-./packages/mantine/src/hooks/form/useModalForm/index.ts:181:9 lint/correctness/useExhaustiveDependencies ━━━━━━━━━━
->>>>>>> 1b146257
-
-  ! This hook specifies more dependencies than necessary: parsed
-  
-<<<<<<< HEAD
+
+  ! This hook does not specify all of its dependencies: store[id]?.[checklistItem.id]
+
     51 │   const { store, toggle } = React.useContext(TutorialChecklistContext);
-    52 │ 
+    52 │
   > 53 │   const merged = React.useMemo(() => {
        │                        ^^^^^^^
     54 │     return (
     55 │       ({ items: [] } as TutorialChecklistData)?.items.map((item) => {
-=======
-    179 │   });
-    180 │ 
-  > 181 │   React.useEffect(() => {
-        │         ^^^^^^^^^
-    182 │     if (initiallySynced === false && syncWithLocationKey) {
-    183 │       const openStatus = parsed?.params?.[syncWithLocationKey]?.open;
->>>>>>> 1b146257
-  
-  i This dependency can be removed from the list.
-  
-<<<<<<< HEAD
+
+  i This dependency is not specified in the hook dependency list.
+
     62 │               return {
     63 │                 ...checklistItem,
   > 64 │                 checked: store[id]?.[checklistItem.id] ?? false,
        │                          ^^^^^^^^^^^^^^^^^^^^^^^^^^^^^
     65 │               };
     66 │             })
-  
+
 
 ./documentation/src/hooks/use-scroll-tracker.ts:28:3 lint/correctness/useExhaustiveDependencies ━━━━━━━━━━
-=======
-    201 │       setInitiallySynced(true);
-    202 │     }
-  > 203 │   }, [syncWithLocationKey, parsed, syncingId, setId]);
-        │                            ^^^^^^
-    204 │ 
-    205 │   React.useEffect(() => {
-  
-
-./packages/mantine/src/hooks/form/useModalForm/index.ts:181:9 lint/correctness/useExhaustiveDependencies ━━━━━━━━━━
->>>>>>> 1b146257
-
-  ! This hook does not specify all of its dependencies: parsed?.params?.[syncWithLocationKey]?.id
-  
-<<<<<<< HEAD
+
+  ! This hook does not specify all of its dependencies: callback
+
     26 │   }, []);
-    27 │ 
+    27 │
   > 28 │   useEffect(() => {
        │   ^^^^^^^^^
     29 │     if (typeof window === "undefined") {
     30 │       return;
-  
-  i This dependency is not specified in the hook dependency list.
-  
+
+  i This dependency is not specified in the hook dependency list.
+
     56 │           }
-    57 │ 
+    57 │
   > 58 │           if (callback) {
        │               ^^^^^^^^
     59 │             callback({
     60 │               scrollY: nextMinDepth,
-  
-  i This dependency is not specified in the hook dependency list.
-  
+
+  i This dependency is not specified in the hook dependency list.
+
     58 │           if (callback) {
   > 59 │             callback({
        │             ^^^^^^^^
     60 │               scrollY: nextMinDepth,
     61 │               scrollPercent,
-  
+
 
 ./documentation/src/hooks/use-scroll-tracker.ts:28:3 lint/correctness/useExhaustiveDependencies ━━━━━━━━━━
 
   ! This hook specifies more dependencies than necessary: scrollY
-  
+
     26 │   }, []);
-    27 │ 
+    27 │
   > 28 │   useEffect(() => {
        │   ^^^^^^^^^
     29 │     if (typeof window === "undefined") {
     30 │       return;
-  
+
   i This dependency can be removed from the list.
-  
+
     77 │     return endScrollTracker;
   > 78 │   }, [scrollDepths, scrollY, state]);
        │                     ^^^^^^^
-    79 │ 
+    79 │
     80 │   return { scrollY };
-  
+
 
 ./documentation/src/hooks/use-pagination.ts:21:27 lint/correctness/useExhaustiveDependencies ━━━━━━━━━━
 
   ! This hook does not specify all of its dependencies: totalPages
-  
+
     19 │   currentPage,
     20 │ }: UsePaginationProps) => {
   > 21 │   const paginationRange = useMemo(() => {
        │                           ^^^^^^^
     22 │     const totalPageNumbers = siblingCount + 5;
-    23 │ 
-  
-  i This dependency is not specified in the hook dependency list.
-  
+    23 │
+  > 24 │   useEffect(() => {
+       │   ^^^^^^^^^
+    25 │     setValue("category.id", queryResult?.data?.data?.category?.id);
+    26 │   }, [queryResult?.data]);
+
+  i This dependency is not specified in the hook dependency list.
+
     34 │     const firstPageIndex = 1;
   > 35 │     const lastPageIndex = totalPages;
        │                           ^^^^^^^^^^
-    36 │ 
+    36 │
     37 │     if (!shouldShowLeftDots && shouldShowRightDots) {
-  
-  i This dependency is not specified in the hook dependency list.
-  
+
+  i This dependency is not specified in the hook dependency list.
+
     31 │     const shouldShowLeftDots = leftSiblingIndex > 2;
   > 32 │     const shouldShowRightDots = rightSiblingIndex < totalPages - 2;
        │                                                     ^^^^^^^^^^
-    33 │ 
+    33 │
     34 │     const firstPageIndex = 1;
-=======
-    179 │   });
-    180 │ 
-  > 181 │   React.useEffect(() => {
-        │         ^^^^^^^^^
-    182 │     if (initiallySynced === false && syncWithLocationKey) {
-    183 │       const openStatus = parsed?.params?.[syncWithLocationKey]?.open;
-  
-  i This dependency is not specified in the hook dependency list.
-  
-    194 │       if (syncingId) {
-  > 195 │         const idFromParams = parsed?.params?.[syncWithLocationKey]?.id;
-        │                              ^^^^^^^^^^^^^^^^^^^^^^^^^^^^^^^^^^^^^^^^^
-    196 │         if (idFromParams) {
-    197 │           setId?.(idFromParams);
-  
-  i This dependency is not specified in the hook dependency list.
-  
-    194 │       if (syncingId) {
-  > 195 │         const idFromParams = parsed?.params?.[syncWithLocationKey]?.id;
-        │                              ^^^^^^^^^^^^^^^^^^^^^^^^^^^^^^^^^^^^^^^^^
-    196 │         if (idFromParams) {
-    197 │           setId?.(idFromParams);
-  
-
-./packages/mantine/src/hooks/form/useModalForm/index.ts:181:9 lint/correctness/useExhaustiveDependencies ━━━━━━━━━━
-
-  ! This hook does not specify all of its dependencies: show
-  
-    179 │   });
-    180 │ 
-  > 181 │   React.useEffect(() => {
-        │         ^^^^^^^^^
-    182 │     if (initiallySynced === false && syncWithLocationKey) {
-    183 │       const openStatus = parsed?.params?.[syncWithLocationKey]?.open;
-  
-  i This dependency is not specified in the hook dependency list.
-  
-    188 │       } else if (typeof openStatus === "string") {
-    189 │         if (openStatus === "true") {
-  > 190 │           show();
-        │           ^^^^
-    191 │         }
-    192 │       }
-  
-  i This dependency is not specified in the hook dependency list.
-  
-    184 │       if (typeof openStatus === "boolean") {
-    185 │         if (openStatus) {
-  > 186 │           show();
-        │           ^^^^
-    187 │         }
-    188 │       } else if (typeof openStatus === "string") {
->>>>>>> 1b146257
-  
-
-./packages/mantine/src/hooks/form/useModalForm/index.ts:205:9 lint/correctness/useExhaustiveDependencies ━━━━━━━━━━
-
-  ! This hook specifies a dependency more specific that its captures: syncingId
-  
-<<<<<<< HEAD
+
+  i This dependency is not specified in the hook dependency list.
+
     28 │     const leftSiblingIndex = Math.max(currentPage - siblingCount, 1);
   > 29 │     const rightSiblingIndex = Math.min(currentPage + siblingCount, totalPages);
        │                                                                    ^^^^^^^^^^
-    30 │ 
+    30 │
     31 │     const shouldShowLeftDots = leftSiblingIndex > 2;
-=======
-    203 │   }, [syncWithLocationKey, parsed, syncingId, setId]);
-    204 │ 
-  > 205 │   React.useEffect(() => {
-        │         ^^^^^^^^^
-    206 │     if (initiallySynced === true) {
-    207 │       if (visible && syncWithLocationKey) {
->>>>>>> 1b146257
-  
-  i This capture is more generic than...
-  
-<<<<<<< HEAD
+
+  i This dependency is not specified in the hook dependency list.
+
     22 │     const totalPageNumbers = siblingCount + 5;
-    23 │ 
+    23 │
   > 24 │     if (totalPageNumbers >= totalPages) {
        │                             ^^^^^^^^^^
     25 │       return range(1, totalPages);
     26 │     }
-=======
-    209 │           query: {
-    210 │             [syncWithLocationKey]: {
-  > 211 │               ...parsed?.params?.[syncWithLocationKey],
-        │                  ^^^^^^^^^^^^^^^^^^^^^^^^^^^^^^^^^^^^^
-    212 │               open: true,
-    213 │               ...(syncingId && id && { id }),
->>>>>>> 1b146257
-  
-  i ...this dependency.
-  
-<<<<<<< HEAD
+
+  i This dependency is not specified in the hook dependency list.
+
     44 │     if (shouldShowLeftDots && !shouldShowRightDots) {
     45 │       const rightItemCount = 3 + 2 * siblingCount;
   > 46 │       const rightRange = range(totalPages - rightItemCount + 1, totalPages);
        │                                                                 ^^^^^^^^^^
     47 │       return [firstPageIndex, DOTS, ...rightRange];
     48 │     }
-=======
-    227 │       }
-    228 │     }
-  > 229 │   }, [id, visible, show, syncWithLocationKey, syncingId]);
-        │                                               ^^^^^^^^^
-    230 │ 
-    231 │   const submit = async (
->>>>>>> 1b146257
-  
-
-./packages/mantine/src/hooks/form/useModalForm/index.ts:205:9 lint/correctness/useExhaustiveDependencies ━━━━━━━━━━
-
-  ! This hook does not specify all of its dependencies: go
-  
-<<<<<<< HEAD
+
+  i This dependency is not specified in the hook dependency list.
+
     44 │     if (shouldShowLeftDots && !shouldShowRightDots) {
     45 │       const rightItemCount = 3 + 2 * siblingCount;
   > 46 │       const rightRange = range(totalPages - rightItemCount + 1, totalPages);
        │                                ^^^^^^^^^^
     47 │       return [firstPageIndex, DOTS, ...rightRange];
     48 │     }
-  
-  i This dependency is not specified in the hook dependency list.
-  
+
+  i This dependency is not specified in the hook dependency list.
+
     39 │       const leftRange = range(1, leftItemCount);
-    40 │ 
+    40 │
   > 41 │       return [...leftRange, DOTS, totalPages];
        │                                   ^^^^^^^^^^
     42 │     }
-    43 │ 
-  
-  i This dependency is not specified in the hook dependency list.
-  
+    43 │
+
+  i This dependency is not specified in the hook dependency list.
+
     24 │     if (totalPageNumbers >= totalPages) {
   > 25 │       return range(1, totalPages);
        │                       ^^^^^^^^^^
     26 │     }
-    27 │ 
-  
+    27 │
+
 
 ./documentation/src/hooks/use-outside-click.ts:11:9 lint/correctness/useExhaustiveDependencies ━━━━━━━━━━
-=======
-    203 │   }, [syncWithLocationKey, parsed, syncingId, setId]);
-    204 │ 
-  > 205 │   React.useEffect(() => {
-        │         ^^^^^^^^^
-    206 │     if (initiallySynced === true) {
-    207 │       if (visible && syncWithLocationKey) {
-  
-  i This dependency is not specified in the hook dependency list.
-  
-    218 │         });
-    219 │       } else if (syncWithLocationKey && !visible) {
-  > 220 │         go({
-        │         ^^
-    221 │           query: {
-    222 │             [syncWithLocationKey]: undefined,
-  
-  i This dependency is not specified in the hook dependency list.
-  
-    206 │     if (initiallySynced === true) {
-    207 │       if (visible && syncWithLocationKey) {
-  > 208 │         go({
-        │         ^^
-    209 │           query: {
-    210 │             [syncWithLocationKey]: {
-  
-
-./packages/mantine/src/hooks/form/useModalForm/index.ts:205:9 lint/correctness/useExhaustiveDependencies ━━━━━━━━━━
->>>>>>> 1b146257
-
-  ! This hook does not specify all of its dependencies: parsed?.params?.[syncWithLocationKey]
-  
-<<<<<<< HEAD
+
+  ! This hook does not specify all of its dependencies: callback
+
      9 │   callback: Handler,
     10 │ ) => {
   > 11 │   React.useEffect(() => {
        │         ^^^^^^^^^
     12 │     const handleClick = (event) => {
     13 │       if (ref.current && !ref.current.contains(event.target)) {
-  
-  i This dependency is not specified in the hook dependency list.
-  
+
+  i This dependency is not specified in the hook dependency list.
+
     13 │       if (ref.current && !ref.current.contains(event.target)) {
     14 │         event.preventDefault();
   > 15 │         callback(event);
        │         ^^^^^^^^
     16 │       }
     17 │     };
-  
+
 
 ./documentation/src/hooks/use-dynamic-import.ts:27:3 lint/correctness/useExhaustiveDependencies ━━━━━━━━━━
-=======
-    203 │   }, [syncWithLocationKey, parsed, syncingId, setId]);
-    204 │ 
-  > 205 │   React.useEffect(() => {
-        │         ^^^^^^^^^
-    206 │     if (initiallySynced === true) {
-    207 │       if (visible && syncWithLocationKey) {
-  
-  i This dependency is not specified in the hook dependency list.
-  
-    209 │           query: {
-    210 │             [syncWithLocationKey]: {
-  > 211 │               ...parsed?.params?.[syncWithLocationKey],
-        │                  ^^^^^^^^^^^^^^^^^^^^^^^^^^^^^^^^^^^^^
-    212 │               open: true,
-    213 │               ...(syncingId && id && { id }),
-  
-  i This dependency is not specified in the hook dependency list.
-  
-    209 │           query: {
-    210 │             [syncWithLocationKey]: {
-  > 211 │               ...parsed?.params?.[syncWithLocationKey],
-        │                  ^^^^^^^^^^^^^^^^^^^^^^^^^^^^^^^^^^^^^
-    212 │               open: true,
-    213 │               ...(syncingId && id && { id }),
-  
-
-./packages/mantine/src/hooks/form/useModalForm/index.ts:205:9 lint/correctness/useExhaustiveDependencies ━━━━━━━━━━
->>>>>>> 1b146257
-
-  ! This hook specifies a dependency more specific that its captures: syncingId
-  
-<<<<<<< HEAD
+
+  ! This hook does not specify all of its dependencies: prefix
+
     25 │   const [props, setProps] = useState<DeclarationType>(null);
-    26 │ 
+    26 │
   > 27 │   useEffect(() => {
        │   ^^^^^^^^^
     28 │     let resolved = false;
-    29 │ 
-=======
-    203 │   }, [syncWithLocationKey, parsed, syncingId, setId]);
-    204 │ 
-  > 205 │   React.useEffect(() => {
-        │         ^^^^^^^^^
-    206 │     if (initiallySynced === true) {
-    207 │       if (visible && syncWithLocationKey) {
->>>>>>> 1b146257
-  
-  i This capture is more generic than...
-  
-<<<<<<< HEAD
+    29 │
+
+  i This dependency is not specified in the hook dependency list.
+
     30 │     import(
   > 31 │       `@docgen/${name.startsWith(prefix) ? name : `${prefix}${name}`}.json`
        │                                                      ^^^^^^
     32 │     )
     33 │       .then((props) => {
-=======
-    209 │           query: {
-    210 │             [syncWithLocationKey]: {
-  > 211 │               ...parsed?.params?.[syncWithLocationKey],
-        │                  ^^^^^^^^^^^^^^^^^^^^^^^^^^^^^^^^^^^^^
-    212 │               open: true,
-    213 │               ...(syncingId && id && { id }),
->>>>>>> 1b146257
-  
-  i ...this dependency.
-  
-<<<<<<< HEAD
+
+  i This dependency is not specified in the hook dependency list.
+
     30 │     import(
   > 31 │       `@docgen/${name.startsWith(prefix) ? name : `${prefix}${name}`}.json`
        │                                  ^^^^^^
     32 │     )
     33 │       .then((props) => {
-  
+
 
 ./documentation/src/hooks/use-tw-breakpoints.ts:42:9 lint/correctness/useExhaustiveDependencies ━━━━━━━━━━
 
   ! This hook does not specify all of its dependencies: breakpoints[
             props.variant
           ].map
-  
+
     40 │   const [xxl, setXxl] = React.useState(false);
-    41 │ 
+    41 │
   > 42 │   React.useEffect(() => {
        │         ^^^^^^^^^
     43 │     if (typeof window !== "undefined") {
     44 │       const [smQuery, mdQuery, lgQuery, xlQuery, xxlQuery] = breakpoints[
-  
-  i This dependency is not specified in the hook dependency list.
-  
+
+  i This dependency is not specified in the hook dependency list.
+
     42 │   React.useEffect(() => {
     43 │     if (typeof window !== "undefined") {
   > 44 │       const [smQuery, mdQuery, lgQuery, xlQuery, xxlQuery] = breakpoints[
@@ -833,185 +504,422 @@
   > 45 │         props.variant
   > 46 │       ].map((bp) => window.matchMedia(`(min-width: ${bp}px)`));
        │       ^^^^^
-    47 │ 
+    47 │
     48 │       const smHandler = (e: MediaQueryListEvent) => {
-  
+
   i Either include it or remove the dependency array
-  
+
 
 ./documentation/src/hooks/use-keydown.ts:12:9 lint/correctness/useExhaustiveDependencies ━━━━━━━━━━━
-=======
-    227 │       }
-    228 │     }
-  > 229 │   }, [id, visible, show, syncWithLocationKey, syncingId]);
-        │                                               ^^^^^^^^^
-    230 │ 
-    231 │   const submit = async (
-  
-
-./packages/mantine/src/hooks/form/useModalForm/index.ts:205:9 lint/correctness/useExhaustiveDependencies ━━━━━━━━━━
-
-  ! This hook does not specify all of its dependencies: initiallySynced
-  
-    203 │   }, [syncWithLocationKey, parsed, syncingId, setId]);
-    204 │ 
-  > 205 │   React.useEffect(() => {
-        │         ^^^^^^^^^
-    206 │     if (initiallySynced === true) {
-    207 │       if (visible && syncWithLocationKey) {
-  
-  i This dependency is not specified in the hook dependency list.
-  
-    205 │   React.useEffect(() => {
-  > 206 │     if (initiallySynced === true) {
-        │         ^^^^^^^^^^^^^^^
-    207 │       if (visible && syncWithLocationKey) {
-    208 │         go({
-  
-
-./packages/mantine/src/hooks/form/useModalForm/index.ts:253:23 lint/correctness/useExhaustiveDependencies ━━━━━━━━━━
->>>>>>> 1b146257
-
-  ! This hook does not specify all of its dependencies: autoSave?.invalidateOnClose
-  
-<<<<<<< HEAD
+
+  ! This hook does not specify all of its dependencies: callback
+
     10 │   callback: Handler,
     11 │ ) => {
   > 12 │   React.useEffect(() => {
        │         ^^^^^^^^^
     13 │     const handleKeyDown = (event) => {
     14 │       if (!ref.current) return;
-  
-  i This dependency is not specified in the hook dependency list.
-  
+
+  i This dependency is not specified in the hook dependency list.
+
     15 │       if (keys.includes(event.key)) {
     16 │         event.preventDefault();
   > 17 │         callback(event);
        │         ^^^^^^^^
     18 │       }
     19 │     };
-  
+
 
 ./documentation/src/hooks/use-keydown.ts:12:9 lint/correctness/useExhaustiveDependencies ━━━━━━━━━━━
-=======
+
+  ! This hook does not specify all of its dependencies: keys.includes
+
+    10 │   callback: Handler,
+    11 │ ) => {
+  > 12 │   React.useEffect(() => {
+       │         ^^^^^^^^^
+    13 │     const handleKeyDown = (event) => {
+    14 │       if (!ref.current) return;
+
+  i This dependency is not specified in the hook dependency list.
+
+    13 │     const handleKeyDown = (event) => {
+    14 │       if (!ref.current) return;
+  > 15 │       if (keys.includes(event.key)) {
+       │           ^^^^^^^^^^^^^
+    16 │         event.preventDefault();
+    17 │         callback(event);
+
+
+./packages/mantine/src/hooks/form/useModalForm/index.ts:181:9 lint/correctness/useExhaustiveDependencies ━━━━━━━━━━
+
+  ! This hook does not specify all of its dependencies: initiallySynced
+
+    179 │   });
+    180 │
+  > 181 │   React.useEffect(() => {
+        │         ^^^^^^^^^
+    182 │     if (initiallySynced === false && syncWithLocationKey) {
+    183 │       const openStatus = parsed?.params?.[syncWithLocationKey]?.open;
+
+  i This dependency is not specified in the hook dependency list.
+
+    181 │   React.useEffect(() => {
+  > 182 │     if (initiallySynced === false && syncWithLocationKey) {
+        │         ^^^^^^^^^^^^^^^
+    183 │       const openStatus = parsed?.params?.[syncWithLocationKey]?.open;
+    184 │       if (typeof openStatus === "boolean") {
+
+
+./packages/mantine/src/hooks/form/useModalForm/index.ts:181:9 lint/correctness/useExhaustiveDependencies ━━━━━━━━━━
+
+  ! This hook does not specify all of its dependencies: parsed?.params?.[syncWithLocationKey]?.open
+
+    179 │   });
+    180 │
+  > 181 │   React.useEffect(() => {
+        │         ^^^^^^^^^
+    182 │     if (initiallySynced === false && syncWithLocationKey) {
+    183 │       const openStatus = parsed?.params?.[syncWithLocationKey]?.open;
+
+  i This dependency is not specified in the hook dependency list.
+
+    181 │   React.useEffect(() => {
+    182 │     if (initiallySynced === false && syncWithLocationKey) {
+  > 183 │       const openStatus = parsed?.params?.[syncWithLocationKey]?.open;
+        │                          ^^^^^^^^^^^^^^^^^^^^^^^^^^^^^^^^^^^^^^^^^^^
+    184 │       if (typeof openStatus === "boolean") {
+    185 │         if (openStatus) {
+
+  i This dependency is not specified in the hook dependency list.
+
+    181 │   React.useEffect(() => {
+    182 │     if (initiallySynced === false && syncWithLocationKey) {
+  > 183 │       const openStatus = parsed?.params?.[syncWithLocationKey]?.open;
+        │                          ^^^^^^^^^^^^^^^^^^^^^^^^^^^^^^^^^^^^^^^^^^^
+    184 │       if (typeof openStatus === "boolean") {
+    185 │         if (openStatus) {
+
+
+./packages/mantine/src/hooks/form/useModalForm/index.ts:181:9 lint/correctness/useExhaustiveDependencies ━━━━━━━━━━
+
+  ! This hook specifies more dependencies than necessary: parsed
+
+    179 │   });
+    180 │
+  > 181 │   React.useEffect(() => {
+        │         ^^^^^^^^^
+    182 │     if (initiallySynced === false && syncWithLocationKey) {
+    183 │       const openStatus = parsed?.params?.[syncWithLocationKey]?.open;
+
+  i This dependency can be removed from the list.
+
+    201 │       setInitiallySynced(true);
+    202 │     }
+  > 203 │   }, [syncWithLocationKey, parsed, syncingId, setId]);
+        │                            ^^^^^^
+    204 │
+    205 │   React.useEffect(() => {
+
+
+./packages/mantine/src/hooks/form/useModalForm/index.ts:181:9 lint/correctness/useExhaustiveDependencies ━━━━━━━━━━
+
+  ! This hook does not specify all of its dependencies: parsed?.params?.[syncWithLocationKey]?.id
+
+    179 │   });
+    180 │
+  > 181 │   React.useEffect(() => {
+        │         ^^^^^^^^^
+    182 │     if (initiallySynced === false && syncWithLocationKey) {
+    183 │       const openStatus = parsed?.params?.[syncWithLocationKey]?.open;
+
+  i This dependency is not specified in the hook dependency list.
+
+    194 │       if (syncingId) {
+  > 195 │         const idFromParams = parsed?.params?.[syncWithLocationKey]?.id;
+        │                              ^^^^^^^^^^^^^^^^^^^^^^^^^^^^^^^^^^^^^^^^^
+    196 │         if (idFromParams) {
+    197 │           setId?.(idFromParams);
+
+  i This dependency is not specified in the hook dependency list.
+
+    194 │       if (syncingId) {
+  > 195 │         const idFromParams = parsed?.params?.[syncWithLocationKey]?.id;
+        │                              ^^^^^^^^^^^^^^^^^^^^^^^^^^^^^^^^^^^^^^^^^
+    196 │         if (idFromParams) {
+    197 │           setId?.(idFromParams);
+
+
+./packages/mantine/src/hooks/form/useModalForm/index.ts:181:9 lint/correctness/useExhaustiveDependencies ━━━━━━━━━━
+
+  ! This hook does not specify all of its dependencies: show
+
+    179 │   });
+    180 │
+  > 181 │   React.useEffect(() => {
+        │         ^^^^^^^^^
+    182 │     if (initiallySynced === false && syncWithLocationKey) {
+    183 │       const openStatus = parsed?.params?.[syncWithLocationKey]?.open;
+
+  i This dependency is not specified in the hook dependency list.
+
+    188 │       } else if (typeof openStatus === "string") {
+    189 │         if (openStatus === "true") {
+  > 190 │           show();
+        │           ^^^^
+    191 │         }
+    192 │       }
+
+  i This dependency is not specified in the hook dependency list.
+
+    184 │       if (typeof openStatus === "boolean") {
+    185 │         if (openStatus) {
+  > 186 │           show();
+        │           ^^^^
+    187 │         }
+    188 │       } else if (typeof openStatus === "string") {
+
+
+./packages/mantine/src/hooks/form/useModalForm/index.ts:205:9 lint/correctness/useExhaustiveDependencies ━━━━━━━━━━
+
+  ! This hook specifies a dependency more specific that its captures: syncingId
+
+    203 │   }, [syncWithLocationKey, parsed, syncingId, setId]);
+    204 │
+  > 205 │   React.useEffect(() => {
+        │         ^^^^^^^^^
+    206 │     if (initiallySynced === true) {
+    207 │       if (visible && syncWithLocationKey) {
+
+  i This capture is more generic than...
+
+    209 │           query: {
+    210 │             [syncWithLocationKey]: {
+  > 211 │               ...parsed?.params?.[syncWithLocationKey],
+        │                  ^^^^^^^^^^^^^^^^^^^^^^^^^^^^^^^^^^^^^
+    212 │               open: true,
+    213 │               ...(syncingId && id && { id }),
+
+  i ...this dependency.
+
+    227 │       }
+    228 │     }
+  > 229 │   }, [id, visible, show, syncWithLocationKey, syncingId]);
+        │                                               ^^^^^^^^^
+    230 │
+    231 │   const submit = async (
+
+
+./packages/mantine/src/hooks/form/useModalForm/index.ts:205:9 lint/correctness/useExhaustiveDependencies ━━━━━━━━━━
+
+  ! This hook does not specify all of its dependencies: go
+
+    203 │   }, [syncWithLocationKey, parsed, syncingId, setId]);
+    204 │
+  > 205 │   React.useEffect(() => {
+        │         ^^^^^^^^^
+    206 │     if (initiallySynced === true) {
+    207 │       if (visible && syncWithLocationKey) {
+
+  i This dependency is not specified in the hook dependency list.
+
+    218 │         });
+    219 │       } else if (syncWithLocationKey && !visible) {
+  > 220 │         go({
+        │         ^^
+    221 │           query: {
+    222 │             [syncWithLocationKey]: undefined,
+
+  i This dependency is not specified in the hook dependency list.
+
+    206 │     if (initiallySynced === true) {
+    207 │       if (visible && syncWithLocationKey) {
+  > 208 │         go({
+        │         ^^
+    209 │           query: {
+    210 │             [syncWithLocationKey]: {
+
+
+./packages/mantine/src/hooks/form/useModalForm/index.ts:205:9 lint/correctness/useExhaustiveDependencies ━━━━━━━━━━
+
+  ! This hook does not specify all of its dependencies: parsed?.params?.[syncWithLocationKey]
+
+    203 │   }, [syncWithLocationKey, parsed, syncingId, setId]);
+    204 │
+  > 205 │   React.useEffect(() => {
+        │         ^^^^^^^^^
+    206 │     if (initiallySynced === true) {
+    207 │       if (visible && syncWithLocationKey) {
+
+  i This dependency is not specified in the hook dependency list.
+
+    209 │           query: {
+    210 │             [syncWithLocationKey]: {
+  > 211 │               ...parsed?.params?.[syncWithLocationKey],
+        │                  ^^^^^^^^^^^^^^^^^^^^^^^^^^^^^^^^^^^^^
+    212 │               open: true,
+    213 │               ...(syncingId && id && { id }),
+
+  i This dependency is not specified in the hook dependency list.
+
+    209 │           query: {
+    210 │             [syncWithLocationKey]: {
+  > 211 │               ...parsed?.params?.[syncWithLocationKey],
+        │                  ^^^^^^^^^^^^^^^^^^^^^^^^^^^^^^^^^^^^^
+    212 │               open: true,
+    213 │               ...(syncingId && id && { id }),
+
+
+./packages/mantine/src/hooks/form/useModalForm/index.ts:205:9 lint/correctness/useExhaustiveDependencies ━━━━━━━━━━
+
+  ! This hook specifies a dependency more specific that its captures: syncingId
+
+    203 │   }, [syncWithLocationKey, parsed, syncingId, setId]);
+    204 │
+  > 205 │   React.useEffect(() => {
+        │         ^^^^^^^^^
+    206 │     if (initiallySynced === true) {
+    207 │       if (visible && syncWithLocationKey) {
+
+  i This capture is more generic than...
+
+    209 │           query: {
+    210 │             [syncWithLocationKey]: {
+  > 211 │               ...parsed?.params?.[syncWithLocationKey],
+        │                  ^^^^^^^^^^^^^^^^^^^^^^^^^^^^^^^^^^^^^
+    212 │               open: true,
+    213 │               ...(syncingId && id && { id }),
+
+  i ...this dependency.
+
+    227 │       }
+    228 │     }
+  > 229 │   }, [id, visible, show, syncWithLocationKey, syncingId]);
+        │                                               ^^^^^^^^^
+    230 │
+    231 │   const submit = async (
+
+
+./packages/mantine/src/hooks/form/useModalForm/index.ts:205:9 lint/correctness/useExhaustiveDependencies ━━━━━━━━━━
+
+  ! This hook does not specify all of its dependencies: initiallySynced
+
+    203 │   }, [syncWithLocationKey, parsed, syncingId, setId]);
+    204 │
+  > 205 │   React.useEffect(() => {
+        │         ^^^^^^^^^
+    206 │     if (initiallySynced === true) {
+    207 │       if (visible && syncWithLocationKey) {
+
+  i This dependency is not specified in the hook dependency list.
+
+    205 │   React.useEffect(() => {
+  > 206 │     if (initiallySynced === true) {
+        │         ^^^^^^^^^^^^^^^
+    207 │       if (visible && syncWithLocationKey) {
+    208 │         go({
+
+
+./packages/mantine/src/hooks/form/useModalForm/index.ts:253:23 lint/correctness/useExhaustiveDependencies ━━━━━━━━━━
+
+  ! This hook does not specify all of its dependencies: autoSave?.invalidateOnClose
+
     252 │   const { warnWhen, setWarnWhen } = useWarnAboutChange();
   > 253 │   const handleClose = useCallback(() => {
         │                       ^^^^^^^^^^^
     254 │     if (autoSaveProps.status === "success" && autoSave?.invalidateOnClose) {
     255 │       invalidate({
-  
-  i This dependency is not specified in the hook dependency list.
-  
+
+  i This dependency is not specified in the hook dependency list.
+
     252 │   const { warnWhen, setWarnWhen } = useWarnAboutChange();
     253 │   const handleClose = useCallback(() => {
   > 254 │     if (autoSaveProps.status === "success" && autoSave?.invalidateOnClose) {
         │                                               ^^^^^^^^^^^^^^^^^^^^^^^^^^^
     255 │       invalidate({
     256 │         id,
-  
+
 
 ./packages/mantine/src/hooks/form/useModalForm/index.ts:253:23 lint/correctness/useExhaustiveDependencies ━━━━━━━━━━
->>>>>>> 1b146257
 
   ! This hook does not specify all of its dependencies: dataProviderName
-  
-<<<<<<< HEAD
-    10 │   callback: Handler,
-    11 │ ) => {
-  > 12 │   React.useEffect(() => {
-       │         ^^^^^^^^^
-    13 │     const handleKeyDown = (event) => {
-    14 │       if (!ref.current) return;
-  
-  i This dependency is not specified in the hook dependency list.
-  
-    13 │     const handleKeyDown = (event) => {
-    14 │       if (!ref.current) return;
-  > 15 │       if (keys.includes(event.key)) {
-       │           ^^^^^^^^^^^^^
-    16 │         event.preventDefault();
-    17 │         callback(event);
-=======
+
     252 │   const { warnWhen, setWarnWhen } = useWarnAboutChange();
   > 253 │   const handleClose = useCallback(() => {
         │                       ^^^^^^^^^^^
     254 │     if (autoSaveProps.status === "success" && autoSave?.invalidateOnClose) {
     255 │       invalidate({
-  
-  i This dependency is not specified in the hook dependency list.
-  
+
+  i This dependency is not specified in the hook dependency list.
+
     256 │         id,
     257 │         invalidates: invalidates || ["list", "many", "detail"],
   > 258 │         dataProviderName,
         │         ^^^^^^^^^^^^^^^^
     259 │         resource: identifier,
     260 │       });
-  
+
 
 ./packages/mantine/src/hooks/form/useModalForm/index.ts:253:23 lint/correctness/useExhaustiveDependencies ━━━━━━━━━━
 
   ! This hook does not specify all of its dependencies: invalidates
-  
+
     252 │   const { warnWhen, setWarnWhen } = useWarnAboutChange();
   > 253 │   const handleClose = useCallback(() => {
         │                       ^^^^^^^^^^^
     254 │     if (autoSaveProps.status === "success" && autoSave?.invalidateOnClose) {
     255 │       invalidate({
-  
-  i This dependency is not specified in the hook dependency list.
-  
+
+  i This dependency is not specified in the hook dependency list.
+
     255 │       invalidate({
     256 │         id,
   > 257 │         invalidates: invalidates || ["list", "many", "detail"],
         │                      ^^^^^^^^^^^
     258 │         dataProviderName,
     259 │         resource: identifier,
-  
+
 
 ./packages/mantine/src/hooks/form/useModalForm/index.ts:253:23 lint/correctness/useExhaustiveDependencies ━━━━━━━━━━
 
   ! This hook does not specify all of its dependencies: translate
-  
+
     252 │   const { warnWhen, setWarnWhen } = useWarnAboutChange();
   > 253 │   const handleClose = useCallback(() => {
         │                       ^^^^^^^^^^^
     254 │     if (autoSaveProps.status === "success" && autoSave?.invalidateOnClose) {
     255 │       invalidate({
-  
-  i This dependency is not specified in the hook dependency list.
-  
+
+  i This dependency is not specified in the hook dependency list.
+
     263 │     if (warnWhen) {
     264 │       const warnWhenConfirm = window.confirm(
   > 265 │         translate(
         │         ^^^^^^^^^
     266 │           "warnWhenUnsavedChanges",
     267 │           "Are you sure you want to leave? You have unsaved changes.",
-  
+
 
 ./packages/mantine/src/hooks/form/useModalForm/index.ts:253:23 lint/correctness/useExhaustiveDependencies ━━━━━━━━━━
 
   ! This hook does not specify all of its dependencies: setWarnWhen
-  
+
     252 │   const { warnWhen, setWarnWhen } = useWarnAboutChange();
   > 253 │   const handleClose = useCallback(() => {
         │                       ^^^^^^^^^^^
     254 │     if (autoSaveProps.status === "success" && autoSave?.invalidateOnClose) {
     255 │       invalidate({
-  
-  i This dependency is not specified in the hook dependency list.
-  
+
+  i This dependency is not specified in the hook dependency list.
+
     271 │       if (warnWhenConfirm) {
   > 272 │         setWarnWhen(false);
         │         ^^^^^^^^^^^
     273 │       } else {
     274 │         return;
->>>>>>> 1b146257
-  
+
 
 The number of diagnostics exceeds the number allowed by Biome.
 Diagnostics not shown: 623.
-<<<<<<< HEAD
-Checked 6952 file(s) in 454ms
-=======
-Checked 6952 file(s) in 473ms
->>>>>>> 1b146257
+Checked 6952 file(s) in 454ms