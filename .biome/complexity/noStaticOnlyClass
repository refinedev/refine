--- conflicted
+++ resolved
@@ -5,9 +5,9 @@
 ./examples/store/pages/_document.tsx:3:1 lint/complexity/noStaticOnlyClass ━━━━━━━━━━━━━━━━━━━━━━━━━
 
   ! Avoid classes that contain only static members.
-  
+
      1 │ import Document, { DocumentContext, DocumentInitialProps } from "next/document";
-     2 │ 
+     2 │
    > 3 │ class CustomDocument extends Document {
        │ ^^^^^^^^^^^^^^^^^^^^^^^^^^^^^^^^^^^^^^^
    > 4 │   static async getInitialProps(
@@ -15,14 +15,10 @@
   > 10 │   }
   > 11 │ }
        │ ^
-    12 │ 
+    12 │
     13 │ export default CustomDocument;
-  
+
   i Prefer using simple functions instead of classes with only static members.
-  
 
-<<<<<<< HEAD
-Checked 6952 file(s) in 456ms
-=======
-Checked 6952 file(s) in 463ms
->>>>>>> 1b146257
+
+Checked 6952 file(s) in 456ms