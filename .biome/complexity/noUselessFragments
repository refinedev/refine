--- conflicted
+++ resolved
@@ -5,374 +5,325 @@
 ./packages/chakra-ui/src/components/pages/auth/components/login/index.tsx:85:27 lint/complexity/noUselessFragments  FIXABLE  ━━━━━━━━━━
 
   ! Avoid using unnecessary Fragment.
-  
+
     83 │                 variant="outline"
     84 │                 width="full"
   > 85 │                 leftIcon={<>{provider?.icon}</>}
        │                           ^^^^^^^^^^^^^^^^^^^^^
     86 │                 fontSize="sm"
     87 │                 onClick={() =>
-  
-  i A fragment is redundant if it contains only one child, or if it is the child of a html element, and is not a keyed fragment.
-  
-  i Unsafe fix: Remove the Fragment
-  
+
+  i A fragment is redundant if it contains only one child, or if it is the child of a html element, and is not a keyed fragment.
+
+  i Unsafe fix: Remove the Fragment
+
     85 │ ················leftIcon={<>{provider?.icon}</>}
        │                          ----              -----
 
 ./packages/chakra-ui/src/components/pages/auth/components/register/index.tsx:80:27 lint/complexity/noUselessFragments  FIXABLE  ━━━━━━━━━━
 
   ! Avoid using unnecessary Fragment.
-  
+
     78 │                 fontSize="sm"
     79 │                 width="full"
   > 80 │                 leftIcon={<>{provider?.icon}</>}
        │                           ^^^^^^^^^^^^^^^^^^^^^
     81 │                 onClick={() =>
     82 │                   mutate({
-  
-  i A fragment is redundant if it contains only one child, or if it is the child of a html element, and is not a keyed fragment.
-  
-  i Unsafe fix: Remove the Fragment
-  
+
+  i A fragment is redundant if it contains only one child, or if it is the child of a html element, and is not a keyed fragment.
+
+  i Unsafe fix: Remove the Fragment
+
     80 │ ················leftIcon={<>{provider?.icon}</>}
        │                          ----              -----
 
 ./packages/chakra-ui/src/components/crud/list/index.tsx:117:13 lint/complexity/noUselessFragments  FIXABLE  ━━━━━━━━━━
 
   ! Avoid using unnecessary Fragment.
-  
+
     115 │         <Box minW={200}>
     116 │           {typeof breadcrumb !== "undefined" ? (
   > 117 │             <>{breadcrumb}</> ?? undefined
         │             ^^^^^^^^^^^^^^^^^
     118 │           ) : (
     119 │             <Breadcrumb />
-  
-  i A fragment is redundant if it contains only one child, or if it is the child of a html element, and is not a keyed fragment.
-  
-  i Unsafe fix: Remove the Fragment
-  
+
+  i A fragment is redundant if it contains only one child, or if it is the child of a html element, and is not a keyed fragment.
+
+  i Unsafe fix: Remove the Fragment
+
     117 │ ············<>{breadcrumb}</>·??·undefined
-        │             ---          ----             
+        │             ---          ----
 
 ./packages/chakra-ui/src/components/crud/edit/index.tsx:254:13 lint/complexity/noUselessFragments  FIXABLE  ━━━━━━━━━━
 
   ! Avoid using unnecessary Fragment.
-  
+
     252 │         <Box minW={200}>
     253 │           {typeof breadcrumb !== "undefined" ? (
   > 254 │             <>{breadcrumb}</> ?? undefined
         │             ^^^^^^^^^^^^^^^^^
     255 │           ) : (
     256 │             <Breadcrumb />
-  
-  i A fragment is redundant if it contains only one child, or if it is the child of a html element, and is not a keyed fragment.
-  
-  i Unsafe fix: Remove the Fragment
-  
+
+  i A fragment is redundant if it contains only one child, or if it is the child of a html element, and is not a keyed fragment.
+
+  i Unsafe fix: Remove the Fragment
+
     254 │ ············<>{breadcrumb}</>·??·undefined
-        │             ---          ----             
+        │             ---          ----
 
 ./packages/chakra-ui/src/components/crud/show/index.tsx:237:13 lint/complexity/noUselessFragments  FIXABLE  ━━━━━━━━━━
 
   ! Avoid using unnecessary Fragment.
-  
+
     235 │         <Box minW={200}>
     236 │           {typeof breadcrumb !== "undefined" ? (
   > 237 │             <>{breadcrumb}</> ?? undefined
         │             ^^^^^^^^^^^^^^^^^
     238 │           ) : (
     239 │             <Breadcrumb />
-  
-  i A fragment is redundant if it contains only one child, or if it is the child of a html element, and is not a keyed fragment.
-  
-  i Unsafe fix: Remove the Fragment
-  
+
+  i A fragment is redundant if it contains only one child, or if it is the child of a html element, and is not a keyed fragment.
+
+  i Unsafe fix: Remove the Fragment
+
     237 │ ············<>{breadcrumb}</>·??·undefined
-        │             ---          ----             
+        │             ---          ----
 
 ./packages/mantine/src/components/crud/create/index.tsx:61:7 lint/complexity/noUselessFragments  FIXABLE  ━━━━━━━━━━
 
   ! Avoid using unnecessary Fragment.
-  
+
     59 │   const breadcrumbComponent =
     60 │     typeof breadcrumb !== "undefined" ? (
   > 61 │       <>{breadcrumb}</> ?? undefined
        │       ^^^^^^^^^^^^^^^^^
     62 │     ) : (
     63 │       <Breadcrumb />
-  
-  i A fragment is redundant if it contains only one child, or if it is the child of a html element, and is not a keyed fragment.
-  
-  i Unsafe fix: Remove the Fragment
-  
+
+  i A fragment is redundant if it contains only one child, or if it is the child of a html element, and is not a keyed fragment.
+
+  i Unsafe fix: Remove the Fragment
+
     61 │ ······<>{breadcrumb}</>·??·undefined
-       │       ---          ----             
+       │       ---          ----
 
 ./packages/mantine/src/components/crud/list/index.tsx:62:7 lint/complexity/noUselessFragments  FIXABLE  ━━━━━━━━━━
 
   ! Avoid using unnecessary Fragment.
-  
+
     60 │   const breadcrumbComponent =
     61 │     typeof breadcrumb !== "undefined" ? (
   > 62 │       <>{breadcrumb}</> ?? undefined
        │       ^^^^^^^^^^^^^^^^^
     63 │     ) : (
     64 │       <Breadcrumb />
-  
-  i A fragment is redundant if it contains only one child, or if it is the child of a html element, and is not a keyed fragment.
-  
-  i Unsafe fix: Remove the Fragment
-  
+
+  i A fragment is redundant if it contains only one child, or if it is the child of a html element, and is not a keyed fragment.
+
+  i Unsafe fix: Remove the Fragment
+
     62 │ ······<>{breadcrumb}</>·??·undefined
-       │       ---          ----             
+       │       ---          ----
 
 ./packages/mantine/src/components/crud/edit/index.tsx:103:7 lint/complexity/noUselessFragments  FIXABLE  ━━━━━━━━━━
 
   ! Avoid using unnecessary Fragment.
-  
+
     101 │   const breadcrumbComponent =
     102 │     typeof breadcrumb !== "undefined" ? (
   > 103 │       <>{breadcrumb}</> ?? undefined
         │       ^^^^^^^^^^^^^^^^^
     104 │     ) : (
     105 │       <Breadcrumb />
-  
-  i A fragment is redundant if it contains only one child, or if it is the child of a html element, and is not a keyed fragment.
-  
-  i Unsafe fix: Remove the Fragment
-  
+
+  i A fragment is redundant if it contains only one child, or if it is the child of a html element, and is not a keyed fragment.
+
+  i Unsafe fix: Remove the Fragment
+
     103 │ ······<>{breadcrumb}</>·??·undefined
-        │       ---          ----             
+        │       ---          ----
 
 ./packages/mantine/src/components/crud/show/index.tsx:90:7 lint/complexity/noUselessFragments  FIXABLE  ━━━━━━━━━━
 
   ! Avoid using unnecessary Fragment.
-  
+
     88 │   const breadcrumbComponent =
     89 │     typeof breadcrumb !== "undefined" ? (
   > 90 │       <>{breadcrumb}</> ?? undefined
        │       ^^^^^^^^^^^^^^^^^
     91 │     ) : (
     92 │       <Breadcrumb />
-  
-  i A fragment is redundant if it contains only one child, or if it is the child of a html element, and is not a keyed fragment.
-  
-  i Unsafe fix: Remove the Fragment
-  
+
+  i A fragment is redundant if it contains only one child, or if it is the child of a html element, and is not a keyed fragment.
+
+  i Unsafe fix: Remove the Fragment
+
     90 │ ······<>{breadcrumb}</>·??·undefined
-       │       ---          ----             
+       │       ---          ----
 
 ./packages/core/src/components/layoutWrapper/index.spec.tsx:19:17 lint/complexity/noUselessFragments  FIXABLE  ━━━━━━━━━━
 
   ! Avoid using unnecessary Fragment.
-  
+
     17 │   refineProvider: IRefineContextProvider,
     18 │ ) => {
   > 19 │   return render(<>{children}</>, {
        │                 ^^^^^^^^^^^^^^^
     20 │     wrapper: TestWrapper({
     21 │       dataProvider: MockJSONServer,
-  
-  i A fragment is redundant if it contains only one child, or if it is the child of a html element, and is not a keyed fragment.
-  
-  i Unsafe fix: Remove the Fragment
-  
+
+  i A fragment is redundant if it contains only one child, or if it is the child of a html element, and is not a keyed fragment.
+
+  i Unsafe fix: Remove the Fragment
+
     19 │ ··return·render(<>{children}</>,·{
-       │                 ---        ----   
+       │                 ---        ----
 
 ./packages/mui/src/components/crud/create/index.tsx:68:7 lint/complexity/noUselessFragments  FIXABLE  ━━━━━━━━━━
 
   ! Avoid using unnecessary Fragment.
-  
+
     66 │   const breadcrumbComponent =
     67 │     typeof breadcrumb !== "undefined" ? (
   > 68 │       <>{breadcrumb}</> ?? undefined
        │       ^^^^^^^^^^^^^^^^^
     69 │     ) : (
     70 │       <Breadcrumb />
-  
-  i A fragment is redundant if it contains only one child, or if it is the child of a html element, and is not a keyed fragment.
-  
-  i Unsafe fix: Remove the Fragment
-  
+
+  i A fragment is redundant if it contains only one child, or if it is the child of a html element, and is not a keyed fragment.
+
+  i Unsafe fix: Remove the Fragment
+
     68 │ ······<>{breadcrumb}</>·??·undefined
-       │       ---          ----             
+       │       ---          ----
 
 ./packages/mui/src/components/crud/list/index.tsx:62:7 lint/complexity/noUselessFragments  FIXABLE  ━━━━━━━━━━
 
   ! Avoid using unnecessary Fragment.
-  
+
     60 │   const breadcrumbComponent =
     61 │     typeof breadcrumb !== "undefined" ? (
   > 62 │       <>{breadcrumb}</> ?? undefined
        │       ^^^^^^^^^^^^^^^^^
     63 │     ) : (
     64 │       <Breadcrumb />
-  
-  i A fragment is redundant if it contains only one child, or if it is the child of a html element, and is not a keyed fragment.
-  
-  i Unsafe fix: Remove the Fragment
-  
+
+  i A fragment is redundant if it contains only one child, or if it is the child of a html element, and is not a keyed fragment.
+
+  i Unsafe fix: Remove the Fragment
+
     62 │ ······<>{breadcrumb}</>·??·undefined
-       │       ---          ----             
+       │       ---          ----
 
 ./packages/mui/src/components/crud/edit/index.tsx:109:7 lint/complexity/noUselessFragments  FIXABLE  ━━━━━━━━━━
 
   ! Avoid using unnecessary Fragment.
-  
+
     107 │   const breadcrumbComponent =
     108 │     typeof breadcrumb !== "undefined" ? (
   > 109 │       <>{breadcrumb}</> ?? undefined
         │       ^^^^^^^^^^^^^^^^^
     110 │     ) : (
     111 │       <Breadcrumb />
-  
-  i A fragment is redundant if it contains only one child, or if it is the child of a html element, and is not a keyed fragment.
-  
-  i Unsafe fix: Remove the Fragment
-  
+
+  i A fragment is redundant if it contains only one child, or if it is the child of a html element, and is not a keyed fragment.
+
+  i Unsafe fix: Remove the Fragment
+
     109 │ ······<>{breadcrumb}</>·??·undefined
-        │       ---          ----             
+        │       ---          ----
 
 ./packages/mui/src/components/crud/show/index.tsx:101:7 lint/complexity/noUselessFragments  FIXABLE  ━━━━━━━━━━
 
   ! Avoid using unnecessary Fragment.
-  
+
      99 │   const breadcrumbComponent =
     100 │     typeof breadcrumb !== "undefined" ? (
   > 101 │       <>{breadcrumb}</> ?? undefined
         │       ^^^^^^^^^^^^^^^^^
     102 │     ) : (
     103 │       <Breadcrumb />
-  
-  i A fragment is redundant if it contains only one child, or if it is the child of a html element, and is not a keyed fragment.
-  
-  i Unsafe fix: Remove the Fragment
-  
+
+  i A fragment is redundant if it contains only one child, or if it is the child of a html element, and is not a keyed fragment.
+
+  i Unsafe fix: Remove the Fragment
+
     101 │ ······<>{breadcrumb}</>·??·undefined
-        │       ---          ----             
+        │       ---          ----
 
 ./packages/antd/src/components/crud/create/index.tsx:99:13 lint/complexity/noUselessFragments  FIXABLE  ━━━━━━━━━━
 
   ! Avoid using unnecessary Fragment.
-  
+
      97 │         breadcrumb={
      98 │           typeof breadcrumb !== "undefined" ? (
    > 99 │             <>{breadcrumb}</> ?? undefined
         │             ^^^^^^^^^^^^^^^^^
     100 │           ) : (
     101 │             <Breadcrumb />
-  
-  i A fragment is redundant if it contains only one child, or if it is the child of a html element, and is not a keyed fragment.
-  
-  i Unsafe fix: Remove the Fragment
-  
+
+  i A fragment is redundant if it contains only one child, or if it is the child of a html element, and is not a keyed fragment.
+
+  i Unsafe fix: Remove the Fragment
+
     99 │ ············<>{breadcrumb}</>·??·undefined
-       │             ---          ----             
-
-<<<<<<< HEAD
+       │             ---          ----
+
 ./packages/antd/src/components/crud/list/index.tsx:102:13 lint/complexity/noUselessFragments  FIXABLE  ━━━━━━━━━━
 
   ! Avoid using unnecessary Fragment.
-  
+
     100 │         breadcrumb={
     101 │           typeof breadcrumb !== "undefined" ? (
   > 102 │             <>{breadcrumb}</> ?? undefined
         │             ^^^^^^^^^^^^^^^^^
     103 │           ) : (
     104 │             <Breadcrumb />
-=======
+
+  i A fragment is redundant if it contains only one child, or if it is the child of a html element, and is not a keyed fragment.
+
+  i Unsafe fix: Remove the Fragment
+
+    102 │ ············<>{breadcrumb}</>·??·undefined
+        │             ---          ----
+
+./packages/antd/src/components/crud/edit/index.tsx:190:13 lint/complexity/noUselessFragments  FIXABLE  ━━━━━━━━━━
+
+  ! Avoid using unnecessary Fragment.
+
+    188 │         breadcrumb={
+    189 │           typeof breadcrumb !== "undefined" ? (
+  > 190 │             <>{breadcrumb}</> ?? undefined
+        │             ^^^^^^^^^^^^^^^^^
+    191 │           ) : (
+    192 │             <Breadcrumb />
+
+  i A fragment is redundant if it contains only one child, or if it is the child of a html element, and is not a keyed fragment.
+
+  i Unsafe fix: Remove the Fragment
+
+    190 │ ············<>{breadcrumb}</>·??·undefined
+        │             ---          ----
+
 ./packages/antd/src/components/crud/show/index.tsx:175:13 lint/complexity/noUselessFragments  FIXABLE  ━━━━━━━━━━
 
   ! Avoid using unnecessary Fragment.
-  
+
     173 │         breadcrumb={
     174 │           typeof breadcrumb !== "undefined" ? (
   > 175 │             <>{breadcrumb}</> ?? undefined
         │             ^^^^^^^^^^^^^^^^^
     176 │           ) : (
     177 │             <Breadcrumb />
->>>>>>> 1b146257
-  
-  i A fragment is redundant if it contains only one child, or if it is the child of a html element, and is not a keyed fragment.
-  
-  i Unsafe fix: Remove the Fragment
-  
-<<<<<<< HEAD
-    102 │ ············<>{breadcrumb}</>·??·undefined
-        │             ---          ----             
-
-./packages/antd/src/components/crud/edit/index.tsx:190:13 lint/complexity/noUselessFragments  FIXABLE  ━━━━━━━━━━
-
-  ! Avoid using unnecessary Fragment.
-  
-    188 │         breadcrumb={
-    189 │           typeof breadcrumb !== "undefined" ? (
-  > 190 │             <>{breadcrumb}</> ?? undefined
-        │             ^^^^^^^^^^^^^^^^^
-    191 │           ) : (
-    192 │             <Breadcrumb />
-=======
+
+  i A fragment is redundant if it contains only one child, or if it is the child of a html element, and is not a keyed fragment.
+
+  i Unsafe fix: Remove the Fragment
+
     175 │ ············<>{breadcrumb}</>·??·undefined
-        │             ---          ----             
-
-./packages/antd/src/components/crud/list/index.tsx:102:13 lint/complexity/noUselessFragments  FIXABLE  ━━━━━━━━━━
-
-  ! Avoid using unnecessary Fragment.
-  
-    100 │         breadcrumb={
-    101 │           typeof breadcrumb !== "undefined" ? (
-  > 102 │             <>{breadcrumb}</> ?? undefined
-        │             ^^^^^^^^^^^^^^^^^
-    103 │           ) : (
-    104 │             <Breadcrumb />
->>>>>>> 1b146257
-  
-  i A fragment is redundant if it contains only one child, or if it is the child of a html element, and is not a keyed fragment.
-  
-  i Unsafe fix: Remove the Fragment
-  
-<<<<<<< HEAD
-    190 │ ············<>{breadcrumb}</>·??·undefined
-        │             ---          ----             
-
-./packages/antd/src/components/crud/show/index.tsx:175:13 lint/complexity/noUselessFragments  FIXABLE  ━━━━━━━━━━
-
-  ! Avoid using unnecessary Fragment.
-  
-    173 │         breadcrumb={
-    174 │           typeof breadcrumb !== "undefined" ? (
-  > 175 │             <>{breadcrumb}</> ?? undefined
-        │             ^^^^^^^^^^^^^^^^^
-    176 │           ) : (
-    177 │             <Breadcrumb />
-=======
-    102 │ ············<>{breadcrumb}</>·??·undefined
-        │             ---          ----             
-
-./packages/antd/src/components/crud/edit/index.tsx:190:13 lint/complexity/noUselessFragments  FIXABLE  ━━━━━━━━━━
-
-  ! Avoid using unnecessary Fragment.
-  
-    188 │         breadcrumb={
-    189 │           typeof breadcrumb !== "undefined" ? (
-  > 190 │             <>{breadcrumb}</> ?? undefined
-        │             ^^^^^^^^^^^^^^^^^
-    191 │           ) : (
-    192 │             <Breadcrumb />
->>>>>>> 1b146257
-  
-  i A fragment is redundant if it contains only one child, or if it is the child of a html element, and is not a keyed fragment.
-  
-  i Unsafe fix: Remove the Fragment
-  
-<<<<<<< HEAD
-    175 │ ············<>{breadcrumb}</>·??·undefined
-=======
-    190 │ ············<>{breadcrumb}</>·??·undefined
->>>>>>> 1b146257
-        │             ---          ----             
+        │             ---          ----
 
 Checked 6952 file(s) in 460ms