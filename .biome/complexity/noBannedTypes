
> refinejs-repo@0.0.0 biome
> biome lint .

./packages/demo-sidebar/src/hooks/useDemoSidebar/index.tsx:5:36 lint/complexity/noBannedTypes ━━━━━━━━━━

  ! Don't use '{}' as a type.
  
    3 │ import { DemoSidebarProps } from "../../components/DemoSidebar/types";
    4 │ 
  > 5 │ export const useDemoSidebar = (): [{}, DemoSidebarProps] => {
      │                                    ^^
    6 │   const [mutationMode, setMutationMode] = useState<MutationMode>("pessimistic");
    7 │   const [syncWithLocation, setSyncWithLocation] = useState<boolean>(false);
  
  i Prefer explicitly define the object shape. '{}' means "any non-nullable value".
  

<<<<<<< HEAD
./packages/core/src/interfaces/autoSave.ts:18:16 lint/complexity/noBannedTypes ━━━━━━━━━━━━━━━━━━━━━

  ! Don't use '{}' as a type.
  
    16 │   TData extends BaseRecord = BaseRecord,
    17 │   TError extends HttpError = HttpError,
  > 18 │   TVariables = {},
       │                ^^
    19 │ > = {
    20 │   autoSaveProps: Pick<
=======
./packages/devtools-shared/src/event-types.ts:57:27 lint/complexity/noBannedTypes ━━━━━━━━━━━━━━━━━━

  ! Don't use '{}' as a type.
  
    56 │ export type DevtoolsEventPayloads = {
  > 57 │   [DevtoolsEvent.RELOAD]: {};
       │                           ^^
    58 │   [DevtoolsEvent.DEVTOOLS_INIT]: { url: string };
    59 │   [DevtoolsEvent.DEVTOOLS_HANDSHAKE]: { url: string };
  
  i Prefer explicitly define the object shape. '{}' means "any non-nullable value".
  

./packages/devtools-shared/src/event-types.ts:66:46 lint/complexity/noBannedTypes ━━━━━━━━━━━━━━━━━━

  ! Don't use '{}' as a type.
  
    64 │   };
    65 │   [DevtoolsEvent.DEVTOOLS_CONNECTED_APP]: { url: string | null };
  > 66 │   [DevtoolsEvent.DEVTOOLS_DISCONNECTED_APP]: {};
       │                                              ^^
    67 │   [DevtoolsEvent.DEVTOOLS_HIGHLIGHT_IN_MONITOR]: { name: string };
    68 │   [DevtoolsEvent.DEVTOOLS_HIGHLIGHT_IN_MONITOR_ACTION]: { name: string };
>>>>>>> 1b146257
  
  i Prefer explicitly define the object shape. '{}' means "any non-nullable value".
  

<<<<<<< HEAD
./packages/core/src/interfaces/autoSave.ts:36:16 lint/complexity/noBannedTypes ━━━━━━━━━━━━━━━━━━━━━

  ! Don't use '{}' as a type.
  
    34 │   TData extends BaseRecord = BaseRecord,
    35 │   TError extends HttpError = HttpError,
  > 36 │   TVariables = {},
       │                ^^
    37 │ > = {
    38 │   /**
=======
./packages/devtools-shared/src/event-types.ts:69:43 lint/complexity/noBannedTypes ━━━━━━━━━━━━━━━━━━

  ! Don't use '{}' as a type.
  
    67 │   [DevtoolsEvent.DEVTOOLS_HIGHLIGHT_IN_MONITOR]: { name: string };
    68 │   [DevtoolsEvent.DEVTOOLS_HIGHLIGHT_IN_MONITOR_ACTION]: { name: string };
  > 69 │   [DevtoolsEvent.DEVTOOLS_LOGIN_SUCCESS]: {};
       │                                           ^^
    70 │   [DevtoolsEvent.DEVTOOLS_RELOAD_AFTER_LOGIN]: {};
    71 │ };
>>>>>>> 1b146257
  
  i Prefer explicitly define the object shape. '{}' means "any non-nullable value".
  

<<<<<<< HEAD
./packages/devtools-shared/src/event-types.ts:57:27 lint/complexity/noBannedTypes ━━━━━━━━━━━━━━━━━━

  ! Don't use '{}' as a type.
  
    56 │ export type DevtoolsEventPayloads = {
  > 57 │   [DevtoolsEvent.RELOAD]: {};
       │                           ^^
    58 │   [DevtoolsEvent.DEVTOOLS_INIT]: { url: string };
    59 │   [DevtoolsEvent.DEVTOOLS_HANDSHAKE]: { url: string };
=======
./packages/devtools-shared/src/event-types.ts:70:48 lint/complexity/noBannedTypes ━━━━━━━━━━━━━━━━━━

  ! Don't use '{}' as a type.
  
    68 │   [DevtoolsEvent.DEVTOOLS_HIGHLIGHT_IN_MONITOR_ACTION]: { name: string };
    69 │   [DevtoolsEvent.DEVTOOLS_LOGIN_SUCCESS]: {};
  > 70 │   [DevtoolsEvent.DEVTOOLS_RELOAD_AFTER_LOGIN]: {};
       │                                                ^^
    71 │ };
    72 │ 
>>>>>>> 1b146257
  
  i Prefer explicitly define the object shape. '{}' means "any non-nullable value".
  

<<<<<<< HEAD
./packages/devtools-shared/src/event-types.ts:66:46 lint/complexity/noBannedTypes ━━━━━━━━━━━━━━━━━━

  ! Don't use '{}' as a type.
  
    64 │   };
    65 │   [DevtoolsEvent.DEVTOOLS_CONNECTED_APP]: { url: string | null };
  > 66 │   [DevtoolsEvent.DEVTOOLS_DISCONNECTED_APP]: {};
       │                                              ^^
    67 │   [DevtoolsEvent.DEVTOOLS_HIGHLIGHT_IN_MONITOR]: { name: string };
    68 │   [DevtoolsEvent.DEVTOOLS_HIGHLIGHT_IN_MONITOR_ACTION]: { name: string };
=======
./packages/core/src/interfaces/autoSave.ts:18:16 lint/complexity/noBannedTypes ━━━━━━━━━━━━━━━━━━━━━

  ! Don't use '{}' as a type.
  
    16 │   TData extends BaseRecord = BaseRecord,
    17 │   TError extends HttpError = HttpError,
  > 18 │   TVariables = {},
       │                ^^
    19 │ > = {
    20 │   autoSaveProps: Pick<
>>>>>>> 1b146257
  
  i Prefer explicitly define the object shape. '{}' means "any non-nullable value".
  

<<<<<<< HEAD
./packages/devtools-shared/src/event-types.ts:69:43 lint/complexity/noBannedTypes ━━━━━━━━━━━━━━━━━━

  ! Don't use '{}' as a type.
  
    67 │   [DevtoolsEvent.DEVTOOLS_HIGHLIGHT_IN_MONITOR]: { name: string };
    68 │   [DevtoolsEvent.DEVTOOLS_HIGHLIGHT_IN_MONITOR_ACTION]: { name: string };
  > 69 │   [DevtoolsEvent.DEVTOOLS_LOGIN_SUCCESS]: {};
       │                                           ^^
    70 │   [DevtoolsEvent.DEVTOOLS_RELOAD_AFTER_LOGIN]: {};
    71 │ };
=======
./packages/core/src/interfaces/autoSave.ts:36:16 lint/complexity/noBannedTypes ━━━━━━━━━━━━━━━━━━━━━

  ! Don't use '{}' as a type.
  
    34 │   TData extends BaseRecord = BaseRecord,
    35 │   TError extends HttpError = HttpError,
  > 36 │   TVariables = {},
       │                ^^
    37 │ > = {
    38 │   /**
>>>>>>> 1b146257
  
  i Prefer explicitly define the object shape. '{}' means "any non-nullable value".
  

<<<<<<< HEAD
./packages/devtools-shared/src/event-types.ts:70:48 lint/complexity/noBannedTypes ━━━━━━━━━━━━━━━━━━

  ! Don't use '{}' as a type.
  
    68 │   [DevtoolsEvent.DEVTOOLS_HIGHLIGHT_IN_MONITOR_ACTION]: { name: string };
    69 │   [DevtoolsEvent.DEVTOOLS_LOGIN_SUCCESS]: {};
  > 70 │   [DevtoolsEvent.DEVTOOLS_RELOAD_AFTER_LOGIN]: {};
       │                                                ^^
    71 │ };
    72 │ 
=======
./packages/react-router-v6/src/legacy/index.ts:25:65 lint/complexity/noBannedTypes ━━━━━━━━━━━━━━━━━

  ! Don't use '{}' as a type.
  
    23 │   useLocation: typeof useLocation;
    24 │   Link: typeof Link;
  > 25 │   useParams: <Params extends { [K in keyof Params]?: string } = {}>() => Params;
       │                                                                 ^^
    26 │   RouterComponent: React.FC<BrowserRouterProps>;
    27 │   routes?: RefineRouteProps[];
>>>>>>> 1b146257
  
  i Prefer explicitly define the object shape. '{}' means "any non-nullable value".
  

<<<<<<< HEAD
./packages/chakra-ui/src/components/crud/types.ts:34:3 lint/complexity/noBannedTypes ━━━━━━━━━━━━━━━

  ! Don't use '{}' as a type.
  
    32 │   BoxProps,
    33 │   BoxProps,
  > 34 │   {},
       │   ^^
    35 │   RefreshButtonProps,
    36 │   ListButtonProps
=======
./packages/react-hook-form/src/useStepsForm/index.ts:11:29 lint/complexity/noBannedTypes ━━━━━━━━━━━

  ! Don't use '{}' as a type.
  
     9 │   TError extends HttpError = HttpError,
    10 │   TVariables extends FieldValues = FieldValues,
  > 11 │   TContext extends object = {},
       │                             ^^
    12 │   TData extends BaseRecord = TQueryFnData,
    13 │   TResponse extends BaseRecord = TData,
>>>>>>> 1b146257
  
  i Prefer explicitly define the object shape. '{}' means "any non-nullable value".
  

<<<<<<< HEAD
./packages/chakra-ui/src/components/crud/types.ts:53:3 lint/complexity/noBannedTypes ━━━━━━━━━━━━━━━

  ! Don't use '{}' as a type.
  
    51 │   BoxProps,
    52 │   BoxProps,
  > 53 │   {},
       │   ^^
    54 │   EditButtonProps,
    55 │   DeleteButtonProps,
=======
./packages/react-hook-form/src/useStepsForm/index.ts:34:29 lint/complexity/noBannedTypes ━━━━━━━━━━━

  ! Don't use '{}' as a type.
  
    32 │   TError extends HttpError = HttpError,
    33 │   TVariables extends FieldValues = FieldValues,
  > 34 │   TContext extends object = {},
       │                             ^^
    35 │   TData extends BaseRecord = TQueryFnData,
    36 │   TResponse extends BaseRecord = TData,
>>>>>>> 1b146257
  
  i Prefer explicitly define the object shape. '{}' means "any non-nullable value".
  

./packages/react-hook-form/src/useStepsForm/index.ts:68:29 lint/complexity/noBannedTypes ━━━━━━━━━━━

  ! Don't use '{}' as a type.
  
    66 │   TError extends HttpError = HttpError,
    67 │   TVariables extends FieldValues = FieldValues,
  > 68 │   TContext extends object = {},
       │                             ^^
    69 │   TData extends BaseRecord = TQueryFnData,
    70 │   TResponse extends BaseRecord = TData,
  
  i Prefer explicitly define the object shape. '{}' means "any non-nullable value".
  

<<<<<<< HEAD
./packages/ui-tests/src/tests/crud/edit.tsx:32:60 lint/complexity/noBannedTypes ━━━━━━━━━━━━━━━━━━━━

  ! Don't use '{}' as a type.
  
    30 │ export const crudEditTests = function (
    31 │   Edit: React.ComponentType<
  > 32 │     RefineCrudEditProps<any, any, any, any, any, any, any, {}, any, any>
       │                                                            ^^
    33 │   >,
    34 │ ): void {
  
  i Prefer explicitly define the object shape. '{}' means "any non-nullable value".
  

./packages/ui-tests/src/tests/crud/show.tsx:32:50 lint/complexity/noBannedTypes ━━━━━━━━━━━━━━━━━━━━

  ! Don't use '{}' as a type.
  
    30 │ export const crudShowTests = function (
    31 │   Show: React.ComponentType<
  > 32 │     RefineCrudShowProps<any, any, any, any, any, {}, any, any, any, any>
       │                                                  ^^
    33 │   >,
    34 │ ): void {
=======
./packages/react-hook-form/src/useModalForm/index.ts:25:29 lint/complexity/noBannedTypes ━━━━━━━━━━━

  ! Don't use '{}' as a type.
  
    23 │   TError extends HttpError = HttpError,
    24 │   TVariables extends FieldValues = FieldValues,
  > 25 │   TContext extends object = {},
       │                             ^^
    26 │   TData extends BaseRecord = TQueryFnData,
    27 │   TResponse extends BaseRecord = TData,
>>>>>>> 1b146257
  
  i Prefer explicitly define the object shape. '{}' means "any non-nullable value".
  

<<<<<<< HEAD
./packages/ui-tests/src/tests/crud/create.tsx:32:57 lint/complexity/noBannedTypes ━━━━━━━━━━━━━━━━━━

  ! Don't use '{}' as a type.
  
    30 │ export const crudCreateTests = function (
    31 │   Create: React.ComponentType<
  > 32 │     RefineCrudCreateProps<any, any, any, any, any, any, {}>
       │                                                         ^^
    33 │   >,
    34 │ ): void {
=======
./packages/react-hook-form/src/useModalForm/index.ts:51:29 lint/complexity/noBannedTypes ━━━━━━━━━━━

  ! Don't use '{}' as a type.
  
    49 │   TError extends HttpError = HttpError,
    50 │   TVariables extends FieldValues = FieldValues,
  > 51 │   TContext extends object = {},
       │                             ^^
    52 │   TData extends BaseRecord = TQueryFnData,
    53 │   TResponse extends BaseRecord = TData,
>>>>>>> 1b146257
  
  i Prefer explicitly define the object shape. '{}' means "any non-nullable value".
  

<<<<<<< HEAD
./packages/ui-tests/src/tests/crud/list.tsx:31:74 lint/complexity/noBannedTypes ━━━━━━━━━━━━━━━━━━━━

  ! Don't use '{}' as a type.
  
    30 │ export const crudListTests = function (
  > 31 │   List: React.ComponentType<RefineCrudListProps<any, any, any, any, any, {}>>,
       │                                                                          ^^
    32 │ ): void {
    33 │   describe("[@refinedev/ui-tests] Common Tests / CRUD List", () => {
=======
./packages/react-hook-form/src/useModalForm/index.ts:89:29 lint/complexity/noBannedTypes ━━━━━━━━━━━

  ! Don't use '{}' as a type.
  
    87 │   TError extends HttpError = HttpError,
    88 │   TVariables extends FieldValues = FieldValues,
  > 89 │   TContext extends object = {},
       │                             ^^
    90 │   TData extends BaseRecord = TQueryFnData,
    91 │   TResponse extends BaseRecord = TData,
>>>>>>> 1b146257
  
  i Prefer explicitly define the object shape. '{}' means "any non-nullable value".
  

<<<<<<< HEAD
./documentation/src/components/integrations/layout/index.tsx:8:67 lint/complexity/noBannedTypes ━━━━━━━━━━

  ! Don't use '{}' as a type.
  
     6 │ import { BlogFooter } from "@site/src/refine-theme/blog-footer";
     7 │ 
   > 8 │ const IntegrationsLayout = ({ children }: React.PropsWithChildren<{}>) => {
       │                                                                   ^^
     9 │   return (
    10 │     <CommonLayout>
=======
./packages/chakra-ui/src/components/crud/types.ts:34:3 lint/complexity/noBannedTypes ━━━━━━━━━━━━━━━

  ! Don't use '{}' as a type.
  
    32 │   BoxProps,
    33 │   BoxProps,
  > 34 │   {},
       │   ^^
    35 │   RefreshButtonProps,
    36 │   ListButtonProps
>>>>>>> 1b146257
  
  i Prefer explicitly define the object shape. '{}' means "any non-nullable value".
  

<<<<<<< HEAD
./packages/react-router-v6/src/legacy/index.ts:25:65 lint/complexity/noBannedTypes ━━━━━━━━━━━━━━━━━

  ! Don't use '{}' as a type.
  
    23 │   useLocation: typeof useLocation;
    24 │   Link: typeof Link;
  > 25 │   useParams: <Params extends { [K in keyof Params]?: string } = {}>() => Params;
       │                                                                 ^^
    26 │   RouterComponent: React.FC<BrowserRouterProps>;
    27 │   routes?: RefineRouteProps[];
=======
./packages/chakra-ui/src/components/crud/types.ts:53:3 lint/complexity/noBannedTypes ━━━━━━━━━━━━━━━

  ! Don't use '{}' as a type.
  
    51 │   BoxProps,
    52 │   BoxProps,
  > 53 │   {},
       │   ^^
    54 │   EditButtonProps,
    55 │   DeleteButtonProps,
>>>>>>> 1b146257
  
  i Prefer explicitly define the object shape. '{}' means "any non-nullable value".
  

<<<<<<< HEAD
./packages/mantine/src/components/crud/types.ts:31:3 lint/complexity/noBannedTypes ━━━━━━━━━━━━━━━━━

  ! Don't use '{}' as a type.
  
    29 │   GroupProps,
    30 │   BoxProps,
  > 31 │   {},
       │   ^^
    32 │   EditButtonProps,
    33 │   DeleteButtonProps,
=======
./packages/react-hook-form/src/useForm/index.ts:29:29 lint/complexity/noBannedTypes ━━━━━━━━━━━━━━━━

  ! Don't use '{}' as a type.
  
    27 │   TError extends HttpError = HttpError,
    28 │   TVariables extends FieldValues = FieldValues,
  > 29 │   TContext extends object = {},
       │                             ^^
    30 │   TData extends BaseRecord = TQueryFnData,
    31 │   TResponse extends BaseRecord = TData,
>>>>>>> 1b146257
  
  i Prefer explicitly define the object shape. '{}' means "any non-nullable value".
  

<<<<<<< HEAD
./packages/mantine/src/components/crud/types.ts:55:3 lint/complexity/noBannedTypes ━━━━━━━━━━━━━━━━━

  ! Don't use '{}' as a type.
  
    53 │   GroupProps,
    54 │   BoxProps,
  > 55 │   {},
       │   ^^
    56 │   RefreshButtonProps,
    57 │   ListButtonProps
=======
./packages/react-hook-form/src/useForm/index.ts:52:29 lint/complexity/noBannedTypes ━━━━━━━━━━━━━━━━

  ! Don't use '{}' as a type.
  
    50 │   TError extends HttpError = HttpError,
    51 │   TVariables extends FieldValues = FieldValues,
  > 52 │   TContext extends object = {},
       │                             ^^
    53 │   TData extends BaseRecord = TQueryFnData,
    54 │   TResponse extends BaseRecord = TData,
>>>>>>> 1b146257
  
  i Prefer explicitly define the object shape. '{}' means "any non-nullable value".
  

<<<<<<< HEAD
./packages/core/src/hooks/data/useUpdateMany.ts:115:16 lint/complexity/noBannedTypes ━━━━━━━━━━━━━━━

  ! Don't use '{}' as a type.
  
    113 │   TData extends BaseRecord = BaseRecord,
    114 │   TError extends HttpError = HttpError,
  > 115 │   TVariables = {},
        │                ^^
    116 │ > = UseMutationResult<
    117 │   UpdateManyResponse<TData>,
=======
./packages/react-hook-form/src/useForm/index.ts:86:29 lint/complexity/noBannedTypes ━━━━━━━━━━━━━━━━

  ! Don't use '{}' as a type.
  
    84 │   TError extends HttpError = HttpError,
    85 │   TVariables extends FieldValues = FieldValues,
  > 86 │   TContext extends object = {},
       │                             ^^
    87 │   TData extends BaseRecord = TQueryFnData,
    88 │   TResponse extends BaseRecord = TData,
>>>>>>> 1b146257
  
  i Prefer explicitly define the object shape. '{}' means "any non-nullable value".
  

<<<<<<< HEAD
./packages/core/src/hooks/data/useUpdateMany.ts:127:16 lint/complexity/noBannedTypes ━━━━━━━━━━━━━━━

  ! Don't use '{}' as a type.
  
    125 │   TData extends BaseRecord = BaseRecord,
    126 │   TError extends HttpError = HttpError,
  > 127 │   TVariables = {},
        │                ^^
    128 │ > = {
    129 │   mutationOptions?: Omit<
=======
./packages/mantine/src/components/crud/types.ts:31:3 lint/complexity/noBannedTypes ━━━━━━━━━━━━━━━━━

  ! Don't use '{}' as a type.
  
    29 │   GroupProps,
    30 │   BoxProps,
  > 31 │   {},
       │   ^^
    32 │   EditButtonProps,
    33 │   DeleteButtonProps,
>>>>>>> 1b146257
  
  i Prefer explicitly define the object shape. '{}' means "any non-nullable value".
  

The number of diagnostics exceeds the number allowed by Biome.
<<<<<<< HEAD
Diagnostics not shown: 173.
Checked 6952 file(s) in 451ms
=======
Diagnostics not shown: 175.
Checked 6952 file(s) in 454ms
>>>>>>> 1b146257
<|MERGE_RESOLUTION|>--- conflicted
+++ resolved
@@ -5,520 +5,281 @@
 ./packages/demo-sidebar/src/hooks/useDemoSidebar/index.tsx:5:36 lint/complexity/noBannedTypes ━━━━━━━━━━
 
   ! Don't use '{}' as a type.
-  
+
     3 │ import { DemoSidebarProps } from "../../components/DemoSidebar/types";
-    4 │ 
+    4 │
   > 5 │ export const useDemoSidebar = (): [{}, DemoSidebarProps] => {
       │                                    ^^
     6 │   const [mutationMode, setMutationMode] = useState<MutationMode>("pessimistic");
     7 │   const [syncWithLocation, setSyncWithLocation] = useState<boolean>(false);
-  
-  i Prefer explicitly define the object shape. '{}' means "any non-nullable value".
-  
-
-<<<<<<< HEAD
+
+  i Prefer explicitly define the object shape. '{}' means "any non-nullable value".
+
+
 ./packages/core/src/interfaces/autoSave.ts:18:16 lint/complexity/noBannedTypes ━━━━━━━━━━━━━━━━━━━━━
 
   ! Don't use '{}' as a type.
-  
+
     16 │   TData extends BaseRecord = BaseRecord,
     17 │   TError extends HttpError = HttpError,
   > 18 │   TVariables = {},
        │                ^^
     19 │ > = {
     20 │   autoSaveProps: Pick<
-=======
+
+  i Prefer explicitly define the object shape. '{}' means "any non-nullable value".
+
+
+./packages/core/src/interfaces/autoSave.ts:36:16 lint/complexity/noBannedTypes ━━━━━━━━━━━━━━━━━━━━━
+
+  ! Don't use '{}' as a type.
+
+    34 │   TData extends BaseRecord = BaseRecord,
+    35 │   TError extends HttpError = HttpError,
+  > 36 │   TVariables = {},
+       │                ^^
+    37 │ > = {
+    38 │   /**
+
+  i Prefer explicitly define the object shape. '{}' means "any non-nullable value".
+
+
 ./packages/devtools-shared/src/event-types.ts:57:27 lint/complexity/noBannedTypes ━━━━━━━━━━━━━━━━━━
 
   ! Don't use '{}' as a type.
-  
+
     56 │ export type DevtoolsEventPayloads = {
   > 57 │   [DevtoolsEvent.RELOAD]: {};
        │                           ^^
     58 │   [DevtoolsEvent.DEVTOOLS_INIT]: { url: string };
     59 │   [DevtoolsEvent.DEVTOOLS_HANDSHAKE]: { url: string };
-  
-  i Prefer explicitly define the object shape. '{}' means "any non-nullable value".
-  
+
+  i Prefer explicitly define the object shape. '{}' means "any non-nullable value".
+
 
 ./packages/devtools-shared/src/event-types.ts:66:46 lint/complexity/noBannedTypes ━━━━━━━━━━━━━━━━━━
 
   ! Don't use '{}' as a type.
-  
+
     64 │   };
     65 │   [DevtoolsEvent.DEVTOOLS_CONNECTED_APP]: { url: string | null };
   > 66 │   [DevtoolsEvent.DEVTOOLS_DISCONNECTED_APP]: {};
        │                                              ^^
     67 │   [DevtoolsEvent.DEVTOOLS_HIGHLIGHT_IN_MONITOR]: { name: string };
     68 │   [DevtoolsEvent.DEVTOOLS_HIGHLIGHT_IN_MONITOR_ACTION]: { name: string };
->>>>>>> 1b146257
-  
-  i Prefer explicitly define the object shape. '{}' means "any non-nullable value".
-  
-
-<<<<<<< HEAD
-./packages/core/src/interfaces/autoSave.ts:36:16 lint/complexity/noBannedTypes ━━━━━━━━━━━━━━━━━━━━━
-
-  ! Don't use '{}' as a type.
-  
-    34 │   TData extends BaseRecord = BaseRecord,
-    35 │   TError extends HttpError = HttpError,
-  > 36 │   TVariables = {},
-       │                ^^
-    37 │ > = {
-    38 │   /**
-=======
+
+  i Prefer explicitly define the object shape. '{}' means "any non-nullable value".
+
+
 ./packages/devtools-shared/src/event-types.ts:69:43 lint/complexity/noBannedTypes ━━━━━━━━━━━━━━━━━━
 
   ! Don't use '{}' as a type.
-  
+
     67 │   [DevtoolsEvent.DEVTOOLS_HIGHLIGHT_IN_MONITOR]: { name: string };
     68 │   [DevtoolsEvent.DEVTOOLS_HIGHLIGHT_IN_MONITOR_ACTION]: { name: string };
   > 69 │   [DevtoolsEvent.DEVTOOLS_LOGIN_SUCCESS]: {};
        │                                           ^^
     70 │   [DevtoolsEvent.DEVTOOLS_RELOAD_AFTER_LOGIN]: {};
     71 │ };
->>>>>>> 1b146257
-  
-  i Prefer explicitly define the object shape. '{}' means "any non-nullable value".
-  
-
-<<<<<<< HEAD
-./packages/devtools-shared/src/event-types.ts:57:27 lint/complexity/noBannedTypes ━━━━━━━━━━━━━━━━━━
-
-  ! Don't use '{}' as a type.
-  
-    56 │ export type DevtoolsEventPayloads = {
-  > 57 │   [DevtoolsEvent.RELOAD]: {};
-       │                           ^^
-    58 │   [DevtoolsEvent.DEVTOOLS_INIT]: { url: string };
-    59 │   [DevtoolsEvent.DEVTOOLS_HANDSHAKE]: { url: string };
-=======
+
+  i Prefer explicitly define the object shape. '{}' means "any non-nullable value".
+
+
 ./packages/devtools-shared/src/event-types.ts:70:48 lint/complexity/noBannedTypes ━━━━━━━━━━━━━━━━━━
 
   ! Don't use '{}' as a type.
-  
+
     68 │   [DevtoolsEvent.DEVTOOLS_HIGHLIGHT_IN_MONITOR_ACTION]: { name: string };
     69 │   [DevtoolsEvent.DEVTOOLS_LOGIN_SUCCESS]: {};
   > 70 │   [DevtoolsEvent.DEVTOOLS_RELOAD_AFTER_LOGIN]: {};
        │                                                ^^
     71 │ };
-    72 │ 
->>>>>>> 1b146257
-  
-  i Prefer explicitly define the object shape. '{}' means "any non-nullable value".
-  
-
-<<<<<<< HEAD
-./packages/devtools-shared/src/event-types.ts:66:46 lint/complexity/noBannedTypes ━━━━━━━━━━━━━━━━━━
-
-  ! Don't use '{}' as a type.
-  
-    64 │   };
-    65 │   [DevtoolsEvent.DEVTOOLS_CONNECTED_APP]: { url: string | null };
-  > 66 │   [DevtoolsEvent.DEVTOOLS_DISCONNECTED_APP]: {};
-       │                                              ^^
-    67 │   [DevtoolsEvent.DEVTOOLS_HIGHLIGHT_IN_MONITOR]: { name: string };
-    68 │   [DevtoolsEvent.DEVTOOLS_HIGHLIGHT_IN_MONITOR_ACTION]: { name: string };
-=======
-./packages/core/src/interfaces/autoSave.ts:18:16 lint/complexity/noBannedTypes ━━━━━━━━━━━━━━━━━━━━━
-
-  ! Don't use '{}' as a type.
-  
-    16 │   TData extends BaseRecord = BaseRecord,
-    17 │   TError extends HttpError = HttpError,
-  > 18 │   TVariables = {},
-       │                ^^
-    19 │ > = {
-    20 │   autoSaveProps: Pick<
->>>>>>> 1b146257
-  
-  i Prefer explicitly define the object shape. '{}' means "any non-nullable value".
-  
-
-<<<<<<< HEAD
-./packages/devtools-shared/src/event-types.ts:69:43 lint/complexity/noBannedTypes ━━━━━━━━━━━━━━━━━━
-
-  ! Don't use '{}' as a type.
-  
-    67 │   [DevtoolsEvent.DEVTOOLS_HIGHLIGHT_IN_MONITOR]: { name: string };
-    68 │   [DevtoolsEvent.DEVTOOLS_HIGHLIGHT_IN_MONITOR_ACTION]: { name: string };
-  > 69 │   [DevtoolsEvent.DEVTOOLS_LOGIN_SUCCESS]: {};
-       │                                           ^^
-    70 │   [DevtoolsEvent.DEVTOOLS_RELOAD_AFTER_LOGIN]: {};
-    71 │ };
-=======
-./packages/core/src/interfaces/autoSave.ts:36:16 lint/complexity/noBannedTypes ━━━━━━━━━━━━━━━━━━━━━
-
-  ! Don't use '{}' as a type.
-  
-    34 │   TData extends BaseRecord = BaseRecord,
-    35 │   TError extends HttpError = HttpError,
-  > 36 │   TVariables = {},
-       │                ^^
-    37 │ > = {
-    38 │   /**
->>>>>>> 1b146257
-  
-  i Prefer explicitly define the object shape. '{}' means "any non-nullable value".
-  
-
-<<<<<<< HEAD
-./packages/devtools-shared/src/event-types.ts:70:48 lint/complexity/noBannedTypes ━━━━━━━━━━━━━━━━━━
-
-  ! Don't use '{}' as a type.
-  
-    68 │   [DevtoolsEvent.DEVTOOLS_HIGHLIGHT_IN_MONITOR_ACTION]: { name: string };
-    69 │   [DevtoolsEvent.DEVTOOLS_LOGIN_SUCCESS]: {};
-  > 70 │   [DevtoolsEvent.DEVTOOLS_RELOAD_AFTER_LOGIN]: {};
-       │                                                ^^
-    71 │ };
-    72 │ 
-=======
+    72 │
+
+  i Prefer explicitly define the object shape. '{}' means "any non-nullable value".
+
+
+./packages/chakra-ui/src/components/crud/types.ts:34:3 lint/complexity/noBannedTypes ━━━━━━━━━━━━━━━
+
+  ! Don't use '{}' as a type.
+
+    32 │   BoxProps,
+    33 │   BoxProps,
+  > 34 │   {},
+       │   ^^
+    35 │   RefreshButtonProps,
+    36 │   ListButtonProps
+
+  i Prefer explicitly define the object shape. '{}' means "any non-nullable value".
+
+
+./packages/chakra-ui/src/components/crud/types.ts:53:3 lint/complexity/noBannedTypes ━━━━━━━━━━━━━━━
+
+  ! Don't use '{}' as a type.
+
+    51 │   BoxProps,
+    52 │   BoxProps,
+  > 53 │   {},
+       │   ^^
+    54 │   EditButtonProps,
+    55 │   DeleteButtonProps,
+
+  i Prefer explicitly define the object shape. '{}' means "any non-nullable value".
+
+
+./packages/react-hook-form/src/useStepsForm/index.ts:68:29 lint/complexity/noBannedTypes ━━━━━━━━━━━
+
+  ! Don't use '{}' as a type.
+
+    66 │   TError extends HttpError = HttpError,
+    67 │   TVariables extends FieldValues = FieldValues,
+  > 68 │   TContext extends object = {},
+       │                             ^^
+    69 │   TData extends BaseRecord = TQueryFnData,
+    70 │   TResponse extends BaseRecord = TData,
+
+  i Prefer explicitly define the object shape. '{}' means "any non-nullable value".
+
+
+./packages/ui-tests/src/tests/crud/edit.tsx:32:60 lint/complexity/noBannedTypes ━━━━━━━━━━━━━━━━━━━━
+
+  ! Don't use '{}' as a type.
+
+    30 │ export const crudEditTests = function (
+    31 │   Edit: React.ComponentType<
+  > 32 │     RefineCrudEditProps<any, any, any, any, any, any, any, {}, any, any>
+       │                                                            ^^
+    33 │   >,
+    34 │ ): void {
+
+  i Prefer explicitly define the object shape. '{}' means "any non-nullable value".
+
+
+./packages/ui-tests/src/tests/crud/show.tsx:32:50 lint/complexity/noBannedTypes ━━━━━━━━━━━━━━━━━━━━
+
+  ! Don't use '{}' as a type.
+
+    30 │ export const crudShowTests = function (
+    31 │   Show: React.ComponentType<
+  > 32 │     RefineCrudShowProps<any, any, any, any, any, {}, any, any, any, any>
+       │                                                  ^^
+    33 │   >,
+    34 │ ): void {
+
+  i Prefer explicitly define the object shape. '{}' means "any non-nullable value".
+
+
+./packages/ui-tests/src/tests/crud/create.tsx:32:57 lint/complexity/noBannedTypes ━━━━━━━━━━━━━━━━━━
+
+  ! Don't use '{}' as a type.
+
+    30 │ export const crudCreateTests = function (
+    31 │   Create: React.ComponentType<
+  > 32 │     RefineCrudCreateProps<any, any, any, any, any, any, {}>
+       │                                                         ^^
+    33 │   >,
+    34 │ ): void {
+
+  i Prefer explicitly define the object shape. '{}' means "any non-nullable value".
+
+
+./packages/ui-tests/src/tests/crud/list.tsx:31:74 lint/complexity/noBannedTypes ━━━━━━━━━━━━━━━━━━━━
+
+  ! Don't use '{}' as a type.
+
+    30 │ export const crudListTests = function (
+  > 31 │   List: React.ComponentType<RefineCrudListProps<any, any, any, any, any, {}>>,
+       │                                                                          ^^
+    32 │ ): void {
+    33 │   describe("[@refinedev/ui-tests] Common Tests / CRUD List", () => {
+
+  i Prefer explicitly define the object shape. '{}' means "any non-nullable value".
+
+
+./packages/react-hook-form/src/useForm/index.ts:52:29 lint/complexity/noBannedTypes ━━━━━━━━━━━━━━━━
+
+  ! Don't use '{}' as a type.
+
+     6 │ import { BlogFooter } from "@site/src/refine-theme/blog-footer";
+     7 │
+   > 8 │ const IntegrationsLayout = ({ children }: React.PropsWithChildren<{}>) => {
+       │                                                                   ^^
+     9 │   return (
+    10 │     <CommonLayout>
+
+  i Prefer explicitly define the object shape. '{}' means "any non-nullable value".
+
+
 ./packages/react-router-v6/src/legacy/index.ts:25:65 lint/complexity/noBannedTypes ━━━━━━━━━━━━━━━━━
 
   ! Don't use '{}' as a type.
-  
+
     23 │   useLocation: typeof useLocation;
     24 │   Link: typeof Link;
   > 25 │   useParams: <Params extends { [K in keyof Params]?: string } = {}>() => Params;
        │                                                                 ^^
     26 │   RouterComponent: React.FC<BrowserRouterProps>;
     27 │   routes?: RefineRouteProps[];
->>>>>>> 1b146257
-  
-  i Prefer explicitly define the object shape. '{}' means "any non-nullable value".
-  
-
-<<<<<<< HEAD
-./packages/chakra-ui/src/components/crud/types.ts:34:3 lint/complexity/noBannedTypes ━━━━━━━━━━━━━━━
-
-  ! Don't use '{}' as a type.
-  
-    32 │   BoxProps,
-    33 │   BoxProps,
-  > 34 │   {},
-       │   ^^
-    35 │   RefreshButtonProps,
-    36 │   ListButtonProps
-=======
-./packages/react-hook-form/src/useStepsForm/index.ts:11:29 lint/complexity/noBannedTypes ━━━━━━━━━━━
-
-  ! Don't use '{}' as a type.
-  
-     9 │   TError extends HttpError = HttpError,
-    10 │   TVariables extends FieldValues = FieldValues,
-  > 11 │   TContext extends object = {},
-       │                             ^^
-    12 │   TData extends BaseRecord = TQueryFnData,
-    13 │   TResponse extends BaseRecord = TData,
->>>>>>> 1b146257
-  
-  i Prefer explicitly define the object shape. '{}' means "any non-nullable value".
-  
-
-<<<<<<< HEAD
-./packages/chakra-ui/src/components/crud/types.ts:53:3 lint/complexity/noBannedTypes ━━━━━━━━━━━━━━━
-
-  ! Don't use '{}' as a type.
-  
-    51 │   BoxProps,
-    52 │   BoxProps,
-  > 53 │   {},
-       │   ^^
-    54 │   EditButtonProps,
-    55 │   DeleteButtonProps,
-=======
-./packages/react-hook-form/src/useStepsForm/index.ts:34:29 lint/complexity/noBannedTypes ━━━━━━━━━━━
-
-  ! Don't use '{}' as a type.
-  
-    32 │   TError extends HttpError = HttpError,
-    33 │   TVariables extends FieldValues = FieldValues,
-  > 34 │   TContext extends object = {},
-       │                             ^^
-    35 │   TData extends BaseRecord = TQueryFnData,
-    36 │   TResponse extends BaseRecord = TData,
->>>>>>> 1b146257
-  
-  i Prefer explicitly define the object shape. '{}' means "any non-nullable value".
-  
-
-./packages/react-hook-form/src/useStepsForm/index.ts:68:29 lint/complexity/noBannedTypes ━━━━━━━━━━━
-
-  ! Don't use '{}' as a type.
-  
-    66 │   TError extends HttpError = HttpError,
-    67 │   TVariables extends FieldValues = FieldValues,
-  > 68 │   TContext extends object = {},
-       │                             ^^
-    69 │   TData extends BaseRecord = TQueryFnData,
-    70 │   TResponse extends BaseRecord = TData,
-  
-  i Prefer explicitly define the object shape. '{}' means "any non-nullable value".
-  
-
-<<<<<<< HEAD
-./packages/ui-tests/src/tests/crud/edit.tsx:32:60 lint/complexity/noBannedTypes ━━━━━━━━━━━━━━━━━━━━
-
-  ! Don't use '{}' as a type.
-  
-    30 │ export const crudEditTests = function (
-    31 │   Edit: React.ComponentType<
-  > 32 │     RefineCrudEditProps<any, any, any, any, any, any, any, {}, any, any>
-       │                                                            ^^
-    33 │   >,
-    34 │ ): void {
-  
-  i Prefer explicitly define the object shape. '{}' means "any non-nullable value".
-  
-
-./packages/ui-tests/src/tests/crud/show.tsx:32:50 lint/complexity/noBannedTypes ━━━━━━━━━━━━━━━━━━━━
-
-  ! Don't use '{}' as a type.
-  
-    30 │ export const crudShowTests = function (
-    31 │   Show: React.ComponentType<
-  > 32 │     RefineCrudShowProps<any, any, any, any, any, {}, any, any, any, any>
-       │                                                  ^^
-    33 │   >,
-    34 │ ): void {
-=======
-./packages/react-hook-form/src/useModalForm/index.ts:25:29 lint/complexity/noBannedTypes ━━━━━━━━━━━
-
-  ! Don't use '{}' as a type.
-  
-    23 │   TError extends HttpError = HttpError,
-    24 │   TVariables extends FieldValues = FieldValues,
-  > 25 │   TContext extends object = {},
-       │                             ^^
-    26 │   TData extends BaseRecord = TQueryFnData,
-    27 │   TResponse extends BaseRecord = TData,
->>>>>>> 1b146257
-  
-  i Prefer explicitly define the object shape. '{}' means "any non-nullable value".
-  
-
-<<<<<<< HEAD
-./packages/ui-tests/src/tests/crud/create.tsx:32:57 lint/complexity/noBannedTypes ━━━━━━━━━━━━━━━━━━
-
-  ! Don't use '{}' as a type.
-  
-    30 │ export const crudCreateTests = function (
-    31 │   Create: React.ComponentType<
-  > 32 │     RefineCrudCreateProps<any, any, any, any, any, any, {}>
-       │                                                         ^^
-    33 │   >,
-    34 │ ): void {
-=======
-./packages/react-hook-form/src/useModalForm/index.ts:51:29 lint/complexity/noBannedTypes ━━━━━━━━━━━
-
-  ! Don't use '{}' as a type.
-  
-    49 │   TError extends HttpError = HttpError,
-    50 │   TVariables extends FieldValues = FieldValues,
-  > 51 │   TContext extends object = {},
-       │                             ^^
-    52 │   TData extends BaseRecord = TQueryFnData,
-    53 │   TResponse extends BaseRecord = TData,
->>>>>>> 1b146257
-  
-  i Prefer explicitly define the object shape. '{}' means "any non-nullable value".
-  
-
-<<<<<<< HEAD
-./packages/ui-tests/src/tests/crud/list.tsx:31:74 lint/complexity/noBannedTypes ━━━━━━━━━━━━━━━━━━━━
-
-  ! Don't use '{}' as a type.
-  
-    30 │ export const crudListTests = function (
-  > 31 │   List: React.ComponentType<RefineCrudListProps<any, any, any, any, any, {}>>,
-       │                                                                          ^^
-    32 │ ): void {
-    33 │   describe("[@refinedev/ui-tests] Common Tests / CRUD List", () => {
-=======
-./packages/react-hook-form/src/useModalForm/index.ts:89:29 lint/complexity/noBannedTypes ━━━━━━━━━━━
-
-  ! Don't use '{}' as a type.
-  
-    87 │   TError extends HttpError = HttpError,
-    88 │   TVariables extends FieldValues = FieldValues,
-  > 89 │   TContext extends object = {},
-       │                             ^^
-    90 │   TData extends BaseRecord = TQueryFnData,
-    91 │   TResponse extends BaseRecord = TData,
->>>>>>> 1b146257
-  
-  i Prefer explicitly define the object shape. '{}' means "any non-nullable value".
-  
-
-<<<<<<< HEAD
-./documentation/src/components/integrations/layout/index.tsx:8:67 lint/complexity/noBannedTypes ━━━━━━━━━━
-
-  ! Don't use '{}' as a type.
-  
-     6 │ import { BlogFooter } from "@site/src/refine-theme/blog-footer";
-     7 │ 
-   > 8 │ const IntegrationsLayout = ({ children }: React.PropsWithChildren<{}>) => {
-       │                                                                   ^^
-     9 │   return (
-    10 │     <CommonLayout>
-=======
-./packages/chakra-ui/src/components/crud/types.ts:34:3 lint/complexity/noBannedTypes ━━━━━━━━━━━━━━━
-
-  ! Don't use '{}' as a type.
-  
-    32 │   BoxProps,
-    33 │   BoxProps,
-  > 34 │   {},
-       │   ^^
-    35 │   RefreshButtonProps,
-    36 │   ListButtonProps
->>>>>>> 1b146257
-  
-  i Prefer explicitly define the object shape. '{}' means "any non-nullable value".
-  
-
-<<<<<<< HEAD
-./packages/react-router-v6/src/legacy/index.ts:25:65 lint/complexity/noBannedTypes ━━━━━━━━━━━━━━━━━
-
-  ! Don't use '{}' as a type.
-  
-    23 │   useLocation: typeof useLocation;
-    24 │   Link: typeof Link;
-  > 25 │   useParams: <Params extends { [K in keyof Params]?: string } = {}>() => Params;
-       │                                                                 ^^
-    26 │   RouterComponent: React.FC<BrowserRouterProps>;
-    27 │   routes?: RefineRouteProps[];
-=======
-./packages/chakra-ui/src/components/crud/types.ts:53:3 lint/complexity/noBannedTypes ━━━━━━━━━━━━━━━
-
-  ! Don't use '{}' as a type.
-  
-    51 │   BoxProps,
-    52 │   BoxProps,
-  > 53 │   {},
-       │   ^^
-    54 │   EditButtonProps,
-    55 │   DeleteButtonProps,
->>>>>>> 1b146257
-  
-  i Prefer explicitly define the object shape. '{}' means "any non-nullable value".
-  
-
-<<<<<<< HEAD
+
+  i Prefer explicitly define the object shape. '{}' means "any non-nullable value".
+
+
 ./packages/mantine/src/components/crud/types.ts:31:3 lint/complexity/noBannedTypes ━━━━━━━━━━━━━━━━━
 
   ! Don't use '{}' as a type.
-  
+
     29 │   GroupProps,
     30 │   BoxProps,
   > 31 │   {},
        │   ^^
     32 │   EditButtonProps,
     33 │   DeleteButtonProps,
-=======
-./packages/react-hook-form/src/useForm/index.ts:29:29 lint/complexity/noBannedTypes ━━━━━━━━━━━━━━━━
-
-  ! Don't use '{}' as a type.
-  
-    27 │   TError extends HttpError = HttpError,
-    28 │   TVariables extends FieldValues = FieldValues,
-  > 29 │   TContext extends object = {},
-       │                             ^^
-    30 │   TData extends BaseRecord = TQueryFnData,
-    31 │   TResponse extends BaseRecord = TData,
->>>>>>> 1b146257
-  
-  i Prefer explicitly define the object shape. '{}' means "any non-nullable value".
-  
-
-<<<<<<< HEAD
+
+  i Prefer explicitly define the object shape. '{}' means "any non-nullable value".
+
+
 ./packages/mantine/src/components/crud/types.ts:55:3 lint/complexity/noBannedTypes ━━━━━━━━━━━━━━━━━
 
   ! Don't use '{}' as a type.
-  
+
     53 │   GroupProps,
     54 │   BoxProps,
   > 55 │   {},
        │   ^^
     56 │   RefreshButtonProps,
     57 │   ListButtonProps
-=======
-./packages/react-hook-form/src/useForm/index.ts:52:29 lint/complexity/noBannedTypes ━━━━━━━━━━━━━━━━
-
-  ! Don't use '{}' as a type.
-  
-    50 │   TError extends HttpError = HttpError,
-    51 │   TVariables extends FieldValues = FieldValues,
-  > 52 │   TContext extends object = {},
-       │                             ^^
-    53 │   TData extends BaseRecord = TQueryFnData,
-    54 │   TResponse extends BaseRecord = TData,
->>>>>>> 1b146257
-  
-  i Prefer explicitly define the object shape. '{}' means "any non-nullable value".
-  
-
-<<<<<<< HEAD
+
+  i Prefer explicitly define the object shape. '{}' means "any non-nullable value".
+
+
 ./packages/core/src/hooks/data/useUpdateMany.ts:115:16 lint/complexity/noBannedTypes ━━━━━━━━━━━━━━━
 
   ! Don't use '{}' as a type.
-  
+
     113 │   TData extends BaseRecord = BaseRecord,
     114 │   TError extends HttpError = HttpError,
   > 115 │   TVariables = {},
         │                ^^
     116 │ > = UseMutationResult<
     117 │   UpdateManyResponse<TData>,
-=======
-./packages/react-hook-form/src/useForm/index.ts:86:29 lint/complexity/noBannedTypes ━━━━━━━━━━━━━━━━
-
-  ! Don't use '{}' as a type.
-  
-    84 │   TError extends HttpError = HttpError,
-    85 │   TVariables extends FieldValues = FieldValues,
-  > 86 │   TContext extends object = {},
-       │                             ^^
-    87 │   TData extends BaseRecord = TQueryFnData,
-    88 │   TResponse extends BaseRecord = TData,
->>>>>>> 1b146257
-  
-  i Prefer explicitly define the object shape. '{}' means "any non-nullable value".
-  
-
-<<<<<<< HEAD
+
+  i Prefer explicitly define the object shape. '{}' means "any non-nullable value".
+
+
 ./packages/core/src/hooks/data/useUpdateMany.ts:127:16 lint/complexity/noBannedTypes ━━━━━━━━━━━━━━━
 
   ! Don't use '{}' as a type.
-  
+
     125 │   TData extends BaseRecord = BaseRecord,
     126 │   TError extends HttpError = HttpError,
   > 127 │   TVariables = {},
         │                ^^
     128 │ > = {
     129 │   mutationOptions?: Omit<
-=======
-./packages/mantine/src/components/crud/types.ts:31:3 lint/complexity/noBannedTypes ━━━━━━━━━━━━━━━━━
-
-  ! Don't use '{}' as a type.
-  
-    29 │   GroupProps,
-    30 │   BoxProps,
-  > 31 │   {},
-       │   ^^
-    32 │   EditButtonProps,
-    33 │   DeleteButtonProps,
->>>>>>> 1b146257
-  
-  i Prefer explicitly define the object shape. '{}' means "any non-nullable value".
-  
+
+  i Prefer explicitly define the object shape. '{}' means "any non-nullable value".
+
 
 The number of diagnostics exceeds the number allowed by Biome.
-<<<<<<< HEAD
 Diagnostics not shown: 173.
-Checked 6952 file(s) in 451ms
-=======
-Diagnostics not shown: 175.
-Checked 6952 file(s) in 454ms
->>>>>>> 1b146257
+Checked 6952 file(s) in 451ms