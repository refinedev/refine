--- conflicted
+++ resolved
@@ -5,36 +5,32 @@
 ./packages/nextjs-router/src/index.ts:3:10 lint/complexity/noUselessRename  FIXABLE  ━━━━━━━━━━━━━━━
 
   ! Useless rename.
-  
+
     1 │ export * from "./app/index";
-    2 │ 
+    2 │
   > 3 │ export { default as default } from "./app/index";
       │          ^^^^^^^^^^^^^^^^^^
-    4 │ 
-  
+    4 │
+
   i Safe fix: Remove the renaming.
-  
+
     3 │ export·{·default·as·default·}·from·"./app/index";
-      │                  -----------                     
+      │                  -----------
 
 ./packages/appwrite/src/dataProvider.ts:28:15 lint/complexity/noUselessRename  FIXABLE  ━━━━━━━━━━━━
 
   ! Useless rename.
-  
+
     26 │       const appwriteSorts = getAppwriteSorting(sorters);
-    27 │ 
+    27 │
   > 28 │       const { total: total, documents: data } =
        │               ^^^^^^^^^^^^
     29 │         await database.listDocuments<any>(databaseId, resource, [
     30 │           ...appwriteFilters,
-  
+
   i Safe fix: Remove the renaming.
-  
+
     28 │ ······const·{·total:·total,·documents:·data·}·=
-       │                    -------                     
+       │                    -------
 
-<<<<<<< HEAD
-Checked 6952 file(s) in 454ms
-=======
-Checked 6952 file(s) in 467ms
->>>>>>> 1b146257
+Checked 6952 file(s) in 454ms