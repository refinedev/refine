--- conflicted
+++ resolved
@@ -1,9 +1,4 @@
-
 > refinejs-repo@0.0.0 biome
 > biome lint .
 
-<<<<<<< HEAD
-Checked 6952 file(s) in 447ms
-=======
-Checked 6952 file(s) in 459ms
->>>>>>> 1b146257
+Checked 6952 file(s) in 447ms