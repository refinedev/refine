
> refinejs-repo@0.0.0 biome
> biome lint .

./packages/chakra-ui/src/components/crud/edit/index.spec.tsx:181:13 lint/complexity/noUselessSwitchCase  FIXABLE  ━━━━━━━━━━

  ! Useless case clause.
  
    179 │             case "list":
    180 │               return Promise.resolve({ can: true });
  > 181 │             case "delete":
        │             ^^^^^^^^^^^^^^
    182 │             default:
    183 │               return Promise.resolve({ can: false });
  
  i because the default clause is present:
  
    180 │               return Promise.resolve({ can: true });
    181 │             case "delete":
  > 182 │             default:
        │             ^^^^^^^^
  > 183 │               return Promise.resolve({ can: false });
        │               ^^^^^^^^^^^^^^^^^^^^^^^^^^^^^^^^^^^^^^^
    184 │           }
    185 │         },
  
  i Unsafe fix: Remove the useless case.
  
    179 179 │               case "list":
    180 180 │                 return Promise.resolve({ can: true });
    181     │ - ············case·"delete":
    182     │ - ············default:
        181 │ + ············default:
    183 182 │                 return Promise.resolve({ can: false });
    184 183 │             }
  

./packages/chakra-ui/src/components/crud/show/index.spec.tsx:58:13 lint/complexity/noUselessSwitchCase  FIXABLE  ━━━━━━━━━━

  ! Useless case clause.
  
    56 │             case "list":
    57 │               return Promise.resolve({ can: true });
  > 58 │             case "delete":
       │             ^^^^^^^^^^^^^^
    59 │             default:
    60 │               return Promise.resolve({ can: false });
  
  i because the default clause is present:
  
    57 │               return Promise.resolve({ can: true });
    58 │             case "delete":
  > 59 │             default:
       │             ^^^^^^^^
  > 60 │               return Promise.resolve({ can: false });
       │               ^^^^^^^^^^^^^^^^^^^^^^^^^^^^^^^^^^^^^^^
    61 │           }
    62 │         },
  
  i Unsafe fix: Remove the useless case.
  
     56  56 │               case "list":
     57  57 │                 return Promise.resolve({ can: true });
     58     │ - ············case·"delete":
     59     │ - ············default:
         58 │ + ············default:
     60  59 │                 return Promise.resolve({ can: false });
     61  60 │             }
  

./packages/mantine/src/components/crud/edit/index.spec.tsx:228:15 lint/complexity/noUselessSwitchCase  FIXABLE  ━━━━━━━━━━

  ! Useless case clause.
  
    226 │               case "list":
    227 │                 return Promise.resolve({ can: true });
  > 228 │               case "delete":
        │               ^^^^^^^^^^^^^^
    229 │               default:
    230 │                 return Promise.resolve({ can: false });
  
  i because the default clause is present:
  
    227 │                 return Promise.resolve({ can: true });
    228 │               case "delete":
  > 229 │               default:
        │               ^^^^^^^^
  > 230 │                 return Promise.resolve({ can: false });
        │                 ^^^^^^^^^^^^^^^^^^^^^^^^^^^^^^^^^^^^^^^
    231 │             }
    232 │           },
  
  i Unsafe fix: Remove the useless case.
  
    226 226 │                 case "list":
    227 227 │                   return Promise.resolve({ can: true });
    228     │ - ··············case·"delete":
    229     │ - ··············default:
        228 │ + ··············default:
    230 229 │                   return Promise.resolve({ can: false });
    231 230 │               }
  

./packages/mantine/src/components/crud/show/index.spec.tsx:59:13 lint/complexity/noUselessSwitchCase  FIXABLE  ━━━━━━━━━━

  ! Useless case clause.
  
    57 │             case "list":
    58 │               return Promise.resolve({ can: true });
  > 59 │             case "delete":
       │             ^^^^^^^^^^^^^^
    60 │             default:
    61 │               return Promise.resolve({ can: false });
  
  i because the default clause is present:
  
    58 │               return Promise.resolve({ can: true });
    59 │             case "delete":
  > 60 │             default:
       │             ^^^^^^^^
  > 61 │               return Promise.resolve({ can: false });
       │               ^^^^^^^^^^^^^^^^^^^^^^^^^^^^^^^^^^^^^^^
    62 │           }
    63 │         },
  
  i Unsafe fix: Remove the useless case.
  
     57  57 │               case "list":
     58  58 │                 return Promise.resolve({ can: true });
     59     │ - ············case·"delete":
     60     │ - ············default:
         59 │ + ············default:
     61  60 │                 return Promise.resolve({ can: false });
     62  61 │             }
  

./packages/simple-rest/src/utils/mapOperator.ts:11:5 lint/complexity/noUselessSwitchCase  FIXABLE  ━━━━━━━━━━

  ! Useless case clause.
  
     9 │     case "contains":
    10 │       return "_like";
  > 11 │     case "eq":
       │     ^^^^^^^^^^
    12 │     default:
    13 │       return "";
  
  i because the default clause is present:
  
    10 │       return "_like";
    11 │     case "eq":
  > 12 │     default:
       │     ^^^^^^^^
  > 13 │       return "";
       │       ^^^^^^^^^^
    14 │   }
    15 │ };
  
  i Unsafe fix: Remove the useless case.
  
     9  9 │       case "contains":
    10 10 │         return "_like";
    11    │ - ····case·"eq":
    12    │ - ····default:
       11 │ + ····default:
    13 12 │         return "";
    14 13 │     }
  

./packages/cli/src/utils/resource/index.ts:53:5 lint/complexity/noUselessSwitchCase  FIXABLE  ━━━━━━━━━━

  ! Useless case clause.
  
    51 │     case ProjectTypes.REMIX:
    52 │       return "./app";
  > 53 │     case ProjectTypes.NEXTJS:
       │     ^^^^^^^^^^^^^^^^^^^^^^^^^
    54 │     case ProjectTypes.REACT_SCRIPT:
    55 │     case ProjectTypes.VITE:
  
  i because the default clause is present:
  
    57 │     case ProjectTypes.PARCEL:
    58 │     case ProjectTypes.UNKNOWN:
  > 59 │     default:
       │     ^^^^^^^^
  > 60 │       return "./src";
       │       ^^^^^^^^^^^^^^^
    61 │   }
    62 │ };
  
  i Unsafe fix: Remove the useless case.
  
    51 51 │       case ProjectTypes.REMIX:
    52 52 │         return "./app";
    53    │ - ····case·ProjectTypes.NEXTJS:
    54    │ - ····case·ProjectTypes.REACT_SCRIPT:
       53 │ + ····case·ProjectTypes.REACT_SCRIPT:
    55 54 │       case ProjectTypes.VITE:
    56 55 │       case ProjectTypes.CRACO:
  

./packages/cli/src/utils/resource/index.ts:54:5 lint/complexity/noUselessSwitchCase  FIXABLE  ━━━━━━━━━━

  ! Useless case clause.
  
    52 │       return "./app";
    53 │     case ProjectTypes.NEXTJS:
  > 54 │     case ProjectTypes.REACT_SCRIPT:
       │     ^^^^^^^^^^^^^^^^^^^^^^^^^^^^^^^
    55 │     case ProjectTypes.VITE:
    56 │     case ProjectTypes.CRACO:
  
  i because the default clause is present:
  
    57 │     case ProjectTypes.PARCEL:
    58 │     case ProjectTypes.UNKNOWN:
  > 59 │     default:
       │     ^^^^^^^^
  > 60 │       return "./src";
       │       ^^^^^^^^^^^^^^^
    61 │   }
    62 │ };
  
  i Unsafe fix: Remove the useless case.
  
    52 52 │         return "./app";
    53 53 │       case ProjectTypes.NEXTJS:
    54    │ - ····case·ProjectTypes.REACT_SCRIPT:
    55    │ - ····case·ProjectTypes.VITE:
       54 │ + ····case·ProjectTypes.VITE:
    56 55 │       case ProjectTypes.CRACO:
    57 56 │       case ProjectTypes.PARCEL:
  

./packages/cli/src/utils/resource/index.ts:55:5 lint/complexity/noUselessSwitchCase  FIXABLE  ━━━━━━━━━━

  ! Useless case clause.
  
    53 │     case ProjectTypes.NEXTJS:
    54 │     case ProjectTypes.REACT_SCRIPT:
  > 55 │     case ProjectTypes.VITE:
       │     ^^^^^^^^^^^^^^^^^^^^^^^
    56 │     case ProjectTypes.CRACO:
    57 │     case ProjectTypes.PARCEL:
  
  i because the default clause is present:
  
    57 │     case ProjectTypes.PARCEL:
    58 │     case ProjectTypes.UNKNOWN:
  > 59 │     default:
       │     ^^^^^^^^
  > 60 │       return "./src";
       │       ^^^^^^^^^^^^^^^
    61 │   }
    62 │ };
  
  i Unsafe fix: Remove the useless case.
  
    53 53 │       case ProjectTypes.NEXTJS:
    54 54 │       case ProjectTypes.REACT_SCRIPT:
    55    │ - ····case·ProjectTypes.VITE:
    56    │ - ····case·ProjectTypes.CRACO:
       55 │ + ····case·ProjectTypes.CRACO:
    57 56 │       case ProjectTypes.PARCEL:
    58 57 │       case ProjectTypes.UNKNOWN:
  

./packages/cli/src/utils/resource/index.ts:56:5 lint/complexity/noUselessSwitchCase  FIXABLE  ━━━━━━━━━━

  ! Useless case clause.
  
    54 │     case ProjectTypes.REACT_SCRIPT:
    55 │     case ProjectTypes.VITE:
  > 56 │     case ProjectTypes.CRACO:
       │     ^^^^^^^^^^^^^^^^^^^^^^^^
    57 │     case ProjectTypes.PARCEL:
    58 │     case ProjectTypes.UNKNOWN:
  
  i because the default clause is present:
  
    57 │     case ProjectTypes.PARCEL:
    58 │     case ProjectTypes.UNKNOWN:
  > 59 │     default:
       │     ^^^^^^^^
  > 60 │       return "./src";
       │       ^^^^^^^^^^^^^^^
    61 │   }
    62 │ };
  
  i Unsafe fix: Remove the useless case.
  
    54 54 │       case ProjectTypes.REACT_SCRIPT:
    55 55 │       case ProjectTypes.VITE:
    56    │ - ····case·ProjectTypes.CRACO:
    57    │ - ····case·ProjectTypes.PARCEL:
       56 │ + ····case·ProjectTypes.PARCEL:
    58 57 │       case ProjectTypes.UNKNOWN:
    59 58 │       default:
  

./packages/cli/src/utils/resource/index.ts:57:5 lint/complexity/noUselessSwitchCase  FIXABLE  ━━━━━━━━━━

  ! Useless case clause.
  
    55 │     case ProjectTypes.VITE:
    56 │     case ProjectTypes.CRACO:
  > 57 │     case ProjectTypes.PARCEL:
       │     ^^^^^^^^^^^^^^^^^^^^^^^^^
    58 │     case ProjectTypes.UNKNOWN:
    59 │     default:
  
  i because the default clause is present:
  
    57 │     case ProjectTypes.PARCEL:
    58 │     case ProjectTypes.UNKNOWN:
  > 59 │     default:
       │     ^^^^^^^^
  > 60 │       return "./src";
       │       ^^^^^^^^^^^^^^^
    61 │   }
    62 │ };
  
  i Unsafe fix: Remove the useless case.
  
    55 55 │       case ProjectTypes.VITE:
    56 56 │       case ProjectTypes.CRACO:
    57    │ - ····case·ProjectTypes.PARCEL:
    58    │ - ····case·ProjectTypes.UNKNOWN:
       57 │ + ····case·ProjectTypes.UNKNOWN:
    59 58 │       default:
    60 59 │         return "./src";
  

./packages/cli/src/utils/resource/index.ts:58:5 lint/complexity/noUselessSwitchCase  FIXABLE  ━━━━━━━━━━

  ! Useless case clause.
  
    56 │     case ProjectTypes.CRACO:
    57 │     case ProjectTypes.PARCEL:
  > 58 │     case ProjectTypes.UNKNOWN:
       │     ^^^^^^^^^^^^^^^^^^^^^^^^^^
    59 │     default:
    60 │       return "./src";
  
  i because the default clause is present:
  
    57 │     case ProjectTypes.PARCEL:
    58 │     case ProjectTypes.UNKNOWN:
  > 59 │     default:
       │     ^^^^^^^^
  > 60 │       return "./src";
       │       ^^^^^^^^^^^^^^^
    61 │   }
    62 │ };
  
  i Unsafe fix: Remove the useless case.
  
    56 56 │       case ProjectTypes.CRACO:
    57 57 │       case ProjectTypes.PARCEL:
    58    │ - ····case·ProjectTypes.UNKNOWN:
    59    │ - ····default:
       58 │ + ····default:
    60 59 │         return "./src";
    61 60 │     }
  

./packages/devtools/src/utilities/index.ts:43:5 lint/complexity/noUselessSwitchCase  FIXABLE  ━━━━━━━━━━

  ! Useless case clause.
  
    41 │       };
    42 │     default:
  > 43 │     case "bottom":
       │     ^^^^^^^^^^^^^^
  > 44 │       return {
  > 45 │         left: "50%",
  > 46 │         bottom: `calc(${SIZE}px + ${BUFFER}px)`,
  > 47 │         transform: "translateX(-50%)",
  > 48 │       };
       │       ^^
    49 │   }
    50 │ };
  
  i because the default clause is present:
  
    40 │         transform: "translateX(-50%)",
    41 │       };
  > 42 │     default:
       │     ^^^^^^^^
    43 │     case "bottom":
    44 │       return {
  
  i Unsafe fix: Remove the useless case.
  
     41  41 │         };
     42  42 │       default:
     43     │ - ····case·"bottom":
     44  43 │         return {
     45  44 │           left: "50%",
  

<<<<<<< HEAD
./examples/with-meta-properties/src/rest-data-provider/utils/mapOperator.ts:11:5 lint/complexity/noUselessSwitchCase  FIXABLE  ━━━━━━━━━━

  ! Useless case clause.
  
     9 │     case "contains":
    10 │       return "_like";
  > 11 │     case "eq":
       │     ^^^^^^^^^^
    12 │     default:
    13 │       return "";
  
  i because the default clause is present:
  
    10 │       return "_like";
    11 │     case "eq":
  > 12 │     default:
       │     ^^^^^^^^
  > 13 │       return "";
       │       ^^^^^^^^^^
    14 │   }
    15 │ };
  
  i Unsafe fix: Remove the useless case.
  
     9  9 │       case "contains":
    10 10 │         return "_like";
    11    │ - ····case·"eq":
    12    │ - ····default:
       11 │ + ····default:
    13 12 │         return "";
    14 13 │     }
  

./packages/mui/src/components/crud/edit/index.spec.tsx:163:13 lint/complexity/noUselessSwitchCase  FIXABLE  ━━━━━━━━━━

  ! Useless case clause.
  
    161 │             case "list":
    162 │               return Promise.resolve({ can: true });
  > 163 │             case "delete":
        │             ^^^^^^^^^^^^^^
    164 │             default:
    165 │               return Promise.resolve({ can: false });
  
  i because the default clause is present:
  
    162 │               return Promise.resolve({ can: true });
    163 │             case "delete":
  > 164 │             default:
        │             ^^^^^^^^
  > 165 │               return Promise.resolve({ can: false });
        │               ^^^^^^^^^^^^^^^^^^^^^^^^^^^^^^^^^^^^^^^
    166 │           }
    167 │         },
  
  i Unsafe fix: Remove the useless case.
  
    161 161 │               case "list":
    162 162 │                 return Promise.resolve({ can: true });
    163     │ - ············case·"delete":
    164     │ - ············default:
        163 │ + ············default:
    165 164 │                 return Promise.resolve({ can: false });
    166 165 │             }
  

./packages/mui/src/components/crud/show/index.spec.tsx:58:13 lint/complexity/noUselessSwitchCase  FIXABLE  ━━━━━━━━━━

  ! Useless case clause.
  
    56 │             case "list":
    57 │               return Promise.resolve({ can: true });
  > 58 │             case "delete":
       │             ^^^^^^^^^^^^^^
    59 │             default:
    60 │               return Promise.resolve({ can: false });
  
  i because the default clause is present:
  
    57 │               return Promise.resolve({ can: true });
    58 │             case "delete":
  > 59 │             default:
       │             ^^^^^^^^
  > 60 │               return Promise.resolve({ can: false });
       │               ^^^^^^^^^^^^^^^^^^^^^^^^^^^^^^^^^^^^^^^
    61 │           }
    62 │         },
  
  i Unsafe fix: Remove the useless case.
  
     56  56 │               case "list":
     57  57 │                 return Promise.resolve({ can: true });
     58     │ - ············case·"delete":
     59     │ - ············default:
         58 │ + ············default:
     60  59 │                 return Promise.resolve({ can: false });
     61  60 │             }
  

./packages/antd/src/components/crud/show/index.spec.tsx:57:13 lint/complexity/noUselessSwitchCase  FIXABLE  ━━━━━━━━━━

  ! Useless case clause.
  
    55 │             case "list":
    56 │               return Promise.resolve({ can: true });
  > 57 │             case "delete":
       │             ^^^^^^^^^^^^^^
    58 │             default:
    59 │               return Promise.resolve({ can: false });
  
  i because the default clause is present:
  
    56 │               return Promise.resolve({ can: true });
    57 │             case "delete":
  > 58 │             default:
       │             ^^^^^^^^
  > 59 │               return Promise.resolve({ can: false });
       │               ^^^^^^^^^^^^^^^^^^^^^^^^^^^^^^^^^^^^^^^
    60 │           }
    61 │         },
  
  i Unsafe fix: Remove the useless case.
  
     55  55 │               case "list":
     56  56 │                 return Promise.resolve({ can: true });
     57     │ - ············case·"delete":
     58     │ - ············default:
         57 │ + ············default:
     59  58 │                 return Promise.resolve({ can: false });
     60  59 │             }
  

./packages/antd/src/components/crud/edit/index.spec.tsx:209:15 lint/complexity/noUselessSwitchCase  FIXABLE  ━━━━━━━━━━

  ! Useless case clause.
  
    207 │               case "list":
    208 │                 return Promise.resolve({ can: true });
  > 209 │               case "delete":
        │               ^^^^^^^^^^^^^^
    210 │               default:
    211 │                 return Promise.resolve({ can: false });
  
  i because the default clause is present:
  
    208 │                 return Promise.resolve({ can: true });
    209 │               case "delete":
  > 210 │               default:
        │               ^^^^^^^^
  > 211 │                 return Promise.resolve({ can: false });
        │                 ^^^^^^^^^^^^^^^^^^^^^^^^^^^^^^^^^^^^^^^
    212 │             }
    213 │           },
  
  i Unsafe fix: Remove the useless case.
  
    207 207 │                 case "list":
    208 208 │                   return Promise.resolve({ can: true });
    209     │ - ··············case·"delete":
    210     │ - ··············default:
        209 │ + ··············default:
    211 210 │                   return Promise.resolve({ can: false });
    212 211 │               }
  

./packages/devtools-ui/src/components/package-item.tsx:58:7 lint/complexity/noUselessSwitchCase  FIXABLE  ━━━━━━━━━━

  ! Useless case clause.
  
    56 │       case "error":
    57 │         return <InfoIcon className="re-rotate-180" />;
  > 58 │       case "idle":
       │       ^^^^^^^^^^^^
    59 │       default:
    60 │         return <UpdateIcon />;
  
  i because the default clause is present:
  
    57 │         return <InfoIcon className="re-rotate-180" />;
    58 │       case "idle":
  > 59 │       default:
       │       ^^^^^^^^
  > 60 │         return <UpdateIcon />;
       │         ^^^^^^^^^^^^^^^^^^^^^^
    61 │     }
    62 │   }, [status]);
  
  i Unsafe fix: Remove the useless case.
  
     56  56 │         case "error":
     57  57 │           return <InfoIcon className="re-rotate-180" />;
     58     │ - ······case·"idle":
     59     │ - ······default:
         58 │ + ······default:
     60  59 │           return <UpdateIcon />;
     61  60 │       }
  

./packages/devtools-ui/src/components/package-item.tsx:72:7 lint/complexity/noUselessSwitchCase  FIXABLE  ━━━━━━━━━━

  ! Useless case clause.
  
    70 │       case "error":
    71 │         return "Error";
  > 72 │       case "idle":
       │       ^^^^^^^^^^^^
    73 │       default:
    74 │         return "Update";
  
  i because the default clause is present:
  
    71 │         return "Error";
    72 │       case "idle":
  > 73 │       default:
       │       ^^^^^^^^
  > 74 │         return "Update";
       │         ^^^^^^^^^^^^^^^^
    75 │     }
    76 │   }, [status]);
  
  i Unsafe fix: Remove the useless case.
  
     70  70 │         case "error":
     71  71 │           return "Error";
     72     │ - ······case·"idle":
     73     │ - ······default:
         72 │ + ······default:
     74  73 │           return "Update";
     75  74 │       }
=======
./packages/mui/src/components/crud/edit/index.spec.tsx:163:13 lint/complexity/noUselessSwitchCase  FIXABLE  ━━━━━━━━━━

  ! Useless case clause.
  
    161 │             case "list":
    162 │               return Promise.resolve({ can: true });
  > 163 │             case "delete":
        │             ^^^^^^^^^^^^^^
    164 │             default:
    165 │               return Promise.resolve({ can: false });
  
  i because the default clause is present:
  
    162 │               return Promise.resolve({ can: true });
    163 │             case "delete":
  > 164 │             default:
        │             ^^^^^^^^
  > 165 │               return Promise.resolve({ can: false });
        │               ^^^^^^^^^^^^^^^^^^^^^^^^^^^^^^^^^^^^^^^
    166 │           }
    167 │         },
  
  i Unsafe fix: Remove the useless case.
  
    161 161 │               case "list":
    162 162 │                 return Promise.resolve({ can: true });
    163     │ - ············case·"delete":
    164     │ - ············default:
        163 │ + ············default:
    165 164 │                 return Promise.resolve({ can: false });
    166 165 │             }
  

./packages/mui/src/components/crud/show/index.spec.tsx:58:13 lint/complexity/noUselessSwitchCase  FIXABLE  ━━━━━━━━━━

  ! Useless case clause.
  
    56 │             case "list":
    57 │               return Promise.resolve({ can: true });
  > 58 │             case "delete":
       │             ^^^^^^^^^^^^^^
    59 │             default:
    60 │               return Promise.resolve({ can: false });
  
  i because the default clause is present:
  
    57 │               return Promise.resolve({ can: true });
    58 │             case "delete":
  > 59 │             default:
       │             ^^^^^^^^
  > 60 │               return Promise.resolve({ can: false });
       │               ^^^^^^^^^^^^^^^^^^^^^^^^^^^^^^^^^^^^^^^
    61 │           }
    62 │         },
  
  i Unsafe fix: Remove the useless case.
  
     56  56 │               case "list":
     57  57 │                 return Promise.resolve({ can: true });
     58     │ - ············case·"delete":
     59     │ - ············default:
         58 │ + ············default:
     60  59 │                 return Promise.resolve({ can: false });
     61  60 │             }
  

./examples/with-meta-properties/src/rest-data-provider/utils/mapOperator.ts:11:5 lint/complexity/noUselessSwitchCase  FIXABLE  ━━━━━━━━━━

  ! Useless case clause.
  
     9 │     case "contains":
    10 │       return "_like";
  > 11 │     case "eq":
       │     ^^^^^^^^^^
    12 │     default:
    13 │       return "";
  
  i because the default clause is present:
  
    10 │       return "_like";
    11 │     case "eq":
  > 12 │     default:
       │     ^^^^^^^^
  > 13 │       return "";
       │       ^^^^^^^^^^
    14 │   }
    15 │ };
  
  i Unsafe fix: Remove the useless case.
  
     9  9 │       case "contains":
    10 10 │         return "_like";
    11    │ - ····case·"eq":
    12    │ - ····default:
       11 │ + ····default:
    13 12 │         return "";
    14 13 │     }
  

./packages/devtools-ui/src/components/package-item.tsx:58:7 lint/complexity/noUselessSwitchCase  FIXABLE  ━━━━━━━━━━

  ! Useless case clause.
  
    56 │       case "error":
    57 │         return <InfoIcon className="re-rotate-180" />;
  > 58 │       case "idle":
       │       ^^^^^^^^^^^^
    59 │       default:
    60 │         return <UpdateIcon />;
  
  i because the default clause is present:
  
    57 │         return <InfoIcon className="re-rotate-180" />;
    58 │       case "idle":
  > 59 │       default:
       │       ^^^^^^^^
  > 60 │         return <UpdateIcon />;
       │         ^^^^^^^^^^^^^^^^^^^^^^
    61 │     }
    62 │   }, [status]);
  
  i Unsafe fix: Remove the useless case.
  
     56  56 │         case "error":
     57  57 │           return <InfoIcon className="re-rotate-180" />;
     58     │ - ······case·"idle":
     59     │ - ······default:
         58 │ + ······default:
     60  59 │           return <UpdateIcon />;
     61  60 │       }
  

./packages/devtools-ui/src/components/package-item.tsx:72:7 lint/complexity/noUselessSwitchCase  FIXABLE  ━━━━━━━━━━

  ! Useless case clause.
  
    70 │       case "error":
    71 │         return "Error";
  > 72 │       case "idle":
       │       ^^^^^^^^^^^^
    73 │       default:
    74 │         return "Update";
  
  i because the default clause is present:
  
    71 │         return "Error";
    72 │       case "idle":
  > 73 │       default:
       │       ^^^^^^^^
  > 74 │         return "Update";
       │         ^^^^^^^^^^^^^^^^
    75 │     }
    76 │   }, [status]);
  
  i Unsafe fix: Remove the useless case.
  
     70  70 │         case "error":
     71  71 │           return "Error";
     72     │ - ······case·"idle":
     73     │ - ······default:
         72 │ + ······default:
     74  73 │           return "Update";
     75  74 │       }
  

./packages/antd/src/components/crud/show/index.spec.tsx:57:13 lint/complexity/noUselessSwitchCase  FIXABLE  ━━━━━━━━━━

  ! Useless case clause.
  
    55 │             case "list":
    56 │               return Promise.resolve({ can: true });
  > 57 │             case "delete":
       │             ^^^^^^^^^^^^^^
    58 │             default:
    59 │               return Promise.resolve({ can: false });
  
  i because the default clause is present:
  
    56 │               return Promise.resolve({ can: true });
    57 │             case "delete":
  > 58 │             default:
       │             ^^^^^^^^
  > 59 │               return Promise.resolve({ can: false });
       │               ^^^^^^^^^^^^^^^^^^^^^^^^^^^^^^^^^^^^^^^
    60 │           }
    61 │         },
  
  i Unsafe fix: Remove the useless case.
  
     55  55 │               case "list":
     56  56 │                 return Promise.resolve({ can: true });
     57     │ - ············case·"delete":
     58     │ - ············default:
         57 │ + ············default:
     59  58 │                 return Promise.resolve({ can: false });
     60  59 │             }
  

./packages/antd/src/components/crud/edit/index.spec.tsx:209:15 lint/complexity/noUselessSwitchCase  FIXABLE  ━━━━━━━━━━

  ! Useless case clause.
  
    207 │               case "list":
    208 │                 return Promise.resolve({ can: true });
  > 209 │               case "delete":
        │               ^^^^^^^^^^^^^^
    210 │               default:
    211 │                 return Promise.resolve({ can: false });
  
  i because the default clause is present:
  
    208 │                 return Promise.resolve({ can: true });
    209 │               case "delete":
  > 210 │               default:
        │               ^^^^^^^^
  > 211 │                 return Promise.resolve({ can: false });
        │                 ^^^^^^^^^^^^^^^^^^^^^^^^^^^^^^^^^^^^^^^
    212 │             }
    213 │           },
  
  i Unsafe fix: Remove the useless case.
  
    207 207 │                 case "list":
    208 208 │                   return Promise.resolve({ can: true });
    209     │ - ··············case·"delete":
    210     │ - ··············default:
        209 │ + ··············default:
    211 210 │                   return Promise.resolve({ can: false });
    212 211 │               }
>>>>>>> 1b146257
  

./packages/devtools-ui/src/components/add-package-drawer.tsx:98:7 lint/complexity/noUselessSwitchCase  FIXABLE  ━━━━━━━━━━

  ! Useless case clause.
  
     96 │       case "error":
     97 │         return <InfoIcon className="re-text-gray-0 re-rotate-180" />;
   > 98 │       case "idle":
        │       ^^^^^^^^^^^^
     99 │       default:
    100 │         return <PlusCircleIcon className="re-text-gray-0" />;
  
  i because the default clause is present:
  
     97 │         return <InfoIcon className="re-text-gray-0 re-rotate-180" />;
     98 │       case "idle":
   > 99 │       default:
        │       ^^^^^^^^
  > 100 │         return <PlusCircleIcon className="re-text-gray-0" />;
        │         ^^^^^^^^^^^^^^^^^^^^^^^^^^^^^^^^^^^^^^^^^^^^^^^^^^^^^
    101 │     }
    102 │   }, [status]);
  
  i Unsafe fix: Remove the useless case.
  
     96  96 │         case "error":
     97  97 │           return <InfoIcon className="re-text-gray-0 re-rotate-180" />;
     98     │ - ······case·"idle":
     99     │ - ······default:
         98 │ + ······default:
    100  99 │           return <PlusCircleIcon className="re-text-gray-0" />;
    101 100 │       }
  

The number of diagnostics exceeds the number allowed by Biome.
Diagnostics not shown: 1.
<<<<<<< HEAD
Checked 6952 file(s) in 499ms
=======
Checked 6952 file(s) in 458ms
>>>>>>> 1b146257
<|MERGE_RESOLUTION|>--- conflicted
+++ resolved
@@ -5,16 +5,16 @@
 ./packages/chakra-ui/src/components/crud/edit/index.spec.tsx:181:13 lint/complexity/noUselessSwitchCase  FIXABLE  ━━━━━━━━━━
 
   ! Useless case clause.
-  
+
     179 │             case "list":
     180 │               return Promise.resolve({ can: true });
   > 181 │             case "delete":
         │             ^^^^^^^^^^^^^^
     182 │             default:
     183 │               return Promise.resolve({ can: false });
-  
-  i because the default clause is present:
-  
+
+  i because the default clause is present:
+
     180 │               return Promise.resolve({ can: true });
     181 │             case "delete":
   > 182 │             default:
@@ -23,9 +23,9 @@
         │               ^^^^^^^^^^^^^^^^^^^^^^^^^^^^^^^^^^^^^^^
     184 │           }
     185 │         },
-  
-  i Unsafe fix: Remove the useless case.
-  
+
+  i Unsafe fix: Remove the useless case.
+
     179 179 │               case "list":
     180 180 │                 return Promise.resolve({ can: true });
     181     │ - ············case·"delete":
@@ -33,21 +33,21 @@
         181 │ + ············default:
     183 182 │                 return Promise.resolve({ can: false });
     184 183 │             }
-  
+
 
 ./packages/chakra-ui/src/components/crud/show/index.spec.tsx:58:13 lint/complexity/noUselessSwitchCase  FIXABLE  ━━━━━━━━━━
 
   ! Useless case clause.
-  
+
     56 │             case "list":
     57 │               return Promise.resolve({ can: true });
   > 58 │             case "delete":
        │             ^^^^^^^^^^^^^^
     59 │             default:
     60 │               return Promise.resolve({ can: false });
-  
-  i because the default clause is present:
-  
+
+  i because the default clause is present:
+
     57 │               return Promise.resolve({ can: true });
     58 │             case "delete":
   > 59 │             default:
@@ -56,9 +56,9 @@
        │               ^^^^^^^^^^^^^^^^^^^^^^^^^^^^^^^^^^^^^^^
     61 │           }
     62 │         },
-  
-  i Unsafe fix: Remove the useless case.
-  
+
+  i Unsafe fix: Remove the useless case.
+
      56  56 │               case "list":
      57  57 │                 return Promise.resolve({ can: true });
      58     │ - ············case·"delete":
@@ -66,21 +66,21 @@
          58 │ + ············default:
      60  59 │                 return Promise.resolve({ can: false });
      61  60 │             }
-  
+
 
 ./packages/mantine/src/components/crud/edit/index.spec.tsx:228:15 lint/complexity/noUselessSwitchCase  FIXABLE  ━━━━━━━━━━
 
   ! Useless case clause.
-  
+
     226 │               case "list":
     227 │                 return Promise.resolve({ can: true });
   > 228 │               case "delete":
         │               ^^^^^^^^^^^^^^
     229 │               default:
     230 │                 return Promise.resolve({ can: false });
-  
-  i because the default clause is present:
-  
+
+  i because the default clause is present:
+
     227 │                 return Promise.resolve({ can: true });
     228 │               case "delete":
   > 229 │               default:
@@ -89,9 +89,9 @@
         │                 ^^^^^^^^^^^^^^^^^^^^^^^^^^^^^^^^^^^^^^^
     231 │             }
     232 │           },
-  
-  i Unsafe fix: Remove the useless case.
-  
+
+  i Unsafe fix: Remove the useless case.
+
     226 226 │                 case "list":
     227 227 │                   return Promise.resolve({ can: true });
     228     │ - ··············case·"delete":
@@ -99,21 +99,21 @@
         228 │ + ··············default:
     230 229 │                   return Promise.resolve({ can: false });
     231 230 │               }
-  
+
 
 ./packages/mantine/src/components/crud/show/index.spec.tsx:59:13 lint/complexity/noUselessSwitchCase  FIXABLE  ━━━━━━━━━━
 
   ! Useless case clause.
-  
+
     57 │             case "list":
     58 │               return Promise.resolve({ can: true });
   > 59 │             case "delete":
        │             ^^^^^^^^^^^^^^
     60 │             default:
     61 │               return Promise.resolve({ can: false });
-  
-  i because the default clause is present:
-  
+
+  i because the default clause is present:
+
     58 │               return Promise.resolve({ can: true });
     59 │             case "delete":
   > 60 │             default:
@@ -122,9 +122,9 @@
        │               ^^^^^^^^^^^^^^^^^^^^^^^^^^^^^^^^^^^^^^^
     62 │           }
     63 │         },
-  
-  i Unsafe fix: Remove the useless case.
-  
+
+  i Unsafe fix: Remove the useless case.
+
      57  57 │               case "list":
      58  58 │                 return Promise.resolve({ can: true });
      59     │ - ············case·"delete":
@@ -132,21 +132,21 @@
          59 │ + ············default:
      61  60 │                 return Promise.resolve({ can: false });
      62  61 │             }
-  
+
 
 ./packages/simple-rest/src/utils/mapOperator.ts:11:5 lint/complexity/noUselessSwitchCase  FIXABLE  ━━━━━━━━━━
 
   ! Useless case clause.
-  
+
      9 │     case "contains":
     10 │       return "_like";
   > 11 │     case "eq":
        │     ^^^^^^^^^^
     12 │     default:
     13 │       return "";
-  
-  i because the default clause is present:
-  
+
+  i because the default clause is present:
+
     10 │       return "_like";
     11 │     case "eq":
   > 12 │     default:
@@ -155,9 +155,9 @@
        │       ^^^^^^^^^^
     14 │   }
     15 │ };
-  
-  i Unsafe fix: Remove the useless case.
-  
+
+  i Unsafe fix: Remove the useless case.
+
      9  9 │       case "contains":
     10 10 │         return "_like";
     11    │ - ····case·"eq":
@@ -165,21 +165,21 @@
        11 │ + ····default:
     13 12 │         return "";
     14 13 │     }
-  
+
 
 ./packages/cli/src/utils/resource/index.ts:53:5 lint/complexity/noUselessSwitchCase  FIXABLE  ━━━━━━━━━━
 
   ! Useless case clause.
-  
+
     51 │     case ProjectTypes.REMIX:
     52 │       return "./app";
   > 53 │     case ProjectTypes.NEXTJS:
        │     ^^^^^^^^^^^^^^^^^^^^^^^^^
     54 │     case ProjectTypes.REACT_SCRIPT:
     55 │     case ProjectTypes.VITE:
-  
-  i because the default clause is present:
-  
+
+  i because the default clause is present:
+
     57 │     case ProjectTypes.PARCEL:
     58 │     case ProjectTypes.UNKNOWN:
   > 59 │     default:
@@ -188,9 +188,9 @@
        │       ^^^^^^^^^^^^^^^
     61 │   }
     62 │ };
-  
-  i Unsafe fix: Remove the useless case.
-  
+
+  i Unsafe fix: Remove the useless case.
+
     51 51 │       case ProjectTypes.REMIX:
     52 52 │         return "./app";
     53    │ - ····case·ProjectTypes.NEXTJS:
@@ -198,21 +198,21 @@
        53 │ + ····case·ProjectTypes.REACT_SCRIPT:
     55 54 │       case ProjectTypes.VITE:
     56 55 │       case ProjectTypes.CRACO:
-  
+
 
 ./packages/cli/src/utils/resource/index.ts:54:5 lint/complexity/noUselessSwitchCase  FIXABLE  ━━━━━━━━━━
 
   ! Useless case clause.
-  
+
     52 │       return "./app";
     53 │     case ProjectTypes.NEXTJS:
   > 54 │     case ProjectTypes.REACT_SCRIPT:
        │     ^^^^^^^^^^^^^^^^^^^^^^^^^^^^^^^
     55 │     case ProjectTypes.VITE:
     56 │     case ProjectTypes.CRACO:
-  
-  i because the default clause is present:
-  
+
+  i because the default clause is present:
+
     57 │     case ProjectTypes.PARCEL:
     58 │     case ProjectTypes.UNKNOWN:
   > 59 │     default:
@@ -221,9 +221,9 @@
        │       ^^^^^^^^^^^^^^^
     61 │   }
     62 │ };
-  
-  i Unsafe fix: Remove the useless case.
-  
+
+  i Unsafe fix: Remove the useless case.
+
     52 52 │         return "./app";
     53 53 │       case ProjectTypes.NEXTJS:
     54    │ - ····case·ProjectTypes.REACT_SCRIPT:
@@ -231,21 +231,21 @@
        54 │ + ····case·ProjectTypes.VITE:
     56 55 │       case ProjectTypes.CRACO:
     57 56 │       case ProjectTypes.PARCEL:
-  
+
 
 ./packages/cli/src/utils/resource/index.ts:55:5 lint/complexity/noUselessSwitchCase  FIXABLE  ━━━━━━━━━━
 
   ! Useless case clause.
-  
+
     53 │     case ProjectTypes.NEXTJS:
     54 │     case ProjectTypes.REACT_SCRIPT:
   > 55 │     case ProjectTypes.VITE:
        │     ^^^^^^^^^^^^^^^^^^^^^^^
     56 │     case ProjectTypes.CRACO:
     57 │     case ProjectTypes.PARCEL:
-  
-  i because the default clause is present:
-  
+
+  i because the default clause is present:
+
     57 │     case ProjectTypes.PARCEL:
     58 │     case ProjectTypes.UNKNOWN:
   > 59 │     default:
@@ -254,9 +254,9 @@
        │       ^^^^^^^^^^^^^^^
     61 │   }
     62 │ };
-  
-  i Unsafe fix: Remove the useless case.
-  
+
+  i Unsafe fix: Remove the useless case.
+
     53 53 │       case ProjectTypes.NEXTJS:
     54 54 │       case ProjectTypes.REACT_SCRIPT:
     55    │ - ····case·ProjectTypes.VITE:
@@ -264,21 +264,21 @@
        55 │ + ····case·ProjectTypes.CRACO:
     57 56 │       case ProjectTypes.PARCEL:
     58 57 │       case ProjectTypes.UNKNOWN:
-  
+
 
 ./packages/cli/src/utils/resource/index.ts:56:5 lint/complexity/noUselessSwitchCase  FIXABLE  ━━━━━━━━━━
 
   ! Useless case clause.
-  
+
     54 │     case ProjectTypes.REACT_SCRIPT:
     55 │     case ProjectTypes.VITE:
   > 56 │     case ProjectTypes.CRACO:
        │     ^^^^^^^^^^^^^^^^^^^^^^^^
     57 │     case ProjectTypes.PARCEL:
     58 │     case ProjectTypes.UNKNOWN:
-  
-  i because the default clause is present:
-  
+
+  i because the default clause is present:
+
     57 │     case ProjectTypes.PARCEL:
     58 │     case ProjectTypes.UNKNOWN:
   > 59 │     default:
@@ -287,9 +287,9 @@
        │       ^^^^^^^^^^^^^^^
     61 │   }
     62 │ };
-  
-  i Unsafe fix: Remove the useless case.
-  
+
+  i Unsafe fix: Remove the useless case.
+
     54 54 │       case ProjectTypes.REACT_SCRIPT:
     55 55 │       case ProjectTypes.VITE:
     56    │ - ····case·ProjectTypes.CRACO:
@@ -297,21 +297,21 @@
        56 │ + ····case·ProjectTypes.PARCEL:
     58 57 │       case ProjectTypes.UNKNOWN:
     59 58 │       default:
-  
+
 
 ./packages/cli/src/utils/resource/index.ts:57:5 lint/complexity/noUselessSwitchCase  FIXABLE  ━━━━━━━━━━
 
   ! Useless case clause.
-  
+
     55 │     case ProjectTypes.VITE:
     56 │     case ProjectTypes.CRACO:
   > 57 │     case ProjectTypes.PARCEL:
        │     ^^^^^^^^^^^^^^^^^^^^^^^^^
     58 │     case ProjectTypes.UNKNOWN:
     59 │     default:
-  
-  i because the default clause is present:
-  
+
+  i because the default clause is present:
+
     57 │     case ProjectTypes.PARCEL:
     58 │     case ProjectTypes.UNKNOWN:
   > 59 │     default:
@@ -320,9 +320,9 @@
        │       ^^^^^^^^^^^^^^^
     61 │   }
     62 │ };
-  
-  i Unsafe fix: Remove the useless case.
-  
+
+  i Unsafe fix: Remove the useless case.
+
     55 55 │       case ProjectTypes.VITE:
     56 56 │       case ProjectTypes.CRACO:
     57    │ - ····case·ProjectTypes.PARCEL:
@@ -330,21 +330,21 @@
        57 │ + ····case·ProjectTypes.UNKNOWN:
     59 58 │       default:
     60 59 │         return "./src";
-  
+
 
 ./packages/cli/src/utils/resource/index.ts:58:5 lint/complexity/noUselessSwitchCase  FIXABLE  ━━━━━━━━━━
 
   ! Useless case clause.
-  
+
     56 │     case ProjectTypes.CRACO:
     57 │     case ProjectTypes.PARCEL:
   > 58 │     case ProjectTypes.UNKNOWN:
        │     ^^^^^^^^^^^^^^^^^^^^^^^^^^
     59 │     default:
     60 │       return "./src";
-  
-  i because the default clause is present:
-  
+
+  i because the default clause is present:
+
     57 │     case ProjectTypes.PARCEL:
     58 │     case ProjectTypes.UNKNOWN:
   > 59 │     default:
@@ -353,9 +353,9 @@
        │       ^^^^^^^^^^^^^^^
     61 │   }
     62 │ };
-  
-  i Unsafe fix: Remove the useless case.
-  
+
+  i Unsafe fix: Remove the useless case.
+
     56 56 │       case ProjectTypes.CRACO:
     57 57 │       case ProjectTypes.PARCEL:
     58    │ - ····case·ProjectTypes.UNKNOWN:
@@ -363,12 +363,12 @@
        58 │ + ····default:
     60 59 │         return "./src";
     61 60 │     }
-  
+
 
 ./packages/devtools/src/utilities/index.ts:43:5 lint/complexity/noUselessSwitchCase  FIXABLE  ━━━━━━━━━━
 
   ! Useless case clause.
-  
+
     41 │       };
     42 │     default:
   > 43 │     case "bottom":
@@ -381,39 +381,38 @@
        │       ^^
     49 │   }
     50 │ };
-  
-  i because the default clause is present:
-  
+
+  i because the default clause is present:
+
     40 │         transform: "translateX(-50%)",
     41 │       };
   > 42 │     default:
        │     ^^^^^^^^
     43 │     case "bottom":
     44 │       return {
-  
-  i Unsafe fix: Remove the useless case.
-  
+
+  i Unsafe fix: Remove the useless case.
+
      41  41 │         };
      42  42 │       default:
      43     │ - ····case·"bottom":
      44  43 │         return {
      45  44 │           left: "50%",
-  
-
-<<<<<<< HEAD
+
+
 ./examples/with-meta-properties/src/rest-data-provider/utils/mapOperator.ts:11:5 lint/complexity/noUselessSwitchCase  FIXABLE  ━━━━━━━━━━
 
   ! Useless case clause.
-  
+
      9 │     case "contains":
     10 │       return "_like";
   > 11 │     case "eq":
        │     ^^^^^^^^^^
     12 │     default:
     13 │       return "";
-  
-  i because the default clause is present:
-  
+
+  i because the default clause is present:
+
     10 │       return "_like";
     11 │     case "eq":
   > 12 │     default:
@@ -422,9 +421,9 @@
        │       ^^^^^^^^^^
     14 │   }
     15 │ };
-  
-  i Unsafe fix: Remove the useless case.
-  
+
+  i Unsafe fix: Remove the useless case.
+
      9  9 │       case "contains":
     10 10 │         return "_like";
     11    │ - ····case·"eq":
@@ -432,21 +431,21 @@
        11 │ + ····default:
     13 12 │         return "";
     14 13 │     }
-  
+
 
 ./packages/mui/src/components/crud/edit/index.spec.tsx:163:13 lint/complexity/noUselessSwitchCase  FIXABLE  ━━━━━━━━━━
 
   ! Useless case clause.
-  
+
     161 │             case "list":
     162 │               return Promise.resolve({ can: true });
   > 163 │             case "delete":
         │             ^^^^^^^^^^^^^^
     164 │             default:
     165 │               return Promise.resolve({ can: false });
-  
-  i because the default clause is present:
-  
+
+  i because the default clause is present:
+
     162 │               return Promise.resolve({ can: true });
     163 │             case "delete":
   > 164 │             default:
@@ -455,9 +454,9 @@
         │               ^^^^^^^^^^^^^^^^^^^^^^^^^^^^^^^^^^^^^^^
     166 │           }
     167 │         },
-  
-  i Unsafe fix: Remove the useless case.
-  
+
+  i Unsafe fix: Remove the useless case.
+
     161 161 │               case "list":
     162 162 │                 return Promise.resolve({ can: true });
     163     │ - ············case·"delete":
@@ -465,21 +464,21 @@
         163 │ + ············default:
     165 164 │                 return Promise.resolve({ can: false });
     166 165 │             }
-  
+
 
 ./packages/mui/src/components/crud/show/index.spec.tsx:58:13 lint/complexity/noUselessSwitchCase  FIXABLE  ━━━━━━━━━━
 
   ! Useless case clause.
-  
+
     56 │             case "list":
     57 │               return Promise.resolve({ can: true });
   > 58 │             case "delete":
        │             ^^^^^^^^^^^^^^
     59 │             default:
     60 │               return Promise.resolve({ can: false });
-  
-  i because the default clause is present:
-  
+
+  i because the default clause is present:
+
     57 │               return Promise.resolve({ can: true });
     58 │             case "delete":
   > 59 │             default:
@@ -488,9 +487,9 @@
        │               ^^^^^^^^^^^^^^^^^^^^^^^^^^^^^^^^^^^^^^^
     61 │           }
     62 │         },
-  
-  i Unsafe fix: Remove the useless case.
-  
+
+  i Unsafe fix: Remove the useless case.
+
      56  56 │               case "list":
      57  57 │                 return Promise.resolve({ can: true });
      58     │ - ············case·"delete":
@@ -498,21 +497,21 @@
          58 │ + ············default:
      60  59 │                 return Promise.resolve({ can: false });
      61  60 │             }
-  
+
 
 ./packages/antd/src/components/crud/show/index.spec.tsx:57:13 lint/complexity/noUselessSwitchCase  FIXABLE  ━━━━━━━━━━
 
   ! Useless case clause.
-  
+
     55 │             case "list":
     56 │               return Promise.resolve({ can: true });
   > 57 │             case "delete":
        │             ^^^^^^^^^^^^^^
     58 │             default:
     59 │               return Promise.resolve({ can: false });
-  
-  i because the default clause is present:
-  
+
+  i because the default clause is present:
+
     56 │               return Promise.resolve({ can: true });
     57 │             case "delete":
   > 58 │             default:
@@ -521,9 +520,9 @@
        │               ^^^^^^^^^^^^^^^^^^^^^^^^^^^^^^^^^^^^^^^
     60 │           }
     61 │         },
-  
-  i Unsafe fix: Remove the useless case.
-  
+
+  i Unsafe fix: Remove the useless case.
+
      55  55 │               case "list":
      56  56 │                 return Promise.resolve({ can: true });
      57     │ - ············case·"delete":
@@ -531,21 +530,21 @@
          57 │ + ············default:
      59  58 │                 return Promise.resolve({ can: false });
      60  59 │             }
-  
+
 
 ./packages/antd/src/components/crud/edit/index.spec.tsx:209:15 lint/complexity/noUselessSwitchCase  FIXABLE  ━━━━━━━━━━
 
   ! Useless case clause.
-  
+
     207 │               case "list":
     208 │                 return Promise.resolve({ can: true });
   > 209 │               case "delete":
         │               ^^^^^^^^^^^^^^
     210 │               default:
     211 │                 return Promise.resolve({ can: false });
-  
-  i because the default clause is present:
-  
+
+  i because the default clause is present:
+
     208 │                 return Promise.resolve({ can: true });
     209 │               case "delete":
   > 210 │               default:
@@ -554,9 +553,9 @@
         │                 ^^^^^^^^^^^^^^^^^^^^^^^^^^^^^^^^^^^^^^^
     212 │             }
     213 │           },
-  
-  i Unsafe fix: Remove the useless case.
-  
+
+  i Unsafe fix: Remove the useless case.
+
     207 207 │                 case "list":
     208 208 │                   return Promise.resolve({ can: true });
     209     │ - ··············case·"delete":
@@ -564,21 +563,21 @@
         209 │ + ··············default:
     211 210 │                   return Promise.resolve({ can: false });
     212 211 │               }
-  
+
 
 ./packages/devtools-ui/src/components/package-item.tsx:58:7 lint/complexity/noUselessSwitchCase  FIXABLE  ━━━━━━━━━━
 
   ! Useless case clause.
-  
+
     56 │       case "error":
     57 │         return <InfoIcon className="re-rotate-180" />;
   > 58 │       case "idle":
        │       ^^^^^^^^^^^^
     59 │       default:
     60 │         return <UpdateIcon />;
-  
-  i because the default clause is present:
-  
+
+  i because the default clause is present:
+
     57 │         return <InfoIcon className="re-rotate-180" />;
     58 │       case "idle":
   > 59 │       default:
@@ -587,9 +586,9 @@
        │         ^^^^^^^^^^^^^^^^^^^^^^
     61 │     }
     62 │   }, [status]);
-  
-  i Unsafe fix: Remove the useless case.
-  
+
+  i Unsafe fix: Remove the useless case.
+
      56  56 │         case "error":
      57  57 │           return <InfoIcon className="re-rotate-180" />;
      58     │ - ······case·"idle":
@@ -597,21 +596,21 @@
          58 │ + ······default:
      60  59 │           return <UpdateIcon />;
      61  60 │       }
-  
+
 
 ./packages/devtools-ui/src/components/package-item.tsx:72:7 lint/complexity/noUselessSwitchCase  FIXABLE  ━━━━━━━━━━
 
   ! Useless case clause.
-  
+
     70 │       case "error":
     71 │         return "Error";
   > 72 │       case "idle":
        │       ^^^^^^^^^^^^
     73 │       default:
     74 │         return "Update";
-  
-  i because the default clause is present:
-  
+
+  i because the default clause is present:
+
     71 │         return "Error";
     72 │       case "idle":
   > 73 │       default:
@@ -620,9 +619,9 @@
        │         ^^^^^^^^^^^^^^^^
     75 │     }
     76 │   }, [status]);
-  
-  i Unsafe fix: Remove the useless case.
-  
+
+  i Unsafe fix: Remove the useless case.
+
      70  70 │         case "error":
      71  71 │           return "Error";
      72     │ - ······case·"idle":
@@ -630,252 +629,21 @@
          72 │ + ······default:
      74  73 │           return "Update";
      75  74 │       }
-=======
-./packages/mui/src/components/crud/edit/index.spec.tsx:163:13 lint/complexity/noUselessSwitchCase  FIXABLE  ━━━━━━━━━━
-
-  ! Useless case clause.
-  
-    161 │             case "list":
-    162 │               return Promise.resolve({ can: true });
-  > 163 │             case "delete":
-        │             ^^^^^^^^^^^^^^
-    164 │             default:
-    165 │               return Promise.resolve({ can: false });
-  
-  i because the default clause is present:
-  
-    162 │               return Promise.resolve({ can: true });
-    163 │             case "delete":
-  > 164 │             default:
-        │             ^^^^^^^^
-  > 165 │               return Promise.resolve({ can: false });
-        │               ^^^^^^^^^^^^^^^^^^^^^^^^^^^^^^^^^^^^^^^
-    166 │           }
-    167 │         },
-  
-  i Unsafe fix: Remove the useless case.
-  
-    161 161 │               case "list":
-    162 162 │                 return Promise.resolve({ can: true });
-    163     │ - ············case·"delete":
-    164     │ - ············default:
-        163 │ + ············default:
-    165 164 │                 return Promise.resolve({ can: false });
-    166 165 │             }
-  
-
-./packages/mui/src/components/crud/show/index.spec.tsx:58:13 lint/complexity/noUselessSwitchCase  FIXABLE  ━━━━━━━━━━
-
-  ! Useless case clause.
-  
-    56 │             case "list":
-    57 │               return Promise.resolve({ can: true });
-  > 58 │             case "delete":
-       │             ^^^^^^^^^^^^^^
-    59 │             default:
-    60 │               return Promise.resolve({ can: false });
-  
-  i because the default clause is present:
-  
-    57 │               return Promise.resolve({ can: true });
-    58 │             case "delete":
-  > 59 │             default:
-       │             ^^^^^^^^
-  > 60 │               return Promise.resolve({ can: false });
-       │               ^^^^^^^^^^^^^^^^^^^^^^^^^^^^^^^^^^^^^^^
-    61 │           }
-    62 │         },
-  
-  i Unsafe fix: Remove the useless case.
-  
-     56  56 │               case "list":
-     57  57 │                 return Promise.resolve({ can: true });
-     58     │ - ············case·"delete":
-     59     │ - ············default:
-         58 │ + ············default:
-     60  59 │                 return Promise.resolve({ can: false });
-     61  60 │             }
-  
-
-./examples/with-meta-properties/src/rest-data-provider/utils/mapOperator.ts:11:5 lint/complexity/noUselessSwitchCase  FIXABLE  ━━━━━━━━━━
-
-  ! Useless case clause.
-  
-     9 │     case "contains":
-    10 │       return "_like";
-  > 11 │     case "eq":
-       │     ^^^^^^^^^^
-    12 │     default:
-    13 │       return "";
-  
-  i because the default clause is present:
-  
-    10 │       return "_like";
-    11 │     case "eq":
-  > 12 │     default:
-       │     ^^^^^^^^
-  > 13 │       return "";
-       │       ^^^^^^^^^^
-    14 │   }
-    15 │ };
-  
-  i Unsafe fix: Remove the useless case.
-  
-     9  9 │       case "contains":
-    10 10 │         return "_like";
-    11    │ - ····case·"eq":
-    12    │ - ····default:
-       11 │ + ····default:
-    13 12 │         return "";
-    14 13 │     }
-  
-
-./packages/devtools-ui/src/components/package-item.tsx:58:7 lint/complexity/noUselessSwitchCase  FIXABLE  ━━━━━━━━━━
-
-  ! Useless case clause.
-  
-    56 │       case "error":
-    57 │         return <InfoIcon className="re-rotate-180" />;
-  > 58 │       case "idle":
-       │       ^^^^^^^^^^^^
-    59 │       default:
-    60 │         return <UpdateIcon />;
-  
-  i because the default clause is present:
-  
-    57 │         return <InfoIcon className="re-rotate-180" />;
-    58 │       case "idle":
-  > 59 │       default:
-       │       ^^^^^^^^
-  > 60 │         return <UpdateIcon />;
-       │         ^^^^^^^^^^^^^^^^^^^^^^
-    61 │     }
-    62 │   }, [status]);
-  
-  i Unsafe fix: Remove the useless case.
-  
-     56  56 │         case "error":
-     57  57 │           return <InfoIcon className="re-rotate-180" />;
-     58     │ - ······case·"idle":
-     59     │ - ······default:
-         58 │ + ······default:
-     60  59 │           return <UpdateIcon />;
-     61  60 │       }
-  
-
-./packages/devtools-ui/src/components/package-item.tsx:72:7 lint/complexity/noUselessSwitchCase  FIXABLE  ━━━━━━━━━━
-
-  ! Useless case clause.
-  
-    70 │       case "error":
-    71 │         return "Error";
-  > 72 │       case "idle":
-       │       ^^^^^^^^^^^^
-    73 │       default:
-    74 │         return "Update";
-  
-  i because the default clause is present:
-  
-    71 │         return "Error";
-    72 │       case "idle":
-  > 73 │       default:
-       │       ^^^^^^^^
-  > 74 │         return "Update";
-       │         ^^^^^^^^^^^^^^^^
-    75 │     }
-    76 │   }, [status]);
-  
-  i Unsafe fix: Remove the useless case.
-  
-     70  70 │         case "error":
-     71  71 │           return "Error";
-     72     │ - ······case·"idle":
-     73     │ - ······default:
-         72 │ + ······default:
-     74  73 │           return "Update";
-     75  74 │       }
-  
-
-./packages/antd/src/components/crud/show/index.spec.tsx:57:13 lint/complexity/noUselessSwitchCase  FIXABLE  ━━━━━━━━━━
-
-  ! Useless case clause.
-  
-    55 │             case "list":
-    56 │               return Promise.resolve({ can: true });
-  > 57 │             case "delete":
-       │             ^^^^^^^^^^^^^^
-    58 │             default:
-    59 │               return Promise.resolve({ can: false });
-  
-  i because the default clause is present:
-  
-    56 │               return Promise.resolve({ can: true });
-    57 │             case "delete":
-  > 58 │             default:
-       │             ^^^^^^^^
-  > 59 │               return Promise.resolve({ can: false });
-       │               ^^^^^^^^^^^^^^^^^^^^^^^^^^^^^^^^^^^^^^^
-    60 │           }
-    61 │         },
-  
-  i Unsafe fix: Remove the useless case.
-  
-     55  55 │               case "list":
-     56  56 │                 return Promise.resolve({ can: true });
-     57     │ - ············case·"delete":
-     58     │ - ············default:
-         57 │ + ············default:
-     59  58 │                 return Promise.resolve({ can: false });
-     60  59 │             }
-  
-
-./packages/antd/src/components/crud/edit/index.spec.tsx:209:15 lint/complexity/noUselessSwitchCase  FIXABLE  ━━━━━━━━━━
-
-  ! Useless case clause.
-  
-    207 │               case "list":
-    208 │                 return Promise.resolve({ can: true });
-  > 209 │               case "delete":
-        │               ^^^^^^^^^^^^^^
-    210 │               default:
-    211 │                 return Promise.resolve({ can: false });
-  
-  i because the default clause is present:
-  
-    208 │                 return Promise.resolve({ can: true });
-    209 │               case "delete":
-  > 210 │               default:
-        │               ^^^^^^^^
-  > 211 │                 return Promise.resolve({ can: false });
-        │                 ^^^^^^^^^^^^^^^^^^^^^^^^^^^^^^^^^^^^^^^
-    212 │             }
-    213 │           },
-  
-  i Unsafe fix: Remove the useless case.
-  
-    207 207 │                 case "list":
-    208 208 │                   return Promise.resolve({ can: true });
-    209     │ - ··············case·"delete":
-    210     │ - ··············default:
-        209 │ + ··············default:
-    211 210 │                   return Promise.resolve({ can: false });
-    212 211 │               }
->>>>>>> 1b146257
-  
+
 
 ./packages/devtools-ui/src/components/add-package-drawer.tsx:98:7 lint/complexity/noUselessSwitchCase  FIXABLE  ━━━━━━━━━━
 
   ! Useless case clause.
-  
+
      96 │       case "error":
      97 │         return <InfoIcon className="re-text-gray-0 re-rotate-180" />;
    > 98 │       case "idle":
         │       ^^^^^^^^^^^^
      99 │       default:
     100 │         return <PlusCircleIcon className="re-text-gray-0" />;
-  
-  i because the default clause is present:
-  
+
+  i because the default clause is present:
+
      97 │         return <InfoIcon className="re-text-gray-0 re-rotate-180" />;
      98 │       case "idle":
    > 99 │       default:
@@ -884,9 +652,9 @@
         │         ^^^^^^^^^^^^^^^^^^^^^^^^^^^^^^^^^^^^^^^^^^^^^^^^^^^^^
     101 │     }
     102 │   }, [status]);
-  
-  i Unsafe fix: Remove the useless case.
-  
+
+  i Unsafe fix: Remove the useless case.
+
      96  96 │         case "error":
      97  97 │           return <InfoIcon className="re-text-gray-0 re-rotate-180" />;
      98     │ - ······case·"idle":
@@ -894,12 +662,8 @@
          98 │ + ······default:
     100  99 │           return <PlusCircleIcon className="re-text-gray-0" />;
     101 100 │       }
-  
+
 
 The number of diagnostics exceeds the number allowed by Biome.
 Diagnostics not shown: 1.
-<<<<<<< HEAD
-Checked 6952 file(s) in 499ms
-=======
-Checked 6952 file(s) in 458ms
->>>>>>> 1b146257
+Checked 6952 file(s) in 499ms