
> refinejs-repo@0.0.0 biome
> biome lint .

./cypress/support/commands/resource.ts:204:5 lint/complexity/noForEach ━━━━━━━━━━━━━━━━━━━━━━━━━━━━━

  ! Prefer for...of instead of forEach.
  
    203 │     // should be visible id,title,content
  > 204 │     ["Id", "Title", "Content"].forEach((field) => {
        │     ^^^^^^^^^^^^^^^^^^^^^^^^^^^^^^^^^^^^^^^^^^^^^^^
  > 205 │       cy.get("body").should("contain", field);
  > 206 │     });
        │     ^^
    207 │     // should be visible id,title,content values
    208 │     const title = response?.body?.title;
  
  i forEach may lead to performance issues when working with large arrays. When combined with functions like filter or map, this causes multiple iterations over the same type.
  

./cypress/support/commands/resource.ts:210:5 lint/complexity/noForEach ━━━━━━━━━━━━━━━━━━━━━━━━━━━━━

  ! Prefer for...of instead of forEach.
  
    208 │     const title = response?.body?.title;
    209 │     const content = response?.body?.content;
  > 210 │     [id, title, content].forEach((value) => {
        │     ^^^^^^^^^^^^^^^^^^^^^^^^^^^^^^^^^^^^^^^^^
  > 211 │       cy.get("body").should("contain", value);
  > 212 │     });
        │     ^^
    213 │   });
    214 │ 
  
  i forEach may lead to performance issues when working with large arrays. When combined with functions like filter or map, this causes multiple iterations over the same type.
  

./.github/workflows/check-existing-doc-links.js:29:7 lint/complexity/noForEach ━━━━━━━━━━━━━━━━━━━━━

  ! Prefer for...of instead of forEach.
  
    28 │     Promise.all(promises).then((results) => {
  > 29 │       results.forEach(([status, url]) => {
       │       ^^^^^^^^^^^^^^^^^^^^^^^^^^^^^^^^^^^^
  > 30 │         if (status === 200) {
        ...
  > 34 │         }
  > 35 │       });
       │       ^^
    36 │       resolve();
    37 │     });
  
  i forEach may lead to performance issues when working with large arrays. When combined with functions like filter or map, this causes multiple iterations over the same type.
  

./.github/workflows/check-existing-doc-links.js:66:5 lint/complexity/noForEach ━━━━━━━━━━━━━━━━━━━━━

  ! Prefer for...of instead of forEach.
  
    64 │   if (fail.length > 0) {
    65 │     console.log("Broken links:");
  > 66 │     fail.forEach((link) => {
       │     ^^^^^^^^^^^^^^^^^^^^^^^^
  > 67 │       console.log(link);
  > 68 │     });
       │     ^^
    69 │     process.exit(1);
    70 │   }
  
  i forEach may lead to performance issues when working with large arrays. When combined with functions like filter or map, this causes multiple iterations over the same type.
  

./.github/workflows/e2e-examples.js:269:11 lint/complexity/noForEach ━━━━━━━━━━━━━━━━━━━━━━━━━━━━━━━

  ! Prefer for...of instead of forEach.
  
    267 │           });
    268 │ 
  > 269 │           pidsOfStart.forEach((pid) => {
        │           ^^^^^^^^^^^^^^^^^^^^^^^^^^^^^^
  > 270 │             process.kill(pid, "SIGINT");
  > 271 │           });
        │           ^^
    272 │ 
    273 │           await waitForClose(respondedUrl);
  
  i forEach may lead to performance issues when working with large arrays. When combined with functions like filter or map, this causes multiple iterations over the same type.
  

./packages/codemod/src/helpers/separate-imports.ts:80:5 lint/complexity/noForEach ━━━━━━━━━━━━━━━━━━

  ! Prefer for...of instead of forEach.
  
     78 │   if (nextLibImports.length > 0) {
     79 │     // rename imports
   > 80 │     nextLibImports.forEach((item) => {
        │     ^^^^^^^^^^^^^^^^^^^^^^^^^^^^^^^^^^
   > 81 │       if (renameImports[item.imported.name]) {
         ...
   > 97 │       }
   > 98 │     });
        │     ^^
     99 │ 
    100 │     source
  
  i forEach may lead to performance issues when working with large arrays. When combined with functions like filter or map, this causes multiple iterations over the same type.
  

./packages/codemod/src/helpers/separate-imports.ts:118:5 lint/complexity/noForEach ━━━━━━━━━━━━━━━━━

  ! Prefer for...of instead of forEach.
  
    116 │   if (otherImportItems.length > 0) {
    117 │     const otherImportPaths: { [key: string]: ImportSpecifier[] } = {};
  > 118 │     otherImportItems.forEach((item) => {
        │     ^^^^^^^^^^^^^^^^^^^^^^^^^^^^^^^^^^^^
  > 119 │       // find import path
         ...
  > 127 │       }
  > 128 │     });
        │     ^^
    129 │ 
    130 │     Object.keys(otherImportPaths).forEach((importPath) => {
  
  i forEach may lead to performance issues when working with large arrays. When combined with functions like filter or map, this causes multiple iterations over the same type.
  

./packages/codemod/src/helpers/separate-imports.ts:130:5 lint/complexity/noForEach ━━━━━━━━━━━━━━━━━

  ! Prefer for...of instead of forEach.
  
    128 │     });
    129 │ 
  > 130 │     Object.keys(otherImportPaths).forEach((importPath) => {
        │     ^^^^^^^^^^^^^^^^^^^^^^^^^^^^^^^^^^^^^^^^^^^^^^^^^^^^^^^
  > 131 │       source
         ...
  > 146 │         });
  > 147 │     });
        │     ^^
    148 │   }
    149 │ 
  
  i forEach may lead to performance issues when working with large arrays. When combined with functions like filter or map, this causes multiple iterations over the same type.
  

<<<<<<< HEAD
./examples/blog-next-refine-pwa/public/workbox-eac1af49.js:1007:9 lint/complexity/noForEach ━━━━━━━━━━

  ! Prefer for...of instead of forEach.
  
    1005 │           `Router is responding to: ${getFriendlyURL(url)}`,
    1006 │         );
  > 1007 │         debugMessages.forEach((msg) => {
         │         ^^^^^^^^^^^^^^^^^^^^^^^^^^^^^^^^
  > 1008 │           if (Array.isArray(msg)) {
          ...
  > 1012 │           }
  > 1013 │         });
         │         ^^
    1014 │         logger.groupEnd();
    1015 │       } // Wrap in try and catch in case the handle method throws a synchronous
=======
./packages/codemod/src/transformations/use-data-grid-columns.ts:61:3 lint/complexity/noForEach ━━━━━━━━━━

  ! Prefer for...of instead of forEach.
  
    59 │   }
    60 │ 
  > 61 │   dataGridElement.forEach((path) => {
       │   ^^^^^^^^^^^^^^^^^^^^^^^^^^^^^^^^^^^
  > 62 │     const hasColumnsAttribute = path.node.openingElement.attributes.find(
        ...
  > 75 │     );
  > 76 │   });
       │   ^^
    77 │ };
    78 │ 
>>>>>>> 1b146257
  
  i forEach may lead to performance issues when working with large arrays. When combined with functions like filter or map, this causes multiple iterations over the same type.
  

<<<<<<< HEAD
./packages/codemod/src/transformations/use-data-grid-columns.ts:61:3 lint/complexity/noForEach ━━━━━━━━━━

  ! Prefer for...of instead of forEach.
  
    59 │   }
    60 │ 
  > 61 │   dataGridElement.forEach((path) => {
       │   ^^^^^^^^^^^^^^^^^^^^^^^^^^^^^^^^^^^
  > 62 │     const hasColumnsAttribute = path.node.openingElement.attributes.find(
        ...
  > 75 │     );
  > 76 │   });
       │   ^^
    77 │ };
    78 │ 
=======
./examples/blog-next-refine-pwa/public/workbox-eac1af49.js:1009:9 lint/complexity/noForEach ━━━━━━━━━━

  ! Prefer for...of instead of forEach.
  
    1007 │           `Router is responding to: ${getFriendlyURL(url)}`,
    1008 │         );
  > 1009 │         debugMessages.forEach((msg) => {
         │         ^^^^^^^^^^^^^^^^^^^^^^^^^^^^^^^^
  > 1010 │           if (Array.isArray(msg)) {
          ...
  > 1014 │           }
  > 1015 │         });
         │         ^^
    1016 │         logger.groupEnd();
    1017 │       } // Wrap in try and catch in case the handle method throws a synchronous
>>>>>>> 1b146257
  
  i forEach may lead to performance issues when working with large arrays. When combined with functions like filter or map, this causes multiple iterations over the same type.
  

<<<<<<< HEAD
./packages/devtools-server/src/reload-on-change.ts:13:11 lint/complexity/noForEach ━━━━━━━━━━━━━━━━━

  ! Prefer for...of instead of forEach.
  
    11 │       const reloadEmitter = debounce(() => {
    12 │         setTimeout(() => {
  > 13 │           ws.clients.forEach((client) => {
       │           ^^^^^^^^^^^^^^^^^^^^^^^^^^^^^^^^
  > 14 │             if (client.readyState === OPEN) {
  > 15 │               console.log("Reloading connected client...");
  > 16 │               send(client as any, DevtoolsEvent.RELOAD, {});
  > 17 │             }
  > 18 │           });
       │           ^^
    19 │         }, 800);
    20 │       }, 1000);
  
  i forEach may lead to performance issues when working with large arrays. When combined with functions like filter or map, this causes multiple iterations over the same type.
  

=======
>>>>>>> 1b146257
./packages/codemod/src/transformations/v4/use-menu-to-core.ts:17:3 lint/complexity/noForEach ━━━━━━━━━━

  ! Prefer for...of instead of forEach.
  
    15 │   toModule: string,
    16 │ ) => {
  > 17 │   importNamesToMove.forEach((importName) => {
       │   ^^^^^^^^^^^^^^^^^^^^^^^^^^^^^^^^^^^^^^^^^^^
  > 18 │     // get the import declaration to be moved
        ...
  > 67 │     });
  > 68 │   });
       │   ^^
    69 │ 
    70 │   // remove empty import declarations after moving imports e.g. import { } from "@pankod/refine-antd"
  
  i forEach may lead to performance issues when working with large arrays. When combined with functions like filter or map, this causes multiple iterations over the same type.
  

./packages/codemod/src/transformations/v4/use-menu-to-core.ts:33:5 lint/complexity/noForEach ━━━━━━━━━━

  ! Prefer for...of instead of forEach.
  
    31 │     if (!importsToBeMoved?.length) return;
    32 │ 
  > 33 │     importsToBeMoved.forEach((importToMove) => {
       │     ^^^^^^^^^^^^^^^^^^^^^^^^^^^^^^^^^^^^^^^^^^^^
  > 34 │       // get the import declaration of the import to move
        ...
  > 66 │       j(importToMove).remove();
  > 67 │     });
       │     ^^
    68 │   });
    69 │ 
  
  i forEach may lead to performance issues when working with large arrays. When combined with functions like filter or map, this causes multiple iterations over the same type.
  

./packages/codemod/src/transformations/v4/use-menu-to-core.ts:71:3 lint/complexity/noForEach ━━━━━━━━━━

  ! Prefer for...of instead of forEach.
  
    70 │   // remove empty import declarations after moving imports e.g. import { } from "@pankod/refine-antd"
  > 71 │   source
       │   ^^^^^^
  > 72 │     .find(j.ImportDeclaration)
  > 73 │     .filter((path) => path.node.source.value === fromModule)
  > 74 │     .filter((path) => !path.node.specifiers?.length)
  > 75 │     .forEach((path) => j(path).remove());
       │     ^^^^^^^^^^^^^^^^^^^^^^^^^^^^^^^^^^^^
    76 │ };
    77 │ 
  
  i forEach may lead to performance issues when working with large arrays. When combined with functions like filter or map, this causes multiple iterations over the same type.
  

./packages/codemod/src/transformations/v4/router-to-legacy-router.ts:21:3 lint/complexity/noForEach ━━━━━━━━━━

  ! Prefer for...of instead of forEach.
  
    19 │   to: string,
    20 │ ) => {
  > 21 │   source
       │   ^^^^^^
  > 22 │     .find(j.ImportDeclaration)
        ...
  > 27 │       );
  > 28 │     });
       │     ^^
    29 │ };
    30 │ 
  
  i forEach may lead to performance issues when working with large arrays. When combined with functions like filter or map, this causes multiple iterations over the same type.
  

./packages/codemod/src/transformations/v4/router-to-legacy-router.ts:37:3 lint/complexity/noForEach ━━━━━━━━━━

  ! Prefer for...of instead of forEach.
  
    35 │   to: string,
    36 │ ) => {
  > 37 │   source
       │   ^^^^^^
  > 38 │     .find(j.ExportNamedDeclaration)
        ...
  > 47 │       );
  > 48 │     });
       │     ^^
    49 │ };
    50 │ 
  
  i forEach may lead to performance issues when working with large arrays. When combined with functions like filter or map, this causes multiple iterations over the same type.
  

./packages/codemod/src/transformations/v4/router-to-legacy-router.ts:57:3 lint/complexity/noForEach ━━━━━━━━━━

  ! Prefer for...of instead of forEach.
  
    55 │   to: string,
    56 │ ) => {
  > 57 │   source
       │   ^^^^^^
  > 58 │     .find(j.JSXOpeningElement, { name: { name: "Refine" } })
        ...
  > 74 │       }
  > 75 │     });
       │     ^^
    76 │ };
    77 │ 
  
  i forEach may lead to performance issues when working with large arrays. When combined with functions like filter or map, this causes multiple iterations over the same type.
  

./packages/codemod/src/transformations/v4/router-to-legacy-router.ts:79:3 lint/complexity/noForEach ━━━━━━━━━━

  ! Prefer for...of instead of forEach.
  
    78 │ export const routerToLegacyRouter = (j: JSCodeshift, source: Collection) => {
  > 79 │   Object.entries(legacyMap).forEach(([from, to]) => {
       │   ^^^^^^^^^^^^^^^^^^^^^^^^^^^^^^^^^^^^^^^^^^^^^^^^^^^
  > 80 │     renameImport(j, source, from, to);
  > 81 │     renameExport(j, source, from, to);
  > 82 │   });
       │   ^^
    83 │ 
    84 │   renameProp(j, source, oldRouterProp, newRouterProp);
  
  i forEach may lead to performance issues when working with large arrays. When combined with functions like filter or map, this causes multiple iterations over the same type.
  

./packages/codemod/src/transformations/v4/add-v3LegacyAuthProviderCompatible-true-to-auth-hooks.ts:28:3 lint/complexity/noForEach ━━━━━━━━━━

  ! Prefer for...of instead of forEach.
  
    26 │   });
    27 │ 
  > 28 │   authHooks.forEach((authHook) => {
       │   ^^^^^^^^^^^^^^^^^^^^^^^^^^^^^^^^^
  > 29 │     const args = authHook.value.arguments;
        ...
  > 76 │     }
  > 77 │   });
       │   ^^
    78 │ };
    79 │ 
  
  i forEach may lead to performance issues when working with large arrays. When combined with functions like filter or map, this causes multiple iterations over the same type.
  

<<<<<<< HEAD
./packages/devtools-server/src/index.ts:39:9 lint/complexity/noForEach ━━━━━━━━━━━━━━━━━━━━━━━━━━━━━

  ! Prefer for...of instead of forEach.
  
    37 │         db.clientWs = client;
    38 │ 
  > 39 │         ws.clients.forEach((c) => {
       │         ^^^^^^^^^^^^^^^^^^^^^^^^^^^
  > 40 │           send(c as any, DevtoolsEvent.DEVTOOLS_CONNECTED_APP, {
  > 41 │             url: db.connectedApp,
  > 42 │           });
  > 43 │         });
       │         ^^
    44 │       }
    45 │     });
=======
./packages/codemod/src/transformations/v4/replace-pankod-imports-with-refinedev.ts:29:3 lint/complexity/noForEach ━━━━━━━━━━

  ! Prefer for...of instead of forEach.
  
    27 │   const config = new CodemodConfig(CONFIG_FILE_NAME);
    28 │ 
  > 29 │   source
       │   ^^^^^^
  > 30 │     .find(j.ImportDeclaration)
        ...
  > 54 │       );
  > 55 │     });
       │     ^^
    56 │ };
    57 │ 
  
  i forEach may lead to performance issues when working with large arrays. When combined with functions like filter or map, this causes multiple iterations over the same type.
  

./packages/codemod/src/transformations/v4/replace-pankod-imports-with-refinedev.ts:61:3 lint/complexity/noForEach ━━━━━━━━━━

  ! Prefer for...of instead of forEach.
  
    59 │   const config = new CodemodConfig(CONFIG_FILE_NAME);
    60 │ 
  > 61 │   source
       │   ^^^^^^
  > 62 │     .find(j.ExportNamedDeclaration)
        ...
  > 91 │       );
  > 92 │     });
       │     ^^
    93 │ };
    94 │ 
>>>>>>> 1b146257
  
  i forEach may lead to performance issues when working with large arrays. When combined with functions like filter or map, this causes multiple iterations over the same type.
  

The number of diagnostics exceeds the number allowed by Biome.
Diagnostics not shown: 139.
<<<<<<< HEAD
Checked 6952 file(s) in 463ms
=======
Checked 6952 file(s) in 457ms
>>>>>>> 1b146257
<|MERGE_RESOLUTION|>--- conflicted
+++ resolved
@@ -5,7 +5,7 @@
 ./cypress/support/commands/resource.ts:204:5 lint/complexity/noForEach ━━━━━━━━━━━━━━━━━━━━━━━━━━━━━
 
   ! Prefer for...of instead of forEach.
-  
+
     203 │     // should be visible id,title,content
   > 204 │     ["Id", "Title", "Content"].forEach((field) => {
         │     ^^^^^^^^^^^^^^^^^^^^^^^^^^^^^^^^^^^^^^^^^^^^^^^
@@ -14,14 +14,14 @@
         │     ^^
     207 │     // should be visible id,title,content values
     208 │     const title = response?.body?.title;
-  
-  i forEach may lead to performance issues when working with large arrays. When combined with functions like filter or map, this causes multiple iterations over the same type.
-  
+
+  i forEach may lead to performance issues when working with large arrays. When combined with functions like filter or map, this causes multiple iterations over the same type.
+
 
 ./cypress/support/commands/resource.ts:210:5 lint/complexity/noForEach ━━━━━━━━━━━━━━━━━━━━━━━━━━━━━
 
   ! Prefer for...of instead of forEach.
-  
+
     208 │     const title = response?.body?.title;
     209 │     const content = response?.body?.content;
   > 210 │     [id, title, content].forEach((value) => {
@@ -30,15 +30,15 @@
   > 212 │     });
         │     ^^
     213 │   });
-    214 │ 
-  
-  i forEach may lead to performance issues when working with large arrays. When combined with functions like filter or map, this causes multiple iterations over the same type.
-  
+    214 │
+
+  i forEach may lead to performance issues when working with large arrays. When combined with functions like filter or map, this causes multiple iterations over the same type.
+
 
 ./.github/workflows/check-existing-doc-links.js:29:7 lint/complexity/noForEach ━━━━━━━━━━━━━━━━━━━━━
 
   ! Prefer for...of instead of forEach.
-  
+
     28 │     Promise.all(promises).then((results) => {
   > 29 │       results.forEach(([status, url]) => {
        │       ^^^^^^^^^^^^^^^^^^^^^^^^^^^^^^^^^^^^
@@ -49,14 +49,14 @@
        │       ^^
     36 │       resolve();
     37 │     });
-  
-  i forEach may lead to performance issues when working with large arrays. When combined with functions like filter or map, this causes multiple iterations over the same type.
-  
+
+  i forEach may lead to performance issues when working with large arrays. When combined with functions like filter or map, this causes multiple iterations over the same type.
+
 
 ./.github/workflows/check-existing-doc-links.js:66:5 lint/complexity/noForEach ━━━━━━━━━━━━━━━━━━━━━
 
   ! Prefer for...of instead of forEach.
-  
+
     64 │   if (fail.length > 0) {
     65 │     console.log("Broken links:");
   > 66 │     fail.forEach((link) => {
@@ -66,31 +66,31 @@
        │     ^^
     69 │     process.exit(1);
     70 │   }
-  
-  i forEach may lead to performance issues when working with large arrays. When combined with functions like filter or map, this causes multiple iterations over the same type.
-  
+
+  i forEach may lead to performance issues when working with large arrays. When combined with functions like filter or map, this causes multiple iterations over the same type.
+
 
 ./.github/workflows/e2e-examples.js:269:11 lint/complexity/noForEach ━━━━━━━━━━━━━━━━━━━━━━━━━━━━━━━
 
   ! Prefer for...of instead of forEach.
-  
+
     267 │           });
-    268 │ 
+    268 │
   > 269 │           pidsOfStart.forEach((pid) => {
         │           ^^^^^^^^^^^^^^^^^^^^^^^^^^^^^^
   > 270 │             process.kill(pid, "SIGINT");
   > 271 │           });
         │           ^^
-    272 │ 
+    272 │
     273 │           await waitForClose(respondedUrl);
-  
-  i forEach may lead to performance issues when working with large arrays. When combined with functions like filter or map, this causes multiple iterations over the same type.
-  
+
+  i forEach may lead to performance issues when working with large arrays. When combined with functions like filter or map, this causes multiple iterations over the same type.
+
 
 ./packages/codemod/src/helpers/separate-imports.ts:80:5 lint/complexity/noForEach ━━━━━━━━━━━━━━━━━━
 
   ! Prefer for...of instead of forEach.
-  
+
      78 │   if (nextLibImports.length > 0) {
      79 │     // rename imports
    > 80 │     nextLibImports.forEach((item) => {
@@ -100,16 +100,16 @@
    > 97 │       }
    > 98 │     });
         │     ^^
-     99 │ 
+     99 │
     100 │     source
-  
-  i forEach may lead to performance issues when working with large arrays. When combined with functions like filter or map, this causes multiple iterations over the same type.
-  
+
+  i forEach may lead to performance issues when working with large arrays. When combined with functions like filter or map, this causes multiple iterations over the same type.
+
 
 ./packages/codemod/src/helpers/separate-imports.ts:118:5 lint/complexity/noForEach ━━━━━━━━━━━━━━━━━
 
   ! Prefer for...of instead of forEach.
-  
+
     116 │   if (otherImportItems.length > 0) {
     117 │     const otherImportPaths: { [key: string]: ImportSpecifier[] } = {};
   > 118 │     otherImportItems.forEach((item) => {
@@ -119,18 +119,18 @@
   > 127 │       }
   > 128 │     });
         │     ^^
-    129 │ 
+    129 │
     130 │     Object.keys(otherImportPaths).forEach((importPath) => {
-  
-  i forEach may lead to performance issues when working with large arrays. When combined with functions like filter or map, this causes multiple iterations over the same type.
-  
+
+  i forEach may lead to performance issues when working with large arrays. When combined with functions like filter or map, this causes multiple iterations over the same type.
+
 
 ./packages/codemod/src/helpers/separate-imports.ts:130:5 lint/complexity/noForEach ━━━━━━━━━━━━━━━━━
 
   ! Prefer for...of instead of forEach.
-  
+
     128 │     });
-    129 │ 
+    129 │
   > 130 │     Object.keys(otherImportPaths).forEach((importPath) => {
         │     ^^^^^^^^^^^^^^^^^^^^^^^^^^^^^^^^^^^^^^^^^^^^^^^^^^^^^^^
   > 131 │       source
@@ -139,16 +139,15 @@
   > 147 │     });
         │     ^^
     148 │   }
-    149 │ 
-  
-  i forEach may lead to performance issues when working with large arrays. When combined with functions like filter or map, this causes multiple iterations over the same type.
-  
-
-<<<<<<< HEAD
+    149 │
+
+  i forEach may lead to performance issues when working with large arrays. When combined with functions like filter or map, this causes multiple iterations over the same type.
+
+
 ./examples/blog-next-refine-pwa/public/workbox-eac1af49.js:1007:9 lint/complexity/noForEach ━━━━━━━━━━
 
   ! Prefer for...of instead of forEach.
-  
+
     1005 │           `Router is responding to: ${getFriendlyURL(url)}`,
     1006 │         );
   > 1007 │         debugMessages.forEach((msg) => {
@@ -160,13 +159,16 @@
          │         ^^
     1014 │         logger.groupEnd();
     1015 │       } // Wrap in try and catch in case the handle method throws a synchronous
-=======
+
+  i forEach may lead to performance issues when working with large arrays. When combined with functions like filter or map, this causes multiple iterations over the same type.
+
+
 ./packages/codemod/src/transformations/use-data-grid-columns.ts:61:3 lint/complexity/noForEach ━━━━━━━━━━
 
   ! Prefer for...of instead of forEach.
-  
+
     59 │   }
-    60 │ 
+    60 │
   > 61 │   dataGridElement.forEach((path) => {
        │   ^^^^^^^^^^^^^^^^^^^^^^^^^^^^^^^^^^^
   > 62 │     const hasColumnsAttribute = path.node.openingElement.attributes.find(
@@ -175,54 +177,15 @@
   > 76 │   });
        │   ^^
     77 │ };
-    78 │ 
->>>>>>> 1b146257
-  
-  i forEach may lead to performance issues when working with large arrays. When combined with functions like filter or map, this causes multiple iterations over the same type.
-  
-
-<<<<<<< HEAD
-./packages/codemod/src/transformations/use-data-grid-columns.ts:61:3 lint/complexity/noForEach ━━━━━━━━━━
-
-  ! Prefer for...of instead of forEach.
-  
-    59 │   }
-    60 │ 
-  > 61 │   dataGridElement.forEach((path) => {
-       │   ^^^^^^^^^^^^^^^^^^^^^^^^^^^^^^^^^^^
-  > 62 │     const hasColumnsAttribute = path.node.openingElement.attributes.find(
-        ...
-  > 75 │     );
-  > 76 │   });
-       │   ^^
-    77 │ };
-    78 │ 
-=======
-./examples/blog-next-refine-pwa/public/workbox-eac1af49.js:1009:9 lint/complexity/noForEach ━━━━━━━━━━
-
-  ! Prefer for...of instead of forEach.
-  
-    1007 │           `Router is responding to: ${getFriendlyURL(url)}`,
-    1008 │         );
-  > 1009 │         debugMessages.forEach((msg) => {
-         │         ^^^^^^^^^^^^^^^^^^^^^^^^^^^^^^^^
-  > 1010 │           if (Array.isArray(msg)) {
-          ...
-  > 1014 │           }
-  > 1015 │         });
-         │         ^^
-    1016 │         logger.groupEnd();
-    1017 │       } // Wrap in try and catch in case the handle method throws a synchronous
->>>>>>> 1b146257
-  
-  i forEach may lead to performance issues when working with large arrays. When combined with functions like filter or map, this causes multiple iterations over the same type.
-  
-
-<<<<<<< HEAD
+    78 │
+
+  i forEach may lead to performance issues when working with large arrays. When combined with functions like filter or map, this causes multiple iterations over the same type.
+
+
 ./packages/devtools-server/src/reload-on-change.ts:13:11 lint/complexity/noForEach ━━━━━━━━━━━━━━━━━
 
   ! Prefer for...of instead of forEach.
-  
+
     11 │       const reloadEmitter = debounce(() => {
     12 │         setTimeout(() => {
   > 13 │           ws.clients.forEach((client) => {
@@ -235,16 +198,14 @@
        │           ^^
     19 │         }, 800);
     20 │       }, 1000);
-  
-  i forEach may lead to performance issues when working with large arrays. When combined with functions like filter or map, this causes multiple iterations over the same type.
-  
-
-=======
->>>>>>> 1b146257
+
+  i forEach may lead to performance issues when working with large arrays. When combined with functions like filter or map, this causes multiple iterations over the same type.
+
+
 ./packages/codemod/src/transformations/v4/use-menu-to-core.ts:17:3 lint/complexity/noForEach ━━━━━━━━━━
 
   ! Prefer for...of instead of forEach.
-  
+
     15 │   toModule: string,
     16 │ ) => {
   > 17 │   importNamesToMove.forEach((importName) => {
@@ -254,18 +215,18 @@
   > 67 │     });
   > 68 │   });
        │   ^^
-    69 │ 
+    69 │
     70 │   // remove empty import declarations after moving imports e.g. import { } from "@pankod/refine-antd"
-  
-  i forEach may lead to performance issues when working with large arrays. When combined with functions like filter or map, this causes multiple iterations over the same type.
-  
+
+  i forEach may lead to performance issues when working with large arrays. When combined with functions like filter or map, this causes multiple iterations over the same type.
+
 
 ./packages/codemod/src/transformations/v4/use-menu-to-core.ts:33:5 lint/complexity/noForEach ━━━━━━━━━━
 
   ! Prefer for...of instead of forEach.
-  
+
     31 │     if (!importsToBeMoved?.length) return;
-    32 │ 
+    32 │
   > 33 │     importsToBeMoved.forEach((importToMove) => {
        │     ^^^^^^^^^^^^^^^^^^^^^^^^^^^^^^^^^^^^^^^^^^^^
   > 34 │       // get the import declaration of the import to move
@@ -274,15 +235,15 @@
   > 67 │     });
        │     ^^
     68 │   });
-    69 │ 
-  
-  i forEach may lead to performance issues when working with large arrays. When combined with functions like filter or map, this causes multiple iterations over the same type.
-  
+    69 │
+
+  i forEach may lead to performance issues when working with large arrays. When combined with functions like filter or map, this causes multiple iterations over the same type.
+
 
 ./packages/codemod/src/transformations/v4/use-menu-to-core.ts:71:3 lint/complexity/noForEach ━━━━━━━━━━
 
   ! Prefer for...of instead of forEach.
-  
+
     70 │   // remove empty import declarations after moving imports e.g. import { } from "@pankod/refine-antd"
   > 71 │   source
        │   ^^^^^^
@@ -292,15 +253,15 @@
   > 75 │     .forEach((path) => j(path).remove());
        │     ^^^^^^^^^^^^^^^^^^^^^^^^^^^^^^^^^^^^
     76 │ };
-    77 │ 
-  
-  i forEach may lead to performance issues when working with large arrays. When combined with functions like filter or map, this causes multiple iterations over the same type.
-  
+    77 │
+
+  i forEach may lead to performance issues when working with large arrays. When combined with functions like filter or map, this causes multiple iterations over the same type.
+
 
 ./packages/codemod/src/transformations/v4/router-to-legacy-router.ts:21:3 lint/complexity/noForEach ━━━━━━━━━━
 
   ! Prefer for...of instead of forEach.
-  
+
     19 │   to: string,
     20 │ ) => {
   > 21 │   source
@@ -311,15 +272,15 @@
   > 28 │     });
        │     ^^
     29 │ };
-    30 │ 
-  
-  i forEach may lead to performance issues when working with large arrays. When combined with functions like filter or map, this causes multiple iterations over the same type.
-  
+    30 │
+
+  i forEach may lead to performance issues when working with large arrays. When combined with functions like filter or map, this causes multiple iterations over the same type.
+
 
 ./packages/codemod/src/transformations/v4/router-to-legacy-router.ts:37:3 lint/complexity/noForEach ━━━━━━━━━━
 
   ! Prefer for...of instead of forEach.
-  
+
     35 │   to: string,
     36 │ ) => {
   > 37 │   source
@@ -330,15 +291,15 @@
   > 48 │     });
        │     ^^
     49 │ };
-    50 │ 
-  
-  i forEach may lead to performance issues when working with large arrays. When combined with functions like filter or map, this causes multiple iterations over the same type.
-  
+    50 │
+
+  i forEach may lead to performance issues when working with large arrays. When combined with functions like filter or map, this causes multiple iterations over the same type.
+
 
 ./packages/codemod/src/transformations/v4/router-to-legacy-router.ts:57:3 lint/complexity/noForEach ━━━━━━━━━━
 
   ! Prefer for...of instead of forEach.
-  
+
     55 │   to: string,
     56 │ ) => {
   > 57 │   source
@@ -349,15 +310,15 @@
   > 75 │     });
        │     ^^
     76 │ };
-    77 │ 
-  
-  i forEach may lead to performance issues when working with large arrays. When combined with functions like filter or map, this causes multiple iterations over the same type.
-  
+    77 │
+
+  i forEach may lead to performance issues when working with large arrays. When combined with functions like filter or map, this causes multiple iterations over the same type.
+
 
 ./packages/codemod/src/transformations/v4/router-to-legacy-router.ts:79:3 lint/complexity/noForEach ━━━━━━━━━━
 
   ! Prefer for...of instead of forEach.
-  
+
     78 │ export const routerToLegacyRouter = (j: JSCodeshift, source: Collection) => {
   > 79 │   Object.entries(legacyMap).forEach(([from, to]) => {
        │   ^^^^^^^^^^^^^^^^^^^^^^^^^^^^^^^^^^^^^^^^^^^^^^^^^^^
@@ -365,18 +326,18 @@
   > 81 │     renameExport(j, source, from, to);
   > 82 │   });
        │   ^^
-    83 │ 
+    83 │
     84 │   renameProp(j, source, oldRouterProp, newRouterProp);
-  
-  i forEach may lead to performance issues when working with large arrays. When combined with functions like filter or map, this causes multiple iterations over the same type.
-  
+
+  i forEach may lead to performance issues when working with large arrays. When combined with functions like filter or map, this causes multiple iterations over the same type.
+
 
 ./packages/codemod/src/transformations/v4/add-v3LegacyAuthProviderCompatible-true-to-auth-hooks.ts:28:3 lint/complexity/noForEach ━━━━━━━━━━
 
   ! Prefer for...of instead of forEach.
-  
+
     26 │   });
-    27 │ 
+    27 │
   > 28 │   authHooks.forEach((authHook) => {
        │   ^^^^^^^^^^^^^^^^^^^^^^^^^^^^^^^^^
   > 29 │     const args = authHook.value.arguments;
@@ -385,18 +346,17 @@
   > 77 │   });
        │   ^^
     78 │ };
-    79 │ 
-  
-  i forEach may lead to performance issues when working with large arrays. When combined with functions like filter or map, this causes multiple iterations over the same type.
-  
-
-<<<<<<< HEAD
+    79 │
+
+  i forEach may lead to performance issues when working with large arrays. When combined with functions like filter or map, this causes multiple iterations over the same type.
+
+
 ./packages/devtools-server/src/index.ts:39:9 lint/complexity/noForEach ━━━━━━━━━━━━━━━━━━━━━━━━━━━━━
 
   ! Prefer for...of instead of forEach.
-  
+
     37 │         db.clientWs = client;
-    38 │ 
+    38 │
   > 39 │         ws.clients.forEach((c) => {
        │         ^^^^^^^^^^^^^^^^^^^^^^^^^^^
   > 40 │           send(c as any, DevtoolsEvent.DEVTOOLS_CONNECTED_APP, {
@@ -406,50 +366,10 @@
        │         ^^
     44 │       }
     45 │     });
-=======
-./packages/codemod/src/transformations/v4/replace-pankod-imports-with-refinedev.ts:29:3 lint/complexity/noForEach ━━━━━━━━━━
-
-  ! Prefer for...of instead of forEach.
-  
-    27 │   const config = new CodemodConfig(CONFIG_FILE_NAME);
-    28 │ 
-  > 29 │   source
-       │   ^^^^^^
-  > 30 │     .find(j.ImportDeclaration)
-        ...
-  > 54 │       );
-  > 55 │     });
-       │     ^^
-    56 │ };
-    57 │ 
-  
-  i forEach may lead to performance issues when working with large arrays. When combined with functions like filter or map, this causes multiple iterations over the same type.
-  
-
-./packages/codemod/src/transformations/v4/replace-pankod-imports-with-refinedev.ts:61:3 lint/complexity/noForEach ━━━━━━━━━━
-
-  ! Prefer for...of instead of forEach.
-  
-    59 │   const config = new CodemodConfig(CONFIG_FILE_NAME);
-    60 │ 
-  > 61 │   source
-       │   ^^^^^^
-  > 62 │     .find(j.ExportNamedDeclaration)
-        ...
-  > 91 │       );
-  > 92 │     });
-       │     ^^
-    93 │ };
-    94 │ 
->>>>>>> 1b146257
-  
-  i forEach may lead to performance issues when working with large arrays. When combined with functions like filter or map, this causes multiple iterations over the same type.
-  
+
+  i forEach may lead to performance issues when working with large arrays. When combined with functions like filter or map, this causes multiple iterations over the same type.
+
 
 The number of diagnostics exceeds the number allowed by Biome.
 Diagnostics not shown: 139.
-<<<<<<< HEAD
-Checked 6952 file(s) in 463ms
-=======
-Checked 6952 file(s) in 457ms
->>>>>>> 1b146257
+Checked 6952 file(s) in 463ms