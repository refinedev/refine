--- conflicted
+++ resolved
@@ -5,9 +5,9 @@
 ./packages/ably/src/index.ts:13:24 lint/complexity/useArrowFunction  FIXABLE  ━━━━━━━━━━━━━━━━━━━━━━
 
   ! This function expression can be turned into an arrow function.
-  
+
     11 │       const channelInstance = client.channels.get(channel);
-    12 │ 
+    12 │
   > 13 │       const listener = function (message: MessageType) {
        │                        ^^^^^^^^^^^^^^^^^^^^^^^^^^^^^^^^^
   > 14 │         if (types.includes("*") || types.includes(message.data.type)) {
@@ -16,27 +16,26 @@
   > 33 │       };
        │       ^
     34 │       channelInstance.subscribe(listener);
-    35 │ 
-  
-  i Function expressions that don't use this can be turned into arrow functions.
-  
-  i Safe fix: Use an arrow function instead.
-  
+    35 │
+
+  i Function expressions that don't use this can be turned into arrow functions.
+
+  i Safe fix: Use an arrow function instead.
+
     11 11 │         const channelInstance = client.channels.get(channel);
-    12 12 │   
+    12 12 │
     13    │ - ······const·listener·=·function·(message:·MessageType)·{
        13 │ + ······const·listener·=·(message:·MessageType)·=>·{
     14 14 │           if (types.includes("*") || types.includes(message.data.type)) {
     15 15 │             if (
-  
-
-<<<<<<< HEAD
+
+
 ./packages/devtools-server/src/serve-proxy.ts:23:41 lint/complexity/useArrowFunction  FIXABLE  ━━━━━━━━━━
 
   ! This function expression can be turned into an arrow function.
-  
+
     21 │ };
-    22 │ 
+    22 │
   > 23 │ const restream: Options["onProxyReq"] = function (proxyReq, req) {
        │                                         ^^^^^^^^^^^^^^^^^^^^^^^^^^
   > 24 │   if (req.body) {
@@ -44,43 +43,25 @@
   > 31 │   }
   > 32 │ };
        │ ^
-    33 │ 
+    33 │
     34 │ const tokenize = async (token: string) => {
-=======
-./examples/blog-next-refine-pwa/public/sw.js:71:32 lint/complexity/useArrowFunction  FIXABLE  ━━━━━━━━━━
-
-  ! This function expression can be turned into an arrow function.
-  
-     69 │   };
-     70 │ }
-   > 71 │ define(["./workbox-eac1af49"], function (workbox) {
-        │                                ^^^^^^^^^^^^^^^^^^^^
-   > 72 │   "use strict";
-         ...
-  > 123 │   );
-  > 124 │ });
-        │ ^
-    125 │ //# sourceMappingURL=sw.js.map
-    126 │ 
->>>>>>> 1b146257
-  
-  i Function expressions that don't use this can be turned into arrow functions.
-  
-  i Safe fix: Use an arrow function instead.
-  
-<<<<<<< HEAD
+
+  i Function expressions that don't use this can be turned into arrow functions.
+
+  i Safe fix: Use an arrow function instead.
+
      21  21 │   };
-     22  22 │   
+     22  22 │
      23     │ - const·restream:·Options["onProxyReq"]·=·function·(proxyReq,·req)·{
          23 │ + const·restream:·Options["onProxyReq"]·=·(proxyReq,·req)·=>·{
      24  24 │     if (req.body) {
      25  25 │       const bodyData = JSON.stringify(req.body);
-  
+
 
 ./packages/devtools-server/src/serve-proxy.ts:87:10 lint/complexity/useArrowFunction  FIXABLE  ━━━━━━━━━━
 
   ! This function expression can be turned into an arrow function.
-  
+
     85 │   token?: string,
     86 │ ) => NonNullable<Options["onProxyReq"]> = (token) => {
   > 87 │   return function (proxyReq, req) {
@@ -91,59 +72,24 @@
   > 96 │   };
        │   ^
     97 │ };
-    98 │ 
-=======
-     69  69 │     };
-     70  70 │   }
-     71     │ - define(["./workbox-eac1af49"],·function·(workbox)·{
-         71 │ + define(["./workbox-eac1af49"],·(workbox)·=>·{
-     72  72 │     "use strict";
-     73  73 │   
-  
-
-./examples/blog-next-refine-pwa/public/workbox-eac1af49.js:31:19 lint/complexity/useArrowFunction  FIXABLE  ━━━━━━━━━━
-
-  ! This function expression can be turned into an arrow function.
-  
-    29 │     };
-    30 │ 
-  > 31 │     const print = function (method, args) {
-       │                   ^^^^^^^^^^^^^^^^^^^^^^^^^
-  > 32 │       if (self.__WB_DISABLE_DEV_LOGS) {
-        ...
-  > 62 │       }
-  > 63 │     }; // eslint-disable-next-line @typescript-eslint/ban-types
-       │     ^
-    64 │ 
-    65 │     const api = {};
->>>>>>> 1b146257
-  
-  i Function expressions that don't use this can be turned into arrow functions.
-  
-  i Safe fix: Use an arrow function instead.
-  
-<<<<<<< HEAD
+    98 │
+
+  i Function expressions that don't use this can be turned into arrow functions.
+
+  i Safe fix: Use an arrow function instead.
+
      85  85 │     token?: string,
      86  86 │   ) => NonNullable<Options["onProxyReq"]> = (token) => {
      87     │ - ··return·function·(proxyReq,·req)·{
          87 │ + ··return·(proxyReq,·req)·=>·{
      88  88 │       if (req.url.includes("self-service/logout/api")) {
      89  89 │         const bodyData = JSON.stringify({
-=======
-      29   29 │       };
-      30   30 │   
-      31      │ - ····const·print·=·function·(method,·args)·{
-           31 │ + ····const·print·=·(method,·args)·=>·{
-      32   32 │         if (self.__WB_DISABLE_DEV_LOGS) {
-      33   33 │           return;
->>>>>>> 1b146257
-  
+
 
 ./packages/devtools-server/src/serve-proxy.ts:102:10 lint/complexity/useArrowFunction  FIXABLE  ━━━━━━━━━━
 
   ! This function expression can be turned into an arrow function.
-  
-<<<<<<< HEAD
+
     100 │   onToken: (token?: string, jwt?: string) => void,
     101 │ ) => NonNullable<Options["onProxyRes"]> = (onToken) => {
   > 102 │   return function (proxyRes, req, res) {
@@ -154,130 +100,26 @@
   > 132 │   };
         │   ^
     133 │ };
-    134 │ 
-=======
-     > 1 │ define(["exports"], function (exports) {
-         │                     ^^^^^^^^^^^^^^^^^^^^
-     > 2 │   "use strict";
-     > 3 │ 
-     > 4 │   try {
-          ...
-  > 2878 │   exports.registerRoute = registerRoute;
-  > 2879 │ });
-         │ ^
-    2880 │ //# sourceMappingURL=workbox-eac1af49.js.map
-    2881 │ 
->>>>>>> 1b146257
-  
-  i Function expressions that don't use this can be turned into arrow functions.
-  
-  i Safe fix: Use an arrow function instead.
-  
-<<<<<<< HEAD
+    134 │
+
+  i Function expressions that don't use this can be turned into arrow functions.
+
+  i Safe fix: Use an arrow function instead.
+
     100 100 │     onToken: (token?: string, jwt?: string) => void,
     101 101 │   ) => NonNullable<Options["onProxyRes"]> = (onToken) => {
     102     │ - ··return·function·(proxyRes,·req,·res)·{
         102 │ + ··return·(proxyRes,·req,·res)·=>·{
     103 103 │       let body = "";
     104 104 │       proxyRes.on("data", (chunk) => {
-=======
-       1      │ - define(["exports"],·function·(exports)·{
-            1 │ + define(["exports"],·(exports)·=>·{
-       2    2 │     "use strict";
-       3    3 │   
->>>>>>> 1b146257
-  
-
-./packages/devtools-server/src/serve-proxy.ts:23:41 lint/complexity/useArrowFunction  FIXABLE  ━━━━━━━━━━
-
-  ! This function expression can be turned into an arrow function.
-  
-    21 │ };
-    22 │ 
-  > 23 │ const restream: Options["onProxyReq"] = function (proxyReq, req) {
-       │                                         ^^^^^^^^^^^^^^^^^^^^^^^^^^
-  > 24 │   if (req.body) {
-        ...
-  > 31 │   }
-  > 32 │ };
-       │ ^
-    33 │ 
-    34 │ const tokenize = async (token: string) => {
-  
-  i Function expressions that don't use this can be turned into arrow functions.
-  
-  i Safe fix: Use an arrow function instead.
-  
-     21  21 │   };
-     22  22 │   
-     23     │ - const·restream:·Options["onProxyReq"]·=·function·(proxyReq,·req)·{
-         23 │ + const·restream:·Options["onProxyReq"]·=·(proxyReq,·req)·=>·{
-     24  24 │     if (req.body) {
-     25  25 │       const bodyData = JSON.stringify(req.body);
-  
-
-./packages/devtools-server/src/serve-proxy.ts:87:10 lint/complexity/useArrowFunction  FIXABLE  ━━━━━━━━━━
-
-  ! This function expression can be turned into an arrow function.
-  
-    85 │   token?: string,
-    86 │ ) => NonNullable<Options["onProxyReq"]> = (token) => {
-  > 87 │   return function (proxyReq, req) {
-       │          ^^^^^^^^^^^^^^^^^^^^^^^^^^
-  > 88 │     if (req.url.includes("self-service/logout/api")) {
-        ...
-  > 95 │     }
-  > 96 │   };
-       │   ^
-    97 │ };
-    98 │ 
-  
-  i Function expressions that don't use this can be turned into arrow functions.
-  
-  i Safe fix: Use an arrow function instead.
-  
-     85  85 │     token?: string,
-     86  86 │   ) => NonNullable<Options["onProxyReq"]> = (token) => {
-     87     │ - ··return·function·(proxyReq,·req)·{
-         87 │ + ··return·(proxyReq,·req)·=>·{
-     88  88 │       if (req.url.includes("self-service/logout/api")) {
-     89  89 │         const bodyData = JSON.stringify({
-  
-
-./packages/devtools-server/src/serve-proxy.ts:102:10 lint/complexity/useArrowFunction  FIXABLE  ━━━━━━━━━━
-
-  ! This function expression can be turned into an arrow function.
-  
-    100 │   onToken: (token?: string, jwt?: string) => void,
-    101 │ ) => NonNullable<Options["onProxyRes"]> = (onToken) => {
-  > 102 │   return function (proxyRes, req, res) {
-        │          ^^^^^^^^^^^^^^^^^^^^^^^^^^^^^^^
-  > 103 │     let body = "";
-         ...
-  > 131 │     });
-  > 132 │   };
-        │   ^
-    133 │ };
-    134 │ 
-  
-  i Function expressions that don't use this can be turned into arrow functions.
-  
-  i Safe fix: Use an arrow function instead.
-  
-    100 100 │     onToken: (token?: string, jwt?: string) => void,
-    101 101 │   ) => NonNullable<Options["onProxyRes"]> = (onToken) => {
-    102     │ - ··return·function·(proxyRes,·req,·res)·{
-        102 │ + ··return·(proxyRes,·req,·res)·=>·{
-    103 103 │       let body = "";
-    104 104 │       proxyRes.on("data", (chunk) => {
-  
+
 
 ./packages/ui-tests/src/tests/autoSaveIndicator.tsx:5:39 lint/complexity/useArrowFunction  FIXABLE  ━━━━━━━━━━
 
   ! This function expression can be turned into an arrow function.
-  
+
      3 │ import { render } from "@test";
-     4 │ 
+     4 │
    > 5 │ export const autoSaveIndicatorTests = function (
        │                                       ^^^^^^^^^^
    > 6 │   AutoSaveIndicator: React.ComponentType<AutoSaveIndicatorProps>,
@@ -286,14 +128,14 @@
   > 43 │   });
   > 44 │ };
        │ ^
-    45 │ 
-  
-  i Function expressions that don't use this can be turned into arrow functions.
-  
-  i Safe fix: Use an arrow function instead.
-  
+    45 │
+
+  i Function expressions that don't use this can be turned into arrow functions.
+
+  i Safe fix: Use an arrow function instead.
+
      3  3 │   import { render } from "@test";
-     4  4 │   
+     4  4 │
      5    │ - export·const·autoSaveIndicatorTests·=·function·(
         5 │ + export·const·autoSaveIndicatorTests·=·(
      6  6 │     AutoSaveIndicator: React.ComponentType<AutoSaveIndicatorProps>,
@@ -301,14 +143,14 @@
         7 │ + ):·void·=>·{
      8  8 │     describe("[@refinedev/ui-tests] Common Tests / AutoSaveIndicator", () => {
      9  9 │       it("should render success", async () => {
-  
+
 
 ./packages/ui-tests/src/tests/pages/error.tsx:13:31 lint/complexity/useArrowFunction  FIXABLE  ━━━━━━━━━━
 
   ! This function expression can be turned into an arrow function.
-  
+
     11 │ } from "@test";
-    12 │ 
+    12 │
   > 13 │ export const pageErrorTests = function (
        │                               ^^^^^^^^^^
   > 14 │   ErrorPage: React.ComponentType<RefineErrorPageProps>,
@@ -317,14 +159,14 @@
   > 69 │   });
   > 70 │ };
        │ ^
-    71 │ 
-  
-  i Function expressions that don't use this can be turned into arrow functions.
-  
-  i Safe fix: Use an arrow function instead.
-  
+    71 │
+
+  i Function expressions that don't use this can be turned into arrow functions.
+
+  i Safe fix: Use an arrow function instead.
+
     11 11 │   } from "@test";
-    12 12 │   
+    12 12 │
     13    │ - export·const·pageErrorTests·=·function·(
        13 │ + export·const·pageErrorTests·=·(
     14 14 │     ErrorPage: React.ComponentType<RefineErrorPageProps>,
@@ -332,14 +174,14 @@
        15 │ + ):·void·=>·{
     16 16 │     describe("[@refinedev/ui-tests] Common Tests / Error Page", () => {
     17 17 │       it("should render successfully", async () => {
-  
+
 
 ./packages/ui-tests/src/tests/pages/auth/forgotPassword.tsx:14:40 lint/complexity/useArrowFunction  FIXABLE  ━━━━━━━━━━
 
   ! This function expression can be turned into an arrow function.
-  
+
      12 │ } from "@test";
-     13 │ 
+     13 │
    > 14 │ export const pageForgotPasswordTests = function (
         │                                        ^^^^^^^^^^
    > 15 │   ForgotPasswordPage: FC<ForgotPasswordPageProps<any, any, any>>,
@@ -348,14 +190,14 @@
   > 249 │   });
   > 250 │ };
         │ ^
-    251 │ 
-  
-  i Function expressions that don't use this can be turned into arrow functions.
-  
-  i Safe fix: Use an arrow function instead.
-  
+    251 │
+
+  i Function expressions that don't use this can be turned into arrow functions.
+
+  i Safe fix: Use an arrow function instead.
+
      12  12 │   } from "@test";
-     13  13 │   
+     13  13 │
      14     │ - export·const·pageForgotPasswordTests·=·function·(
          14 │ + export·const·pageForgotPasswordTests·=·(
      15  15 │     ForgotPasswordPage: FC<ForgotPasswordPageProps<any, any, any>>,
@@ -363,14 +205,14 @@
          16 │ + ):·void·=>·{
      17  17 │     describe("[@refinedev/ui-tests] Common Tests / Forgot Password Page", () => {
      18  18 │       it("should render card title", async () => {
-  
+
 
 ./packages/ui-tests/src/tests/pages/auth/updatePassword.tsx:13:40 lint/complexity/useArrowFunction  FIXABLE  ━━━━━━━━━━
 
   ! This function expression can be turned into an arrow function.
-  
+
      11 │ import { UpdatePasswordPageProps } from "@refinedev/core";
-     12 │ 
+     12 │
    > 13 │ export const pageUpdatePasswordTests = function (
         │                                        ^^^^^^^^^^
    > 14 │   UpdatePasswordPage: FC<UpdatePasswordPageProps<any, any, any>>,
@@ -379,14 +221,14 @@
   > 222 │   });
   > 223 │ };
         │ ^
-    224 │ 
-  
-  i Function expressions that don't use this can be turned into arrow functions.
-  
-  i Safe fix: Use an arrow function instead.
-  
+    224 │
+
+  i Function expressions that don't use this can be turned into arrow functions.
+
+  i Safe fix: Use an arrow function instead.
+
      11  11 │   import { UpdatePasswordPageProps } from "@refinedev/core";
-     12  12 │   
+     12  12 │
      13     │ - export·const·pageUpdatePasswordTests·=·function·(
          13 │ + export·const·pageUpdatePasswordTests·=·(
      14  14 │     UpdatePasswordPage: FC<UpdatePasswordPageProps<any, any, any>>,
@@ -394,14 +236,14 @@
          15 │ + ):·void·=>·{
      16  16 │     describe("[@refinedev/ui-tests] Common Tests / Update Password Page", () => {
      17  17 │       it("should render card title", async () => {
-  
+
 
 ./packages/ui-tests/src/tests/pages/auth/authPage.tsx:6:30 lint/complexity/useArrowFunction  FIXABLE  ━━━━━━━━━━
 
   ! This function expression can be turned into an arrow function.
-  
+
      4 │ import { render, TestWrapper } from "@test";
-     5 │ 
+     5 │
    > 6 │ export const authPageTests = function (
        │                              ^^^^^^^^^^
    > 7 │   AuthPage: FC<AuthPageProps<any, any, any>>,
@@ -410,14 +252,14 @@
   > 33 │   });
   > 34 │ };
        │ ^
-    35 │ 
-  
-  i Function expressions that don't use this can be turned into arrow functions.
-  
-  i Safe fix: Use an arrow function instead.
-  
+    35 │
+
+  i Function expressions that don't use this can be turned into arrow functions.
+
+  i Safe fix: Use an arrow function instead.
+
      4  4 │   import { render, TestWrapper } from "@test";
-     5  5 │   
+     5  5 │
      6    │ - export·const·authPageTests·=·function·(
         6 │ + export·const·authPageTests·=·(
      7  7 │     AuthPage: FC<AuthPageProps<any, any, any>>,
@@ -425,14 +267,14 @@
         8 │ + ):·void·=>·{
      9  9 │     describe("[@refinedev/ui-tests] Common Tests / Auth Page", () => {
     10 10 │       it.each(["register", "forgotPassword", "updatePassword", "login"] as const)(
-  
+
 
 ./packages/ui-tests/src/tests/pages/auth/register.tsx:13:34 lint/complexity/useArrowFunction  FIXABLE  ━━━━━━━━━━
 
   ! This function expression can be turned into an arrow function.
-  
+
      11 │ import { RegisterPageProps } from "@refinedev/core";
-     12 │ 
+     12 │
    > 13 │ export const pageRegisterTests = function (
         │                                  ^^^^^^^^^^
    > 14 │   RegisterPage: FC<RegisterPageProps<any, any, any>>,
@@ -441,14 +283,14 @@
   > 339 │   });
   > 340 │ };
         │ ^
-    341 │ 
-  
-  i Function expressions that don't use this can be turned into arrow functions.
-  
-  i Safe fix: Use an arrow function instead.
-  
+    341 │
+
+  i Function expressions that don't use this can be turned into arrow functions.
+
+  i Safe fix: Use an arrow function instead.
+
      11  11 │   import { RegisterPageProps } from "@refinedev/core";
-     12  12 │   
+     12  12 │
      13     │ - export·const·pageRegisterTests·=·function·(
          13 │ + export·const·pageRegisterTests·=·(
      14  14 │     RegisterPage: FC<RegisterPageProps<any, any, any>>,
@@ -456,14 +298,14 @@
          15 │ + ):·void·=>·{
      16  16 │     describe("[@refinedev/ui-tests] Common Tests / Register Page", () => {
      17  17 │       it("should render card title", async () => {
-  
+
 
 ./packages/ui-tests/src/tests/pages/auth/login.tsx:13:31 lint/complexity/useArrowFunction  FIXABLE  ━━━━━━━━━━
 
   ! This function expression can be turned into an arrow function.
-  
+
      11 │ import { LoginPageProps } from "@refinedev/core";
-     12 │ 
+     12 │
    > 13 │ export const pageLoginTests = function (
         │                               ^^^^^^^^^^
    > 14 │   LoginPage: FC<LoginPageProps<any, any, any>>,
@@ -472,14 +314,14 @@
   > 406 │   });
   > 407 │ };
         │ ^
-    408 │ 
-  
-  i Function expressions that don't use this can be turned into arrow functions.
-  
-  i Safe fix: Use an arrow function instead.
-  
+    408 │
+
+  i Function expressions that don't use this can be turned into arrow functions.
+
+  i Safe fix: Use an arrow function instead.
+
      11  11 │   import { LoginPageProps } from "@refinedev/core";
-     12  12 │   
+     12  12 │
      13     │ - export·const·pageLoginTests·=·function·(
          13 │ + export·const·pageLoginTests·=·(
      14  14 │     LoginPage: FC<LoginPageProps<any, any, any>>,
@@ -487,14 +329,14 @@
          15 │ + ):·void·=>·{
      16  16 │     describe("[@refinedev/ui-tests] Common Tests / Login Page", () => {
      17  17 │       it("should render card title", async () => {
-  
+
 
 ./packages/ui-tests/src/tests/pages/ready.tsx:6:31 lint/complexity/useArrowFunction  FIXABLE  ━━━━━━━━━━
 
   ! This function expression can be turned into an arrow function.
-  
+
      4 │ import { render, TestWrapper } from "@test";
-     5 │ 
+     5 │
    > 6 │ export const pageReadyTests = function (
        │                               ^^^^^^^^^^
    > 7 │   ReadyPage: React.ComponentType<RefineReadyPageProps>,
@@ -503,14 +345,14 @@
   > 17 │   });
   > 18 │ };
        │ ^
-    19 │ 
-  
-  i Function expressions that don't use this can be turned into arrow functions.
-  
-  i Safe fix: Use an arrow function instead.
-  
+    19 │
+
+  i Function expressions that don't use this can be turned into arrow functions.
+
+  i Safe fix: Use an arrow function instead.
+
      4  4 │   import { render, TestWrapper } from "@test";
-     5  5 │   
+     5  5 │
      6    │ - export·const·pageReadyTests·=·function·(
         6 │ + export·const·pageReadyTests·=·(
      7  7 │     ReadyPage: React.ComponentType<RefineReadyPageProps>,
@@ -518,14 +360,14 @@
         8 │ + ):·void·=>·{
      9  9 │     describe("[@refinedev/ui-tests] Common Tests / Ready Page", () => {
     10 10 │       it("should render successfully", async () => {
-  
+
 
 ./packages/ui-tests/src/tests/fields/text.tsx:6:31 lint/complexity/useArrowFunction  FIXABLE  ━━━━━━━━━━
 
   ! This function expression can be turned into an arrow function.
-  
+
      4 │ import { render } from "@test";
-     5 │ 
+     5 │
    > 6 │ export const fieldTextTests = function (
        │                               ^^^^^^^^^^
    > 7 │   TextField: React.ComponentType<RefineFieldTextProps<ReactNode, any>>,
@@ -534,14 +376,14 @@
   > 15 │   });
   > 16 │ };
        │ ^
-    17 │ 
-  
-  i Function expressions that don't use this can be turned into arrow functions.
-  
-  i Safe fix: Use an arrow function instead.
-  
+    17 │
+
+  i Function expressions that don't use this can be turned into arrow functions.
+
+  i Safe fix: Use an arrow function instead.
+
      4  4 │   import { render } from "@test";
-     5  5 │   
+     5  5 │
      6    │ - export·const·fieldTextTests·=·function·(
         6 │ + export·const·fieldTextTests·=·(
      7  7 │     TextField: React.ComponentType<RefineFieldTextProps<ReactNode, any>>,
@@ -549,14 +391,14 @@
         8 │ + ):·void·=>·{
      9  9 │     describe("[@refinedev/ui-tests] Common Tests / Text Field", () => {
     10 10 │       it("renders text correctly", () => {
-  
+
 
 ./packages/ui-tests/src/tests/fields/image.tsx:6:32 lint/complexity/useArrowFunction  FIXABLE  ━━━━━━━━━━
 
   ! This function expression can be turned into an arrow function.
-  
+
      4 │ import { render } from "@test";
-     5 │ 
+     5 │
    > 6 │ export const fieldImageTests = function (
        │                                ^^^^^^^^^^
    > 7 │   ImageField: React.ComponentType<
@@ -565,33 +407,33 @@
   > 26 │   });
   > 27 │ };
        │ ^
-    28 │ 
-  
-  i Function expressions that don't use this can be turned into arrow functions.
-  
-  i Safe fix: Use an arrow function instead.
-  
+    28 │
+
+  i Function expressions that don't use this can be turned into arrow functions.
+
+  i Safe fix: Use an arrow function instead.
+
      4  4 │   import { render } from "@test";
-     5  5 │   
+     5  5 │
      6    │ - export·const·fieldImageTests·=·function·(
         6 │ + export·const·fieldImageTests·=·(
      7  7 │     ImageField: React.ComponentType<
      8  8 │       RefineFieldImageProps<
-    ····· │ 
+    ····· │
     14 14 │       >
     15 15 │     >,
     16    │ - ):·void·{
        16 │ + ):·void·=>·{
     17 17 │     describe("[@refinedev/ui-tests] Common Tests / Image Field", () => {
     18 18 │       it("renders image with correct title", () => {
-  
+
 
 ./packages/ui-tests/src/tests/fields/date.tsx:10:31 lint/complexity/useArrowFunction  FIXABLE  ━━━━━━━━━━
 
   ! This function expression can be turned into an arrow function.
-  
+
      8 │ import "dayjs/locale/tr";
-     9 │ 
+     9 │
   > 10 │ export const fieldDateTests = function (
        │                               ^^^^^^^^^^
   > 11 │   DateField: React.ComponentType<RefineFieldDateProps<ConfigType, any, any>>,
@@ -600,14 +442,14 @@
   > 47 │   });
   > 48 │ };
        │ ^
-    49 │ 
-  
-  i Function expressions that don't use this can be turned into arrow functions.
-  
-  i Safe fix: Use an arrow function instead.
-  
+    49 │
+
+  i Function expressions that don't use this can be turned into arrow functions.
+
+  i Safe fix: Use an arrow function instead.
+
      8  8 │   import "dayjs/locale/tr";
-     9  9 │   
+     9  9 │
     10    │ - export·const·fieldDateTests·=·function·(
        10 │ + export·const·fieldDateTests·=·(
     11 11 │     DateField: React.ComponentType<RefineFieldDateProps<ConfigType, any, any>>,
@@ -615,14 +457,14 @@
        12 │ + ):·void·=>·{
     13 13 │     describe("[@refinedev/ui-tests] Common Tests / Date Field", () => {
     14 14 │       it("renders date with default format", () => {
-  
+
 
 ./packages/ui-tests/src/tests/fields/url.tsx:6:30 lint/complexity/useArrowFunction  FIXABLE  ━━━━━━━━━━
 
   ! This function expression can be turned into an arrow function.
-  
+
      4 │ import { render } from "@test";
-     5 │ 
+     5 │
    > 6 │ export const fieldUrlTests = function (
        │                              ^^^^^^^^^^
    > 7 │   UrlField: React.ComponentType<
@@ -631,14 +473,14 @@
   > 39 │   });
   > 40 │ };
        │ ^
-    41 │ 
-  
-  i Function expressions that don't use this can be turned into arrow functions.
-  
-  i Safe fix: Use an arrow function instead.
-  
+    41 │
+
+  i Function expressions that don't use this can be turned into arrow functions.
+
+  i Safe fix: Use an arrow function instead.
+
      4  4 │   import { render } from "@test";
-     5  5 │   
+     5  5 │
      6    │ - export·const·fieldUrlTests·=·function·(
         6 │ + export·const·fieldUrlTests·=·(
      7  7 │     UrlField: React.ComponentType<
@@ -648,14 +490,14 @@
        10 │ + ):·void·=>·{
     11 11 │     describe("[@refinedev/ui-tests] Common Tests / Url Field", () => {
     12 12 │       const url = "https://www.google.com/";
-  
+
 
 ./packages/ui-tests/src/tests/fields/tag.tsx:6:30 lint/complexity/useArrowFunction  FIXABLE  ━━━━━━━━━━
 
   ! This function expression can be turned into an arrow function.
-  
+
      4 │ import { render } from "@test";
-     5 │ 
+     5 │
    > 6 │ export const fieldTagTests = function (
        │                              ^^^^^^^^^^
    > 7 │   TagField: React.ComponentType<RefineFieldTagProps<ReactNode, any>>,
@@ -664,30 +506,29 @@
   > 21 │   });
   > 22 │ };
        │ ^
-    23 │ 
-  
-  i Function expressions that don't use this can be turned into arrow functions.
-  
-  i Safe fix: Use an arrow function instead.
-  
+    23 │
+
+  i Function expressions that don't use this can be turned into arrow functions.
+
+  i Safe fix: Use an arrow function instead.
+
      4  4 │   import { render } from "@test";
-     5  5 │   
+     5  5 │
      6    │ - export·const·fieldTagTests·=·function·(
         6 │ + export·const·fieldTagTests·=·(
      7  7 │     TagField: React.ComponentType<RefineFieldTagProps<ReactNode, any>>,
-<<<<<<< HEAD
      8    │ - ):·void·{
         8 │ + ):·void·=>·{
      9  9 │     describe("[@refinedev/ui-tests] Common Tests / Tag Field", () => {
     10 10 │       it("renders boolean values correctly", () => {
-  
+
 
 ./packages/ui-tests/src/tests/fields/file.tsx:6:31 lint/complexity/useArrowFunction  FIXABLE  ━━━━━━━━━━
 
   ! This function expression can be turned into an arrow function.
-  
+
      4 │ import { render } from "@test";
-     5 │ 
+     5 │
    > 6 │ export const fieldFileTests = function (
        │                               ^^^^^^^^^^
    > 7 │   FileField: React.ComponentType<RefineFieldFileProps<any, any>>,
@@ -696,14 +537,14 @@
   > 32 │   });
   > 33 │ };
        │ ^
-    34 │ 
-  
-  i Function expressions that don't use this can be turned into arrow functions.
-  
-  i Safe fix: Use an arrow function instead.
-  
+    34 │
+
+  i Function expressions that don't use this can be turned into arrow functions.
+
+  i Safe fix: Use an arrow function instead.
+
      4  4 │   import { render } from "@test";
-     5  5 │   
+     5  5 │
      6    │ - export·const·fieldFileTests·=·function·(
         6 │ + export·const·fieldFileTests·=·(
      7  7 │     FileField: React.ComponentType<RefineFieldFileProps<any, any>>,
@@ -711,14 +552,14 @@
         8 │ + ):·void·=>·{
      9  9 │     describe("[@refinedev/ui-tests] Common Tests / File Field", () => {
     10 10 │       it("renders an anchor with file link", () => {
-  
+
 
 ./packages/ui-tests/src/tests/fields/markdown.tsx:6:35 lint/complexity/useArrowFunction  FIXABLE  ━━━━━━━━━━
 
   ! This function expression can be turned into an arrow function.
-  
+
      4 │ import { render } from "@test";
-     5 │ 
+     5 │
    > 6 │ export const fieldMarkdownTests = function (
        │                                   ^^^^^^^^^^
    > 7 │   MarkdownField: React.ComponentType<
@@ -727,14 +568,14 @@
   > 31 │   });
   > 32 │ };
        │ ^
-    33 │ 
-  
-  i Function expressions that don't use this can be turned into arrow functions.
-  
-  i Safe fix: Use an arrow function instead.
-  
+    33 │
+
+  i Function expressions that don't use this can be turned into arrow functions.
+
+  i Safe fix: Use an arrow function instead.
+
      4  4 │   import { render } from "@test";
-     5  5 │   
+     5  5 │
      6    │ - export·const·fieldMarkdownTests·=·function·(
         6 │ + export·const·fieldMarkdownTests·=·(
      7  7 │     MarkdownField: React.ComponentType<
@@ -744,14 +585,14 @@
        10 │ + ):·void·=>·{
     11 11 │     describe("[@refinedev/ui-tests] Common Tests / Markdown Field", () => {
     12 12 │       it("renders markDown text with correct value", () => {
-  
+
 
 ./packages/ui-tests/src/tests/fields/email.tsx:6:32 lint/complexity/useArrowFunction  FIXABLE  ━━━━━━━━━━
 
   ! This function expression can be turned into an arrow function.
-  
+
      4 │ import { render } from "@test";
-     5 │ 
+     5 │
    > 6 │ export const fieldEmailTests = function (
        │                                ^^^^^^^^^^
    > 7 │   EmailField: React.ComponentType<RefineFieldEmailProps<ReactNode, any, any>>,
@@ -760,14 +601,14 @@
   > 18 │   });
   > 19 │ };
        │ ^
-    20 │ 
-  
-  i Function expressions that don't use this can be turned into arrow functions.
-  
-  i Safe fix: Use an arrow function instead.
-  
+    20 │
+
+  i Function expressions that don't use this can be turned into arrow functions.
+
+  i Safe fix: Use an arrow function instead.
+
      4  4 │   import { render } from "@test";
-     5  5 │   
+     5  5 │
      6    │ - export·const·fieldEmailTests·=·function·(
         6 │ + export·const·fieldEmailTests·=·(
      7  7 │     EmailField: React.ComponentType<RefineFieldEmailProps<ReactNode, any, any>>,
@@ -775,19 +616,8 @@
         8 │ + ):·void·=>·{
      9  9 │     describe("[@refinedev/ui-tests] Common Tests / Email Field", () => {
     10 10 │       it("renders email with mailto href", () => {
-  
+
 
 The number of diagnostics exceeds the number allowed by Biome.
 Diagnostics not shown: 25.
-Checked 6952 file(s) in 454ms
-=======
-     8    │ - ):·void·{
-        8 │ + ):·void·=>·{
-     9  9 │     describe("[@refinedev/ui-tests] Common Tests / Tag Field", () => {
-    10 10 │       it("renders boolean values correctly", () => {
-  
-
-The number of diagnostics exceeds the number allowed by Biome.
-Diagnostics not shown: 31.
-Checked 6952 file(s) in 467ms
->>>>>>> 1b146257
+Checked 6952 file(s) in 454ms