
> refinejs-repo@0.0.0 biome
> biome lint .

./examples/app-crm/src/routes/companies/components/quotes-table.tsx:87:53 lint/suspicious/noSelfCompare ━━━━━━━━━━

  ! Comparing to itself is potentially pointless.
  
    85 │   }, [filters]);
    86 │ 
  > 87 │   const hasData = tableProps?.dataSource?.length || 0 > 0;
       │                                                     ^^^^^
    88 │ 
    89 │   return (
  

./examples/app-crm/src/routes/companies/components/contacts-table.tsx:96:41 lint/suspicious/noSelfCompare ━━━━━━━━━━

  ! Comparing to itself is potentially pointless.
  
    94 │   const hasData = tableProps.loading
    95 │     ? true
  > 96 │     : tableProps?.dataSource?.length || 0 > 0;
       │                                         ^^^^^
    97 │ 
    98 │   const showResetFilters = useMemo(() => {
  

./examples/app-crm/src/routes/companies/components/deals-table.tsx:92:41 lint/suspicious/noSelfCompare ━━━━━━━━━━

  ! Comparing to itself is potentially pointless.
  
    90 │   const hasData = tableProps.loading
    91 │     ? true
  > 92 │     : tableProps?.dataSource?.length || 0 > 0;
       │                                         ^^^^^
    93 │ 
    94 │   const showResetFilters = useMemo(() => {
  

<<<<<<< HEAD
Checked 6952 file(s) in 485ms
=======
Checked 6952 file(s) in 528ms
>>>>>>> 1b146257
<|MERGE_RESOLUTION|>--- conflicted
+++ resolved
@@ -5,41 +5,37 @@
 ./examples/app-crm/src/routes/companies/components/quotes-table.tsx:87:53 lint/suspicious/noSelfCompare ━━━━━━━━━━
 
   ! Comparing to itself is potentially pointless.
-  
+
     85 │   }, [filters]);
-    86 │ 
+    86 │
   > 87 │   const hasData = tableProps?.dataSource?.length || 0 > 0;
        │                                                     ^^^^^
-    88 │ 
+    88 │
     89 │   return (
-  
+
 
 ./examples/app-crm/src/routes/companies/components/contacts-table.tsx:96:41 lint/suspicious/noSelfCompare ━━━━━━━━━━
 
   ! Comparing to itself is potentially pointless.
-  
+
     94 │   const hasData = tableProps.loading
     95 │     ? true
   > 96 │     : tableProps?.dataSource?.length || 0 > 0;
        │                                         ^^^^^
-    97 │ 
+    97 │
     98 │   const showResetFilters = useMemo(() => {
-  
+
 
 ./examples/app-crm/src/routes/companies/components/deals-table.tsx:92:41 lint/suspicious/noSelfCompare ━━━━━━━━━━
 
   ! Comparing to itself is potentially pointless.
-  
+
     90 │   const hasData = tableProps.loading
     91 │     ? true
   > 92 │     : tableProps?.dataSource?.length || 0 > 0;
        │                                         ^^^^^
-    93 │ 
+    93 │
     94 │   const showResetFilters = useMemo(() => {
-  
 
-<<<<<<< HEAD
-Checked 6952 file(s) in 485ms
-=======
-Checked 6952 file(s) in 528ms
->>>>>>> 1b146257
+
+Checked 6952 file(s) in 485ms