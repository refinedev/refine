
> refinejs-repo@0.0.0 biome
> biome lint .

./cypress/support/commands/resource.ts:43:55 lint/suspicious/noExplicitAny ━━━━━━━━━━━━━━━━━━━━━━━━━

  ! Unexpected any. Specify a different type.
  
    41 │ };
    42 │ 
  > 43 │ const assertFormShouldHaveResponseValues = (response: any, ui: UITypes) => {
       │                                                       ^^^
    44 │   const body = response?.body;
    45 │ 
  
  i any disables many type checking rules. Its use should be avoided.
  

./cypress/support/commands/resource.ts:109:42 lint/suspicious/noExplicitAny ━━━━━━━━━━━━━━━━━━━━━━━━

  ! Unexpected any. Specify a different type.
  
    107 │ };
    108 │ 
  > 109 │ const assertSuccessResponse = (response: any, ui: UITypes) => {
        │                                          ^^^
    110 │   const body = response?.body;
    111 │ 
  
  i any disables many type checking rules. Its use should be avoided.
  

./cypress/support/commands/intercepts/hasura.ts:89:18 lint/suspicious/noExplicitAny ━━━━━━━━━━━━━━━━

  ! Unexpected any. Specify a different type.
  
    87 │             hasuraBlogPosts.data.blog_posts.find(
    88 │               (post) => post.id === id,
  > 89 │             ) as any;
       │                  ^^^
    90 │ 
    91 │           if (!post) {
  
  i any disables many type checking rules. Its use should be avoided.
  

<<<<<<< HEAD
./packages/codemod/src/helpers/separate-imports.ts:12:22 lint/suspicious/noExplicitAny ━━━━━━━━━━━━━

  ! Unexpected any. Specify a different type.
  
    10 │ export function separateImports(payload: {
    11 │   j: JSCodeshift;
  > 12 │   source: Collection<any>;
       │                      ^^^
    13 │   imports: string[];
    14 │   renameImports: { [key: string]: string };
=======
./packages/strapi-v4/src/dataProvider.ts:94:24 lint/suspicious/noExplicitAny ━━━━━━━━━━━━━━━━━━━━━━━

  ! Unexpected any. Specify a different type.
  
    92 │     const url = `${apiUrl}/${resource}`;
    93 │ 
  > 94 │     let dataVariables: any = { data: variables };
       │                        ^^^
    95 │ 
    96 │     if (resource === "users") {
>>>>>>> 1b146257
  
  i any disables many type checking rules. Its use should be avoided.
  

<<<<<<< HEAD
./packages/codemod/src/transformations/use-data-grid-columns.ts:14:70 lint/suspicious/noExplicitAny ━━━━━━━━━━

  ! Unexpected any. Specify a different type.
  
    12 │ export const parser = "tsx";
    13 │ 
  > 14 │ const removeColumnsOnUseDataGrid = (j: JSCodeshift, root: Collection<any>) => {
       │                                                                      ^^^
    15 │   const useDataGridHook = root.find(j.CallExpression, {
    16 │     callee: {
=======
./packages/strapi-v4/src/dataProvider.ts:115:24 lint/suspicious/noExplicitAny ━━━━━━━━━━━━━━━━━━━━━━

  ! Unexpected any. Specify a different type.
  
    113 │     const url = `${apiUrl}/${resource}/${id}`;
    114 │ 
  > 115 │     let dataVariables: any = { data: variables };
        │                        ^^^
    116 │ 
    117 │     if (resource === "users") {
>>>>>>> 1b146257
  
  i any disables many type checking rules. Its use should be avoided.
  

<<<<<<< HEAD
./packages/codemod/src/transformations/use-data-grid-columns.ts:45:67 lint/suspicious/noExplicitAny ━━━━━━━━━━

  ! Unexpected any. Specify a different type.
  
    43 │ };
    44 │ 
  > 45 │ const addColumnsToUseDataGrid = (j: JSCodeshift, root: Collection<any>) => {
       │                                                                   ^^^
    46 │   const dataGridElement = root.find(j.JSXElement, {
    47 │     openingElement: {
  
  i any disables many type checking rules. Its use should be avoided.
  

./examples/i18n-nextjs/src/app/blog-posts/page.tsx:40:27 lint/suspicious/noExplicitAny ━━━━━━━━━━━━━

  ! Unexpected any. Specify a different type.
  
    38 │           dataIndex="content"
    39 │           title={t("blog_posts.fields.content")}
  > 40 │           render={(value: any) => {
       │                           ^^^
    41 │             if (!value) return "-";
    42 │             return <MarkdownField value={value.slice(0, 80) + "..."} />;
  
  i any disables many type checking rules. Its use should be avoided.
  

./examples/i18n-nextjs/src/app/blog-posts/page.tsx:70:27 lint/suspicious/noExplicitAny ━━━━━━━━━━━━━

  ! Unexpected any. Specify a different type.
  
    68 │           dataIndex={["createdAt"]}
    69 │           title={t("blog_posts.fields.createdAt")}
  > 70 │           render={(value: any) => <DateField value={value} />}
       │                           ^^^
    71 │         />
    72 │         <Table.Column
  
  i any disables many type checking rules. Its use should be avoided.
  

./packages/strapi-v4/src/dataProvider.ts:94:24 lint/suspicious/noExplicitAny ━━━━━━━━━━━━━━━━━━━━━━━

  ! Unexpected any. Specify a different type.
  
    92 │     const url = `${apiUrl}/${resource}`;
    93 │ 
  > 94 │     let dataVariables: any = { data: variables };
       │                        ^^^
    95 │ 
    96 │     if (resource === "users") {
=======
./packages/strapi-v4/src/dataProvider.ts:140:28 lint/suspicious/noExplicitAny ━━━━━━━━━━━━━━━━━━━━━━

  ! Unexpected any. Specify a different type.
  
    138 │         const url = `${apiUrl}/${resource}/${id}`;
    139 │ 
  > 140 │         let dataVariables: any = { data: variables };
        │                            ^^^
    141 │ 
    142 │         if (resource === "users") {
>>>>>>> 1b146257
  
  i any disables many type checking rules. Its use should be avoided.
  

./packages/strapi-v4/src/dataProvider.ts:115:24 lint/suspicious/noExplicitAny ━━━━━━━━━━━━━━━━━━━━━━

  ! Unexpected any. Specify a different type.
  
<<<<<<< HEAD
    113 │     const url = `${apiUrl}/${resource}/${id}`;
    114 │ 
  > 115 │     let dataVariables: any = { data: variables };
        │                        ^^^
    116 │ 
    117 │     if (resource === "users") {
=======
  > 1 │ export const getValueProps = (data: any, imageUrl: string) => {
      │                                     ^^^
    2 │   if (!data) {
    3 │     return { fileList: [] };
>>>>>>> 1b146257
  
  i any disables many type checking rules. Its use should be avoided.
  

<<<<<<< HEAD
./packages/strapi-v4/src/dataProvider.ts:140:28 lint/suspicious/noExplicitAny ━━━━━━━━━━━━━━━━━━━━━━

  ! Unexpected any. Specify a different type.
  
    138 │         const url = `${apiUrl}/${resource}/${id}`;
    139 │ 
  > 140 │         let dataVariables: any = { data: variables };
        │                            ^^^
    141 │ 
    142 │         if (resource === "users") {
=======
./packages/strapi-v4/src/helpers/normalize.ts:10:56 lint/suspicious/noExplicitAny ━━━━━━━━━━━━━━━━━━

  ! Unexpected any. Specify a different type.
  
     8 │     fileList:
     9 │       data.fileList ??
  > 10 │       (Array.isArray(data) ? data : [data]).map((item: any) => {
       │                                                        ^^^
    11 │         const file: any = {
    12 │           name: item.name,
>>>>>>> 1b146257
  
  i any disables many type checking rules. Its use should be avoided.
  

<<<<<<< HEAD
./packages/codemod/src/transformations/v4/add-v3LegacyAuthProviderCompatible-true-to-auth-hooks.ts:20:20 lint/suspicious/noExplicitAny ━━━━━━━━━━

  ! Unexpected any. Specify a different type.
  
    18 │ export const addV3LegacyAuthProviderCompatibleTrueToAuthHooks = (
    19 │   j: JSCodeshift,
  > 20 │   root: Collection<any>,
       │                    ^^^
    21 │ ) => {
    22 │   const authHooks = root.find(j.CallExpression, {
=======
./packages/strapi-v4/src/helpers/normalize.ts:11:21 lint/suspicious/noExplicitAny ━━━━━━━━━━━━━━━━━━

  ! Unexpected any. Specify a different type.
  
     9 │       data.fileList ??
    10 │       (Array.isArray(data) ? data : [data]).map((item: any) => {
  > 11 │         const file: any = {
       │                     ^^^
    12 │           name: item.name,
    13 │           percent: item.percent,
>>>>>>> 1b146257
  
  i any disables many type checking rules. Its use should be avoided.
  

./packages/strapi-v4/src/helpers/normalize.ts:1:37 lint/suspicious/noExplicitAny ━━━━━━━━━━━━━━━━━━━

  ! Unexpected any. Specify a different type.
  
<<<<<<< HEAD
  > 1 │ export const getValueProps = (data: any, imageUrl: string) => {
      │                                     ^^^
    2 │   if (!data) {
    3 │     return { fileList: [] };
=======
    27 │ };
    28 │ 
  > 29 │ export const mediaUploadMapper = (params: any) => {
       │                                           ^^^
    30 │   Object.keys(params).map((item) => {
    31 │     if (params[item]) {
  
  i any disables many type checking rules. Its use should be avoided.
  

./packages/codemod/src/helpers/separate-imports.ts:12:22 lint/suspicious/noExplicitAny ━━━━━━━━━━━━━

  ! Unexpected any. Specify a different type.
  
    10 │ export function separateImports(payload: {
    11 │   j: JSCodeshift;
  > 12 │   source: Collection<any>;
       │                      ^^^
    13 │   imports: string[];
    14 │   renameImports: { [key: string]: string };
>>>>>>> 1b146257
  
  i any disables many type checking rules. Its use should be avoided.
  

./packages/strapi-v4/src/helpers/normalize.ts:10:56 lint/suspicious/noExplicitAny ━━━━━━━━━━━━━━━━━━

  ! Unexpected any. Specify a different type.
  
<<<<<<< HEAD
     8 │     fileList:
     9 │       data.fileList ??
  > 10 │       (Array.isArray(data) ? data : [data]).map((item: any) => {
       │                                                        ^^^
    11 │         const file: any = {
    12 │           name: item.name,
=======
  > 1 │ const flatten = (data: any) => {
      │                        ^^^
    2 │   if (!data.attributes) return data;
    3 │ 
>>>>>>> 1b146257
  
  i any disables many type checking rules. Its use should be avoided.
  

./packages/strapi-v4/src/helpers/normalize.ts:11:21 lint/suspicious/noExplicitAny ━━━━━━━━━━━━━━━━━━

  ! Unexpected any. Specify a different type.
  
<<<<<<< HEAD
     9 │       data.fileList ??
    10 │       (Array.isArray(data) ? data : [data]).map((item: any) => {
  > 11 │         const file: any = {
       │                     ^^^
    12 │           name: item.name,
    13 │           percent: item.percent,
=======
     8 │ };
     9 │ 
  > 10 │ const isObject = (data: any) =>
       │                         ^^^
    11 │   Object.prototype.toString.call(data) === "[object Object]";
    12 │ 
>>>>>>> 1b146257
  
  i any disables many type checking rules. Its use should be avoided.
  

./packages/strapi-v4/src/helpers/normalize.ts:29:43 lint/suspicious/noExplicitAny ━━━━━━━━━━━━━━━━━━

  ! Unexpected any. Specify a different type.
  
<<<<<<< HEAD
    27 │ };
    28 │ 
  > 29 │ export const mediaUploadMapper = (params: any) => {
       │                                           ^^^
    30 │   Object.keys(params).map((item) => {
    31 │     if (params[item]) {
=======
    11 │   Object.prototype.toString.call(data) === "[object Object]";
    12 │ 
  > 13 │ export const normalizeData = (data: any): any => {
       │                                     ^^^
    14 │   if (Array.isArray(data)) {
    15 │     return data.map((item) => normalizeData(item));
>>>>>>> 1b146257
  
  i any disables many type checking rules. Its use should be avoided.
  

./packages/codemod/src/transformations/v4/authProvider-to-legacyAuthProvider.ts:7:20 lint/suspicious/noExplicitAny ━━━━━━━━━━

  ! Unexpected any. Specify a different type.
  
<<<<<<< HEAD
    5 │ export const authProviderToLegacyAuthProvider = (
    6 │   j: JSCodeshift,
  > 7 │   root: Collection<any>,
      │                    ^^^
    8 │ ) => {
    9 │   const refineCorePath = root
  
  i any disables many type checking rules. Its use should be avoided.
  

./examples/multi-tenancy-strapi/src/interfaces/index.d.ts:10:10 lint/suspicious/noExplicitAny ━━━━━━━━━━

  ! Unexpected any. Specify a different type.
  
     8 │   title: string;
     9 │   description: string;
  > 10 │   image: any; // eslint-disable-line
       │          ^^^
    11 │   stores: IStore;
    12 │ }
=======
    11 │   Object.prototype.toString.call(data) === "[object Object]";
    12 │ 
  > 13 │ export const normalizeData = (data: any): any => {
       │                                           ^^^
    14 │   if (Array.isArray(data)) {
    15 │     return data.map((item) => normalizeData(item));
>>>>>>> 1b146257
  
  i any disables many type checking rules. Its use should be avoided.
  

./packages/strapi-v4/src/utils/normalizeData.ts:1:24 lint/suspicious/noExplicitAny ━━━━━━━━━━━━━━━━━

  ! Unexpected any. Specify a different type.
  
  > 1 │ const flatten = (data: any) => {
      │                        ^^^
    2 │   if (!data.attributes) return data;
    3 │ 
<<<<<<< HEAD
=======
  > 4 │ export const transformHttpError = (err: any): HttpError => {
      │                                         ^^^
    5 │   const error = err?.response?.data?.error || {};
    6 │ 
>>>>>>> 1b146257
  
  i any disables many type checking rules. Its use should be avoided.
  

<<<<<<< HEAD
./packages/strapi-v4/src/utils/normalizeData.ts:10:25 lint/suspicious/noExplicitAny ━━━━━━━━━━━━━━━━

  ! Unexpected any. Specify a different type.
  
     8 │ };
     9 │ 
  > 10 │ const isObject = (data: any) =>
       │                         ^^^
    11 │   Object.prototype.toString.call(data) === "[object Object]";
    12 │ 
=======
./packages/strapi-v4/test/utils/transformErrorMessages.spec.ts:41:26 lint/suspicious/noExplicitAny ━━━━━━━━━━

  ! Unexpected any. Specify a different type.
  
    40 │   it("should not throw an error with an empty array", () => {
  > 41 │     const errorMessages: any = [];
       │                          ^^^
    42 │ 
    43 │     const expectedOutput = {};
  
  i any disables many type checking rules. Its use should be avoided.
  

./packages/chakra-ui/test/dataMocks.ts:46:53 lint/suspicious/noExplicitAny ━━━━━━━━━━━━━━━━━━━━━━━━━

  ! Unexpected any. Specify a different type.
  
    44 │ };
    45 │ 
  > 46 │ export const MockJSONServer = MockDataProvider() as any;
       │                                                     ^^^
    47 │ 
    48 │ export const MockRouterProvider = {
  
  i any disables many type checking rules. Its use should be avoided.
  

./packages/chakra-ui/test/dataMocks.ts:66:22 lint/suspicious/noExplicitAny ━━━━━━━━━━━━━━━━━━━━━━━━━

  ! Unexpected any. Specify a different type.
  
    64 │     const params = useParams();
    65 │ 
  > 66 │     return params as any;
       │                      ^^^
    67 │   },
    68 │   Link,
  
  i any disables many type checking rules. Its use should be avoided.
  

./packages/chakra-ui/test/dataMocks.ts:71:41 lint/suspicious/noExplicitAny ━━━━━━━━━━━━━━━━━━━━━━━━━

  ! Unexpected any. Specify a different type.
  
    69 │   Prompt: () => null,
    70 │ };
  > 71 │ export const MockAccessControlProvider: any = {
       │                                         ^^^
    72 │   can: () => Promise.resolve({ can: true }),
    73 │ };
>>>>>>> 1b146257
  
  i any disables many type checking rules. Its use should be avoided.
  

The number of diagnostics exceeds the number allowed by Biome.
Diagnostics not shown: 1389.
<<<<<<< HEAD
Checked 6952 file(s) in 445ms
=======
Checked 6952 file(s) in 495ms
>>>>>>> 1b146257
<|MERGE_RESOLUTION|>--- conflicted
+++ resolved
@@ -5,473 +5,279 @@
 ./cypress/support/commands/resource.ts:43:55 lint/suspicious/noExplicitAny ━━━━━━━━━━━━━━━━━━━━━━━━━
 
   ! Unexpected any. Specify a different type.
-  
+
     41 │ };
-    42 │ 
+    42 │
   > 43 │ const assertFormShouldHaveResponseValues = (response: any, ui: UITypes) => {
        │                                                       ^^^
     44 │   const body = response?.body;
-    45 │ 
-  
-  i any disables many type checking rules. Its use should be avoided.
-  
+    45 │
+
+  i any disables many type checking rules. Its use should be avoided.
+
 
 ./cypress/support/commands/resource.ts:109:42 lint/suspicious/noExplicitAny ━━━━━━━━━━━━━━━━━━━━━━━━
 
   ! Unexpected any. Specify a different type.
-  
+
     107 │ };
-    108 │ 
+    108 │
   > 109 │ const assertSuccessResponse = (response: any, ui: UITypes) => {
         │                                          ^^^
     110 │   const body = response?.body;
-    111 │ 
-  
-  i any disables many type checking rules. Its use should be avoided.
-  
+    111 │
+
+  i any disables many type checking rules. Its use should be avoided.
+
 
 ./cypress/support/commands/intercepts/hasura.ts:89:18 lint/suspicious/noExplicitAny ━━━━━━━━━━━━━━━━
 
   ! Unexpected any. Specify a different type.
-  
+
     87 │             hasuraBlogPosts.data.blog_posts.find(
     88 │               (post) => post.id === id,
   > 89 │             ) as any;
        │                  ^^^
-    90 │ 
+    90 │
     91 │           if (!post) {
-  
-  i any disables many type checking rules. Its use should be avoided.
-  
-
-<<<<<<< HEAD
+
+  i any disables many type checking rules. Its use should be avoided.
+
+
 ./packages/codemod/src/helpers/separate-imports.ts:12:22 lint/suspicious/noExplicitAny ━━━━━━━━━━━━━
 
   ! Unexpected any. Specify a different type.
-  
+
     10 │ export function separateImports(payload: {
     11 │   j: JSCodeshift;
   > 12 │   source: Collection<any>;
        │                      ^^^
     13 │   imports: string[];
     14 │   renameImports: { [key: string]: string };
-=======
-./packages/strapi-v4/src/dataProvider.ts:94:24 lint/suspicious/noExplicitAny ━━━━━━━━━━━━━━━━━━━━━━━
-
-  ! Unexpected any. Specify a different type.
-  
-    92 │     const url = `${apiUrl}/${resource}`;
-    93 │ 
-  > 94 │     let dataVariables: any = { data: variables };
-       │                        ^^^
-    95 │ 
-    96 │     if (resource === "users") {
->>>>>>> 1b146257
-  
-  i any disables many type checking rules. Its use should be avoided.
-  
-
-<<<<<<< HEAD
+
+  i any disables many type checking rules. Its use should be avoided.
+
+
 ./packages/codemod/src/transformations/use-data-grid-columns.ts:14:70 lint/suspicious/noExplicitAny ━━━━━━━━━━
 
   ! Unexpected any. Specify a different type.
-  
+
     12 │ export const parser = "tsx";
-    13 │ 
+    13 │
   > 14 │ const removeColumnsOnUseDataGrid = (j: JSCodeshift, root: Collection<any>) => {
        │                                                                      ^^^
     15 │   const useDataGridHook = root.find(j.CallExpression, {
     16 │     callee: {
-=======
-./packages/strapi-v4/src/dataProvider.ts:115:24 lint/suspicious/noExplicitAny ━━━━━━━━━━━━━━━━━━━━━━
-
-  ! Unexpected any. Specify a different type.
-  
-    113 │     const url = `${apiUrl}/${resource}/${id}`;
-    114 │ 
-  > 115 │     let dataVariables: any = { data: variables };
-        │                        ^^^
-    116 │ 
-    117 │     if (resource === "users") {
->>>>>>> 1b146257
-  
-  i any disables many type checking rules. Its use should be avoided.
-  
-
-<<<<<<< HEAD
+
+  i any disables many type checking rules. Its use should be avoided.
+
+
 ./packages/codemod/src/transformations/use-data-grid-columns.ts:45:67 lint/suspicious/noExplicitAny ━━━━━━━━━━
 
   ! Unexpected any. Specify a different type.
-  
+
     43 │ };
-    44 │ 
+    44 │
   > 45 │ const addColumnsToUseDataGrid = (j: JSCodeshift, root: Collection<any>) => {
        │                                                                   ^^^
     46 │   const dataGridElement = root.find(j.JSXElement, {
     47 │     openingElement: {
-  
-  i any disables many type checking rules. Its use should be avoided.
-  
+
+  i any disables many type checking rules. Its use should be avoided.
+
 
 ./examples/i18n-nextjs/src/app/blog-posts/page.tsx:40:27 lint/suspicious/noExplicitAny ━━━━━━━━━━━━━
 
   ! Unexpected any. Specify a different type.
-  
+
     38 │           dataIndex="content"
     39 │           title={t("blog_posts.fields.content")}
   > 40 │           render={(value: any) => {
        │                           ^^^
     41 │             if (!value) return "-";
     42 │             return <MarkdownField value={value.slice(0, 80) + "..."} />;
-  
-  i any disables many type checking rules. Its use should be avoided.
-  
+
+  i any disables many type checking rules. Its use should be avoided.
+
 
 ./examples/i18n-nextjs/src/app/blog-posts/page.tsx:70:27 lint/suspicious/noExplicitAny ━━━━━━━━━━━━━
 
   ! Unexpected any. Specify a different type.
-  
+
     68 │           dataIndex={["createdAt"]}
     69 │           title={t("blog_posts.fields.createdAt")}
   > 70 │           render={(value: any) => <DateField value={value} />}
        │                           ^^^
     71 │         />
     72 │         <Table.Column
-  
-  i any disables many type checking rules. Its use should be avoided.
-  
+
+  i any disables many type checking rules. Its use should be avoided.
+
 
 ./packages/strapi-v4/src/dataProvider.ts:94:24 lint/suspicious/noExplicitAny ━━━━━━━━━━━━━━━━━━━━━━━
 
   ! Unexpected any. Specify a different type.
-  
+
     92 │     const url = `${apiUrl}/${resource}`;
-    93 │ 
+    93 │
   > 94 │     let dataVariables: any = { data: variables };
        │                        ^^^
-    95 │ 
+    95 │
     96 │     if (resource === "users") {
-=======
+
+  i any disables many type checking rules. Its use should be avoided.
+
+
+./packages/strapi-v4/src/dataProvider.ts:115:24 lint/suspicious/noExplicitAny ━━━━━━━━━━━━━━━━━━━━━━
+
+  ! Unexpected any. Specify a different type.
+
+    113 │     const url = `${apiUrl}/${resource}/${id}`;
+    114 │
+  > 115 │     let dataVariables: any = { data: variables };
+        │                        ^^^
+    116 │
+    117 │     if (resource === "users") {
+
+  i any disables many type checking rules. Its use should be avoided.
+
+
 ./packages/strapi-v4/src/dataProvider.ts:140:28 lint/suspicious/noExplicitAny ━━━━━━━━━━━━━━━━━━━━━━
 
   ! Unexpected any. Specify a different type.
-  
+
     138 │         const url = `${apiUrl}/${resource}/${id}`;
-    139 │ 
+    139 │
   > 140 │         let dataVariables: any = { data: variables };
         │                            ^^^
-    141 │ 
+    141 │
     142 │         if (resource === "users") {
->>>>>>> 1b146257
-  
-  i any disables many type checking rules. Its use should be avoided.
-  
-
-./packages/strapi-v4/src/dataProvider.ts:115:24 lint/suspicious/noExplicitAny ━━━━━━━━━━━━━━━━━━━━━━
-
-  ! Unexpected any. Specify a different type.
-  
-<<<<<<< HEAD
-    113 │     const url = `${apiUrl}/${resource}/${id}`;
-    114 │ 
-  > 115 │     let dataVariables: any = { data: variables };
-        │                        ^^^
-    116 │ 
-    117 │     if (resource === "users") {
-=======
+
+  i any disables many type checking rules. Its use should be avoided.
+
+
+./packages/codemod/src/transformations/v4/add-v3LegacyAuthProviderCompatible-true-to-auth-hooks.ts:20:20 lint/suspicious/noExplicitAny ━━━━━━━━━━
+
+  ! Unexpected any. Specify a different type.
+
+    18 │ export const addV3LegacyAuthProviderCompatibleTrueToAuthHooks = (
+    19 │   j: JSCodeshift,
+  > 20 │   root: Collection<any>,
+       │                    ^^^
+    21 │ ) => {
+    22 │   const authHooks = root.find(j.CallExpression, {
+
+  i any disables many type checking rules. Its use should be avoided.
+
+
+./packages/strapi-v4/src/helpers/normalize.ts:1:37 lint/suspicious/noExplicitAny ━━━━━━━━━━━━━━━━━━━
+
+  ! Unexpected any. Specify a different type.
+
   > 1 │ export const getValueProps = (data: any, imageUrl: string) => {
       │                                     ^^^
     2 │   if (!data) {
     3 │     return { fileList: [] };
->>>>>>> 1b146257
-  
-  i any disables many type checking rules. Its use should be avoided.
-  
-
-<<<<<<< HEAD
-./packages/strapi-v4/src/dataProvider.ts:140:28 lint/suspicious/noExplicitAny ━━━━━━━━━━━━━━━━━━━━━━
-
-  ! Unexpected any. Specify a different type.
-  
-    138 │         const url = `${apiUrl}/${resource}/${id}`;
-    139 │ 
-  > 140 │         let dataVariables: any = { data: variables };
-        │                            ^^^
-    141 │ 
-    142 │         if (resource === "users") {
-=======
+
+  i any disables many type checking rules. Its use should be avoided.
+
+
 ./packages/strapi-v4/src/helpers/normalize.ts:10:56 lint/suspicious/noExplicitAny ━━━━━━━━━━━━━━━━━━
 
   ! Unexpected any. Specify a different type.
-  
+
      8 │     fileList:
      9 │       data.fileList ??
   > 10 │       (Array.isArray(data) ? data : [data]).map((item: any) => {
        │                                                        ^^^
     11 │         const file: any = {
     12 │           name: item.name,
->>>>>>> 1b146257
-  
-  i any disables many type checking rules. Its use should be avoided.
-  
-
-<<<<<<< HEAD
-./packages/codemod/src/transformations/v4/add-v3LegacyAuthProviderCompatible-true-to-auth-hooks.ts:20:20 lint/suspicious/noExplicitAny ━━━━━━━━━━
-
-  ! Unexpected any. Specify a different type.
-  
-    18 │ export const addV3LegacyAuthProviderCompatibleTrueToAuthHooks = (
-    19 │   j: JSCodeshift,
-  > 20 │   root: Collection<any>,
-       │                    ^^^
-    21 │ ) => {
-    22 │   const authHooks = root.find(j.CallExpression, {
-=======
+
+  i any disables many type checking rules. Its use should be avoided.
+
+
 ./packages/strapi-v4/src/helpers/normalize.ts:11:21 lint/suspicious/noExplicitAny ━━━━━━━━━━━━━━━━━━
 
   ! Unexpected any. Specify a different type.
-  
+
      9 │       data.fileList ??
     10 │       (Array.isArray(data) ? data : [data]).map((item: any) => {
   > 11 │         const file: any = {
        │                     ^^^
     12 │           name: item.name,
     13 │           percent: item.percent,
->>>>>>> 1b146257
-  
-  i any disables many type checking rules. Its use should be avoided.
-  
-
-./packages/strapi-v4/src/helpers/normalize.ts:1:37 lint/suspicious/noExplicitAny ━━━━━━━━━━━━━━━━━━━
-
-  ! Unexpected any. Specify a different type.
-  
-<<<<<<< HEAD
-  > 1 │ export const getValueProps = (data: any, imageUrl: string) => {
-      │                                     ^^^
-    2 │   if (!data) {
-    3 │     return { fileList: [] };
-=======
+
+  i any disables many type checking rules. Its use should be avoided.
+
+
+./packages/strapi-v4/src/helpers/normalize.ts:29:43 lint/suspicious/noExplicitAny ━━━━━━━━━━━━━━━━━━
+
+  ! Unexpected any. Specify a different type.
+
     27 │ };
-    28 │ 
+    28 │
   > 29 │ export const mediaUploadMapper = (params: any) => {
        │                                           ^^^
     30 │   Object.keys(params).map((item) => {
     31 │     if (params[item]) {
-  
-  i any disables many type checking rules. Its use should be avoided.
-  
-
-./packages/codemod/src/helpers/separate-imports.ts:12:22 lint/suspicious/noExplicitAny ━━━━━━━━━━━━━
-
-  ! Unexpected any. Specify a different type.
-  
-    10 │ export function separateImports(payload: {
-    11 │   j: JSCodeshift;
-  > 12 │   source: Collection<any>;
-       │                      ^^^
-    13 │   imports: string[];
-    14 │   renameImports: { [key: string]: string };
->>>>>>> 1b146257
-  
-  i any disables many type checking rules. Its use should be avoided.
-  
-
-./packages/strapi-v4/src/helpers/normalize.ts:10:56 lint/suspicious/noExplicitAny ━━━━━━━━━━━━━━━━━━
-
-  ! Unexpected any. Specify a different type.
-  
-<<<<<<< HEAD
-     8 │     fileList:
-     9 │       data.fileList ??
-  > 10 │       (Array.isArray(data) ? data : [data]).map((item: any) => {
-       │                                                        ^^^
-    11 │         const file: any = {
-    12 │           name: item.name,
-=======
-  > 1 │ const flatten = (data: any) => {
-      │                        ^^^
-    2 │   if (!data.attributes) return data;
-    3 │ 
->>>>>>> 1b146257
-  
-  i any disables many type checking rules. Its use should be avoided.
-  
-
-./packages/strapi-v4/src/helpers/normalize.ts:11:21 lint/suspicious/noExplicitAny ━━━━━━━━━━━━━━━━━━
-
-  ! Unexpected any. Specify a different type.
-  
-<<<<<<< HEAD
-     9 │       data.fileList ??
-    10 │       (Array.isArray(data) ? data : [data]).map((item: any) => {
-  > 11 │         const file: any = {
-       │                     ^^^
-    12 │           name: item.name,
-    13 │           percent: item.percent,
-=======
-     8 │ };
-     9 │ 
-  > 10 │ const isObject = (data: any) =>
-       │                         ^^^
-    11 │   Object.prototype.toString.call(data) === "[object Object]";
-    12 │ 
->>>>>>> 1b146257
-  
-  i any disables many type checking rules. Its use should be avoided.
-  
-
-./packages/strapi-v4/src/helpers/normalize.ts:29:43 lint/suspicious/noExplicitAny ━━━━━━━━━━━━━━━━━━
-
-  ! Unexpected any. Specify a different type.
-  
-<<<<<<< HEAD
-    27 │ };
-    28 │ 
-  > 29 │ export const mediaUploadMapper = (params: any) => {
-       │                                           ^^^
-    30 │   Object.keys(params).map((item) => {
-    31 │     if (params[item]) {
-=======
-    11 │   Object.prototype.toString.call(data) === "[object Object]";
-    12 │ 
-  > 13 │ export const normalizeData = (data: any): any => {
-       │                                     ^^^
-    14 │   if (Array.isArray(data)) {
-    15 │     return data.map((item) => normalizeData(item));
->>>>>>> 1b146257
-  
-  i any disables many type checking rules. Its use should be avoided.
-  
+
+  i any disables many type checking rules. Its use should be avoided.
+
 
 ./packages/codemod/src/transformations/v4/authProvider-to-legacyAuthProvider.ts:7:20 lint/suspicious/noExplicitAny ━━━━━━━━━━
 
   ! Unexpected any. Specify a different type.
-  
-<<<<<<< HEAD
+
     5 │ export const authProviderToLegacyAuthProvider = (
     6 │   j: JSCodeshift,
   > 7 │   root: Collection<any>,
       │                    ^^^
     8 │ ) => {
     9 │   const refineCorePath = root
-  
-  i any disables many type checking rules. Its use should be avoided.
-  
+
+  i any disables many type checking rules. Its use should be avoided.
+
 
 ./examples/multi-tenancy-strapi/src/interfaces/index.d.ts:10:10 lint/suspicious/noExplicitAny ━━━━━━━━━━
 
   ! Unexpected any. Specify a different type.
-  
+
      8 │   title: string;
      9 │   description: string;
   > 10 │   image: any; // eslint-disable-line
        │          ^^^
     11 │   stores: IStore;
     12 │ }
-=======
-    11 │   Object.prototype.toString.call(data) === "[object Object]";
-    12 │ 
-  > 13 │ export const normalizeData = (data: any): any => {
-       │                                           ^^^
-    14 │   if (Array.isArray(data)) {
-    15 │     return data.map((item) => normalizeData(item));
->>>>>>> 1b146257
-  
-  i any disables many type checking rules. Its use should be avoided.
-  
+
+  i any disables many type checking rules. Its use should be avoided.
+
 
 ./packages/strapi-v4/src/utils/normalizeData.ts:1:24 lint/suspicious/noExplicitAny ━━━━━━━━━━━━━━━━━
 
   ! Unexpected any. Specify a different type.
-  
+
   > 1 │ const flatten = (data: any) => {
       │                        ^^^
     2 │   if (!data.attributes) return data;
-    3 │ 
-<<<<<<< HEAD
-=======
-  > 4 │ export const transformHttpError = (err: any): HttpError => {
-      │                                         ^^^
-    5 │   const error = err?.response?.data?.error || {};
-    6 │ 
->>>>>>> 1b146257
-  
-  i any disables many type checking rules. Its use should be avoided.
-  
-
-<<<<<<< HEAD
+    3 │
+
+  i any disables many type checking rules. Its use should be avoided.
+
+
 ./packages/strapi-v4/src/utils/normalizeData.ts:10:25 lint/suspicious/noExplicitAny ━━━━━━━━━━━━━━━━
 
   ! Unexpected any. Specify a different type.
-  
+
      8 │ };
-     9 │ 
+     9 │
   > 10 │ const isObject = (data: any) =>
        │                         ^^^
     11 │   Object.prototype.toString.call(data) === "[object Object]";
-    12 │ 
-=======
-./packages/strapi-v4/test/utils/transformErrorMessages.spec.ts:41:26 lint/suspicious/noExplicitAny ━━━━━━━━━━
-
-  ! Unexpected any. Specify a different type.
-  
-    40 │   it("should not throw an error with an empty array", () => {
-  > 41 │     const errorMessages: any = [];
-       │                          ^^^
-    42 │ 
-    43 │     const expectedOutput = {};
-  
-  i any disables many type checking rules. Its use should be avoided.
-  
-
-./packages/chakra-ui/test/dataMocks.ts:46:53 lint/suspicious/noExplicitAny ━━━━━━━━━━━━━━━━━━━━━━━━━
-
-  ! Unexpected any. Specify a different type.
-  
-    44 │ };
-    45 │ 
-  > 46 │ export const MockJSONServer = MockDataProvider() as any;
-       │                                                     ^^^
-    47 │ 
-    48 │ export const MockRouterProvider = {
-  
-  i any disables many type checking rules. Its use should be avoided.
-  
-
-./packages/chakra-ui/test/dataMocks.ts:66:22 lint/suspicious/noExplicitAny ━━━━━━━━━━━━━━━━━━━━━━━━━
-
-  ! Unexpected any. Specify a different type.
-  
-    64 │     const params = useParams();
-    65 │ 
-  > 66 │     return params as any;
-       │                      ^^^
-    67 │   },
-    68 │   Link,
-  
-  i any disables many type checking rules. Its use should be avoided.
-  
-
-./packages/chakra-ui/test/dataMocks.ts:71:41 lint/suspicious/noExplicitAny ━━━━━━━━━━━━━━━━━━━━━━━━━
-
-  ! Unexpected any. Specify a different type.
-  
-    69 │   Prompt: () => null,
-    70 │ };
-  > 71 │ export const MockAccessControlProvider: any = {
-       │                                         ^^^
-    72 │   can: () => Promise.resolve({ can: true }),
-    73 │ };
->>>>>>> 1b146257
-  
-  i any disables many type checking rules. Its use should be avoided.
-  
+    12 │
+
+  i any disables many type checking rules. Its use should be avoided.
+
 
 The number of diagnostics exceeds the number allowed by Biome.
 Diagnostics not shown: 1389.
-<<<<<<< HEAD
-Checked 6952 file(s) in 445ms
-=======
-Checked 6952 file(s) in 495ms
->>>>>>> 1b146257
+Checked 6952 file(s) in 445ms