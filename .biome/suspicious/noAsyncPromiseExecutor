
> refinejs-repo@0.0.0 biome
> biome lint .

./.github/workflows/e2e-examples.js:118:22 lint/suspicious/noAsyncPromiseExecutor ━━━━━━━━━━━━━━━━━━

  ! Promise executor functions should not be `async`.
  
    117 │ const waitOnFor = (resource) => {
  > 118 │   return new Promise(async (resolve, reject) => {
        │                      ^^^^^^^^^^^^^^^^^^^^^^^^^^^^
  > 119 │     try {
         ...
  > 130 │     }
  > 131 │   });
        │   ^
    132 │ };
    133 │ 
  

./.github/workflows/e2e-examples.js:135:22 lint/suspicious/noAsyncPromiseExecutor ━━━━━━━━━━━━━━━━━━

  ! Promise executor functions should not be `async`.
  
    134 │ const waitForServer = async (port) => {
  > 135 │   return new Promise(async (resolve, reject) => {
        │                      ^^^^^^^^^^^^^^^^^^^^^^^^^^^^
  > 136 │     setTimeout(() => {
         ...
  > 152 │     }
  > 153 │   });
        │   ^
    154 │ };
    155 │ 
  

./.github/workflows/e2e-examples.js:157:22 lint/suspicious/noAsyncPromiseExecutor ━━━━━━━━━━━━━━━━━━

  ! Promise executor functions should not be `async`.
  
    156 │ const waitForClose = (resource) => {
  > 157 │   return new Promise(async (resolve, reject) => {
        │                      ^^^^^^^^^^^^^^^^^^^^^^^^^^^^
  > 158 │     setTimeout(() => {
         ...
  > 174 │     }
  > 175 │   });
        │   ^
    176 │ };
    177 │ 
  

<<<<<<< HEAD
Checked 6952 file(s) in 452ms
=======
Checked 6952 file(s) in 469ms
>>>>>>> 1b146257
<|MERGE_RESOLUTION|>--- conflicted
+++ resolved
@@ -5,7 +5,7 @@
 ./.github/workflows/e2e-examples.js:118:22 lint/suspicious/noAsyncPromiseExecutor ━━━━━━━━━━━━━━━━━━
 
   ! Promise executor functions should not be `async`.
-  
+
     117 │ const waitOnFor = (resource) => {
   > 118 │   return new Promise(async (resolve, reject) => {
         │                      ^^^^^^^^^^^^^^^^^^^^^^^^^^^^
@@ -15,13 +15,13 @@
   > 131 │   });
         │   ^
     132 │ };
-    133 │ 
-  
+    133 │
+
 
 ./.github/workflows/e2e-examples.js:135:22 lint/suspicious/noAsyncPromiseExecutor ━━━━━━━━━━━━━━━━━━
 
   ! Promise executor functions should not be `async`.
-  
+
     134 │ const waitForServer = async (port) => {
   > 135 │   return new Promise(async (resolve, reject) => {
         │                      ^^^^^^^^^^^^^^^^^^^^^^^^^^^^
@@ -31,13 +31,13 @@
   > 153 │   });
         │   ^
     154 │ };
-    155 │ 
-  
+    155 │
+
 
 ./.github/workflows/e2e-examples.js:157:22 lint/suspicious/noAsyncPromiseExecutor ━━━━━━━━━━━━━━━━━━
 
   ! Promise executor functions should not be `async`.
-  
+
     156 │ const waitForClose = (resource) => {
   > 157 │   return new Promise(async (resolve, reject) => {
         │                      ^^^^^^^^^^^^^^^^^^^^^^^^^^^^
@@ -47,11 +47,7 @@
   > 175 │   });
         │   ^
     176 │ };
-    177 │ 
-  
+    177 │
 
-<<<<<<< HEAD
-Checked 6952 file(s) in 452ms
-=======
-Checked 6952 file(s) in 469ms
->>>>>>> 1b146257
+
+Checked 6952 file(s) in 452ms