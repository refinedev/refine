
> refinejs-repo@0.0.0 biome
> biome lint .

./documentation/src/theme/BlogPostItem/index.js:6:10 lint/suspicious/noShadowRestrictedNames ━━━━━━━━━━

  ! Do not shadow the global "Date" property.
  
    4 │ import BlogPostItemContainer from "@theme/BlogPostItem/Container";
    5 │ 
  > 6 │ import { Date } from "@site/src/components/blog/common";
      │          ^^^^
    7 │ import clsx from "clsx";
    8 │ 
  
  i Consider renaming this variable. It's easy to confuse the origin of variables when they're named after a known global.
  

./documentation/src/components/blog/post-paginator/index.js:4:10 lint/suspicious/noShadowRestrictedNames ━━━━━━━━━━

  ! Do not shadow the global "Date" property.
  
    2 │ import Link from "@docusaurus/Link";
    3 │ 
  > 4 │ import { Date } from "@site/src/components/blog/common";
      │          ^^^^
    5 │ import clsx from "clsx";
    6 │ 
  
  i Consider renaming this variable. It's easy to confuse the origin of variables when they're named after a known global.
  

./documentation/src/components/blog/common/date.js:3:17 lint/suspicious/noShadowRestrictedNames ━━━━━━━━━━

  ! Do not shadow the global "Date" property.
  
    1 │ import React from "react";
    2 │ 
  > 3 │ export function Date({ date, formattedDate }) {
      │                 ^^^^
    4 │   return (
    5 │     <time dateTime={date} itemProp="datePublished">
  
  i Consider renaming this variable. It's easy to confuse the origin of variables when they're named after a known global.
  

./documentation/src/components/blog/featured-blog-post-item/index.js:6:10 lint/suspicious/noShadowRestrictedNames ━━━━━━━━━━

  ! Do not shadow the global "Date" property.
  
    4 │ import BlogPostItemContainer from "@theme/BlogPostItem/Container";
    5 │ 
  > 6 │ import { Date } from "@site/src/components/blog/common";
      │          ^^^^
    7 │ import clsx from "clsx";
    8 │ 
  
  i Consider renaming this variable. It's easy to confuse the origin of variables when they're named after a known global.
  

./documentation/src/components/blog/blog-post-page/index.js:18:10 lint/suspicious/noShadowRestrictedNames ━━━━━━━━━━

  ! Do not shadow the global "Date" property.
  
    16 │ import clsx from "clsx";
    17 │ 
  > 18 │ import { Date, ReadingTime } from "@site/src/components/blog/common";
       │          ^^^^
    19 │ import { BannerRandom } from "@site/src/components/banner/banner-random";
    20 │ 
  
  i Consider renaming this variable. It's easy to confuse the origin of variables when they're named after a known global.
  

./packages/live-previews/pages/_error.tsx:4:7 lint/suspicious/noShadowRestrictedNames ━━━━━━━━━━━━━━

  ! Do not shadow the global "Error" property.
  
    2 │ import type { ErrorProps } from "next/error";
    3 │ 
  > 4 │ const Error = ({ statusCode, title }: ErrorProps): JSX.Element => {
      │       ^^^^^
    5 │   const getMessage = () => {
    6 │     if (title) {
  
  i Consider renaming this variable. It's easy to confuse the origin of variables when they're named after a known global.
  

./packages/live-previews/pages/preview.tsx:6:8 lint/suspicious/noShadowRestrictedNames ━━━━━━━━━━━━━

  ! Do not shadow the global "Error" property.
  
    4 │ import { LivePreview, LiveProvider } from "@aliemir/react-live";
    5 │ 
  > 6 │ import Error from "@/pages/_error";
      │        ^^^^^
    7 │ import { Loading } from "@/src/components/loading";
    8 │ import { LiveError } from "@/src/components/live-error";
  
  i Consider renaming this variable. It's easy to confuse the origin of variables when they're named after a known global.
  

./examples/finefoods-material-ui/src/pages/orders/show.tsx:35:26 lint/suspicious/noShadowRestrictedNames ━━━━━━━━━━

  ! Do not shadow the global "Map" property.
  
    33 │ import PhoneIphoneIcon from "@mui/icons-material/PhoneIphone";
    34 │ 
  > 35 │ import { CourierInfoBox, Map, MapMarker } from "../../components";
       │                          ^^^
    36 │ import { useOrderCustomKbarActions } from "../../hooks";
    37 │ import { IEvent, IOrder, IProduct } from "../../interfaces";
  
  i Consider renaming this variable. It's easy to confuse the origin of variables when they're named after a known global.
  

./examples/finefoods-material-ui/src/components/map/index.tsx:1:8 lint/suspicious/noShadowRestrictedNames ━━━━━━━━━━

  ! Do not shadow the global "Map" property.
  
  > 1 │ import Map from "./map";
      │        ^^^
    2 │ import MapMarker from "./marker";
    3 │ 
  
  i Consider renaming this variable. It's easy to confuse the origin of variables when they're named after a known global.
  

./examples/finefoods-material-ui/src/components/dashboard/deliveryMap/index.tsx:4:10 lint/suspicious/noShadowRestrictedNames ━━━━━━━━━━

  ! Do not shadow the global "Map" property.
  
    2 │ import Box from "@mui/material/Box";
    3 │ 
  > 4 │ import { Map, MapMarker } from "../../../components";
      │          ^^^
    5 │ import { IOrder } from "../../../interfaces";
    6 │ 
  
  i Consider renaming this variable. It's easy to confuse the origin of variables when they're named after a known global.
  

./examples/finefoods-antd/src/components/store/map/all-stores-map.tsx:2:10 lint/suspicious/noShadowRestrictedNames ━━━━━━━━━━

  ! Do not shadow the global "Map" property.
  
    1 │ import { useList, useNavigation, useTranslate } from "@refinedev/core";
  > 2 │ import { Map, AdvancedMarker } from "../../map";
      │          ^^^
    3 │ import { IStore } from "../../../interfaces";
    4 │ import { Card, Flex, List, Tag, Typography } from "antd";
  
  i Consider renaming this variable. It's easy to confuse the origin of variables when they're named after a known global.
  

./examples/finefoods-antd/src/components/store/map/store-map.tsx:3:10 lint/suspicious/noShadowRestrictedNames ━━━━━━━━━━

  ! Do not shadow the global "Map" property.
  
    1 │ import { Flex } from "antd";
    2 │ import _debounce from "lodash/debounce";
  > 3 │ import { Map, MapMarker } from "../../map";
      │          ^^^
    4 │ import { IStore } from "../../../interfaces";
    5 │ import { useCallback } from "react";
  
  i Consider renaming this variable. It's easy to confuse the origin of variables when they're named after a known global.
  

./examples/finefoods-antd/src/components/order/deliveryMap/index.tsx:2:10 lint/suspicious/noShadowRestrictedNames ━━━━━━━━━━

  ! Do not shadow the global "Map" property.
  
    1 │ import { IOrder } from "../../../interfaces";
  > 2 │ import { Map, MapMarker } from "../../map";
      │          ^^^
    3 │ 
    4 │ type Props = {
  
  i Consider renaming this variable. It's easy to confuse the origin of variables when they're named after a known global.
  

./examples/finefoods-antd/src/components/dashboard/allOrdersMap/index.tsx:3:10 lint/suspicious/noShadowRestrictedNames ━━━━━━━━━━

  ! Do not shadow the global "Map" property.
  
    1 │ import { useList, useNavigation } from "@refinedev/core";
    2 │ 
  > 3 │ import { Map, MapMarker } from "../..";
      │          ^^^
    4 │ import { IOrder } from "../../../interfaces";
    5 │ 
  
  i Consider renaming this variable. It's easy to confuse the origin of variables when they're named after a known global.
  

./examples/finefoods-antd/src/components/map/index.tsx:1:8 lint/suspicious/noShadowRestrictedNames ━━━━━━━━━━

  ! Do not shadow the global "Map" property.
  
  > 1 │ import Map from "./map";
      │        ^^^
    2 │ import MapMarker from "./marker";
    3 │ import AdvancedMarker from "./advanced-marker";
  
  i Consider renaming this variable. It's easy to confuse the origin of variables when they're named after a known global.
  

<<<<<<< HEAD
=======
./examples/app-crm/src/routes/dashboard/components/companies-map/map.tsx:10:7 lint/suspicious/noShadowRestrictedNames ━━━━━━━━━━

  ! Do not shadow the global "Map" property.
  
     8 │ import "leaflet/dist/leaflet.css";
     9 │ 
  > 10 │ const Map = () => {
       │       ^^^
    11 │   const customMarkerIcon = divIcon({
    12 │     className: "custom-marker-icon",
  
  i Consider renaming this variable. It's easy to confuse the origin of variables when they're named after a known global.
  

./examples/app-crm/src/routes/dashboard/components/companies-map/index.tsx:13:7 lint/suspicious/noShadowRestrictedNames ━━━━━━━━━━

  ! Do not shadow the global "Map" property.
  
    11 │ import styles from "./index.module.css";
    12 │ 
  > 13 │ const Map = lazy(() => import("./map"));
       │       ^^^
    14 │ 
    15 │ export const CompaniesMap: React.FC = () => {
  
  i Consider renaming this variable. It's easy to confuse the origin of variables when they're named after a known global.
  

>>>>>>> 1b146257
./examples/with-storybook-material-ui/src/stories/fields/EmailField.stories.tsx:45:14 lint/suspicious/noShadowRestrictedNames ━━━━━━━━━━

  ! Do not shadow the global "Number" property.
  
    43 │ };
    44 │ 
  > 45 │ export const Number: ComponentStory<typeof NumberField> = (args) => {
       │              ^^^^^^
    46 │   const theme = useTheme();
    47 │   return (
  
  i Consider renaming this variable. It's easy to confuse the origin of variables when they're named after a known global.
  

./examples/with-storybook-material-ui/src/stories/fields/BooleanField.stories.tsx:24:14 lint/suspicious/noShadowRestrictedNames ━━━━━━━━━━

  ! Do not shadow the global "Boolean" property.
  
    22 │ } as ComponentMeta<typeof BooleanField>;
    23 │ 
  > 24 │ export const Boolean: ComponentStory<typeof BooleanField> = (args) => (
       │              ^^^^^^^
    25 │   <BooleanField
    26 │     value={args.value}
  
  i Consider renaming this variable. It's easy to confuse the origin of variables when they're named after a known global.
  

./examples/with-storybook-material-ui/src/stories/fields/DateField.stories.tsx:23:14 lint/suspicious/noShadowRestrictedNames ━━━━━━━━━━

  ! Do not shadow the global "Date" property.
  
    21 │ } as ComponentMeta<typeof DateField>;
    22 │ 
  > 23 │ export const Date: ComponentStory<typeof DateField> = (args) => {
       │              ^^^^
    24 │   const theme = useTheme();
    25 │   return (
<<<<<<< HEAD
  
  i Consider renaming this variable. It's easy to confuse the origin of variables when they're named after a known global.
  

./examples/app-crm/src/routes/dashboard/components/companies-map/map.tsx:10:7 lint/suspicious/noShadowRestrictedNames ━━━━━━━━━━

  ! Do not shadow the global "Map" property.
  
     8 │ import "leaflet/dist/leaflet.css";
     9 │ 
  > 10 │ const Map = () => {
       │       ^^^
    11 │   const customMarkerIcon = divIcon({
    12 │     className: "custom-marker-icon",
  
  i Consider renaming this variable. It's easy to confuse the origin of variables when they're named after a known global.
  

./examples/app-crm/src/routes/dashboard/components/companies-map/index.tsx:13:7 lint/suspicious/noShadowRestrictedNames ━━━━━━━━━━

  ! Do not shadow the global "Map" property.
  
    11 │ import styles from "./index.module.css";
    12 │ 
  > 13 │ const Map = lazy(() => import("./map"));
       │       ^^^
    14 │ 
    15 │ export const CompaniesMap: React.FC = () => {
=======
>>>>>>> 1b146257
  
  i Consider renaming this variable. It's easy to confuse the origin of variables when they're named after a known global.
  

<<<<<<< HEAD
Checked 6952 file(s) in 528ms
=======
Checked 6952 file(s) in 461ms
>>>>>>> 1b146257
<|MERGE_RESOLUTION|>--- conflicted
+++ resolved
@@ -5,313 +5,275 @@
 ./documentation/src/theme/BlogPostItem/index.js:6:10 lint/suspicious/noShadowRestrictedNames ━━━━━━━━━━
 
   ! Do not shadow the global "Date" property.
-  
+
     4 │ import BlogPostItemContainer from "@theme/BlogPostItem/Container";
-    5 │ 
+    5 │
   > 6 │ import { Date } from "@site/src/components/blog/common";
       │          ^^^^
     7 │ import clsx from "clsx";
-    8 │ 
-  
-  i Consider renaming this variable. It's easy to confuse the origin of variables when they're named after a known global.
-  
+    8 │
+
+  i Consider renaming this variable. It's easy to confuse the origin of variables when they're named after a known global.
+
 
 ./documentation/src/components/blog/post-paginator/index.js:4:10 lint/suspicious/noShadowRestrictedNames ━━━━━━━━━━
 
   ! Do not shadow the global "Date" property.
-  
+
     2 │ import Link from "@docusaurus/Link";
-    3 │ 
+    3 │
   > 4 │ import { Date } from "@site/src/components/blog/common";
       │          ^^^^
     5 │ import clsx from "clsx";
-    6 │ 
-  
-  i Consider renaming this variable. It's easy to confuse the origin of variables when they're named after a known global.
-  
+    6 │
+
+  i Consider renaming this variable. It's easy to confuse the origin of variables when they're named after a known global.
+
 
 ./documentation/src/components/blog/common/date.js:3:17 lint/suspicious/noShadowRestrictedNames ━━━━━━━━━━
 
   ! Do not shadow the global "Date" property.
-  
+
     1 │ import React from "react";
-    2 │ 
+    2 │
   > 3 │ export function Date({ date, formattedDate }) {
       │                 ^^^^
     4 │   return (
     5 │     <time dateTime={date} itemProp="datePublished">
-  
-  i Consider renaming this variable. It's easy to confuse the origin of variables when they're named after a known global.
-  
+
+  i Consider renaming this variable. It's easy to confuse the origin of variables when they're named after a known global.
+
 
 ./documentation/src/components/blog/featured-blog-post-item/index.js:6:10 lint/suspicious/noShadowRestrictedNames ━━━━━━━━━━
 
   ! Do not shadow the global "Date" property.
-  
+
     4 │ import BlogPostItemContainer from "@theme/BlogPostItem/Container";
-    5 │ 
+    5 │
   > 6 │ import { Date } from "@site/src/components/blog/common";
       │          ^^^^
     7 │ import clsx from "clsx";
-    8 │ 
-  
-  i Consider renaming this variable. It's easy to confuse the origin of variables when they're named after a known global.
-  
+    8 │
+
+  i Consider renaming this variable. It's easy to confuse the origin of variables when they're named after a known global.
+
 
 ./documentation/src/components/blog/blog-post-page/index.js:18:10 lint/suspicious/noShadowRestrictedNames ━━━━━━━━━━
 
   ! Do not shadow the global "Date" property.
-  
+
     16 │ import clsx from "clsx";
-    17 │ 
+    17 │
   > 18 │ import { Date, ReadingTime } from "@site/src/components/blog/common";
        │          ^^^^
     19 │ import { BannerRandom } from "@site/src/components/banner/banner-random";
-    20 │ 
-  
-  i Consider renaming this variable. It's easy to confuse the origin of variables when they're named after a known global.
-  
+    20 │
+
+  i Consider renaming this variable. It's easy to confuse the origin of variables when they're named after a known global.
+
 
 ./packages/live-previews/pages/_error.tsx:4:7 lint/suspicious/noShadowRestrictedNames ━━━━━━━━━━━━━━
 
   ! Do not shadow the global "Error" property.
-  
+
     2 │ import type { ErrorProps } from "next/error";
-    3 │ 
+    3 │
   > 4 │ const Error = ({ statusCode, title }: ErrorProps): JSX.Element => {
       │       ^^^^^
     5 │   const getMessage = () => {
     6 │     if (title) {
-  
-  i Consider renaming this variable. It's easy to confuse the origin of variables when they're named after a known global.
-  
+
+  i Consider renaming this variable. It's easy to confuse the origin of variables when they're named after a known global.
+
 
 ./packages/live-previews/pages/preview.tsx:6:8 lint/suspicious/noShadowRestrictedNames ━━━━━━━━━━━━━
 
   ! Do not shadow the global "Error" property.
-  
+
     4 │ import { LivePreview, LiveProvider } from "@aliemir/react-live";
-    5 │ 
+    5 │
   > 6 │ import Error from "@/pages/_error";
       │        ^^^^^
     7 │ import { Loading } from "@/src/components/loading";
     8 │ import { LiveError } from "@/src/components/live-error";
-  
-  i Consider renaming this variable. It's easy to confuse the origin of variables when they're named after a known global.
-  
+
+  i Consider renaming this variable. It's easy to confuse the origin of variables when they're named after a known global.
+
 
 ./examples/finefoods-material-ui/src/pages/orders/show.tsx:35:26 lint/suspicious/noShadowRestrictedNames ━━━━━━━━━━
 
   ! Do not shadow the global "Map" property.
-  
+
     33 │ import PhoneIphoneIcon from "@mui/icons-material/PhoneIphone";
-    34 │ 
+    34 │
   > 35 │ import { CourierInfoBox, Map, MapMarker } from "../../components";
        │                          ^^^
     36 │ import { useOrderCustomKbarActions } from "../../hooks";
     37 │ import { IEvent, IOrder, IProduct } from "../../interfaces";
-  
-  i Consider renaming this variable. It's easy to confuse the origin of variables when they're named after a known global.
-  
+
+  i Consider renaming this variable. It's easy to confuse the origin of variables when they're named after a known global.
+
 
 ./examples/finefoods-material-ui/src/components/map/index.tsx:1:8 lint/suspicious/noShadowRestrictedNames ━━━━━━━━━━
 
   ! Do not shadow the global "Map" property.
-  
+
   > 1 │ import Map from "./map";
       │        ^^^
     2 │ import MapMarker from "./marker";
-    3 │ 
-  
-  i Consider renaming this variable. It's easy to confuse the origin of variables when they're named after a known global.
-  
+    3 │
+
+  i Consider renaming this variable. It's easy to confuse the origin of variables when they're named after a known global.
+
 
 ./examples/finefoods-material-ui/src/components/dashboard/deliveryMap/index.tsx:4:10 lint/suspicious/noShadowRestrictedNames ━━━━━━━━━━
 
   ! Do not shadow the global "Map" property.
-  
+
     2 │ import Box from "@mui/material/Box";
-    3 │ 
+    3 │
   > 4 │ import { Map, MapMarker } from "../../../components";
       │          ^^^
     5 │ import { IOrder } from "../../../interfaces";
-    6 │ 
-  
-  i Consider renaming this variable. It's easy to confuse the origin of variables when they're named after a known global.
-  
+    6 │
+
+  i Consider renaming this variable. It's easy to confuse the origin of variables when they're named after a known global.
+
 
 ./examples/finefoods-antd/src/components/store/map/all-stores-map.tsx:2:10 lint/suspicious/noShadowRestrictedNames ━━━━━━━━━━
 
   ! Do not shadow the global "Map" property.
-  
+
     1 │ import { useList, useNavigation, useTranslate } from "@refinedev/core";
   > 2 │ import { Map, AdvancedMarker } from "../../map";
       │          ^^^
     3 │ import { IStore } from "../../../interfaces";
     4 │ import { Card, Flex, List, Tag, Typography } from "antd";
-  
-  i Consider renaming this variable. It's easy to confuse the origin of variables when they're named after a known global.
-  
+
+  i Consider renaming this variable. It's easy to confuse the origin of variables when they're named after a known global.
+
 
 ./examples/finefoods-antd/src/components/store/map/store-map.tsx:3:10 lint/suspicious/noShadowRestrictedNames ━━━━━━━━━━
 
   ! Do not shadow the global "Map" property.
-  
+
     1 │ import { Flex } from "antd";
     2 │ import _debounce from "lodash/debounce";
   > 3 │ import { Map, MapMarker } from "../../map";
       │          ^^^
     4 │ import { IStore } from "../../../interfaces";
     5 │ import { useCallback } from "react";
-  
-  i Consider renaming this variable. It's easy to confuse the origin of variables when they're named after a known global.
-  
+
+  i Consider renaming this variable. It's easy to confuse the origin of variables when they're named after a known global.
+
 
 ./examples/finefoods-antd/src/components/order/deliveryMap/index.tsx:2:10 lint/suspicious/noShadowRestrictedNames ━━━━━━━━━━
 
   ! Do not shadow the global "Map" property.
-  
+
     1 │ import { IOrder } from "../../../interfaces";
   > 2 │ import { Map, MapMarker } from "../../map";
       │          ^^^
-    3 │ 
+    3 │
     4 │ type Props = {
-  
-  i Consider renaming this variable. It's easy to confuse the origin of variables when they're named after a known global.
-  
+
+  i Consider renaming this variable. It's easy to confuse the origin of variables when they're named after a known global.
+
 
 ./examples/finefoods-antd/src/components/dashboard/allOrdersMap/index.tsx:3:10 lint/suspicious/noShadowRestrictedNames ━━━━━━━━━━
 
   ! Do not shadow the global "Map" property.
-  
+
     1 │ import { useList, useNavigation } from "@refinedev/core";
-    2 │ 
+    2 │
   > 3 │ import { Map, MapMarker } from "../..";
       │          ^^^
     4 │ import { IOrder } from "../../../interfaces";
-    5 │ 
-  
-  i Consider renaming this variable. It's easy to confuse the origin of variables when they're named after a known global.
-  
+    5 │
+
+  i Consider renaming this variable. It's easy to confuse the origin of variables when they're named after a known global.
+
 
 ./examples/finefoods-antd/src/components/map/index.tsx:1:8 lint/suspicious/noShadowRestrictedNames ━━━━━━━━━━
 
   ! Do not shadow the global "Map" property.
-  
+
   > 1 │ import Map from "./map";
       │        ^^^
     2 │ import MapMarker from "./marker";
     3 │ import AdvancedMarker from "./advanced-marker";
-  
-  i Consider renaming this variable. It's easy to confuse the origin of variables when they're named after a known global.
-  
-
-<<<<<<< HEAD
-=======
+
+  i Consider renaming this variable. It's easy to confuse the origin of variables when they're named after a known global.
+
+
+./examples/with-storybook-material-ui/src/stories/fields/EmailField.stories.tsx:45:14 lint/suspicious/noShadowRestrictedNames ━━━━━━━━━━
+
+  ! Do not shadow the global "Number" property.
+
+    43 │ };
+    44 │
+  > 45 │ export const Number: ComponentStory<typeof NumberField> = (args) => {
+       │              ^^^^^^
+    46 │   const theme = useTheme();
+    47 │   return (
+
+  i Consider renaming this variable. It's easy to confuse the origin of variables when they're named after a known global.
+
+
+./examples/with-storybook-material-ui/src/stories/fields/BooleanField.stories.tsx:24:14 lint/suspicious/noShadowRestrictedNames ━━━━━━━━━━
+
+  ! Do not shadow the global "Boolean" property.
+
+    22 │ } as ComponentMeta<typeof BooleanField>;
+    23 │
+  > 24 │ export const Boolean: ComponentStory<typeof BooleanField> = (args) => (
+       │              ^^^^^^^
+    25 │   <BooleanField
+    26 │     value={args.value}
+
+  i Consider renaming this variable. It's easy to confuse the origin of variables when they're named after a known global.
+
+
+./examples/with-storybook-material-ui/src/stories/fields/DateField.stories.tsx:23:14 lint/suspicious/noShadowRestrictedNames ━━━━━━━━━━
+
+  ! Do not shadow the global "Date" property.
+
+    21 │ } as ComponentMeta<typeof DateField>;
+    22 │
+  > 23 │ export const Date: ComponentStory<typeof DateField> = (args) => {
+       │              ^^^^
+    24 │   const theme = useTheme();
+    25 │   return (
+
+  i Consider renaming this variable. It's easy to confuse the origin of variables when they're named after a known global.
+
+
 ./examples/app-crm/src/routes/dashboard/components/companies-map/map.tsx:10:7 lint/suspicious/noShadowRestrictedNames ━━━━━━━━━━
 
   ! Do not shadow the global "Map" property.
-  
+
      8 │ import "leaflet/dist/leaflet.css";
-     9 │ 
+     9 │
   > 10 │ const Map = () => {
        │       ^^^
     11 │   const customMarkerIcon = divIcon({
     12 │     className: "custom-marker-icon",
-  
-  i Consider renaming this variable. It's easy to confuse the origin of variables when they're named after a known global.
-  
+
+  i Consider renaming this variable. It's easy to confuse the origin of variables when they're named after a known global.
+
 
 ./examples/app-crm/src/routes/dashboard/components/companies-map/index.tsx:13:7 lint/suspicious/noShadowRestrictedNames ━━━━━━━━━━
 
   ! Do not shadow the global "Map" property.
-  
+
     11 │ import styles from "./index.module.css";
-    12 │ 
+    12 │
   > 13 │ const Map = lazy(() => import("./map"));
        │       ^^^
-    14 │ 
+    14 │
     15 │ export const CompaniesMap: React.FC = () => {
-  
-  i Consider renaming this variable. It's easy to confuse the origin of variables when they're named after a known global.
-  
-
->>>>>>> 1b146257
-./examples/with-storybook-material-ui/src/stories/fields/EmailField.stories.tsx:45:14 lint/suspicious/noShadowRestrictedNames ━━━━━━━━━━
-
-  ! Do not shadow the global "Number" property.
-  
-    43 │ };
-    44 │ 
-  > 45 │ export const Number: ComponentStory<typeof NumberField> = (args) => {
-       │              ^^^^^^
-    46 │   const theme = useTheme();
-    47 │   return (
-  
-  i Consider renaming this variable. It's easy to confuse the origin of variables when they're named after a known global.
-  
-
-./examples/with-storybook-material-ui/src/stories/fields/BooleanField.stories.tsx:24:14 lint/suspicious/noShadowRestrictedNames ━━━━━━━━━━
-
-  ! Do not shadow the global "Boolean" property.
-  
-    22 │ } as ComponentMeta<typeof BooleanField>;
-    23 │ 
-  > 24 │ export const Boolean: ComponentStory<typeof BooleanField> = (args) => (
-       │              ^^^^^^^
-    25 │   <BooleanField
-    26 │     value={args.value}
-  
-  i Consider renaming this variable. It's easy to confuse the origin of variables when they're named after a known global.
-  
-
-./examples/with-storybook-material-ui/src/stories/fields/DateField.stories.tsx:23:14 lint/suspicious/noShadowRestrictedNames ━━━━━━━━━━
-
-  ! Do not shadow the global "Date" property.
-  
-    21 │ } as ComponentMeta<typeof DateField>;
-    22 │ 
-  > 23 │ export const Date: ComponentStory<typeof DateField> = (args) => {
-       │              ^^^^
-    24 │   const theme = useTheme();
-    25 │   return (
-<<<<<<< HEAD
-  
-  i Consider renaming this variable. It's easy to confuse the origin of variables when they're named after a known global.
-  
-
-./examples/app-crm/src/routes/dashboard/components/companies-map/map.tsx:10:7 lint/suspicious/noShadowRestrictedNames ━━━━━━━━━━
-
-  ! Do not shadow the global "Map" property.
-  
-     8 │ import "leaflet/dist/leaflet.css";
-     9 │ 
-  > 10 │ const Map = () => {
-       │       ^^^
-    11 │   const customMarkerIcon = divIcon({
-    12 │     className: "custom-marker-icon",
-  
-  i Consider renaming this variable. It's easy to confuse the origin of variables when they're named after a known global.
-  
-
-./examples/app-crm/src/routes/dashboard/components/companies-map/index.tsx:13:7 lint/suspicious/noShadowRestrictedNames ━━━━━━━━━━
-
-  ! Do not shadow the global "Map" property.
-  
-    11 │ import styles from "./index.module.css";
-    12 │ 
-  > 13 │ const Map = lazy(() => import("./map"));
-       │       ^^^
-    14 │ 
-    15 │ export const CompaniesMap: React.FC = () => {
-=======
->>>>>>> 1b146257
-  
-  i Consider renaming this variable. It's easy to confuse the origin of variables when they're named after a known global.
-  
-
-<<<<<<< HEAD
-Checked 6952 file(s) in 528ms
-=======
-Checked 6952 file(s) in 461ms
->>>>>>> 1b146257
+
+  i Consider renaming this variable. It's easy to confuse the origin of variables when they're named after a known global.
+
+
+Checked 6952 file(s) in 528ms