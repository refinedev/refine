
> refinejs-repo@0.0.0 biome
> biome lint .

<<<<<<< HEAD
./documentation/src/context/CommunityStats/index.tsx:100:17 lint/suspicious/noDoubleEquals  FIXABLE  ━━━━━━━━━━
=======
./packages/chakra-ui/src/components/pages/auth/components/updatePassword/index.tsx:127:39 lint/suspicious/noDoubleEquals  FIXABLE  ━━━━━━━━━━
>>>>>>> 1b146257

  ! Use === instead of ==
  
<<<<<<< HEAD
     98 │ export const convertStatToText = (num: number) => {
     99 │   const hasIntlSupport =
  > 100 │     typeof Intl == "object" && Intl && typeof Intl.NumberFormat == "function";
        │                 ^^
    101 │ 
    102 │   if (!hasIntlSupport) {
=======
    125 │               required: true,
    126 │               validate: (val: any) => {
  > 127 │                 if (watch("password") != val) {
        │                                       ^^
    128 │                   return translate(
    129 │                     "pages.updatePassword.errors.confirmPasswordNotMatch",
>>>>>>> 1b146257
  
  i == is only allowed when comparing against null
  
<<<<<<< HEAD
     98 │ export const convertStatToText = (num: number) => {
     99 │   const hasIntlSupport =
  > 100 │     typeof Intl == "object" && Intl && typeof Intl.NumberFormat == "function";
        │                 ^^
    101 │ 
    102 │   if (!hasIntlSupport) {
=======
    125 │               required: true,
    126 │               validate: (val: any) => {
  > 127 │                 if (watch("password") != val) {
        │                                       ^^
    128 │                   return translate(
    129 │                     "pages.updatePassword.errors.confirmPasswordNotMatch",
>>>>>>> 1b146257
  
  i Using === may be unsafe if you are relying on type coercion
  
  i Unsafe fix: Use ===
  
<<<<<<< HEAD
    100 │ ····typeof·Intl·===·"object"·&&·Intl·&&·typeof·Intl.NumberFormat·==·"function";
        │                   +                                                            

./documentation/src/context/CommunityStats/index.tsx:100:65 lint/suspicious/noDoubleEquals  FIXABLE  ━━━━━━━━━━

  ! Use === instead of ==
  
     98 │ export const convertStatToText = (num: number) => {
     99 │   const hasIntlSupport =
  > 100 │     typeof Intl == "object" && Intl && typeof Intl.NumberFormat == "function";
        │                                                                 ^^
    101 │ 
    102 │   if (!hasIntlSupport) {
  
  i == is only allowed when comparing against null
  
     98 │ export const convertStatToText = (num: number) => {
     99 │   const hasIntlSupport =
  > 100 │     typeof Intl == "object" && Intl && typeof Intl.NumberFormat == "function";
        │                                                                 ^^
    101 │ 
    102 │   if (!hasIntlSupport) {
=======
    127 │ ················if·(watch("password")·!==·val)·{
        │                                         +       

./packages/chakra-ui/src/components/fields/number/index.tsx:8:17 lint/suspicious/noDoubleEquals  FIXABLE  ━━━━━━━━━━

  ! Use === instead of ==
  
     6 │ function toLocaleStringSupportsOptions() {
     7 │   return !!(
   > 8 │     typeof Intl == "object" &&
       │                 ^^
     9 │     Intl &&
    10 │     typeof Intl.NumberFormat == "function"
  
  i == is only allowed when comparing against null
  
     6 │ function toLocaleStringSupportsOptions() {
     7 │   return !!(
   > 8 │     typeof Intl == "object" &&
       │                 ^^
     9 │     Intl &&
    10 │     typeof Intl.NumberFormat == "function"
>>>>>>> 1b146257
  
  i Using === may be unsafe if you are relying on type coercion
  
  i Unsafe fix: Use ===
  
<<<<<<< HEAD
    100 │ ····typeof·Intl·==·"object"·&&·Intl·&&·typeof·Intl.NumberFormat·===·"function";
        │                                                                   +            

./examples/store/src/lib/click-outside/click-outside.tsx:40:24 lint/suspicious/noDoubleEquals  FIXABLE  ━━━━━━━━━━
=======
    8 │ ····typeof·Intl·===·"object"·&&
      │                   +            

./packages/chakra-ui/src/components/fields/number/index.tsx:10:30 lint/suspicious/noDoubleEquals  FIXABLE  ━━━━━━━━━━
>>>>>>> 1b146257

  ! Use !== instead of !=
  
<<<<<<< HEAD
    38 │     }
    39 │ 
  > 40 │     if (typeof onClick != "function") {
       │                        ^^
    41 │       throw new Error("onClick must be a valid function");
    42 │     }
=======
     8 │     typeof Intl == "object" &&
     9 │     Intl &&
  > 10 │     typeof Intl.NumberFormat == "function"
       │                              ^^
    11 │   );
    12 │ }
>>>>>>> 1b146257
  
  i != is only allowed when comparing against null
  
<<<<<<< HEAD
    38 │     }
    39 │ 
  > 40 │     if (typeof onClick != "function") {
       │                        ^^
    41 │       throw new Error("onClick must be a valid function");
    42 │     }
=======
     8 │     typeof Intl == "object" &&
     9 │     Intl &&
  > 10 │     typeof Intl.NumberFormat == "function"
       │                              ^^
    11 │   );
    12 │ }
>>>>>>> 1b146257
  
  i Using !== may be unsafe if you are relying on type coercion
  
  i Unsafe fix: Use !==
  
<<<<<<< HEAD
    40 │ ····if·(typeof·onClick·!==·"function")·{
       │                          +              

./packages/chakra-ui/src/components/pages/auth/components/updatePassword/index.tsx:127:39 lint/suspicious/noDoubleEquals  FIXABLE  ━━━━━━━━━━

  ! Use !== instead of !=
  
    125 │               required: true,
    126 │               validate: (val: any) => {
  > 127 │                 if (watch("password") != val) {
        │                                       ^^
    128 │                   return translate(
    129 │                     "pages.updatePassword.errors.confirmPasswordNotMatch",
  
  i != is only allowed when comparing against null
  
    125 │               required: true,
    126 │               validate: (val: any) => {
  > 127 │                 if (watch("password") != val) {
        │                                       ^^
    128 │                   return translate(
    129 │                     "pages.updatePassword.errors.confirmPasswordNotMatch",
=======
    10 │ ····typeof·Intl.NumberFormat·===·"function"
       │                                +           

./examples/store/src/lib/click-outside/click-outside.tsx:40:24 lint/suspicious/noDoubleEquals  FIXABLE  ━━━━━━━━━━

  ! Use !== instead of !=
  
    38 │     }
    39 │ 
  > 40 │     if (typeof onClick != "function") {
       │                        ^^
    41 │       throw new Error("onClick must be a valid function");
    42 │     }
  
  i != is only allowed when comparing against null
  
    38 │     }
    39 │ 
  > 40 │     if (typeof onClick != "function") {
       │                        ^^
    41 │       throw new Error("onClick must be a valid function");
    42 │     }
>>>>>>> 1b146257
  
  i Using !== may be unsafe if you are relying on type coercion
  
  i Unsafe fix: Use !==
  
<<<<<<< HEAD
    127 │ ················if·(watch("password")·!==·val)·{
        │                                         +       

./packages/chakra-ui/src/components/fields/number/index.tsx:8:17 lint/suspicious/noDoubleEquals  FIXABLE  ━━━━━━━━━━

  ! Use === instead of ==
  
     6 │ function toLocaleStringSupportsOptions() {
     7 │   return !!(
   > 8 │     typeof Intl == "object" &&
       │                 ^^
     9 │     Intl &&
    10 │     typeof Intl.NumberFormat == "function"
  
  i == is only allowed when comparing against null
  
     6 │ function toLocaleStringSupportsOptions() {
     7 │   return !!(
   > 8 │     typeof Intl == "object" &&
       │                 ^^
     9 │     Intl &&
    10 │     typeof Intl.NumberFormat == "function"
=======
    40 │ ····if·(typeof·onClick·!==·"function")·{
       │                          +              

./documentation/src/context/CommunityStats/index.tsx:100:17 lint/suspicious/noDoubleEquals  FIXABLE  ━━━━━━━━━━

  ! Use === instead of ==
  
     98 │ export const convertStatToText = (num: number) => {
     99 │   const hasIntlSupport =
  > 100 │     typeof Intl == "object" && Intl && typeof Intl.NumberFormat == "function";
        │                 ^^
    101 │ 
    102 │   if (!hasIntlSupport) {
  
  i == is only allowed when comparing against null
  
     98 │ export const convertStatToText = (num: number) => {
     99 │   const hasIntlSupport =
  > 100 │     typeof Intl == "object" && Intl && typeof Intl.NumberFormat == "function";
        │                 ^^
    101 │ 
    102 │   if (!hasIntlSupport) {
>>>>>>> 1b146257
  
  i Using === may be unsafe if you are relying on type coercion
  
  i Unsafe fix: Use ===
  
<<<<<<< HEAD
    8 │ ····typeof·Intl·===·"object"·&&
      │                   +            

./packages/chakra-ui/src/components/fields/number/index.tsx:10:30 lint/suspicious/noDoubleEquals  FIXABLE  ━━━━━━━━━━

  ! Use === instead of ==
  
     8 │     typeof Intl == "object" &&
     9 │     Intl &&
  > 10 │     typeof Intl.NumberFormat == "function"
       │                              ^^
    11 │   );
    12 │ }
  
  i == is only allowed when comparing against null
  
     8 │     typeof Intl == "object" &&
     9 │     Intl &&
  > 10 │     typeof Intl.NumberFormat == "function"
       │                              ^^
    11 │   );
    12 │ }
=======
    100 │ ····typeof·Intl·===·"object"·&&·Intl·&&·typeof·Intl.NumberFormat·==·"function";
        │                   +                                                            

./documentation/src/context/CommunityStats/index.tsx:100:65 lint/suspicious/noDoubleEquals  FIXABLE  ━━━━━━━━━━

  ! Use === instead of ==
  
     98 │ export const convertStatToText = (num: number) => {
     99 │   const hasIntlSupport =
  > 100 │     typeof Intl == "object" && Intl && typeof Intl.NumberFormat == "function";
        │                                                                 ^^
    101 │ 
    102 │   if (!hasIntlSupport) {
  
  i == is only allowed when comparing against null
  
     98 │ export const convertStatToText = (num: number) => {
     99 │   const hasIntlSupport =
  > 100 │     typeof Intl == "object" && Intl && typeof Intl.NumberFormat == "function";
        │                                                                 ^^
    101 │ 
    102 │   if (!hasIntlSupport) {
>>>>>>> 1b146257
  
  i Using === may be unsafe if you are relying on type coercion
  
  i Unsafe fix: Use ===
  
<<<<<<< HEAD
    10 │ ····typeof·Intl.NumberFormat·===·"function"
       │                                +           

./examples/app-crm-minimal/src/utilities/currency-number.ts:6:17 lint/suspicious/noDoubleEquals  FIXABLE  ━━━━━━━━━━

  ! Use === instead of ==
  
    4 │ ) => {
    5 │   if (
  > 6 │     typeof Intl == "object" &&
      │                 ^^
    7 │     Intl &&
    8 │     typeof Intl.NumberFormat == "function"
  
  i == is only allowed when comparing against null
  
    4 │ ) => {
    5 │   if (
  > 6 │     typeof Intl == "object" &&
      │                 ^^
    7 │     Intl &&
    8 │     typeof Intl.NumberFormat == "function"
=======
    100 │ ····typeof·Intl·==·"object"·&&·Intl·&&·typeof·Intl.NumberFormat·===·"function";
        │                                                                   +            

./packages/mantine/src/components/fields/number/index.tsx:8:17 lint/suspicious/noDoubleEquals  FIXABLE  ━━━━━━━━━━

  ! Use === instead of ==
  
     6 │ function toLocaleStringSupportsOptions() {
     7 │   return !!(
   > 8 │     typeof Intl == "object" &&
       │                 ^^
     9 │     Intl &&
    10 │     typeof Intl.NumberFormat == "function"
  
  i == is only allowed when comparing against null
  
     6 │ function toLocaleStringSupportsOptions() {
     7 │   return !!(
   > 8 │     typeof Intl == "object" &&
       │                 ^^
     9 │     Intl &&
    10 │     typeof Intl.NumberFormat == "function"
>>>>>>> 1b146257
  
  i Using === may be unsafe if you are relying on type coercion
  
  i Unsafe fix: Use ===
  
<<<<<<< HEAD
    6 │ ····typeof·Intl·===·"object"·&&
      │                   +            

./examples/app-crm-minimal/src/utilities/currency-number.ts:8:30 lint/suspicious/noDoubleEquals  FIXABLE  ━━━━━━━━━━

  ! Use === instead of ==
  
     6 │     typeof Intl == "object" &&
     7 │     Intl &&
   > 8 │     typeof Intl.NumberFormat == "function"
       │                              ^^
     9 │   ) {
    10 │     return new Intl.NumberFormat("en-US", {
  
  i == is only allowed when comparing against null
  
     6 │     typeof Intl == "object" &&
     7 │     Intl &&
   > 8 │     typeof Intl.NumberFormat == "function"
       │                              ^^
     9 │   ) {
    10 │     return new Intl.NumberFormat("en-US", {
=======
    8 │ ····typeof·Intl·===·"object"·&&
      │                   +            

./packages/mantine/src/components/fields/number/index.tsx:10:30 lint/suspicious/noDoubleEquals  FIXABLE  ━━━━━━━━━━

  ! Use === instead of ==
  
     8 │     typeof Intl == "object" &&
     9 │     Intl &&
  > 10 │     typeof Intl.NumberFormat == "function"
       │                              ^^
    11 │   );
    12 │ }
  
  i == is only allowed when comparing against null
  
     8 │     typeof Intl == "object" &&
     9 │     Intl &&
  > 10 │     typeof Intl.NumberFormat == "function"
       │                              ^^
    11 │   );
    12 │ }
>>>>>>> 1b146257
  
  i Using === may be unsafe if you are relying on type coercion
  
  i Unsafe fix: Use ===
  
<<<<<<< HEAD
    8 │ ····typeof·Intl.NumberFormat·===·"function"
      │                                +           

./packages/mantine/src/components/fields/number/index.tsx:8:17 lint/suspicious/noDoubleEquals  FIXABLE  ━━━━━━━━━━

  ! Use === instead of ==
  
     6 │ function toLocaleStringSupportsOptions() {
     7 │   return !!(
   > 8 │     typeof Intl == "object" &&
       │                 ^^
     9 │     Intl &&
    10 │     typeof Intl.NumberFormat == "function"
  
  i == is only allowed when comparing against null
  
     6 │ function toLocaleStringSupportsOptions() {
     7 │   return !!(
   > 8 │     typeof Intl == "object" &&
       │                 ^^
     9 │     Intl &&
    10 │     typeof Intl.NumberFormat == "function"
=======
    10 │ ····typeof·Intl.NumberFormat·===·"function"
       │                                +           

./packages/core/src/definitions/table/index.ts:74:50 lint/suspicious/noDoubleEquals  FIXABLE  ━━━━━━━━━━

  ! Use === instead of ==
  
    72 │   ) {
    73 │     return (
  > 74 │       ("field" in left ? left.field : undefined) ==
       │                                                  ^^
    75 │         ("field" in right ? right.field : undefined) &&
    76 │       left.operator == right.operator
  
  i == is only allowed when comparing against null
  
    72 │   ) {
    73 │     return (
  > 74 │       ("field" in left ? left.field : undefined) ==
       │                                                  ^^
    75 │         ("field" in right ? right.field : undefined) &&
    76 │       left.operator == right.operator
>>>>>>> 1b146257
  
  i Using === may be unsafe if you are relying on type coercion
  
  i Unsafe fix: Use ===
  
<<<<<<< HEAD
    8 │ ····typeof·Intl·===·"object"·&&
      │                   +            

./packages/mantine/src/components/fields/number/index.tsx:10:30 lint/suspicious/noDoubleEquals  FIXABLE  ━━━━━━━━━━

  ! Use === instead of ==
  
     8 │     typeof Intl == "object" &&
     9 │     Intl &&
  > 10 │     typeof Intl.NumberFormat == "function"
       │                              ^^
    11 │   );
    12 │ }
  
  i == is only allowed when comparing against null
  
     8 │     typeof Intl == "object" &&
     9 │     Intl &&
  > 10 │     typeof Intl.NumberFormat == "function"
       │                              ^^
    11 │   );
    12 │ }
=======
    74 │ ······("field"·in·left·?·left.field·:·undefined)·===
       │                                                    +

./packages/core/src/definitions/table/index.ts:76:21 lint/suspicious/noDoubleEquals  FIXABLE  ━━━━━━━━━━

  ! Use === instead of ==
  
    74 │       ("field" in left ? left.field : undefined) ==
    75 │         ("field" in right ? right.field : undefined) &&
  > 76 │       left.operator == right.operator
       │                     ^^
    77 │     );
    78 │   }
  
  i == is only allowed when comparing against null
  
    74 │       ("field" in left ? left.field : undefined) ==
    75 │         ("field" in right ? right.field : undefined) &&
  > 76 │       left.operator == right.operator
       │                     ^^
    77 │     );
    78 │   }
>>>>>>> 1b146257
  
  i Using === may be unsafe if you are relying on type coercion
  
  i Unsafe fix: Use ===
  
<<<<<<< HEAD
    10 │ ····typeof·Intl.NumberFormat·===·"function"
       │                                +           

./packages/core/src/definitions/table/index.ts:74:50 lint/suspicious/noDoubleEquals  FIXABLE  ━━━━━━━━━━

  ! Use === instead of ==
  
    72 │   ) {
    73 │     return (
  > 74 │       ("field" in left ? left.field : undefined) ==
       │                                                  ^^
    75 │         ("field" in right ? right.field : undefined) &&
    76 │       left.operator == right.operator
  
  i == is only allowed when comparing against null
  
    72 │   ) {
    73 │     return (
  > 74 │       ("field" in left ? left.field : undefined) ==
       │                                                  ^^
    75 │         ("field" in right ? right.field : undefined) &&
    76 │       left.operator == right.operator
=======
    76 │ ······left.operator·===·right.operator
       │                       +               

./packages/core/src/definitions/table/index.ts:81:44 lint/suspicious/noDoubleEquals  FIXABLE  ━━━━━━━━━━

  ! Use === instead of ==
  
    80 │   return (
  > 81 │     ("key" in left ? left.key : undefined) ==
       │                                            ^^
    82 │       ("key" in right ? right.key : undefined) &&
    83 │     left.operator == right.operator
  
  i == is only allowed when comparing against null
  
    80 │   return (
  > 81 │     ("key" in left ? left.key : undefined) ==
       │                                            ^^
    82 │       ("key" in right ? right.key : undefined) &&
    83 │     left.operator == right.operator
>>>>>>> 1b146257
  
  i Using === may be unsafe if you are relying on type coercion
  
  i Unsafe fix: Use ===
  
<<<<<<< HEAD
    74 │ ······("field"·in·left·?·left.field·:·undefined)·===
       │                                                    +

./packages/core/src/definitions/table/index.ts:76:21 lint/suspicious/noDoubleEquals  FIXABLE  ━━━━━━━━━━

  ! Use === instead of ==
  
    74 │       ("field" in left ? left.field : undefined) ==
    75 │         ("field" in right ? right.field : undefined) &&
  > 76 │       left.operator == right.operator
       │                     ^^
    77 │     );
    78 │   }
  
  i == is only allowed when comparing against null
  
    74 │       ("field" in left ? left.field : undefined) ==
    75 │         ("field" in right ? right.field : undefined) &&
  > 76 │       left.operator == right.operator
       │                     ^^
    77 │     );
    78 │   }
=======
    81 │ ····("key"·in·left·?·left.key·:·undefined)·===
       │                                              +

./packages/core/src/definitions/table/index.ts:83:19 lint/suspicious/noDoubleEquals  FIXABLE  ━━━━━━━━━━

  ! Use === instead of ==
  
    81 │     ("key" in left ? left.key : undefined) ==
    82 │       ("key" in right ? right.key : undefined) &&
  > 83 │     left.operator == right.operator
       │                   ^^
    84 │   );
    85 │ };
  
  i == is only allowed when comparing against null
  
    81 │     ("key" in left ? left.key : undefined) ==
    82 │       ("key" in right ? right.key : undefined) &&
  > 83 │     left.operator == right.operator
       │                   ^^
    84 │   );
    85 │ };
>>>>>>> 1b146257
  
  i Using === may be unsafe if you are relying on type coercion
  
  i Unsafe fix: Use ===
  
<<<<<<< HEAD
    76 │ ······left.operator·===·right.operator
       │                       +               

./packages/core/src/definitions/table/index.ts:81:44 lint/suspicious/noDoubleEquals  FIXABLE  ━━━━━━━━━━

  ! Use === instead of ==
  
    80 │   return (
  > 81 │     ("key" in left ? left.key : undefined) ==
       │                                            ^^
    82 │       ("key" in right ? right.key : undefined) &&
    83 │     left.operator == right.operator
  
  i == is only allowed when comparing against null
  
    80 │   return (
  > 81 │     ("key" in left ? left.key : undefined) ==
       │                                            ^^
    82 │       ("key" in right ? right.key : undefined) &&
    83 │     left.operator == right.operator
=======
    83 │ ····left.operator·===·right.operator
       │                     +               

./packages/core/src/definitions/table/index.ts:88:14 lint/suspicious/noDoubleEquals  FIXABLE  ━━━━━━━━━━

  ! Use === instead of ==
  
    87 │ export const compareSorters = (left: CrudSort, right: CrudSort): boolean =>
  > 88 │   left.field == right.field;
       │              ^^
    89 │ // Keep only one CrudFilter per type according to compareFilters
    90 │ // Items in the array that is passed first to unionWith have higher priority
  
  i == is only allowed when comparing against null
  
    87 │ export const compareSorters = (left: CrudSort, right: CrudSort): boolean =>
  > 88 │   left.field == right.field;
       │              ^^
    89 │ // Keep only one CrudFilter per type according to compareFilters
    90 │ // Items in the array that is passed first to unionWith have higher priority
>>>>>>> 1b146257
  
  i Using === may be unsafe if you are relying on type coercion
  
  i Unsafe fix: Use ===
  
<<<<<<< HEAD
    81 │ ····("key"·in·left·?·left.key·:·undefined)·===
       │                                              +

./packages/core/src/definitions/table/index.ts:83:19 lint/suspicious/noDoubleEquals  FIXABLE  ━━━━━━━━━━

  ! Use === instead of ==
  
    81 │     ("key" in left ? left.key : undefined) ==
    82 │       ("key" in right ? right.key : undefined) &&
  > 83 │     left.operator == right.operator
       │                   ^^
    84 │   );
    85 │ };
  
  i == is only allowed when comparing against null
  
    81 │     ("key" in left ? left.key : undefined) ==
    82 │       ("key" in right ? right.key : undefined) &&
  > 83 │     left.operator == right.operator
       │                   ^^
    84 │   );
    85 │ };
=======
    88 │ ··left.field·===·right.field;
       │                +             

./packages/core/src/hooks/data/useDeleteMany.ts:355:49 lint/suspicious/noDoubleEquals  FIXABLE  ━━━━━━━━━━

  ! Use === instead of ==
  
    353 │               .get(preferLegacyKeys),
    354 │             (previous?: any | null) => {
  > 355 │               if (!previous || previous.data.id == id) {
        │                                                 ^^
    356 │                 return null;
    357 │               }
  
  i == is only allowed when comparing against null
  
    353 │               .get(preferLegacyKeys),
    354 │             (previous?: any | null) => {
  > 355 │               if (!previous || previous.data.id == id) {
        │                                                 ^^
    356 │                 return null;
    357 │               }
>>>>>>> 1b146257
  
  i Using === may be unsafe if you are relying on type coercion
  
  i Unsafe fix: Use ===
  
<<<<<<< HEAD
    83 │ ····left.operator·===·right.operator
       │                     +               

./packages/core/src/definitions/table/index.ts:88:14 lint/suspicious/noDoubleEquals  FIXABLE  ━━━━━━━━━━

  ! Use === instead of ==
  
    87 │ export const compareSorters = (left: CrudSort, right: CrudSort): boolean =>
  > 88 │   left.field == right.field;
       │              ^^
    89 │ // Keep only one CrudFilter per type according to compareFilters
    90 │ // Items in the array that is passed first to unionWith have higher priority
  
  i == is only allowed when comparing against null
  
    87 │ export const compareSorters = (left: CrudSort, right: CrudSort): boolean =>
  > 88 │   left.field == right.field;
       │              ^^
    89 │ // Keep only one CrudFilter per type according to compareFilters
    90 │ // Items in the array that is passed first to unionWith have higher priority
=======
    355 │ ··············if·(!previous·||·previous.data.id·===·id)·{
        │                                                   +      

./packages/core/src/contexts/undoableQueue/undoableQueueContext.tsx:22:37 lint/suspicious/noDoubleEquals  FIXABLE  ━━━━━━━━━━

  ! Use === instead of ==
  
    20 │         return !(
    21 │           isEqual(notificationItem.id, action.payload.id) &&
  > 22 │           notificationItem.resource == action.payload.resource
       │                                     ^^
    23 │         );
    24 │       });
  
  i == is only allowed when comparing against null
  
    20 │         return !(
    21 │           isEqual(notificationItem.id, action.payload.id) &&
  > 22 │           notificationItem.resource == action.payload.resource
       │                                     ^^
    23 │         );
    24 │       });
>>>>>>> 1b146257
  
  i Using === may be unsafe if you are relying on type coercion
  
  i Unsafe fix: Use ===
  
<<<<<<< HEAD
    88 │ ··left.field·===·right.field;
       │                +             

./packages/core/src/hooks/data/useDeleteMany.ts:355:49 lint/suspicious/noDoubleEquals  FIXABLE  ━━━━━━━━━━

  ! Use === instead of ==
  
    353 │               .get(preferLegacyKeys),
    354 │             (previous?: any | null) => {
  > 355 │               if (!previous || previous.data.id == id) {
        │                                                 ^^
    356 │                 return null;
    357 │               }
  
  i == is only allowed when comparing against null
  
    353 │               .get(preferLegacyKeys),
    354 │             (previous?: any | null) => {
  > 355 │               if (!previous || previous.data.id == id) {
        │                                                 ^^
    356 │                 return null;
    357 │               }
=======
    22 │ ··········notificationItem.resource·===·action.payload.resource
       │                                       +                        

./packages/core/src/contexts/undoableQueue/undoableQueueContext.tsx:38:39 lint/suspicious/noDoubleEquals  FIXABLE  ━━━━━━━━━━

  ! Use === instead of ==
  
    36 │           !(
    37 │             isEqual(notificationItem.id, action.payload.id) &&
  > 38 │             notificationItem.resource == action.payload.resource
       │                                       ^^
    39 │           ),
    40 │       );
  
  i == is only allowed when comparing against null
  
    36 │           !(
    37 │             isEqual(notificationItem.id, action.payload.id) &&
  > 38 │             notificationItem.resource == action.payload.resource
       │                                       ^^
    39 │           ),
    40 │       );
>>>>>>> 1b146257
  
  i Using === may be unsafe if you are relying on type coercion
  
  i Unsafe fix: Use ===
  
<<<<<<< HEAD
    355 │ ··············if·(!previous·||·previous.data.id·===·id)·{
        │                                                   +      

./packages/core/src/contexts/undoableQueue/undoableQueueContext.tsx:22:37 lint/suspicious/noDoubleEquals  FIXABLE  ━━━━━━━━━━

  ! Use === instead of ==
  
    20 │         return !(
    21 │           isEqual(notificationItem.id, action.payload.id) &&
  > 22 │           notificationItem.resource == action.payload.resource
       │                                     ^^
    23 │         );
    24 │       });
  
  i == is only allowed when comparing against null
  
    20 │         return !(
    21 │           isEqual(notificationItem.id, action.payload.id) &&
  > 22 │           notificationItem.resource == action.payload.resource
       │                                     ^^
    23 │         );
    24 │       });
=======
    38 │ ············notificationItem.resource·===·action.payload.resource
       │                                         +                        

./packages/core/src/contexts/undoableQueue/undoableQueueContext.tsx:45:37 lint/suspicious/noDoubleEquals  FIXABLE  ━━━━━━━━━━

  ! Use === instead of ==
  
    43 │         if (
    44 │           isEqual(notificationItem.id, action.payload.id) &&
  > 45 │           notificationItem.resource == action.payload.resource
       │                                     ^^
    46 │         ) {
    47 │           return {
  
  i == is only allowed when comparing against null
  
    43 │         if (
    44 │           isEqual(notificationItem.id, action.payload.id) &&
  > 45 │           notificationItem.resource == action.payload.resource
       │                                     ^^
    46 │         ) {
    47 │           return {
>>>>>>> 1b146257
  
  i Using === may be unsafe if you are relying on type coercion
  
  i Unsafe fix: Use ===
  
<<<<<<< HEAD
    22 │ ··········notificationItem.resource·===·action.payload.resource
       │                                       +                        

./packages/core/src/contexts/undoableQueue/undoableQueueContext.tsx:38:39 lint/suspicious/noDoubleEquals  FIXABLE  ━━━━━━━━━━

  ! Use === instead of ==
  
    36 │           !(
    37 │             isEqual(notificationItem.id, action.payload.id) &&
  > 38 │             notificationItem.resource == action.payload.resource
       │                                       ^^
    39 │           ),
    40 │       );
  
  i == is only allowed when comparing against null
  
    36 │           !(
    37 │             isEqual(notificationItem.id, action.payload.id) &&
  > 38 │             notificationItem.resource == action.payload.resource
       │                                       ^^
    39 │           ),
    40 │       );
=======
    45 │ ··········notificationItem.resource·===·action.payload.resource
       │                                       +                        

./examples/app-crm-minimal/src/utilities/currency-number.ts:6:17 lint/suspicious/noDoubleEquals  FIXABLE  ━━━━━━━━━━

  ! Use === instead of ==
  
    4 │ ) => {
    5 │   if (
  > 6 │     typeof Intl == "object" &&
      │                 ^^
    7 │     Intl &&
    8 │     typeof Intl.NumberFormat == "function"
  
  i == is only allowed when comparing against null
  
    4 │ ) => {
    5 │   if (
  > 6 │     typeof Intl == "object" &&
      │                 ^^
    7 │     Intl &&
    8 │     typeof Intl.NumberFormat == "function"
>>>>>>> 1b146257
  
  i Using === may be unsafe if you are relying on type coercion
  
  i Unsafe fix: Use ===
  
<<<<<<< HEAD
    38 │ ············notificationItem.resource·===·action.payload.resource
       │                                         +                        

./packages/core/src/contexts/undoableQueue/undoableQueueContext.tsx:45:37 lint/suspicious/noDoubleEquals  FIXABLE  ━━━━━━━━━━

  ! Use === instead of ==
  
    43 │         if (
    44 │           isEqual(notificationItem.id, action.payload.id) &&
  > 45 │           notificationItem.resource == action.payload.resource
       │                                     ^^
    46 │         ) {
    47 │           return {
  
  i == is only allowed when comparing against null
  
    43 │         if (
    44 │           isEqual(notificationItem.id, action.payload.id) &&
  > 45 │           notificationItem.resource == action.payload.resource
       │                                     ^^
    46 │         ) {
    47 │           return {
=======
    6 │ ····typeof·Intl·===·"object"·&&
      │                   +            

./examples/app-crm-minimal/src/utilities/currency-number.ts:8:30 lint/suspicious/noDoubleEquals  FIXABLE  ━━━━━━━━━━

  ! Use === instead of ==
  
     6 │     typeof Intl == "object" &&
     7 │     Intl &&
   > 8 │     typeof Intl.NumberFormat == "function"
       │                              ^^
     9 │   ) {
    10 │     return new Intl.NumberFormat("en-US", {
  
  i == is only allowed when comparing against null
  
     6 │     typeof Intl == "object" &&
     7 │     Intl &&
   > 8 │     typeof Intl.NumberFormat == "function"
       │                              ^^
     9 │   ) {
    10 │     return new Intl.NumberFormat("en-US", {
>>>>>>> 1b146257
  
  i Using === may be unsafe if you are relying on type coercion
  
  i Unsafe fix: Use ===
  
<<<<<<< HEAD
    45 │ ··········notificationItem.resource·===·action.payload.resource
       │                                       +                        
=======
    8 │ ····typeof·Intl.NumberFormat·===·"function"
      │                                +           
>>>>>>> 1b146257

./packages/mui/src/components/fields/number/index.tsx:8:17 lint/suspicious/noDoubleEquals  FIXABLE  ━━━━━━━━━━

  ! Use === instead of ==
  
     6 │ function toLocaleStringSupportsOptions() {
     7 │   return !!(
   > 8 │     typeof Intl == "object" &&
       │                 ^^
     9 │     Intl &&
    10 │     typeof Intl.NumberFormat == "function"
  
  i == is only allowed when comparing against null
  
     6 │ function toLocaleStringSupportsOptions() {
     7 │   return !!(
   > 8 │     typeof Intl == "object" &&
       │                 ^^
     9 │     Intl &&
    10 │     typeof Intl.NumberFormat == "function"
  
  i Using === may be unsafe if you are relying on type coercion
  
  i Unsafe fix: Use ===
  
    8 │ ····typeof·Intl·===·"object"·&&
      │                   +            

The number of diagnostics exceeds the number allowed by Biome.
Diagnostics not shown: 14.
<<<<<<< HEAD
Checked 6952 file(s) in 514ms
=======
Checked 6952 file(s) in 463ms
>>>>>>> 1b146257
<|MERGE_RESOLUTION|>--- conflicted
+++ resolved
@@ -2,1019 +2,542 @@
 > refinejs-repo@0.0.0 biome
 > biome lint .
 
-<<<<<<< HEAD
 ./documentation/src/context/CommunityStats/index.tsx:100:17 lint/suspicious/noDoubleEquals  FIXABLE  ━━━━━━━━━━
-=======
-./packages/chakra-ui/src/components/pages/auth/components/updatePassword/index.tsx:127:39 lint/suspicious/noDoubleEquals  FIXABLE  ━━━━━━━━━━
->>>>>>> 1b146257
-
-  ! Use === instead of ==
-  
-<<<<<<< HEAD
+
+  ! Use === instead of ==
+
      98 │ export const convertStatToText = (num: number) => {
      99 │   const hasIntlSupport =
   > 100 │     typeof Intl == "object" && Intl && typeof Intl.NumberFormat == "function";
         │                 ^^
-    101 │ 
+    101 │
     102 │   if (!hasIntlSupport) {
-=======
+
+  i == is only allowed when comparing against null
+
+     98 │ export const convertStatToText = (num: number) => {
+     99 │   const hasIntlSupport =
+  > 100 │     typeof Intl == "object" && Intl && typeof Intl.NumberFormat == "function";
+        │                 ^^
+    101 │
+    102 │   if (!hasIntlSupport) {
+
+  i Using === may be unsafe if you are relying on type coercion
+
+  i Unsafe fix: Use ===
+
+    100 │ ····typeof·Intl·===·"object"·&&·Intl·&&·typeof·Intl.NumberFormat·==·"function";
+        │                   +
+
+./documentation/src/context/CommunityStats/index.tsx:100:65 lint/suspicious/noDoubleEquals  FIXABLE  ━━━━━━━━━━
+
+  ! Use === instead of ==
+
+     98 │ export const convertStatToText = (num: number) => {
+     99 │   const hasIntlSupport =
+  > 100 │     typeof Intl == "object" && Intl && typeof Intl.NumberFormat == "function";
+        │                                                                 ^^
+    101 │
+    102 │   if (!hasIntlSupport) {
+
+  i == is only allowed when comparing against null
+
+     98 │ export const convertStatToText = (num: number) => {
+     99 │   const hasIntlSupport =
+  > 100 │     typeof Intl == "object" && Intl && typeof Intl.NumberFormat == "function";
+        │                                                                 ^^
+    101 │
+    102 │   if (!hasIntlSupport) {
+
+  i Using === may be unsafe if you are relying on type coercion
+
+  i Unsafe fix: Use ===
+
+    100 │ ····typeof·Intl·==·"object"·&&·Intl·&&·typeof·Intl.NumberFormat·===·"function";
+        │                                                                   +
+
+./examples/store/src/lib/click-outside/click-outside.tsx:40:24 lint/suspicious/noDoubleEquals  FIXABLE  ━━━━━━━━━━
+
+  ! Use !== instead of !=
+
+    38 │     }
+    39 │
+  > 40 │     if (typeof onClick != "function") {
+       │                        ^^
+    41 │       throw new Error("onClick must be a valid function");
+    42 │     }
+
+  i != is only allowed when comparing against null
+
+    38 │     }
+    39 │
+  > 40 │     if (typeof onClick != "function") {
+       │                        ^^
+    41 │       throw new Error("onClick must be a valid function");
+    42 │     }
+
+  i Using !== may be unsafe if you are relying on type coercion
+
+  i Unsafe fix: Use !==
+
+    40 │ ····if·(typeof·onClick·!==·"function")·{
+       │                          +
+
+./packages/chakra-ui/src/components/pages/auth/components/updatePassword/index.tsx:127:39 lint/suspicious/noDoubleEquals  FIXABLE  ━━━━━━━━━━
+
+  ! Use !== instead of !=
+
     125 │               required: true,
     126 │               validate: (val: any) => {
   > 127 │                 if (watch("password") != val) {
         │                                       ^^
     128 │                   return translate(
     129 │                     "pages.updatePassword.errors.confirmPasswordNotMatch",
->>>>>>> 1b146257
-  
-  i == is only allowed when comparing against null
-  
-<<<<<<< HEAD
-     98 │ export const convertStatToText = (num: number) => {
-     99 │   const hasIntlSupport =
-  > 100 │     typeof Intl == "object" && Intl && typeof Intl.NumberFormat == "function";
-        │                 ^^
-    101 │ 
-    102 │   if (!hasIntlSupport) {
-=======
+
+  i != is only allowed when comparing against null
+
     125 │               required: true,
     126 │               validate: (val: any) => {
   > 127 │                 if (watch("password") != val) {
         │                                       ^^
     128 │                   return translate(
     129 │                     "pages.updatePassword.errors.confirmPasswordNotMatch",
->>>>>>> 1b146257
-  
-  i Using === may be unsafe if you are relying on type coercion
-  
-  i Unsafe fix: Use ===
-  
-<<<<<<< HEAD
-    100 │ ····typeof·Intl·===·"object"·&&·Intl·&&·typeof·Intl.NumberFormat·==·"function";
-        │                   +                                                            
-
-./documentation/src/context/CommunityStats/index.tsx:100:65 lint/suspicious/noDoubleEquals  FIXABLE  ━━━━━━━━━━
-
-  ! Use === instead of ==
-  
-     98 │ export const convertStatToText = (num: number) => {
-     99 │   const hasIntlSupport =
-  > 100 │     typeof Intl == "object" && Intl && typeof Intl.NumberFormat == "function";
-        │                                                                 ^^
-    101 │ 
-    102 │   if (!hasIntlSupport) {
-  
-  i == is only allowed when comparing against null
-  
-     98 │ export const convertStatToText = (num: number) => {
-     99 │   const hasIntlSupport =
-  > 100 │     typeof Intl == "object" && Intl && typeof Intl.NumberFormat == "function";
-        │                                                                 ^^
-    101 │ 
-    102 │   if (!hasIntlSupport) {
-=======
+
+  i Using !== may be unsafe if you are relying on type coercion
+
+  i Unsafe fix: Use !==
+
     127 │ ················if·(watch("password")·!==·val)·{
-        │                                         +       
+        │                                         +
 
 ./packages/chakra-ui/src/components/fields/number/index.tsx:8:17 lint/suspicious/noDoubleEquals  FIXABLE  ━━━━━━━━━━
 
   ! Use === instead of ==
-  
+
      6 │ function toLocaleStringSupportsOptions() {
      7 │   return !!(
    > 8 │     typeof Intl == "object" &&
        │                 ^^
      9 │     Intl &&
     10 │     typeof Intl.NumberFormat == "function"
-  
-  i == is only allowed when comparing against null
-  
+
+  i == is only allowed when comparing against null
+
      6 │ function toLocaleStringSupportsOptions() {
      7 │   return !!(
    > 8 │     typeof Intl == "object" &&
        │                 ^^
      9 │     Intl &&
     10 │     typeof Intl.NumberFormat == "function"
->>>>>>> 1b146257
-  
-  i Using === may be unsafe if you are relying on type coercion
-  
-  i Unsafe fix: Use ===
-  
-<<<<<<< HEAD
-    100 │ ····typeof·Intl·==·"object"·&&·Intl·&&·typeof·Intl.NumberFormat·===·"function";
-        │                                                                   +            
-
-./examples/store/src/lib/click-outside/click-outside.tsx:40:24 lint/suspicious/noDoubleEquals  FIXABLE  ━━━━━━━━━━
-=======
+
+  i Using === may be unsafe if you are relying on type coercion
+
+  i Unsafe fix: Use ===
+
     8 │ ····typeof·Intl·===·"object"·&&
-      │                   +            
+      │                   +
 
 ./packages/chakra-ui/src/components/fields/number/index.tsx:10:30 lint/suspicious/noDoubleEquals  FIXABLE  ━━━━━━━━━━
->>>>>>> 1b146257
-
-  ! Use !== instead of !=
-  
-<<<<<<< HEAD
-    38 │     }
-    39 │ 
-  > 40 │     if (typeof onClick != "function") {
-       │                        ^^
-    41 │       throw new Error("onClick must be a valid function");
-    42 │     }
-=======
+
+  ! Use === instead of ==
+
      8 │     typeof Intl == "object" &&
      9 │     Intl &&
   > 10 │     typeof Intl.NumberFormat == "function"
        │                              ^^
     11 │   );
     12 │ }
->>>>>>> 1b146257
-  
-  i != is only allowed when comparing against null
-  
-<<<<<<< HEAD
-    38 │     }
-    39 │ 
-  > 40 │     if (typeof onClick != "function") {
-       │                        ^^
-    41 │       throw new Error("onClick must be a valid function");
-    42 │     }
-=======
+
+  i == is only allowed when comparing against null
+
      8 │     typeof Intl == "object" &&
      9 │     Intl &&
   > 10 │     typeof Intl.NumberFormat == "function"
        │                              ^^
     11 │   );
     12 │ }
->>>>>>> 1b146257
-  
-  i Using !== may be unsafe if you are relying on type coercion
-  
-  i Unsafe fix: Use !==
-  
-<<<<<<< HEAD
-    40 │ ····if·(typeof·onClick·!==·"function")·{
-       │                          +              
-
-./packages/chakra-ui/src/components/pages/auth/components/updatePassword/index.tsx:127:39 lint/suspicious/noDoubleEquals  FIXABLE  ━━━━━━━━━━
-
-  ! Use !== instead of !=
-  
-    125 │               required: true,
-    126 │               validate: (val: any) => {
-  > 127 │                 if (watch("password") != val) {
-        │                                       ^^
-    128 │                   return translate(
-    129 │                     "pages.updatePassword.errors.confirmPasswordNotMatch",
-  
-  i != is only allowed when comparing against null
-  
-    125 │               required: true,
-    126 │               validate: (val: any) => {
-  > 127 │                 if (watch("password") != val) {
-        │                                       ^^
-    128 │                   return translate(
-    129 │                     "pages.updatePassword.errors.confirmPasswordNotMatch",
-=======
+
+  i Using === may be unsafe if you are relying on type coercion
+
+  i Unsafe fix: Use ===
+
     10 │ ····typeof·Intl.NumberFormat·===·"function"
-       │                                +           
-
-./examples/store/src/lib/click-outside/click-outside.tsx:40:24 lint/suspicious/noDoubleEquals  FIXABLE  ━━━━━━━━━━
-
-  ! Use !== instead of !=
-  
-    38 │     }
-    39 │ 
-  > 40 │     if (typeof onClick != "function") {
-       │                        ^^
-    41 │       throw new Error("onClick must be a valid function");
-    42 │     }
-  
-  i != is only allowed when comparing against null
-  
-    38 │     }
-    39 │ 
-  > 40 │     if (typeof onClick != "function") {
-       │                        ^^
-    41 │       throw new Error("onClick must be a valid function");
-    42 │     }
->>>>>>> 1b146257
-  
-  i Using !== may be unsafe if you are relying on type coercion
-  
-  i Unsafe fix: Use !==
-  
-<<<<<<< HEAD
-    127 │ ················if·(watch("password")·!==·val)·{
-        │                                         +       
-
-./packages/chakra-ui/src/components/fields/number/index.tsx:8:17 lint/suspicious/noDoubleEquals  FIXABLE  ━━━━━━━━━━
-
-  ! Use === instead of ==
-  
-     6 │ function toLocaleStringSupportsOptions() {
-     7 │   return !!(
-   > 8 │     typeof Intl == "object" &&
-       │                 ^^
-     9 │     Intl &&
-    10 │     typeof Intl.NumberFormat == "function"
-  
-  i == is only allowed when comparing against null
-  
-     6 │ function toLocaleStringSupportsOptions() {
-     7 │   return !!(
-   > 8 │     typeof Intl == "object" &&
-       │                 ^^
-     9 │     Intl &&
-    10 │     typeof Intl.NumberFormat == "function"
-=======
-    40 │ ····if·(typeof·onClick·!==·"function")·{
-       │                          +              
-
-./documentation/src/context/CommunityStats/index.tsx:100:17 lint/suspicious/noDoubleEquals  FIXABLE  ━━━━━━━━━━
-
-  ! Use === instead of ==
-  
-     98 │ export const convertStatToText = (num: number) => {
-     99 │   const hasIntlSupport =
-  > 100 │     typeof Intl == "object" && Intl && typeof Intl.NumberFormat == "function";
-        │                 ^^
-    101 │ 
-    102 │   if (!hasIntlSupport) {
-  
-  i == is only allowed when comparing against null
-  
-     98 │ export const convertStatToText = (num: number) => {
-     99 │   const hasIntlSupport =
-  > 100 │     typeof Intl == "object" && Intl && typeof Intl.NumberFormat == "function";
-        │                 ^^
-    101 │ 
-    102 │   if (!hasIntlSupport) {
->>>>>>> 1b146257
-  
-  i Using === may be unsafe if you are relying on type coercion
-  
-  i Unsafe fix: Use ===
-  
-<<<<<<< HEAD
-    8 │ ····typeof·Intl·===·"object"·&&
-      │                   +            
-
-./packages/chakra-ui/src/components/fields/number/index.tsx:10:30 lint/suspicious/noDoubleEquals  FIXABLE  ━━━━━━━━━━
-
-  ! Use === instead of ==
-  
-     8 │     typeof Intl == "object" &&
-     9 │     Intl &&
-  > 10 │     typeof Intl.NumberFormat == "function"
-       │                              ^^
-    11 │   );
-    12 │ }
-  
-  i == is only allowed when comparing against null
-  
-     8 │     typeof Intl == "object" &&
-     9 │     Intl &&
-  > 10 │     typeof Intl.NumberFormat == "function"
-       │                              ^^
-    11 │   );
-    12 │ }
-=======
-    100 │ ····typeof·Intl·===·"object"·&&·Intl·&&·typeof·Intl.NumberFormat·==·"function";
-        │                   +                                                            
-
-./documentation/src/context/CommunityStats/index.tsx:100:65 lint/suspicious/noDoubleEquals  FIXABLE  ━━━━━━━━━━
-
-  ! Use === instead of ==
-  
-     98 │ export const convertStatToText = (num: number) => {
-     99 │   const hasIntlSupport =
-  > 100 │     typeof Intl == "object" && Intl && typeof Intl.NumberFormat == "function";
-        │                                                                 ^^
-    101 │ 
-    102 │   if (!hasIntlSupport) {
-  
-  i == is only allowed when comparing against null
-  
-     98 │ export const convertStatToText = (num: number) => {
-     99 │   const hasIntlSupport =
-  > 100 │     typeof Intl == "object" && Intl && typeof Intl.NumberFormat == "function";
-        │                                                                 ^^
-    101 │ 
-    102 │   if (!hasIntlSupport) {
->>>>>>> 1b146257
-  
-  i Using === may be unsafe if you are relying on type coercion
-  
-  i Unsafe fix: Use ===
-  
-<<<<<<< HEAD
-    10 │ ····typeof·Intl.NumberFormat·===·"function"
-       │                                +           
+       │                                +
 
 ./examples/app-crm-minimal/src/utilities/currency-number.ts:6:17 lint/suspicious/noDoubleEquals  FIXABLE  ━━━━━━━━━━
 
   ! Use === instead of ==
-  
+
     4 │ ) => {
     5 │   if (
   > 6 │     typeof Intl == "object" &&
       │                 ^^
     7 │     Intl &&
     8 │     typeof Intl.NumberFormat == "function"
-  
-  i == is only allowed when comparing against null
-  
+
+  i == is only allowed when comparing against null
+
     4 │ ) => {
     5 │   if (
   > 6 │     typeof Intl == "object" &&
       │                 ^^
     7 │     Intl &&
     8 │     typeof Intl.NumberFormat == "function"
-=======
-    100 │ ····typeof·Intl·==·"object"·&&·Intl·&&·typeof·Intl.NumberFormat·===·"function";
-        │                                                                   +            
-
-./packages/mantine/src/components/fields/number/index.tsx:8:17 lint/suspicious/noDoubleEquals  FIXABLE  ━━━━━━━━━━
-
-  ! Use === instead of ==
-  
-     6 │ function toLocaleStringSupportsOptions() {
-     7 │   return !!(
-   > 8 │     typeof Intl == "object" &&
-       │                 ^^
-     9 │     Intl &&
-    10 │     typeof Intl.NumberFormat == "function"
-  
-  i == is only allowed when comparing against null
-  
-     6 │ function toLocaleStringSupportsOptions() {
-     7 │   return !!(
-   > 8 │     typeof Intl == "object" &&
-       │                 ^^
-     9 │     Intl &&
-    10 │     typeof Intl.NumberFormat == "function"
->>>>>>> 1b146257
-  
-  i Using === may be unsafe if you are relying on type coercion
-  
-  i Unsafe fix: Use ===
-  
-<<<<<<< HEAD
+
+  i Using === may be unsafe if you are relying on type coercion
+
+  i Unsafe fix: Use ===
+
     6 │ ····typeof·Intl·===·"object"·&&
-      │                   +            
+      │                   +
 
 ./examples/app-crm-minimal/src/utilities/currency-number.ts:8:30 lint/suspicious/noDoubleEquals  FIXABLE  ━━━━━━━━━━
 
   ! Use === instead of ==
-  
+
      6 │     typeof Intl == "object" &&
      7 │     Intl &&
    > 8 │     typeof Intl.NumberFormat == "function"
        │                              ^^
      9 │   ) {
     10 │     return new Intl.NumberFormat("en-US", {
-  
-  i == is only allowed when comparing against null
-  
+
+  i == is only allowed when comparing against null
+
      6 │     typeof Intl == "object" &&
      7 │     Intl &&
    > 8 │     typeof Intl.NumberFormat == "function"
        │                              ^^
      9 │   ) {
     10 │     return new Intl.NumberFormat("en-US", {
-=======
+
+  i Using === may be unsafe if you are relying on type coercion
+
+  i Unsafe fix: Use ===
+
+    8 │ ····typeof·Intl.NumberFormat·===·"function"
+      │                                +
+
+./packages/mantine/src/components/fields/number/index.tsx:8:17 lint/suspicious/noDoubleEquals  FIXABLE  ━━━━━━━━━━
+
+  ! Use === instead of ==
+
+     6 │ function toLocaleStringSupportsOptions() {
+     7 │   return !!(
+   > 8 │     typeof Intl == "object" &&
+       │                 ^^
+     9 │     Intl &&
+    10 │     typeof Intl.NumberFormat == "function"
+
+  i == is only allowed when comparing against null
+
+     6 │ function toLocaleStringSupportsOptions() {
+     7 │   return !!(
+   > 8 │     typeof Intl == "object" &&
+       │                 ^^
+     9 │     Intl &&
+    10 │     typeof Intl.NumberFormat == "function"
+
+  i Using === may be unsafe if you are relying on type coercion
+
+  i Unsafe fix: Use ===
+
     8 │ ····typeof·Intl·===·"object"·&&
-      │                   +            
+      │                   +
 
 ./packages/mantine/src/components/fields/number/index.tsx:10:30 lint/suspicious/noDoubleEquals  FIXABLE  ━━━━━━━━━━
 
   ! Use === instead of ==
-  
+
      8 │     typeof Intl == "object" &&
      9 │     Intl &&
   > 10 │     typeof Intl.NumberFormat == "function"
        │                              ^^
     11 │   );
     12 │ }
-  
-  i == is only allowed when comparing against null
-  
+
+  i == is only allowed when comparing against null
+
      8 │     typeof Intl == "object" &&
      9 │     Intl &&
   > 10 │     typeof Intl.NumberFormat == "function"
        │                              ^^
     11 │   );
     12 │ }
->>>>>>> 1b146257
-  
-  i Using === may be unsafe if you are relying on type coercion
-  
-  i Unsafe fix: Use ===
-  
-<<<<<<< HEAD
-    8 │ ····typeof·Intl.NumberFormat·===·"function"
-      │                                +           
-
-./packages/mantine/src/components/fields/number/index.tsx:8:17 lint/suspicious/noDoubleEquals  FIXABLE  ━━━━━━━━━━
-
-  ! Use === instead of ==
-  
-     6 │ function toLocaleStringSupportsOptions() {
-     7 │   return !!(
-   > 8 │     typeof Intl == "object" &&
-       │                 ^^
-     9 │     Intl &&
-    10 │     typeof Intl.NumberFormat == "function"
-  
-  i == is only allowed when comparing against null
-  
-     6 │ function toLocaleStringSupportsOptions() {
-     7 │   return !!(
-   > 8 │     typeof Intl == "object" &&
-       │                 ^^
-     9 │     Intl &&
-    10 │     typeof Intl.NumberFormat == "function"
-=======
+
+  i Using === may be unsafe if you are relying on type coercion
+
+  i Unsafe fix: Use ===
+
     10 │ ····typeof·Intl.NumberFormat·===·"function"
-       │                                +           
+       │                                +
 
 ./packages/core/src/definitions/table/index.ts:74:50 lint/suspicious/noDoubleEquals  FIXABLE  ━━━━━━━━━━
 
   ! Use === instead of ==
-  
+
     72 │   ) {
     73 │     return (
   > 74 │       ("field" in left ? left.field : undefined) ==
        │                                                  ^^
     75 │         ("field" in right ? right.field : undefined) &&
     76 │       left.operator == right.operator
-  
-  i == is only allowed when comparing against null
-  
+
+  i == is only allowed when comparing against null
+
     72 │   ) {
     73 │     return (
   > 74 │       ("field" in left ? left.field : undefined) ==
        │                                                  ^^
     75 │         ("field" in right ? right.field : undefined) &&
     76 │       left.operator == right.operator
->>>>>>> 1b146257
-  
-  i Using === may be unsafe if you are relying on type coercion
-  
-  i Unsafe fix: Use ===
-  
-<<<<<<< HEAD
-    8 │ ····typeof·Intl·===·"object"·&&
-      │                   +            
-
-./packages/mantine/src/components/fields/number/index.tsx:10:30 lint/suspicious/noDoubleEquals  FIXABLE  ━━━━━━━━━━
-
-  ! Use === instead of ==
-  
-     8 │     typeof Intl == "object" &&
-     9 │     Intl &&
-  > 10 │     typeof Intl.NumberFormat == "function"
-       │                              ^^
-    11 │   );
-    12 │ }
-  
-  i == is only allowed when comparing against null
-  
-     8 │     typeof Intl == "object" &&
-     9 │     Intl &&
-  > 10 │     typeof Intl.NumberFormat == "function"
-       │                              ^^
-    11 │   );
-    12 │ }
-=======
+
+  i Using === may be unsafe if you are relying on type coercion
+
+  i Unsafe fix: Use ===
+
     74 │ ······("field"·in·left·?·left.field·:·undefined)·===
        │                                                    +
 
 ./packages/core/src/definitions/table/index.ts:76:21 lint/suspicious/noDoubleEquals  FIXABLE  ━━━━━━━━━━
 
   ! Use === instead of ==
-  
+
     74 │       ("field" in left ? left.field : undefined) ==
     75 │         ("field" in right ? right.field : undefined) &&
   > 76 │       left.operator == right.operator
        │                     ^^
     77 │     );
     78 │   }
-  
-  i == is only allowed when comparing against null
-  
+
+  i == is only allowed when comparing against null
+
     74 │       ("field" in left ? left.field : undefined) ==
     75 │         ("field" in right ? right.field : undefined) &&
   > 76 │       left.operator == right.operator
        │                     ^^
     77 │     );
     78 │   }
->>>>>>> 1b146257
-  
-  i Using === may be unsafe if you are relying on type coercion
-  
-  i Unsafe fix: Use ===
-  
-<<<<<<< HEAD
-    10 │ ····typeof·Intl.NumberFormat·===·"function"
-       │                                +           
-
-./packages/core/src/definitions/table/index.ts:74:50 lint/suspicious/noDoubleEquals  FIXABLE  ━━━━━━━━━━
-
-  ! Use === instead of ==
-  
-    72 │   ) {
-    73 │     return (
-  > 74 │       ("field" in left ? left.field : undefined) ==
-       │                                                  ^^
-    75 │         ("field" in right ? right.field : undefined) &&
-    76 │       left.operator == right.operator
-  
-  i == is only allowed when comparing against null
-  
-    72 │   ) {
-    73 │     return (
-  > 74 │       ("field" in left ? left.field : undefined) ==
-       │                                                  ^^
-    75 │         ("field" in right ? right.field : undefined) &&
-    76 │       left.operator == right.operator
-=======
+
+  i Using === may be unsafe if you are relying on type coercion
+
+  i Unsafe fix: Use ===
+
     76 │ ······left.operator·===·right.operator
-       │                       +               
+       │                       +
 
 ./packages/core/src/definitions/table/index.ts:81:44 lint/suspicious/noDoubleEquals  FIXABLE  ━━━━━━━━━━
 
   ! Use === instead of ==
-  
+
     80 │   return (
   > 81 │     ("key" in left ? left.key : undefined) ==
        │                                            ^^
     82 │       ("key" in right ? right.key : undefined) &&
     83 │     left.operator == right.operator
-  
-  i == is only allowed when comparing against null
-  
+
+  i == is only allowed when comparing against null
+
     80 │   return (
   > 81 │     ("key" in left ? left.key : undefined) ==
        │                                            ^^
     82 │       ("key" in right ? right.key : undefined) &&
     83 │     left.operator == right.operator
->>>>>>> 1b146257
-  
-  i Using === may be unsafe if you are relying on type coercion
-  
-  i Unsafe fix: Use ===
-  
-<<<<<<< HEAD
-    74 │ ······("field"·in·left·?·left.field·:·undefined)·===
-       │                                                    +
-
-./packages/core/src/definitions/table/index.ts:76:21 lint/suspicious/noDoubleEquals  FIXABLE  ━━━━━━━━━━
-
-  ! Use === instead of ==
-  
-    74 │       ("field" in left ? left.field : undefined) ==
-    75 │         ("field" in right ? right.field : undefined) &&
-  > 76 │       left.operator == right.operator
-       │                     ^^
-    77 │     );
-    78 │   }
-  
-  i == is only allowed when comparing against null
-  
-    74 │       ("field" in left ? left.field : undefined) ==
-    75 │         ("field" in right ? right.field : undefined) &&
-  > 76 │       left.operator == right.operator
-       │                     ^^
-    77 │     );
-    78 │   }
-=======
+
+  i Using === may be unsafe if you are relying on type coercion
+
+  i Unsafe fix: Use ===
+
     81 │ ····("key"·in·left·?·left.key·:·undefined)·===
        │                                              +
 
 ./packages/core/src/definitions/table/index.ts:83:19 lint/suspicious/noDoubleEquals  FIXABLE  ━━━━━━━━━━
 
   ! Use === instead of ==
-  
+
     81 │     ("key" in left ? left.key : undefined) ==
     82 │       ("key" in right ? right.key : undefined) &&
   > 83 │     left.operator == right.operator
        │                   ^^
     84 │   );
     85 │ };
-  
-  i == is only allowed when comparing against null
-  
+
+  i == is only allowed when comparing against null
+
     81 │     ("key" in left ? left.key : undefined) ==
     82 │       ("key" in right ? right.key : undefined) &&
   > 83 │     left.operator == right.operator
        │                   ^^
     84 │   );
     85 │ };
->>>>>>> 1b146257
-  
-  i Using === may be unsafe if you are relying on type coercion
-  
-  i Unsafe fix: Use ===
-  
-<<<<<<< HEAD
-    76 │ ······left.operator·===·right.operator
-       │                       +               
-
-./packages/core/src/definitions/table/index.ts:81:44 lint/suspicious/noDoubleEquals  FIXABLE  ━━━━━━━━━━
-
-  ! Use === instead of ==
-  
-    80 │   return (
-  > 81 │     ("key" in left ? left.key : undefined) ==
-       │                                            ^^
-    82 │       ("key" in right ? right.key : undefined) &&
-    83 │     left.operator == right.operator
-  
-  i == is only allowed when comparing against null
-  
-    80 │   return (
-  > 81 │     ("key" in left ? left.key : undefined) ==
-       │                                            ^^
-    82 │       ("key" in right ? right.key : undefined) &&
-    83 │     left.operator == right.operator
-=======
+
+  i Using === may be unsafe if you are relying on type coercion
+
+  i Unsafe fix: Use ===
+
     83 │ ····left.operator·===·right.operator
-       │                     +               
+       │                     +
 
 ./packages/core/src/definitions/table/index.ts:88:14 lint/suspicious/noDoubleEquals  FIXABLE  ━━━━━━━━━━
 
   ! Use === instead of ==
-  
+
     87 │ export const compareSorters = (left: CrudSort, right: CrudSort): boolean =>
   > 88 │   left.field == right.field;
        │              ^^
     89 │ // Keep only one CrudFilter per type according to compareFilters
     90 │ // Items in the array that is passed first to unionWith have higher priority
-  
-  i == is only allowed when comparing against null
-  
+
+  i == is only allowed when comparing against null
+
     87 │ export const compareSorters = (left: CrudSort, right: CrudSort): boolean =>
   > 88 │   left.field == right.field;
        │              ^^
     89 │ // Keep only one CrudFilter per type according to compareFilters
     90 │ // Items in the array that is passed first to unionWith have higher priority
->>>>>>> 1b146257
-  
-  i Using === may be unsafe if you are relying on type coercion
-  
-  i Unsafe fix: Use ===
-  
-<<<<<<< HEAD
-    81 │ ····("key"·in·left·?·left.key·:·undefined)·===
-       │                                              +
-
-./packages/core/src/definitions/table/index.ts:83:19 lint/suspicious/noDoubleEquals  FIXABLE  ━━━━━━━━━━
-
-  ! Use === instead of ==
-  
-    81 │     ("key" in left ? left.key : undefined) ==
-    82 │       ("key" in right ? right.key : undefined) &&
-  > 83 │     left.operator == right.operator
-       │                   ^^
-    84 │   );
-    85 │ };
-  
-  i == is only allowed when comparing against null
-  
-    81 │     ("key" in left ? left.key : undefined) ==
-    82 │       ("key" in right ? right.key : undefined) &&
-  > 83 │     left.operator == right.operator
-       │                   ^^
-    84 │   );
-    85 │ };
-=======
+
+  i Using === may be unsafe if you are relying on type coercion
+
+  i Unsafe fix: Use ===
+
     88 │ ··left.field·===·right.field;
-       │                +             
+       │                +
 
 ./packages/core/src/hooks/data/useDeleteMany.ts:355:49 lint/suspicious/noDoubleEquals  FIXABLE  ━━━━━━━━━━
 
   ! Use === instead of ==
-  
+
     353 │               .get(preferLegacyKeys),
     354 │             (previous?: any | null) => {
   > 355 │               if (!previous || previous.data.id == id) {
         │                                                 ^^
     356 │                 return null;
     357 │               }
-  
-  i == is only allowed when comparing against null
-  
+
+  i == is only allowed when comparing against null
+
     353 │               .get(preferLegacyKeys),
     354 │             (previous?: any | null) => {
   > 355 │               if (!previous || previous.data.id == id) {
         │                                                 ^^
     356 │                 return null;
     357 │               }
->>>>>>> 1b146257
-  
-  i Using === may be unsafe if you are relying on type coercion
-  
-  i Unsafe fix: Use ===
-  
-<<<<<<< HEAD
-    83 │ ····left.operator·===·right.operator
-       │                     +               
-
-./packages/core/src/definitions/table/index.ts:88:14 lint/suspicious/noDoubleEquals  FIXABLE  ━━━━━━━━━━
-
-  ! Use === instead of ==
-  
-    87 │ export const compareSorters = (left: CrudSort, right: CrudSort): boolean =>
-  > 88 │   left.field == right.field;
-       │              ^^
-    89 │ // Keep only one CrudFilter per type according to compareFilters
-    90 │ // Items in the array that is passed first to unionWith have higher priority
-  
-  i == is only allowed when comparing against null
-  
-    87 │ export const compareSorters = (left: CrudSort, right: CrudSort): boolean =>
-  > 88 │   left.field == right.field;
-       │              ^^
-    89 │ // Keep only one CrudFilter per type according to compareFilters
-    90 │ // Items in the array that is passed first to unionWith have higher priority
-=======
+
+  i Using === may be unsafe if you are relying on type coercion
+
+  i Unsafe fix: Use ===
+
     355 │ ··············if·(!previous·||·previous.data.id·===·id)·{
-        │                                                   +      
+        │                                                   +
 
 ./packages/core/src/contexts/undoableQueue/undoableQueueContext.tsx:22:37 lint/suspicious/noDoubleEquals  FIXABLE  ━━━━━━━━━━
 
   ! Use === instead of ==
-  
+
     20 │         return !(
     21 │           isEqual(notificationItem.id, action.payload.id) &&
   > 22 │           notificationItem.resource == action.payload.resource
        │                                     ^^
     23 │         );
     24 │       });
-  
-  i == is only allowed when comparing against null
-  
+
+  i == is only allowed when comparing against null
+
     20 │         return !(
     21 │           isEqual(notificationItem.id, action.payload.id) &&
   > 22 │           notificationItem.resource == action.payload.resource
        │                                     ^^
     23 │         );
     24 │       });
->>>>>>> 1b146257
-  
-  i Using === may be unsafe if you are relying on type coercion
-  
-  i Unsafe fix: Use ===
-  
-<<<<<<< HEAD
-    88 │ ··left.field·===·right.field;
-       │                +             
-
-./packages/core/src/hooks/data/useDeleteMany.ts:355:49 lint/suspicious/noDoubleEquals  FIXABLE  ━━━━━━━━━━
-
-  ! Use === instead of ==
-  
-    353 │               .get(preferLegacyKeys),
-    354 │             (previous?: any | null) => {
-  > 355 │               if (!previous || previous.data.id == id) {
-        │                                                 ^^
-    356 │                 return null;
-    357 │               }
-  
-  i == is only allowed when comparing against null
-  
-    353 │               .get(preferLegacyKeys),
-    354 │             (previous?: any | null) => {
-  > 355 │               if (!previous || previous.data.id == id) {
-        │                                                 ^^
-    356 │                 return null;
-    357 │               }
-=======
+
+  i Using === may be unsafe if you are relying on type coercion
+
+  i Unsafe fix: Use ===
+
     22 │ ··········notificationItem.resource·===·action.payload.resource
-       │                                       +                        
+       │                                       +
 
 ./packages/core/src/contexts/undoableQueue/undoableQueueContext.tsx:38:39 lint/suspicious/noDoubleEquals  FIXABLE  ━━━━━━━━━━
 
   ! Use === instead of ==
-  
+
     36 │           !(
     37 │             isEqual(notificationItem.id, action.payload.id) &&
   > 38 │             notificationItem.resource == action.payload.resource
        │                                       ^^
     39 │           ),
     40 │       );
-  
-  i == is only allowed when comparing against null
-  
+
+  i == is only allowed when comparing against null
+
     36 │           !(
     37 │             isEqual(notificationItem.id, action.payload.id) &&
   > 38 │             notificationItem.resource == action.payload.resource
        │                                       ^^
     39 │           ),
     40 │       );
->>>>>>> 1b146257
-  
-  i Using === may be unsafe if you are relying on type coercion
-  
-  i Unsafe fix: Use ===
-  
-<<<<<<< HEAD
-    355 │ ··············if·(!previous·||·previous.data.id·===·id)·{
-        │                                                   +      
-
-./packages/core/src/contexts/undoableQueue/undoableQueueContext.tsx:22:37 lint/suspicious/noDoubleEquals  FIXABLE  ━━━━━━━━━━
-
-  ! Use === instead of ==
-  
-    20 │         return !(
-    21 │           isEqual(notificationItem.id, action.payload.id) &&
-  > 22 │           notificationItem.resource == action.payload.resource
-       │                                     ^^
-    23 │         );
-    24 │       });
-  
-  i == is only allowed when comparing against null
-  
-    20 │         return !(
-    21 │           isEqual(notificationItem.id, action.payload.id) &&
-  > 22 │           notificationItem.resource == action.payload.resource
-       │                                     ^^
-    23 │         );
-    24 │       });
-=======
+
+  i Using === may be unsafe if you are relying on type coercion
+
+  i Unsafe fix: Use ===
+
     38 │ ············notificationItem.resource·===·action.payload.resource
-       │                                         +                        
+       │                                         +
 
 ./packages/core/src/contexts/undoableQueue/undoableQueueContext.tsx:45:37 lint/suspicious/noDoubleEquals  FIXABLE  ━━━━━━━━━━
 
   ! Use === instead of ==
-  
+
     43 │         if (
     44 │           isEqual(notificationItem.id, action.payload.id) &&
   > 45 │           notificationItem.resource == action.payload.resource
        │                                     ^^
     46 │         ) {
     47 │           return {
-  
-  i == is only allowed when comparing against null
-  
+
+  i == is only allowed when comparing against null
+
     43 │         if (
     44 │           isEqual(notificationItem.id, action.payload.id) &&
   > 45 │           notificationItem.resource == action.payload.resource
        │                                     ^^
     46 │         ) {
     47 │           return {
->>>>>>> 1b146257
-  
-  i Using === may be unsafe if you are relying on type coercion
-  
-  i Unsafe fix: Use ===
-  
-<<<<<<< HEAD
-    22 │ ··········notificationItem.resource·===·action.payload.resource
-       │                                       +                        
-
-./packages/core/src/contexts/undoableQueue/undoableQueueContext.tsx:38:39 lint/suspicious/noDoubleEquals  FIXABLE  ━━━━━━━━━━
-
-  ! Use === instead of ==
-  
-    36 │           !(
-    37 │             isEqual(notificationItem.id, action.payload.id) &&
-  > 38 │             notificationItem.resource == action.payload.resource
-       │                                       ^^
-    39 │           ),
-    40 │       );
-  
-  i == is only allowed when comparing against null
-  
-    36 │           !(
-    37 │             isEqual(notificationItem.id, action.payload.id) &&
-  > 38 │             notificationItem.resource == action.payload.resource
-       │                                       ^^
-    39 │           ),
-    40 │       );
-=======
+
+  i Using === may be unsafe if you are relying on type coercion
+
+  i Unsafe fix: Use ===
+
     45 │ ··········notificationItem.resource·===·action.payload.resource
-       │                                       +                        
-
-./examples/app-crm-minimal/src/utilities/currency-number.ts:6:17 lint/suspicious/noDoubleEquals  FIXABLE  ━━━━━━━━━━
-
-  ! Use === instead of ==
-  
-    4 │ ) => {
-    5 │   if (
-  > 6 │     typeof Intl == "object" &&
-      │                 ^^
-    7 │     Intl &&
-    8 │     typeof Intl.NumberFormat == "function"
-  
-  i == is only allowed when comparing against null
-  
-    4 │ ) => {
-    5 │   if (
-  > 6 │     typeof Intl == "object" &&
-      │                 ^^
-    7 │     Intl &&
-    8 │     typeof Intl.NumberFormat == "function"
->>>>>>> 1b146257
-  
-  i Using === may be unsafe if you are relying on type coercion
-  
-  i Unsafe fix: Use ===
-  
-<<<<<<< HEAD
-    38 │ ············notificationItem.resource·===·action.payload.resource
-       │                                         +                        
-
-./packages/core/src/contexts/undoableQueue/undoableQueueContext.tsx:45:37 lint/suspicious/noDoubleEquals  FIXABLE  ━━━━━━━━━━
-
-  ! Use === instead of ==
-  
-    43 │         if (
-    44 │           isEqual(notificationItem.id, action.payload.id) &&
-  > 45 │           notificationItem.resource == action.payload.resource
-       │                                     ^^
-    46 │         ) {
-    47 │           return {
-  
-  i == is only allowed when comparing against null
-  
-    43 │         if (
-    44 │           isEqual(notificationItem.id, action.payload.id) &&
-  > 45 │           notificationItem.resource == action.payload.resource
-       │                                     ^^
-    46 │         ) {
-    47 │           return {
-=======
-    6 │ ····typeof·Intl·===·"object"·&&
-      │                   +            
-
-./examples/app-crm-minimal/src/utilities/currency-number.ts:8:30 lint/suspicious/noDoubleEquals  FIXABLE  ━━━━━━━━━━
-
-  ! Use === instead of ==
-  
-     6 │     typeof Intl == "object" &&
-     7 │     Intl &&
-   > 8 │     typeof Intl.NumberFormat == "function"
-       │                              ^^
-     9 │   ) {
-    10 │     return new Intl.NumberFormat("en-US", {
-  
-  i == is only allowed when comparing against null
-  
-     6 │     typeof Intl == "object" &&
-     7 │     Intl &&
-   > 8 │     typeof Intl.NumberFormat == "function"
-       │                              ^^
-     9 │   ) {
-    10 │     return new Intl.NumberFormat("en-US", {
->>>>>>> 1b146257
-  
-  i Using === may be unsafe if you are relying on type coercion
-  
-  i Unsafe fix: Use ===
-  
-<<<<<<< HEAD
-    45 │ ··········notificationItem.resource·===·action.payload.resource
-       │                                       +                        
-=======
-    8 │ ····typeof·Intl.NumberFormat·===·"function"
-      │                                +           
->>>>>>> 1b146257
+       │                                       +
 
 ./packages/mui/src/components/fields/number/index.tsx:8:17 lint/suspicious/noDoubleEquals  FIXABLE  ━━━━━━━━━━
 
   ! Use === instead of ==
-  
+
      6 │ function toLocaleStringSupportsOptions() {
      7 │   return !!(
    > 8 │     typeof Intl == "object" &&
        │                 ^^
      9 │     Intl &&
     10 │     typeof Intl.NumberFormat == "function"
-  
-  i == is only allowed when comparing against null
-  
+
+  i == is only allowed when comparing against null
+
      6 │ function toLocaleStringSupportsOptions() {
      7 │   return !!(
    > 8 │     typeof Intl == "object" &&
        │                 ^^
      9 │     Intl &&
     10 │     typeof Intl.NumberFormat == "function"
-  
-  i Using === may be unsafe if you are relying on type coercion
-  
-  i Unsafe fix: Use ===
-  
+
+  i Using === may be unsafe if you are relying on type coercion
+
+  i Unsafe fix: Use ===
+
     8 │ ····typeof·Intl·===·"object"·&&
-      │                   +            
+      │                   +
 
 The number of diagnostics exceeds the number allowed by Biome.
 Diagnostics not shown: 14.
-<<<<<<< HEAD
-Checked 6952 file(s) in 514ms
-=======
-Checked 6952 file(s) in 463ms
->>>>>>> 1b146257
+Checked 6952 file(s) in 514ms