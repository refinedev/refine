
> refinejs-repo@0.0.0 biome
> biome lint .

./examples/store/src/lib/hooks/useAcceptCookies.ts:16:18 lint/suspicious/noPrototypeBuiltins ━━━━━━━━━━

  ! Do not access Object.prototype method 'hasOwnProperty' from target object.
  
    14 │   useEffect(() => {
    15 │     const cookies = parseCookies();
  > 16 │     if (!cookies.hasOwnProperty(COOKIE_NAME)) {
       │                  ^^^^^^^^^^^^^^
    17 │       setAcceptedCookies(false);
    18 │     }
  
  i It's recommended using Object.hasOwn() instead of using Object.hasOwnProperty().
  
  i See MDN web docs for more details.
  

./packages/core/src/definitions/helpers/treeView/createTreeView/index.ts:32:30 lint/suspicious/noPrototypeBuiltins ━━━━━━━━━━

  ! Do not access Object.prototype method 'hasOwnProperty' from target object.
  
    31 │   for (const name in resourcesRouteObject) {
  > 32 │     if (resourcesRouteObject.hasOwnProperty(name)) {
       │                              ^^^^^^^^^^^^^^
    33 │       child = resourcesRouteObject[name];
    34 │ 
  
  i It's recommended using Object.hasOwn() instead of using Object.hasOwnProperty().
  
  i See MDN web docs for more details.
  

./examples/app-crm/src/providers/data/axios.ts:61:16 lint/suspicious/noPrototypeBuiltins ━━━━━━━━━━━

  ! Do not access Object.prototype method 'hasOwnProperty' from target object.
  
    59 │   response.headers["forEach"] = function (callback: any) {
    60 │     for (const header in this) {
  > 61 │       if (this.hasOwnProperty(header)) {
       │                ^^^^^^^^^^^^^^
    62 │         callback(this[header], header, this);
    63 │       }
  
  i It's recommended using Object.hasOwn() instead of using Object.hasOwnProperty().
  
  i See MDN web docs for more details.
  

<<<<<<< HEAD
Checked 6952 file(s) in 452ms
=======
Checked 6952 file(s) in 460ms
>>>>>>> 1b146257
<|MERGE_RESOLUTION|>--- conflicted
+++ resolved
@@ -5,52 +5,48 @@
 ./examples/store/src/lib/hooks/useAcceptCookies.ts:16:18 lint/suspicious/noPrototypeBuiltins ━━━━━━━━━━
 
   ! Do not access Object.prototype method 'hasOwnProperty' from target object.
-  
+
     14 │   useEffect(() => {
     15 │     const cookies = parseCookies();
   > 16 │     if (!cookies.hasOwnProperty(COOKIE_NAME)) {
        │                  ^^^^^^^^^^^^^^
     17 │       setAcceptedCookies(false);
     18 │     }
-  
+
   i It's recommended using Object.hasOwn() instead of using Object.hasOwnProperty().
-  
+
   i See MDN web docs for more details.
-  
+
 
 ./packages/core/src/definitions/helpers/treeView/createTreeView/index.ts:32:30 lint/suspicious/noPrototypeBuiltins ━━━━━━━━━━
 
   ! Do not access Object.prototype method 'hasOwnProperty' from target object.
-  
+
     31 │   for (const name in resourcesRouteObject) {
   > 32 │     if (resourcesRouteObject.hasOwnProperty(name)) {
        │                              ^^^^^^^^^^^^^^
     33 │       child = resourcesRouteObject[name];
-    34 │ 
-  
+    34 │
+
   i It's recommended using Object.hasOwn() instead of using Object.hasOwnProperty().
-  
+
   i See MDN web docs for more details.
-  
+
 
 ./examples/app-crm/src/providers/data/axios.ts:61:16 lint/suspicious/noPrototypeBuiltins ━━━━━━━━━━━
 
   ! Do not access Object.prototype method 'hasOwnProperty' from target object.
-  
+
     59 │   response.headers["forEach"] = function (callback: any) {
     60 │     for (const header in this) {
   > 61 │       if (this.hasOwnProperty(header)) {
        │                ^^^^^^^^^^^^^^
     62 │         callback(this[header], header, this);
     63 │       }
-  
+
   i It's recommended using Object.hasOwn() instead of using Object.hasOwnProperty().
-  
+
   i See MDN web docs for more details.
-  
 
-<<<<<<< HEAD
-Checked 6952 file(s) in 452ms
-=======
-Checked 6952 file(s) in 460ms
->>>>>>> 1b146257
+
+Checked 6952 file(s) in 452ms