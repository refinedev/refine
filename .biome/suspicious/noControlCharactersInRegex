
> refinejs-repo@0.0.0 biome
> biome lint .

./packages/cli/src/utils/text/index.ts:7:5 lint/suspicious/noControlCharactersInRegex ━━━━━━━━━━━━━━

  ! Unexpected control character(s) in regular expression: \u001b
  
    5 │ export const removeANSIColors = (str: string): string => {
    6 │   return str.replace(
  > 7 │     /[\u001b\u009b][[()#;?]*(?:[0-9]{1,4}(?:;[0-9]{0,4})*)?[0-9A-ORZcf-nqry=><]/g,
      │     ^^^^^^^^^^^^^^^^^^^^^^^^^^^^^^^^^^^^^^^^^^^^^^^^^^^^^^^^^^^^^^^^^^^^^^^^^^^^^
    8 │     "",
    9 │   );
  
  i Control characters are unusual and potentially incorrect inputs, so they are disallowed.
  

<<<<<<< HEAD
Checked 6952 file(s) in 456ms
=======
Checked 6952 file(s) in 495ms
>>>>>>> 1b146257
<|MERGE_RESOLUTION|>--- conflicted
+++ resolved
@@ -5,19 +5,15 @@
 ./packages/cli/src/utils/text/index.ts:7:5 lint/suspicious/noControlCharactersInRegex ━━━━━━━━━━━━━━
 
   ! Unexpected control character(s) in regular expression: \u001b
-  
+
     5 │ export const removeANSIColors = (str: string): string => {
     6 │   return str.replace(
   > 7 │     /[\u001b\u009b][[()#;?]*(?:[0-9]{1,4}(?:;[0-9]{0,4})*)?[0-9A-ORZcf-nqry=><]/g,
       │     ^^^^^^^^^^^^^^^^^^^^^^^^^^^^^^^^^^^^^^^^^^^^^^^^^^^^^^^^^^^^^^^^^^^^^^^^^^^^^
     8 │     "",
     9 │   );
-  
+
   i Control characters are unusual and potentially incorrect inputs, so they are disallowed.
-  
 
-<<<<<<< HEAD
-Checked 6952 file(s) in 456ms
-=======
-Checked 6952 file(s) in 495ms
->>>>>>> 1b146257
+
+Checked 6952 file(s) in 456ms