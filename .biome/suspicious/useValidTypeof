
> refinejs-repo@0.0.0 biome
> biome lint .

<<<<<<< HEAD
./examples/blog-next-refine-pwa/public/workbox-eac1af49.js:519:27 lint/suspicious/useValidTypeof ━━━━━━━━━━

  ! Invalid `typeof` comparison value
  
    518 │   const isType = (object, expectedType, details) => {
  > 519 │     if (typeof object !== expectedType) {
        │                           ^^^^^^^^^^^^
    520 │       details["expectedType"] = expectedType;
    521 │       throw new WorkboxError("incorrect-type", details);
=======
./examples/blog-next-refine-pwa/public/workbox-eac1af49.js:521:27 lint/suspicious/useValidTypeof ━━━━━━━━━━

  ! Invalid `typeof` comparison value
  
    520 │   const isType = (object, expectedType, details) => {
  > 521 │     if (typeof object !== expectedType) {
        │                           ^^^^^^^^^^^^
    522 │       details["expectedType"] = expectedType;
    523 │       throw new WorkboxError("incorrect-type", details);
>>>>>>> 1b146257
  
  i not a string literal
  

<<<<<<< HEAD
Checked 6952 file(s) in 507ms
=======
Checked 6952 file(s) in 496ms
>>>>>>> 1b146257
<|MERGE_RESOLUTION|>--- conflicted
+++ resolved
@@ -2,33 +2,17 @@
 > refinejs-repo@0.0.0 biome
 > biome lint .
 
-<<<<<<< HEAD
 ./examples/blog-next-refine-pwa/public/workbox-eac1af49.js:519:27 lint/suspicious/useValidTypeof ━━━━━━━━━━
 
   ! Invalid `typeof` comparison value
-  
+
     518 │   const isType = (object, expectedType, details) => {
   > 519 │     if (typeof object !== expectedType) {
         │                           ^^^^^^^^^^^^
     520 │       details["expectedType"] = expectedType;
     521 │       throw new WorkboxError("incorrect-type", details);
-=======
-./examples/blog-next-refine-pwa/public/workbox-eac1af49.js:521:27 lint/suspicious/useValidTypeof ━━━━━━━━━━
 
-  ! Invalid `typeof` comparison value
-  
-    520 │   const isType = (object, expectedType, details) => {
-  > 521 │     if (typeof object !== expectedType) {
-        │                           ^^^^^^^^^^^^
-    522 │       details["expectedType"] = expectedType;
-    523 │       throw new WorkboxError("incorrect-type", details);
->>>>>>> 1b146257
-  
   i not a string literal
-  
+ 
 
-<<<<<<< HEAD
-Checked 6952 file(s) in 507ms
-=======
-Checked 6952 file(s) in 496ms
->>>>>>> 1b146257
+Checked 6952 file(s) in 507ms