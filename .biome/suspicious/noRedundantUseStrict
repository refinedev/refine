
> refinejs-repo@0.0.0 biome
> biome lint .

<<<<<<< HEAD
Checked 6952 file(s) in 444ms
=======
./examples/blog-next-refine-pwa/public/sw.js:72:3 lint/suspicious/noRedundantUseStrict  FIXABLE  ━━━━━━━━━━

  ! Redundant use strict directive.
  
    70 │ }
    71 │ define(["./workbox-eac1af49"], function (workbox) {
  > 72 │   "use strict";
       │   ^^^^^^^^^^^^^
    73 │ 
    74 │   /**
  
  i The entire contents of JavaScript modules are automatically in strict mode, with no statement needed to initiate it.
  
  i Safe fix: Remove the redundant use strict directive.
  
     70  70 │   }
     71  71 │   define(["./workbox-eac1af49"], function (workbox) {
     72     │ - ··"use·strict";
     73     │ - 
         72 │ + ··
     74  73 │     /**
     75  74 │      * Welcome to your Workbox-powered service worker!
  

./examples/blog-next-refine-pwa/public/workbox-eac1af49.js:2:3 lint/suspicious/noRedundantUseStrict  FIXABLE  ━━━━━━━━━━

  ! Redundant use strict directive.
  
    1 │ define(["exports"], function (exports) {
  > 2 │   "use strict";
      │   ^^^^^^^^^^^^^
    3 │ 
    4 │   try {
  
  i The entire contents of JavaScript modules are automatically in strict mode, with no statement needed to initiate it.
  
  i Safe fix: Remove the redundant use strict directive.
  
       1    1 │   define(["exports"], function (exports) {
       2      │ - ··"use·strict";
       3      │ - 
            2 │ + ··
       4    3 │     try {
       5    4 │       self["workbox:core:6.5.3"] && _();
  

Checked 6952 file(s) in 507ms
>>>>>>> 1b146257
<|MERGE_RESOLUTION|>--- conflicted
+++ resolved
@@ -1,55 +1,4 @@
-
 > refinejs-repo@0.0.0 biome
 > biome lint .
 
-<<<<<<< HEAD
-Checked 6952 file(s) in 444ms
-=======
-./examples/blog-next-refine-pwa/public/sw.js:72:3 lint/suspicious/noRedundantUseStrict  FIXABLE  ━━━━━━━━━━
-
-  ! Redundant use strict directive.
-  
-    70 │ }
-    71 │ define(["./workbox-eac1af49"], function (workbox) {
-  > 72 │   "use strict";
-       │   ^^^^^^^^^^^^^
-    73 │ 
-    74 │   /**
-  
-  i The entire contents of JavaScript modules are automatically in strict mode, with no statement needed to initiate it.
-  
-  i Safe fix: Remove the redundant use strict directive.
-  
-     70  70 │   }
-     71  71 │   define(["./workbox-eac1af49"], function (workbox) {
-     72     │ - ··"use·strict";
-     73     │ - 
-         72 │ + ··
-     74  73 │     /**
-     75  74 │      * Welcome to your Workbox-powered service worker!
-  
-
-./examples/blog-next-refine-pwa/public/workbox-eac1af49.js:2:3 lint/suspicious/noRedundantUseStrict  FIXABLE  ━━━━━━━━━━
-
-  ! Redundant use strict directive.
-  
-    1 │ define(["exports"], function (exports) {
-  > 2 │   "use strict";
-      │   ^^^^^^^^^^^^^
-    3 │ 
-    4 │   try {
-  
-  i The entire contents of JavaScript modules are automatically in strict mode, with no statement needed to initiate it.
-  
-  i Safe fix: Remove the redundant use strict directive.
-  
-       1    1 │   define(["exports"], function (exports) {
-       2      │ - ··"use·strict";
-       3      │ - 
-            2 │ + ··
-       4    3 │     try {
-       5    4 │       self["workbox:core:6.5.3"] && _();
-  
-
-Checked 6952 file(s) in 507ms
->>>>>>> 1b146257
+Checked 6952 file(s) in 444ms