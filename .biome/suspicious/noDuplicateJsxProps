
> refinejs-repo@0.0.0 biome
> biome lint .

./documentation/src/assets/popover-icons/integrations.tsx:11:5 lint/suspicious/noDuplicateJsxProps ━━━━━━━━━━

  ! This JSX property is assigned multiple times.
  
     9 │     fill="none"
    10 │     xmlns="http://www.w3.org/2000/svg"
  > 11 │     className={className ? className : undefined}
       │     ^^^^^^^^^^^^^^^^^^^^^^^^^^^^^^^^^^^^^^^^^^^^^
    12 │     {...props}
    13 │     className={props.className ? props.className : undefined}
  
  i This attribute is assigned again here.
  
    11 │     className={className ? className : undefined}
    12 │     {...props}
  > 13 │     className={props.className ? props.className : undefined}
       │     ^^^^^^^^^^^^^^^^^^^^^^^^^^^^^^^^^^^^^^^^^^^^^^^^^^^^^^^^^
    14 │   >
    15 │     <g opacity="0.75">
  

./documentation/src/assets/popover-icons/about-us.tsx:11:5 lint/suspicious/noDuplicateJsxProps ━━━━━━━━━━

  ! This JSX property is assigned multiple times.
  
     9 │     fill="none"
    10 │     xmlns="http://www.w3.org/2000/svg"
  > 11 │     className={className ? className : undefined}
       │     ^^^^^^^^^^^^^^^^^^^^^^^^^^^^^^^^^^^^^^^^^^^^^
    12 │     {...props}
    13 │     className={props.className ? props.className : undefined}
  
  i This attribute is assigned again here.
  
    11 │     className={className ? className : undefined}
    12 │     {...props}
  > 13 │     className={props.className ? props.className : undefined}
       │     ^^^^^^^^^^^^^^^^^^^^^^^^^^^^^^^^^^^^^^^^^^^^^^^^^^^^^^^^^
    14 │   >
    15 │     <path
  

./documentation/src/assets/popover-icons/ui-frameworks.tsx:11:5 lint/suspicious/noDuplicateJsxProps ━━━━━━━━━━

  ! This JSX property is assigned multiple times.
  
     9 │     fill="none"
    10 │     xmlns="http://www.w3.org/2000/svg"
  > 11 │     className={className ? className : undefined}
       │     ^^^^^^^^^^^^^^^^^^^^^^^^^^^^^^^^^^^^^^^^^^^^^
    12 │     {...props}
    13 │     className={props.className ? props.className : undefined}
  
  i This attribute is assigned again here.
  
    11 │     className={className ? className : undefined}
    12 │     {...props}
  > 13 │     className={props.className ? props.className : undefined}
       │     ^^^^^^^^^^^^^^^^^^^^^^^^^^^^^^^^^^^^^^^^^^^^^^^^^^^^^^^^^
    14 │   >
    15 │     <path
  

./documentation/src/assets/popover-icons/documents.tsx:11:5 lint/suspicious/noDuplicateJsxProps ━━━━━━━━━━

  ! This JSX property is assigned multiple times.
  
     9 │     fill="none"
    10 │     xmlns="http://www.w3.org/2000/svg"
  > 11 │     className={className ? className : undefined}
       │     ^^^^^^^^^^^^^^^^^^^^^^^^^^^^^^^^^^^^^^^^^^^^^
    12 │     {...props}
    13 │     className={props.className ? props.className : undefined}
  
  i This attribute is assigned again here.
  
    11 │     className={className ? className : undefined}
    12 │     {...props}
  > 13 │     className={props.className ? props.className : undefined}
       │     ^^^^^^^^^^^^^^^^^^^^^^^^^^^^^^^^^^^^^^^^^^^^^^^^^^^^^^^^^
    14 │   >
    15 │     <path
  

./documentation/src/assets/popover-icons/expert.tsx:11:5 lint/suspicious/noDuplicateJsxProps ━━━━━━━━━━

  ! This JSX property is assigned multiple times.
  
     9 │     fill="none"
    10 │     xmlns="http://www.w3.org/2000/svg"
  > 11 │     className={className ? className : undefined}
       │     ^^^^^^^^^^^^^^^^^^^^^^^^^^^^^^^^^^^^^^^^^^^^^
    12 │     {...props}
    13 │     className={props.className ? props.className : undefined}
  
  i This attribute is assigned again here.
  
    11 │     className={className ? className : undefined}
    12 │     {...props}
  > 13 │     className={props.className ? props.className : undefined}
       │     ^^^^^^^^^^^^^^^^^^^^^^^^^^^^^^^^^^^^^^^^^^^^^^^^^^^^^^^^^
    14 │   >
    15 │     <path
  

./documentation/src/assets/popover-icons/refine-store.tsx:11:5 lint/suspicious/noDuplicateJsxProps ━━━━━━━━━━

  ! This JSX property is assigned multiple times.
  
     9 │     fill="none"
    10 │     xmlns="http://www.w3.org/2000/svg"
  > 11 │     className={className ? className : undefined}
       │     ^^^^^^^^^^^^^^^^^^^^^^^^^^^^^^^^^^^^^^^^^^^^^
    12 │     {...props}
    13 │     className={props.className ? props.className : undefined}
  
  i This attribute is assigned again here.
  
    11 │     className={className ? className : undefined}
    12 │     {...props}
  > 13 │     className={props.className ? props.className : undefined}
       │     ^^^^^^^^^^^^^^^^^^^^^^^^^^^^^^^^^^^^^^^^^^^^^^^^^^^^^^^^^
    14 │   >
    15 │     <g opacity="0.75">
  

./documentation/src/assets/popover-icons/tutorial.tsx:11:5 lint/suspicious/noDuplicateJsxProps ━━━━━━━━━━

  ! This JSX property is assigned multiple times.
  
     9 │     fill="none"
    10 │     xmlns="http://www.w3.org/2000/svg"
  > 11 │     className={className ? className : undefined}
       │     ^^^^^^^^^^^^^^^^^^^^^^^^^^^^^^^^^^^^^^^^^^^^^
    12 │     {...props}
    13 │     className={props.className ? props.className : undefined}
  
  i This attribute is assigned again here.
  
    11 │     className={className ? className : undefined}
    12 │     {...props}
  > 13 │     className={props.className ? props.className : undefined}
       │     ^^^^^^^^^^^^^^^^^^^^^^^^^^^^^^^^^^^^^^^^^^^^^^^^^^^^^^^^^
    14 │   >
    15 │     <g opacity="0.75">
  

./documentation/src/assets/popover-icons/examples.tsx:11:5 lint/suspicious/noDuplicateJsxProps ━━━━━━━━━━

  ! This JSX property is assigned multiple times.
  
     9 │     fill="none"
    10 │     xmlns="http://www.w3.org/2000/svg"
  > 11 │     className={className ? className : undefined}
       │     ^^^^^^^^^^^^^^^^^^^^^^^^^^^^^^^^^^^^^^^^^^^^^
    12 │     {...props}
    13 │     className={props.className ? props.className : undefined}
  
  i This attribute is assigned again here.
  
    11 │     className={className ? className : undefined}
    12 │     {...props}
  > 13 │     className={props.className ? props.className : undefined}
       │     ^^^^^^^^^^^^^^^^^^^^^^^^^^^^^^^^^^^^^^^^^^^^^^^^^^^^^^^^^
    14 │   >
    15 │     <path
  

./documentation/src/assets/popover-icons/right-arrow.tsx:11:5 lint/suspicious/noDuplicateJsxProps ━━━━━━━━━━

  ! This JSX property is assigned multiple times.
  
     9 │     fill="none"
    10 │     xmlns="http://www.w3.org/2000/svg"
  > 11 │     className={className ? className : undefined}
       │     ^^^^^^^^^^^^^^^^^^^^^^^^^^^^^^^^^^^^^^^^^^^^^
    12 │     {...props}
    13 │     className={props.className ? props.className : undefined}
  
  i This attribute is assigned again here.
  
    11 │     className={className ? className : undefined}
    12 │     {...props}
  > 13 │     className={props.className ? props.className : undefined}
       │     ^^^^^^^^^^^^^^^^^^^^^^^^^^^^^^^^^^^^^^^^^^^^^^^^^^^^^^^^^
    14 │   >
    15 │     <path
  

./documentation/src/assets/popover-icons/refine.tsx:11:5 lint/suspicious/noDuplicateJsxProps ━━━━━━━━━━

  ! This JSX property is assigned multiple times.
  
     9 │     fill="none"
    10 │     xmlns="http://www.w3.org/2000/svg"
  > 11 │     className={className ? className : undefined}
       │     ^^^^^^^^^^^^^^^^^^^^^^^^^^^^^^^^^^^^^^^^^^^^^
    12 │     {...props}
    13 │     className={props.className ? props.className : undefined}
  
  i This attribute is assigned again here.
  
    11 │     className={className ? className : undefined}
    12 │     {...props}
  > 13 │     className={props.className ? props.className : undefined}
       │     ^^^^^^^^^^^^^^^^^^^^^^^^^^^^^^^^^^^^^^^^^^^^^^^^^^^^^^^^^
    14 │   >
    15 │     <g opacity="0.75">
  

./documentation/src/assets/popover-icons/awesome.tsx:11:5 lint/suspicious/noDuplicateJsxProps ━━━━━━━━━━

  ! This JSX property is assigned multiple times.
  
     9 │     fill="none"
    10 │     xmlns="http://www.w3.org/2000/svg"
  > 11 │     className={className ? className : undefined}
       │     ^^^^^^^^^^^^^^^^^^^^^^^^^^^^^^^^^^^^^^^^^^^^^
    12 │     {...props}
    13 │     className={props.className ? props.className : undefined}
  
  i This attribute is assigned again here.
  
    11 │     className={className ? className : undefined}
    12 │     {...props}
  > 13 │     className={props.className ? props.className : undefined}
       │     ^^^^^^^^^^^^^^^^^^^^^^^^^^^^^^^^^^^^^^^^^^^^^^^^^^^^^^^^^
    14 │   >
    15 │     <g opacity="0.75">
  

./documentation/src/assets/popover-icons/contribute.tsx:11:5 lint/suspicious/noDuplicateJsxProps ━━━━━━━━━━

  ! This JSX property is assigned multiple times.
  
     9 │     fill="none"
    10 │     xmlns="http://www.w3.org/2000/svg"
  > 11 │     className={className ? className : undefined}
       │     ^^^^^^^^^^^^^^^^^^^^^^^^^^^^^^^^^^^^^^^^^^^^^
    12 │     {...props}
    13 │     className={props.className ? props.className : undefined}
  
  i This attribute is assigned again here.
  
    11 │     className={className ? className : undefined}
    12 │     {...props}
  > 13 │     className={props.className ? props.className : undefined}
       │     ^^^^^^^^^^^^^^^^^^^^^^^^^^^^^^^^^^^^^^^^^^^^^^^^^^^^^^^^^
    14 │   >
    15 │     <path
  

./documentation/src/assets/popover-icons/use-cases.tsx:11:5 lint/suspicious/noDuplicateJsxProps ━━━━━━━━━━

  ! This JSX property is assigned multiple times.
  
     9 │     fill="none"
    10 │     xmlns="http://www.w3.org/2000/svg"
  > 11 │     className={className ? className : undefined}
       │     ^^^^^^^^^^^^^^^^^^^^^^^^^^^^^^^^^^^^^^^^^^^^^
    12 │     {...props}
    13 │     className={props.className ? props.className : undefined}
  
  i This attribute is assigned again here.
  
    11 │     className={className ? className : undefined}
    12 │     {...props}
  > 13 │     className={props.className ? props.className : undefined}
       │     ^^^^^^^^^^^^^^^^^^^^^^^^^^^^^^^^^^^^^^^^^^^^^^^^^^^^^^^^^
    14 │   >
    15 │     <path
  

<<<<<<< HEAD
Checked 6952 file(s) in 489ms
=======
Checked 6952 file(s) in 508ms
>>>>>>> 1b146257
<|MERGE_RESOLUTION|>--- conflicted
+++ resolved
@@ -5,278 +5,274 @@
 ./documentation/src/assets/popover-icons/integrations.tsx:11:5 lint/suspicious/noDuplicateJsxProps ━━━━━━━━━━
 
   ! This JSX property is assigned multiple times.
-  
-     9 │     fill="none"
-    10 │     xmlns="http://www.w3.org/2000/svg"
-  > 11 │     className={className ? className : undefined}
-       │     ^^^^^^^^^^^^^^^^^^^^^^^^^^^^^^^^^^^^^^^^^^^^^
-    12 │     {...props}
-    13 │     className={props.className ? props.className : undefined}
-  
-  i This attribute is assigned again here.
-  
-    11 │     className={className ? className : undefined}
-    12 │     {...props}
-  > 13 │     className={props.className ? props.className : undefined}
-       │     ^^^^^^^^^^^^^^^^^^^^^^^^^^^^^^^^^^^^^^^^^^^^^^^^^^^^^^^^^
-    14 │   >
-    15 │     <g opacity="0.75">
-  
+
+     9 │     fill="none"
+    10 │     xmlns="http://www.w3.org/2000/svg"
+  > 11 │     className={className ? className : undefined}
+       │     ^^^^^^^^^^^^^^^^^^^^^^^^^^^^^^^^^^^^^^^^^^^^^
+    12 │     {...props}
+    13 │     className={props.className ? props.className : undefined}
+
+  i This attribute is assigned again here.
+
+    11 │     className={className ? className : undefined}
+    12 │     {...props}
+  > 13 │     className={props.className ? props.className : undefined}
+       │     ^^^^^^^^^^^^^^^^^^^^^^^^^^^^^^^^^^^^^^^^^^^^^^^^^^^^^^^^^
+    14 │   >
+    15 │     <g opacity="0.75">
+
 
 ./documentation/src/assets/popover-icons/about-us.tsx:11:5 lint/suspicious/noDuplicateJsxProps ━━━━━━━━━━
 
   ! This JSX property is assigned multiple times.
-  
-     9 │     fill="none"
-    10 │     xmlns="http://www.w3.org/2000/svg"
-  > 11 │     className={className ? className : undefined}
-       │     ^^^^^^^^^^^^^^^^^^^^^^^^^^^^^^^^^^^^^^^^^^^^^
-    12 │     {...props}
-    13 │     className={props.className ? props.className : undefined}
-  
-  i This attribute is assigned again here.
-  
-    11 │     className={className ? className : undefined}
-    12 │     {...props}
-  > 13 │     className={props.className ? props.className : undefined}
-       │     ^^^^^^^^^^^^^^^^^^^^^^^^^^^^^^^^^^^^^^^^^^^^^^^^^^^^^^^^^
-    14 │   >
-    15 │     <path
-  
+
+     9 │     fill="none"
+    10 │     xmlns="http://www.w3.org/2000/svg"
+  > 11 │     className={className ? className : undefined}
+       │     ^^^^^^^^^^^^^^^^^^^^^^^^^^^^^^^^^^^^^^^^^^^^^
+    12 │     {...props}
+    13 │     className={props.className ? props.className : undefined}
+
+  i This attribute is assigned again here.
+
+    11 │     className={className ? className : undefined}
+    12 │     {...props}
+  > 13 │     className={props.className ? props.className : undefined}
+       │     ^^^^^^^^^^^^^^^^^^^^^^^^^^^^^^^^^^^^^^^^^^^^^^^^^^^^^^^^^
+    14 │   >
+    15 │     <path
+
 
 ./documentation/src/assets/popover-icons/ui-frameworks.tsx:11:5 lint/suspicious/noDuplicateJsxProps ━━━━━━━━━━
 
   ! This JSX property is assigned multiple times.
-  
-     9 │     fill="none"
-    10 │     xmlns="http://www.w3.org/2000/svg"
-  > 11 │     className={className ? className : undefined}
-       │     ^^^^^^^^^^^^^^^^^^^^^^^^^^^^^^^^^^^^^^^^^^^^^
-    12 │     {...props}
-    13 │     className={props.className ? props.className : undefined}
-  
-  i This attribute is assigned again here.
-  
-    11 │     className={className ? className : undefined}
-    12 │     {...props}
-  > 13 │     className={props.className ? props.className : undefined}
-       │     ^^^^^^^^^^^^^^^^^^^^^^^^^^^^^^^^^^^^^^^^^^^^^^^^^^^^^^^^^
-    14 │   >
-    15 │     <path
-  
+
+     9 │     fill="none"
+    10 │     xmlns="http://www.w3.org/2000/svg"
+  > 11 │     className={className ? className : undefined}
+       │     ^^^^^^^^^^^^^^^^^^^^^^^^^^^^^^^^^^^^^^^^^^^^^
+    12 │     {...props}
+    13 │     className={props.className ? props.className : undefined}
+
+  i This attribute is assigned again here.
+
+    11 │     className={className ? className : undefined}
+    12 │     {...props}
+  > 13 │     className={props.className ? props.className : undefined}
+       │     ^^^^^^^^^^^^^^^^^^^^^^^^^^^^^^^^^^^^^^^^^^^^^^^^^^^^^^^^^
+    14 │   >
+    15 │     <path
+
 
 ./documentation/src/assets/popover-icons/documents.tsx:11:5 lint/suspicious/noDuplicateJsxProps ━━━━━━━━━━
 
   ! This JSX property is assigned multiple times.
-  
-     9 │     fill="none"
-    10 │     xmlns="http://www.w3.org/2000/svg"
-  > 11 │     className={className ? className : undefined}
-       │     ^^^^^^^^^^^^^^^^^^^^^^^^^^^^^^^^^^^^^^^^^^^^^
-    12 │     {...props}
-    13 │     className={props.className ? props.className : undefined}
-  
-  i This attribute is assigned again here.
-  
-    11 │     className={className ? className : undefined}
-    12 │     {...props}
-  > 13 │     className={props.className ? props.className : undefined}
-       │     ^^^^^^^^^^^^^^^^^^^^^^^^^^^^^^^^^^^^^^^^^^^^^^^^^^^^^^^^^
-    14 │   >
-    15 │     <path
-  
+
+     9 │     fill="none"
+    10 │     xmlns="http://www.w3.org/2000/svg"
+  > 11 │     className={className ? className : undefined}
+       │     ^^^^^^^^^^^^^^^^^^^^^^^^^^^^^^^^^^^^^^^^^^^^^
+    12 │     {...props}
+    13 │     className={props.className ? props.className : undefined}
+
+  i This attribute is assigned again here.
+
+    11 │     className={className ? className : undefined}
+    12 │     {...props}
+  > 13 │     className={props.className ? props.className : undefined}
+       │     ^^^^^^^^^^^^^^^^^^^^^^^^^^^^^^^^^^^^^^^^^^^^^^^^^^^^^^^^^
+    14 │   >
+    15 │     <path
+
 
 ./documentation/src/assets/popover-icons/expert.tsx:11:5 lint/suspicious/noDuplicateJsxProps ━━━━━━━━━━
 
   ! This JSX property is assigned multiple times.
-  
-     9 │     fill="none"
-    10 │     xmlns="http://www.w3.org/2000/svg"
-  > 11 │     className={className ? className : undefined}
-       │     ^^^^^^^^^^^^^^^^^^^^^^^^^^^^^^^^^^^^^^^^^^^^^
-    12 │     {...props}
-    13 │     className={props.className ? props.className : undefined}
-  
-  i This attribute is assigned again here.
-  
-    11 │     className={className ? className : undefined}
-    12 │     {...props}
-  > 13 │     className={props.className ? props.className : undefined}
-       │     ^^^^^^^^^^^^^^^^^^^^^^^^^^^^^^^^^^^^^^^^^^^^^^^^^^^^^^^^^
-    14 │   >
-    15 │     <path
-  
+
+     9 │     fill="none"
+    10 │     xmlns="http://www.w3.org/2000/svg"
+  > 11 │     className={className ? className : undefined}
+       │     ^^^^^^^^^^^^^^^^^^^^^^^^^^^^^^^^^^^^^^^^^^^^^
+    12 │     {...props}
+    13 │     className={props.className ? props.className : undefined}
+
+  i This attribute is assigned again here.
+
+    11 │     className={className ? className : undefined}
+    12 │     {...props}
+  > 13 │     className={props.className ? props.className : undefined}
+       │     ^^^^^^^^^^^^^^^^^^^^^^^^^^^^^^^^^^^^^^^^^^^^^^^^^^^^^^^^^
+    14 │   >
+    15 │     <path
+
 
 ./documentation/src/assets/popover-icons/refine-store.tsx:11:5 lint/suspicious/noDuplicateJsxProps ━━━━━━━━━━
 
   ! This JSX property is assigned multiple times.
-  
-     9 │     fill="none"
-    10 │     xmlns="http://www.w3.org/2000/svg"
-  > 11 │     className={className ? className : undefined}
-       │     ^^^^^^^^^^^^^^^^^^^^^^^^^^^^^^^^^^^^^^^^^^^^^
-    12 │     {...props}
-    13 │     className={props.className ? props.className : undefined}
-  
-  i This attribute is assigned again here.
-  
-    11 │     className={className ? className : undefined}
-    12 │     {...props}
-  > 13 │     className={props.className ? props.className : undefined}
-       │     ^^^^^^^^^^^^^^^^^^^^^^^^^^^^^^^^^^^^^^^^^^^^^^^^^^^^^^^^^
-    14 │   >
-    15 │     <g opacity="0.75">
-  
+
+     9 │     fill="none"
+    10 │     xmlns="http://www.w3.org/2000/svg"
+  > 11 │     className={className ? className : undefined}
+       │     ^^^^^^^^^^^^^^^^^^^^^^^^^^^^^^^^^^^^^^^^^^^^^
+    12 │     {...props}
+    13 │     className={props.className ? props.className : undefined}
+
+  i This attribute is assigned again here.
+
+    11 │     className={className ? className : undefined}
+    12 │     {...props}
+  > 13 │     className={props.className ? props.className : undefined}
+       │     ^^^^^^^^^^^^^^^^^^^^^^^^^^^^^^^^^^^^^^^^^^^^^^^^^^^^^^^^^
+    14 │   >
+    15 │     <g opacity="0.75">
+
 
 ./documentation/src/assets/popover-icons/tutorial.tsx:11:5 lint/suspicious/noDuplicateJsxProps ━━━━━━━━━━
 
   ! This JSX property is assigned multiple times.
-  
-     9 │     fill="none"
-    10 │     xmlns="http://www.w3.org/2000/svg"
-  > 11 │     className={className ? className : undefined}
-       │     ^^^^^^^^^^^^^^^^^^^^^^^^^^^^^^^^^^^^^^^^^^^^^
-    12 │     {...props}
-    13 │     className={props.className ? props.className : undefined}
-  
-  i This attribute is assigned again here.
-  
-    11 │     className={className ? className : undefined}
-    12 │     {...props}
-  > 13 │     className={props.className ? props.className : undefined}
-       │     ^^^^^^^^^^^^^^^^^^^^^^^^^^^^^^^^^^^^^^^^^^^^^^^^^^^^^^^^^
-    14 │   >
-    15 │     <g opacity="0.75">
-  
+
+     9 │     fill="none"
+    10 │     xmlns="http://www.w3.org/2000/svg"
+  > 11 │     className={className ? className : undefined}
+       │     ^^^^^^^^^^^^^^^^^^^^^^^^^^^^^^^^^^^^^^^^^^^^^
+    12 │     {...props}
+    13 │     className={props.className ? props.className : undefined}
+
+  i This attribute is assigned again here.
+
+    11 │     className={className ? className : undefined}
+    12 │     {...props}
+  > 13 │     className={props.className ? props.className : undefined}
+       │     ^^^^^^^^^^^^^^^^^^^^^^^^^^^^^^^^^^^^^^^^^^^^^^^^^^^^^^^^^
+    14 │   >
+    15 │     <g opacity="0.75">
+
 
 ./documentation/src/assets/popover-icons/examples.tsx:11:5 lint/suspicious/noDuplicateJsxProps ━━━━━━━━━━
 
   ! This JSX property is assigned multiple times.
-  
-     9 │     fill="none"
-    10 │     xmlns="http://www.w3.org/2000/svg"
-  > 11 │     className={className ? className : undefined}
-       │     ^^^^^^^^^^^^^^^^^^^^^^^^^^^^^^^^^^^^^^^^^^^^^
-    12 │     {...props}
-    13 │     className={props.className ? props.className : undefined}
-  
-  i This attribute is assigned again here.
-  
-    11 │     className={className ? className : undefined}
-    12 │     {...props}
-  > 13 │     className={props.className ? props.className : undefined}
-       │     ^^^^^^^^^^^^^^^^^^^^^^^^^^^^^^^^^^^^^^^^^^^^^^^^^^^^^^^^^
-    14 │   >
-    15 │     <path
-  
+
+     9 │     fill="none"
+    10 │     xmlns="http://www.w3.org/2000/svg"
+  > 11 │     className={className ? className : undefined}
+       │     ^^^^^^^^^^^^^^^^^^^^^^^^^^^^^^^^^^^^^^^^^^^^^
+    12 │     {...props}
+    13 │     className={props.className ? props.className : undefined}
+
+  i This attribute is assigned again here.
+
+    11 │     className={className ? className : undefined}
+    12 │     {...props}
+  > 13 │     className={props.className ? props.className : undefined}
+       │     ^^^^^^^^^^^^^^^^^^^^^^^^^^^^^^^^^^^^^^^^^^^^^^^^^^^^^^^^^
+    14 │   >
+    15 │     <path
+
 
 ./documentation/src/assets/popover-icons/right-arrow.tsx:11:5 lint/suspicious/noDuplicateJsxProps ━━━━━━━━━━
 
   ! This JSX property is assigned multiple times.
-  
-     9 │     fill="none"
-    10 │     xmlns="http://www.w3.org/2000/svg"
-  > 11 │     className={className ? className : undefined}
-       │     ^^^^^^^^^^^^^^^^^^^^^^^^^^^^^^^^^^^^^^^^^^^^^
-    12 │     {...props}
-    13 │     className={props.className ? props.className : undefined}
-  
-  i This attribute is assigned again here.
-  
-    11 │     className={className ? className : undefined}
-    12 │     {...props}
-  > 13 │     className={props.className ? props.className : undefined}
-       │     ^^^^^^^^^^^^^^^^^^^^^^^^^^^^^^^^^^^^^^^^^^^^^^^^^^^^^^^^^
-    14 │   >
-    15 │     <path
-  
+
+     9 │     fill="none"
+    10 │     xmlns="http://www.w3.org/2000/svg"
+  > 11 │     className={className ? className : undefined}
+       │     ^^^^^^^^^^^^^^^^^^^^^^^^^^^^^^^^^^^^^^^^^^^^^
+    12 │     {...props}
+    13 │     className={props.className ? props.className : undefined}
+
+  i This attribute is assigned again here.
+
+    11 │     className={className ? className : undefined}
+    12 │     {...props}
+  > 13 │     className={props.className ? props.className : undefined}
+       │     ^^^^^^^^^^^^^^^^^^^^^^^^^^^^^^^^^^^^^^^^^^^^^^^^^^^^^^^^^
+    14 │   >
+    15 │     <path
+
 
 ./documentation/src/assets/popover-icons/refine.tsx:11:5 lint/suspicious/noDuplicateJsxProps ━━━━━━━━━━
 
   ! This JSX property is assigned multiple times.
-  
-     9 │     fill="none"
-    10 │     xmlns="http://www.w3.org/2000/svg"
-  > 11 │     className={className ? className : undefined}
-       │     ^^^^^^^^^^^^^^^^^^^^^^^^^^^^^^^^^^^^^^^^^^^^^
-    12 │     {...props}
-    13 │     className={props.className ? props.className : undefined}
-  
-  i This attribute is assigned again here.
-  
-    11 │     className={className ? className : undefined}
-    12 │     {...props}
-  > 13 │     className={props.className ? props.className : undefined}
-       │     ^^^^^^^^^^^^^^^^^^^^^^^^^^^^^^^^^^^^^^^^^^^^^^^^^^^^^^^^^
-    14 │   >
-    15 │     <g opacity="0.75">
-  
+
+     9 │     fill="none"
+    10 │     xmlns="http://www.w3.org/2000/svg"
+  > 11 │     className={className ? className : undefined}
+       │     ^^^^^^^^^^^^^^^^^^^^^^^^^^^^^^^^^^^^^^^^^^^^^
+    12 │     {...props}
+    13 │     className={props.className ? props.className : undefined}
+
+  i This attribute is assigned again here.
+
+    11 │     className={className ? className : undefined}
+    12 │     {...props}
+  > 13 │     className={props.className ? props.className : undefined}
+       │     ^^^^^^^^^^^^^^^^^^^^^^^^^^^^^^^^^^^^^^^^^^^^^^^^^^^^^^^^^
+    14 │   >
+    15 │     <g opacity="0.75">
+
 
 ./documentation/src/assets/popover-icons/awesome.tsx:11:5 lint/suspicious/noDuplicateJsxProps ━━━━━━━━━━
 
   ! This JSX property is assigned multiple times.
-  
-     9 │     fill="none"
-    10 │     xmlns="http://www.w3.org/2000/svg"
-  > 11 │     className={className ? className : undefined}
-       │     ^^^^^^^^^^^^^^^^^^^^^^^^^^^^^^^^^^^^^^^^^^^^^
-    12 │     {...props}
-    13 │     className={props.className ? props.className : undefined}
-  
-  i This attribute is assigned again here.
-  
-    11 │     className={className ? className : undefined}
-    12 │     {...props}
-  > 13 │     className={props.className ? props.className : undefined}
-       │     ^^^^^^^^^^^^^^^^^^^^^^^^^^^^^^^^^^^^^^^^^^^^^^^^^^^^^^^^^
-    14 │   >
-    15 │     <g opacity="0.75">
-  
+
+     9 │     fill="none"
+    10 │     xmlns="http://www.w3.org/2000/svg"
+  > 11 │     className={className ? className : undefined}
+       │     ^^^^^^^^^^^^^^^^^^^^^^^^^^^^^^^^^^^^^^^^^^^^^
+    12 │     {...props}
+    13 │     className={props.className ? props.className : undefined}
+
+  i This attribute is assigned again here.
+
+    11 │     className={className ? className : undefined}
+    12 │     {...props}
+  > 13 │     className={props.className ? props.className : undefined}
+       │     ^^^^^^^^^^^^^^^^^^^^^^^^^^^^^^^^^^^^^^^^^^^^^^^^^^^^^^^^^
+    14 │   >
+    15 │     <g opacity="0.75">
+
 
 ./documentation/src/assets/popover-icons/contribute.tsx:11:5 lint/suspicious/noDuplicateJsxProps ━━━━━━━━━━
 
   ! This JSX property is assigned multiple times.
-  
-     9 │     fill="none"
-    10 │     xmlns="http://www.w3.org/2000/svg"
-  > 11 │     className={className ? className : undefined}
-       │     ^^^^^^^^^^^^^^^^^^^^^^^^^^^^^^^^^^^^^^^^^^^^^
-    12 │     {...props}
-    13 │     className={props.className ? props.className : undefined}
-  
-  i This attribute is assigned again here.
-  
-    11 │     className={className ? className : undefined}
-    12 │     {...props}
-  > 13 │     className={props.className ? props.className : undefined}
-       │     ^^^^^^^^^^^^^^^^^^^^^^^^^^^^^^^^^^^^^^^^^^^^^^^^^^^^^^^^^
-    14 │   >
-    15 │     <path
-  
+
+     9 │     fill="none"
+    10 │     xmlns="http://www.w3.org/2000/svg"
+  > 11 │     className={className ? className : undefined}
+       │     ^^^^^^^^^^^^^^^^^^^^^^^^^^^^^^^^^^^^^^^^^^^^^
+    12 │     {...props}
+    13 │     className={props.className ? props.className : undefined}
+
+  i This attribute is assigned again here.
+
+    11 │     className={className ? className : undefined}
+    12 │     {...props}
+  > 13 │     className={props.className ? props.className : undefined}
+       │     ^^^^^^^^^^^^^^^^^^^^^^^^^^^^^^^^^^^^^^^^^^^^^^^^^^^^^^^^^
+    14 │   >
+    15 │     <path
+
 
 ./documentation/src/assets/popover-icons/use-cases.tsx:11:5 lint/suspicious/noDuplicateJsxProps ━━━━━━━━━━
 
   ! This JSX property is assigned multiple times.
-  
-     9 │     fill="none"
-    10 │     xmlns="http://www.w3.org/2000/svg"
-  > 11 │     className={className ? className : undefined}
-       │     ^^^^^^^^^^^^^^^^^^^^^^^^^^^^^^^^^^^^^^^^^^^^^
-    12 │     {...props}
-    13 │     className={props.className ? props.className : undefined}
-  
-  i This attribute is assigned again here.
-  
-    11 │     className={className ? className : undefined}
-    12 │     {...props}
-  > 13 │     className={props.className ? props.className : undefined}
-       │     ^^^^^^^^^^^^^^^^^^^^^^^^^^^^^^^^^^^^^^^^^^^^^^^^^^^^^^^^^
-    14 │   >
-    15 │     <path
-  
-
-<<<<<<< HEAD
-Checked 6952 file(s) in 489ms
-=======
-Checked 6952 file(s) in 508ms
->>>>>>> 1b146257
+
+     9 │     fill="none"
+    10 │     xmlns="http://www.w3.org/2000/svg"
+  > 11 │     className={className ? className : undefined}
+       │     ^^^^^^^^^^^^^^^^^^^^^^^^^^^^^^^^^^^^^^^^^^^^^
+    12 │     {...props}
+    13 │     className={props.className ? props.className : undefined}
+
+  i This attribute is assigned again here.
+
+    11 │     className={className ? className : undefined}
+    12 │     {...props}
+  > 13 │     className={props.className ? props.className : undefined}
+       │     ^^^^^^^^^^^^^^^^^^^^^^^^^^^^^^^^^^^^^^^^^^^^^^^^^^^^^^^^^
+    14 │   >
+    15 │     <path
+
+
+Checked 6952 file(s) in 489ms