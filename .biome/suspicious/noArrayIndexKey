
> refinejs-repo@0.0.0 biome
> biome lint .

./packages/react-router-v6/src/legacy/routeProvider.tsx:270:39 lint/suspicious/noArrayIndexKey ━━━━━━━━━━

  ! Avoid using the index of an array as key property in an element.
  
    268 │         .filter((p: RefineRouteProps) => !p.layout)
    269 │         .map((route, i) => (
  > 270 │           <Route key={`custom-route-${i}`} {...route} element={route.element} />
        │                                       ^
    271 │         ))}
    272 │       <Route
  
  i This is the source of the key value.
  
    267 │       {[...(customRoutes || [])]
    268 │         .filter((p: RefineRouteProps) => !p.layout)
  > 269 │         .map((route, i) => (
        │                      ^
    270 │           <Route key={`custom-route-${i}`} {...route} element={route.element} />
    271 │         ))}
  
  i The order of the items may change, and this also affects performances and component state.
  
  i Check the React documentation. 
  

./packages/react-router-v6/src/legacy/routeProvider.tsx:284:36 lint/suspicious/noArrayIndexKey ━━━━━━━━━━

  ! Avoid using the index of an array as key property in an element.
  
    282 │           .map((route, i) => (
    283 │             <Route
  > 284 │               key={`custom-route-${i}`}
        │                                    ^
    285 │               {...route}
    286 │               element={route.element}
  
  i This is the source of the key value.
  
    280 │         {[...(customRoutes || [])]
    281 │           .filter((p: RefineRouteProps) => p.layout)
  > 282 │           .map((route, i) => (
        │                        ^
    283 │             <Route
    284 │               key={`custom-route-${i}`}
  
  i The order of the items may change, and this also affects performances and component state.
  
  i Check the React documentation. 
  

./packages/react-router-v6/src/legacy/routeProvider.tsx:329:37 lint/suspicious/noArrayIndexKey ━━━━━━━━━━

  ! Avoid using the index of an array as key property in an element.
  
    327 │     <Routes>
    328 │       {[...(customRoutes || [])].map((route, i) => (
  > 329 │         <Route key={`custom-route-${i}`} {...route} />
        │                                     ^
    330 │       ))}
    331 │       <Route path="/" element={renderLoginRouteElement()} />
  
  i This is the source of the key value.
  
    326 │   const renderUnauthorized = () => (
    327 │     <Routes>
  > 328 │       {[...(customRoutes || [])].map((route, i) => (
        │                                              ^
    329 │         <Route key={`custom-route-${i}`} {...route} />
    330 │       ))}
  
  i The order of the items may change, and this also affects performances and component state.
  
  i Check the React documentation. 
  

./examples/store/src/components/address/EditAddress/EditAddress.tsx:246:30 lint/suspicious/noArrayIndexKey ━━━━━━━━━━

  ! Avoid using the index of an array as key property in an element.
  
    244 │             >
    245 │               {countries?.map((country, index) => (
  > 246 │                 <option key={index} value={country.iso_2}>
        │                              ^^^^^
    247 │                   {country.display_name}
    248 │                 </option>
  
  i This is the source of the key value.
  
    243 │               touched={touchedFields}
    244 │             >
  > 245 │               {countries?.map((country, index) => (
        │                                         ^^^^^
    246 │                 <option key={index} value={country.iso_2}>
    247 │                   {country.display_name}
  
  i The order of the items may change, and this also affects performances and component state.
  
  i Check the React documentation. 
  

<<<<<<< HEAD
./documentation/src/components/unit-circle/index.tsx:119:20 lint/suspicious/noArrayIndexKey ━━━━━━━━━━

  ! Avoid using the index of an array as key property in an element.
  
    117 │           return (
    118 │             <circle
  > 119 │               key={index}
        │                    ^^^^^
    120 │               className="filled-dash"
    121 │               cx={cx}
  
  i This is the source of the key value.
  
    113 │         strokeDashoffset={dashOffsetMultiple}
    114 │       />
  > 115 │       {unitItemStatuses.map((item, index) => {
        │                                    ^^^^^
    116 │         if (item.status === "completed") {
    117 │           return (
=======
./examples/store/src/components/address/AddAddress/AddAddress.tsx:178:30 lint/suspicious/noArrayIndexKey ━━━━━━━━━━

  ! Avoid using the index of an array as key property in an element.
  
    176 │             >
    177 │               {countries?.map((country, index) => (
  > 178 │                 <option key={index} value={country.iso_2}>
        │                              ^^^^^
    179 │                   {country.display_name}
    180 │                 </option>
  
  i This is the source of the key value.
  
    175 │               touched={touchedFields}
    176 │             >
  > 177 │               {countries?.map((country, index) => (
        │                                         ^^^^^
    178 │                 <option key={index} value={country.iso_2}>
    179 │                   {country.display_name}
>>>>>>> 1b146257
  
  i The order of the items may change, and this also affects performances and component state.
  
  i Check the React documentation. 
  

<<<<<<< HEAD
./examples/store/src/components/address/AddAddress/AddAddress.tsx:178:30 lint/suspicious/noArrayIndexKey ━━━━━━━━━━

  ! Avoid using the index of an array as key property in an element.
  
    176 │             >
    177 │               {countries?.map((country, index) => (
  > 178 │                 <option key={index} value={country.iso_2}>
        │                              ^^^^^
    179 │                   {country.display_name}
    180 │                 </option>
  
  i This is the source of the key value.
  
    175 │               touched={touchedFields}
    176 │             >
  > 177 │               {countries?.map((country, index) => (
        │                                         ^^^^^
    178 │                 <option key={index} value={country.iso_2}>
    179 │                   {country.display_name}
=======
./documentation/src/components/unit-circle/index.tsx:119:20 lint/suspicious/noArrayIndexKey ━━━━━━━━━━

  ! Avoid using the index of an array as key property in an element.
  
    117 │           return (
    118 │             <circle
  > 119 │               key={index}
        │                    ^^^^^
    120 │               className="filled-dash"
    121 │               cx={cx}
  
  i This is the source of the key value.
  
    113 │         strokeDashoffset={dashOffsetMultiple}
    114 │       />
  > 115 │       {unitItemStatuses.map((item, index) => {
        │                                    ^^^^^
    116 │         if (item.status === "completed") {
    117 │           return (
>>>>>>> 1b146257
  
  i The order of the items may change, and this also affects performances and component state.
  
  i Check the React documentation. 
  

./documentation/src/components/tutorial-circle/index.tsx:106:20 lint/suspicious/noArrayIndexKey ━━━━━━━━━━

  ! Avoid using the index of an array as key property in an element.
  
    104 │           return (
    105 │             <circle
  > 106 │               key={index}
        │                    ^^^^^
    107 │               className="filled-dash"
    108 │               cx={cx}
  
  i This is the source of the key value.
  
    100 │         </text>
    101 │       )}
  > 102 │       {tutorialCheckStatuses.map((item, index) => {
        │                                         ^^^^^
    103 │         if (item.status === "completed") {
    104 │           return (
  
  i The order of the items may change, and this also affects performances and component state.
  
  i Check the React documentation. 
  

./examples/store/src/components/profile/ProfileBillingAddress/ProfileBillingAddress.tsx:201:28 lint/suspicious/noArrayIndexKey ━━━━━━━━━━

  ! Avoid using the index of an array as key property in an element.
  
    199 │           >
    200 │             {countries?.map((country, index) => (
  > 201 │               <option key={index} value={country.iso_2}>
        │                            ^^^^^
    202 │                 {country.display_name}
    203 │               </option>
  
  i This is the source of the key value.
  
    198 │             touched={touchedFields}
    199 │           >
  > 200 │             {countries?.map((country, index) => (
        │                                       ^^^^^
    201 │               <option key={index} value={country.iso_2}>
    202 │                 {country.display_name}
  
  i The order of the items may change, and this also affects performances and component state.
  
  i Check the React documentation. 
  

<<<<<<< HEAD
./documentation/src/components/refine-week/refine-week-mobile.tsx:123:20 lint/suspicious/noArrayIndexKey ━━━━━━━━━━

  ! Avoid using the index of an array as key property in an element.
  
    121 │           return (
    122 │             <div
  > 123 │               key={index}
        │                    ^^^^^
    124 │               className={clsx(
    125 │                 "relative",
  
  i This is the source of the key value.
  
    118 │         )}
    119 │       >
  > 120 │         {data.timeline.map((item, index) => {
        │                                   ^^^^^
    121 │           return (
    122 │             <div
=======
./examples/store/src/components/common/CountrySelect/CountrySelect.tsx:41:22 lint/suspicious/noArrayIndexKey ━━━━━━━━━━

  ! Avoid using the index of an array as key property in an element.
  
    39 │     >
    40 │       {countries?.map((country, index) => (
  > 41 │         <option key={index} value={country.iso_2}>
       │                      ^^^^^
    42 │           {country.display_name}
    43 │         </option>
  
  i This is the source of the key value.
  
    38 │       touched={touchedFields}
    39 │     >
  > 40 │       {countries?.map((country, index) => (
       │                                 ^^^^^
    41 │         <option key={index} value={country.iso_2}>
    42 │           {country.display_name}
>>>>>>> 1b146257
  
  i The order of the items may change, and this also affects performances and component state.
  
  i Check the React documentation. 
  

<<<<<<< HEAD
./documentation/src/components/refine-week/refine-week-desktop.tsx:109:23 lint/suspicious/noArrayIndexKey ━━━━━━━━━━

  ! Avoid using the index of an array as key property in an element.
  
    107 │         {data.timeline.map((item, index) => {
    108 │           return (
  > 109 │             <div key={index} className={clsx("relative")}>
        │                       ^^^^^
    110 │               {item?.publishDate && (
    111 │                 <PublishCountdown
  
  i This is the source of the key value.
  
    105 │         )}
    106 │       >
  > 107 │         {data.timeline.map((item, index) => {
        │                                   ^^^^^
    108 │           return (
    109 │             <div key={index} className={clsx("relative")}>
=======
./documentation/src/components/refine-week/refine-week-mobile.tsx:123:20 lint/suspicious/noArrayIndexKey ━━━━━━━━━━

  ! Avoid using the index of an array as key property in an element.
  
    121 │           return (
    122 │             <div
  > 123 │               key={index}
        │                    ^^^^^
    124 │               className={clsx(
    125 │                 "relative",
  
  i This is the source of the key value.
  
    118 │         )}
    119 │       >
  > 120 │         {data.timeline.map((item, index) => {
        │                                   ^^^^^
    121 │           return (
    122 │             <div
>>>>>>> 1b146257
  
  i The order of the items may change, and this also affects performances and component state.
  
  i Check the React documentation. 
  

<<<<<<< HEAD
./documentation/src/components/props-table/index.tsx:90:51 lint/suspicious/noArrayIndexKey ━━━━━━━━━━

  ! Avoid using the index of an array as key property in an element.
  
    88 │         <>
    89 │           {splitted.map((t, i) => (
  > 90 │             <code className="max-w-xs h-min" key={i}>
       │                                                   ^
    91 │               <ReactMarkdown>{t}</ReactMarkdown>
    92 │             </code>
  
  i This is the source of the key value.
  
    87 │       ) : hasLongTypeInUnion && isUnion ? (
    88 │         <>
  > 89 │           {splitted.map((t, i) => (
       │                             ^
    90 │             <code className="max-w-xs h-min" key={i}>
    91 │               <ReactMarkdown>{t}</ReactMarkdown>
=======
./documentation/src/components/refine-week/refine-week-desktop.tsx:109:23 lint/suspicious/noArrayIndexKey ━━━━━━━━━━

  ! Avoid using the index of an array as key property in an element.
  
    107 │         {data.timeline.map((item, index) => {
    108 │           return (
  > 109 │             <div key={index} className={clsx("relative")}>
        │                       ^^^^^
    110 │               {item?.publishDate && (
    111 │                 <PublishCountdown
  
  i This is the source of the key value.
  
    105 │         )}
    106 │       >
  > 107 │         {data.timeline.map((item, index) => {
        │                                   ^^^^^
    108 │           return (
    109 │             <div key={index} className={clsx("relative")}>
>>>>>>> 1b146257
  
  i The order of the items may change, and this also affects performances and component state.
  
  i Check the React documentation. 
  

<<<<<<< HEAD
./documentation/src/components/example-list/index.tsx:262:22 lint/suspicious/noArrayIndexKey ━━━━━━━━━━

  ! Avoid using the index of an array as key property in an element.
  
    260 │             return (
    261 │               <a
  > 262 │                 key={i}
        │                      ^
    263 │                 href={button.link}
    264 │                 className={clsx("flex items-center gap-2", "no-underline")}
  
  i This is the source of the key value.
  
    257 │             <span>Code</span>
    258 │           </a>
  > 259 │           {example.buttons.map((button, i) => {
        │                                         ^
    260 │             return (
    261 │               <a
=======
./documentation/src/components/props-table/index.tsx:90:51 lint/suspicious/noArrayIndexKey ━━━━━━━━━━

  ! Avoid using the index of an array as key property in an element.
  
    88 │         <>
    89 │           {splitted.map((t, i) => (
  > 90 │             <code className="max-w-xs h-min" key={i}>
       │                                                   ^
    91 │               <ReactMarkdown>{t}</ReactMarkdown>
    92 │             </code>
  
  i This is the source of the key value.
  
    87 │       ) : hasLongTypeInUnion && isUnion ? (
    88 │         <>
  > 89 │           {splitted.map((t, i) => (
       │                             ^
    90 │             <code className="max-w-xs h-min" key={i}>
    91 │               <ReactMarkdown>{t}</ReactMarkdown>
>>>>>>> 1b146257
  
  i The order of the items may change, and this also affects performances and component state.
  
  i Check the React documentation. 
  

<<<<<<< HEAD
./examples/store/src/components/common/CountrySelect/CountrySelect.tsx:41:22 lint/suspicious/noArrayIndexKey ━━━━━━━━━━

  ! Avoid using the index of an array as key property in an element.
  
    39 │     >
    40 │       {countries?.map((country, index) => (
  > 41 │         <option key={index} value={country.iso_2}>
       │                      ^^^^^
    42 │           {country.display_name}
    43 │         </option>
  
  i This is the source of the key value.
  
    38 │       touched={touchedFields}
    39 │     >
  > 40 │       {countries?.map((country, index) => (
       │                                 ^^^^^
    41 │         <option key={index} value={country.iso_2}>
    42 │           {country.display_name}
=======
./documentation/src/components/example-list/index.tsx:262:22 lint/suspicious/noArrayIndexKey ━━━━━━━━━━

  ! Avoid using the index of an array as key property in an element.
  
    260 │             return (
    261 │               <a
  > 262 │                 key={i}
        │                      ^
    263 │                 href={button.link}
    264 │                 className={clsx("flex items-center gap-2", "no-underline")}
  
  i This is the source of the key value.
  
    257 │             <span>Code</span>
    258 │           </a>
  > 259 │           {example.buttons.map((button, i) => {
        │                                         ^
    260 │             return (
    261 │               <a
>>>>>>> 1b146257
  
  i The order of the items may change, and this also affects performances and component state.
  
  i Check the React documentation. 
  

<<<<<<< HEAD
./documentation/src/components/landing/showcase-wrapper.tsx:164:37 lint/suspicious/noArrayIndexKey ━━━━━━━━━━

  ! Avoid using the index of an array as key property in an element.
  
    162 │                       line,
    163 │                     })}
  > 164 │                     key={`${code}-${i}`}
        │                                     ^
    165 │                   >
    166 │                     {line.map((token, key) => {
  
  i This is the source of the key value.
  
    157 │             {({ tokens, getLineProps, getTokenProps }) => (
    158 │               <>
  > 159 │                 {tokens.map((line, i) => (
        │                                    ^
    160 │                   <div
    161 │                     {...getLineProps({
=======
./packages/inferencer/src/components/shared-code-viewer/index.tsx:346:22 lint/suspicious/noArrayIndexKey ━━━━━━━━━━

  ! Avoid using the index of an array as key property in an element.
  
    344 │             {tokens.map((line, i) => (
    345 │               <div
  > 346 │                 key={i}
        │                      ^
    347 │                 {...getLineProps({
    348 │                   line,
  
  i This is the source of the key value.
  
    342 │             }}
    343 │           >
  > 344 │             {tokens.map((line, i) => (
        │                                ^
    345 │               <div
    346 │                 key={i}
>>>>>>> 1b146257
  
  i The order of the items may change, and this also affects performances and component state.
  
  i Check the React documentation. 
  

<<<<<<< HEAD
./packages/inferencer/src/components/shared-code-viewer/index.tsx:346:22 lint/suspicious/noArrayIndexKey ━━━━━━━━━━

  ! Avoid using the index of an array as key property in an element.
  
    344 │             {tokens.map((line, i) => (
    345 │               <div
  > 346 │                 key={i}
        │                      ^
    347 │                 {...getLineProps({
    348 │                   line,
  
  i This is the source of the key value.
  
    342 │             }}
    343 │           >
  > 344 │             {tokens.map((line, i) => (
        │                                ^
    345 │               <div
    346 │                 key={i}
=======
./packages/inferencer/src/components/shared-code-viewer/index.tsx:354:26 lint/suspicious/noArrayIndexKey ━━━━━━━━━━

  ! Avoid using the index of an array as key property in an element.
  
    352 │                 {line.map((token, key) => (
    353 │                   <span
  > 354 │                     key={key}
        │                          ^^^
    355 │                     {...getTokenProps({
    356 │                       token,
  
  i This is the source of the key value.
  
    350 │                 })}
    351 │               >
  > 352 │                 {line.map((token, key) => (
        │                                   ^^^
    353 │                   <span
    354 │                     key={key}
>>>>>>> 1b146257
  
  i The order of the items may change, and this also affects performances and component state.
  
  i Check the React documentation. 
  

<<<<<<< HEAD
./packages/inferencer/src/components/shared-code-viewer/index.tsx:354:26 lint/suspicious/noArrayIndexKey ━━━━━━━━━━

  ! Avoid using the index of an array as key property in an element.
  
    352 │                 {line.map((token, key) => (
    353 │                   <span
  > 354 │                     key={key}
        │                          ^^^
    355 │                     {...getTokenProps({
    356 │                       token,
  
  i This is the source of the key value.
  
    350 │                 })}
    351 │               >
  > 352 │                 {line.map((token, key) => (
        │                                   ^^^
    353 │                   <span
    354 │                     key={key}
=======
./packages/inferencer/src/components/code-highlight/index.tsx:51:25 lint/suspicious/noArrayIndexKey ━━━━━━━━━━

  ! Avoid using the index of an array as key property in an element.
  
    49 │           >
    50 │             {tokens.map((line, i) => (
  > 51 │               <div key={i} {...getLineProps({ line, key: i })}>
       │                         ^
    52 │                 {line.map((token, key) => (
    53 │                   <span key={key} {...getTokenProps({ token, key })} />
  
  i This is the source of the key value.
  
    48 │             }}
    49 │           >
  > 50 │             {tokens.map((line, i) => (
       │                                ^
    51 │               <div key={i} {...getLineProps({ line, key: i })}>
    52 │                 {line.map((token, key) => (
>>>>>>> 1b146257
  
  i The order of the items may change, and this also affects performances and component state.
  
  i Check the React documentation. 
  

<<<<<<< HEAD
./packages/inferencer/src/components/code-highlight/index.tsx:51:25 lint/suspicious/noArrayIndexKey ━━━━━━━━━━

  ! Avoid using the index of an array as key property in an element.
  
    49 │           >
    50 │             {tokens.map((line, i) => (
  > 51 │               <div key={i} {...getLineProps({ line, key: i })}>
       │                         ^
    52 │                 {line.map((token, key) => (
    53 │                   <span key={key} {...getTokenProps({ token, key })} />
  
  i This is the source of the key value.
  
    48 │             }}
    49 │           >
  > 50 │             {tokens.map((line, i) => (
       │                                ^
    51 │               <div key={i} {...getLineProps({ line, key: i })}>
    52 │                 {line.map((token, key) => (
=======
./packages/inferencer/src/components/code-highlight/index.tsx:53:30 lint/suspicious/noArrayIndexKey ━━━━━━━━━━

  ! Avoid using the index of an array as key property in an element.
  
    51 │               <div key={i} {...getLineProps({ line, key: i })}>
    52 │                 {line.map((token, key) => (
  > 53 │                   <span key={key} {...getTokenProps({ token, key })} />
       │                              ^^^
    54 │                 ))}
    55 │               </div>
  
  i This is the source of the key value.
  
    50 │             {tokens.map((line, i) => (
    51 │               <div key={i} {...getLineProps({ line, key: i })}>
  > 52 │                 {line.map((token, key) => (
       │                                   ^^^
    53 │                   <span key={key} {...getTokenProps({ token, key })} />
    54 │                 ))}
>>>>>>> 1b146257
  
  i The order of the items may change, and this also affects performances and component state.
  
  i Check the React documentation. 
  

<<<<<<< HEAD
./packages/inferencer/src/components/code-highlight/index.tsx:53:30 lint/suspicious/noArrayIndexKey ━━━━━━━━━━

  ! Avoid using the index of an array as key property in an element.
  
    51 │               <div key={i} {...getLineProps({ line, key: i })}>
    52 │                 {line.map((token, key) => (
  > 53 │                   <span key={key} {...getTokenProps({ token, key })} />
       │                              ^^^
    54 │                 ))}
    55 │               </div>
  
  i This is the source of the key value.
  
    50 │             {tokens.map((line, i) => (
    51 │               <div key={i} {...getLineProps({ line, key: i })}>
  > 52 │                 {line.map((token, key) => (
       │                                   ^^^
    53 │                   <span key={key} {...getTokenProps({ token, key })} />
    54 │                 ))}
=======
./documentation/src/components/landing/showcase-wrapper.tsx:164:37 lint/suspicious/noArrayIndexKey ━━━━━━━━━━

  ! Avoid using the index of an array as key property in an element.
  
    162 │                       line,
    163 │                     })}
  > 164 │                     key={`${code}-${i}`}
        │                                     ^
    165 │                   >
    166 │                     {line.map((token, key) => {
  
  i This is the source of the key value.
  
    157 │             {({ tokens, getLineProps, getTokenProps }) => (
    158 │               <>
  > 159 │                 {tokens.map((line, i) => (
        │                                    ^
    160 │                   <div
    161 │                     {...getLineProps({
>>>>>>> 1b146257
  
  i The order of the items may change, and this also affects performances and component state.
  
  i Check the React documentation. 
  

./examples/app-crm-minimal/src/routes/tasks/list/index.tsx:213:38 lint/suspicious/noArrayIndexKey ━━━━━━━━━━

  ! Avoid using the index of an array as key property in an element.
  
    211 │       {Array.from({ length: columnCount }).map((_, index) => {
    212 │         return (
  > 213 │           <KanbanColumnSkeleton key={index}>
        │                                      ^^^^^
    214 │             {Array.from({ length: itemCount }).map((_, index) => {
    215 │               return <ProjectCardSkeleton key={index} />;
  
  i This is the source of the key value.
  
    209 │   return (
    210 │     <KanbanBoardContainer>
  > 211 │       {Array.from({ length: columnCount }).map((_, index) => {
        │                                                    ^^^^^
    212 │         return (
    213 │           <KanbanColumnSkeleton key={index}>
  
  i The order of the items may change, and this also affects performances and component state.
  
  i Check the React documentation. 
  

./examples/app-crm-minimal/src/routes/tasks/list/index.tsx:215:48 lint/suspicious/noArrayIndexKey ━━━━━━━━━━

  ! Avoid using the index of an array as key property in an element.
  
    213 │           <KanbanColumnSkeleton key={index}>
    214 │             {Array.from({ length: itemCount }).map((_, index) => {
  > 215 │               return <ProjectCardSkeleton key={index} />;
        │                                                ^^^^^
    216 │             })}
    217 │           </KanbanColumnSkeleton>
  
  i This is the source of the key value.
  
    212 │         return (
    213 │           <KanbanColumnSkeleton key={index}>
  > 214 │             {Array.from({ length: itemCount }).map((_, index) => {
        │                                                        ^^^^^
    215 │               return <ProjectCardSkeleton key={index} />;
    216 │             })}
  
  i The order of the items may change, and this also affects performances and component state.
  
  i Check the React documentation. 
  

The number of diagnostics exceeds the number allowed by Biome.
Diagnostics not shown: 81.
<<<<<<< HEAD
Checked 6952 file(s) in 504ms
=======
Checked 6952 file(s) in 623ms
>>>>>>> 1b146257
<|MERGE_RESOLUTION|>--- conflicted
+++ resolved
@@ -5,771 +5,503 @@
 ./packages/react-router-v6/src/legacy/routeProvider.tsx:270:39 lint/suspicious/noArrayIndexKey ━━━━━━━━━━
 
   ! Avoid using the index of an array as key property in an element.
-  
+
     268 │         .filter((p: RefineRouteProps) => !p.layout)
     269 │         .map((route, i) => (
   > 270 │           <Route key={`custom-route-${i}`} {...route} element={route.element} />
         │                                       ^
     271 │         ))}
     272 │       <Route
-  
-  i This is the source of the key value.
-  
+
+  i This is the source of the key value.
+
     267 │       {[...(customRoutes || [])]
     268 │         .filter((p: RefineRouteProps) => !p.layout)
   > 269 │         .map((route, i) => (
         │                      ^
     270 │           <Route key={`custom-route-${i}`} {...route} element={route.element} />
     271 │         ))}
-  
-  i The order of the items may change, and this also affects performances and component state.
-  
-  i Check the React documentation. 
-  
+
+  i The order of the items may change, and this also affects performances and component state.
+
+  i Check the React documentation.
+
 
 ./packages/react-router-v6/src/legacy/routeProvider.tsx:284:36 lint/suspicious/noArrayIndexKey ━━━━━━━━━━
 
   ! Avoid using the index of an array as key property in an element.
-  
+
     282 │           .map((route, i) => (
     283 │             <Route
   > 284 │               key={`custom-route-${i}`}
         │                                    ^
     285 │               {...route}
     286 │               element={route.element}
-  
-  i This is the source of the key value.
-  
+
+  i This is the source of the key value.
+
     280 │         {[...(customRoutes || [])]
     281 │           .filter((p: RefineRouteProps) => p.layout)
   > 282 │           .map((route, i) => (
         │                        ^
     283 │             <Route
     284 │               key={`custom-route-${i}`}
-  
-  i The order of the items may change, and this also affects performances and component state.
-  
-  i Check the React documentation. 
-  
+
+  i The order of the items may change, and this also affects performances and component state.
+
+  i Check the React documentation.
+
 
 ./packages/react-router-v6/src/legacy/routeProvider.tsx:329:37 lint/suspicious/noArrayIndexKey ━━━━━━━━━━
 
   ! Avoid using the index of an array as key property in an element.
-  
+
     327 │     <Routes>
     328 │       {[...(customRoutes || [])].map((route, i) => (
   > 329 │         <Route key={`custom-route-${i}`} {...route} />
         │                                     ^
     330 │       ))}
     331 │       <Route path="/" element={renderLoginRouteElement()} />
-  
-  i This is the source of the key value.
-  
+
+  i This is the source of the key value.
+
     326 │   const renderUnauthorized = () => (
     327 │     <Routes>
   > 328 │       {[...(customRoutes || [])].map((route, i) => (
         │                                              ^
     329 │         <Route key={`custom-route-${i}`} {...route} />
     330 │       ))}
-  
-  i The order of the items may change, and this also affects performances and component state.
-  
-  i Check the React documentation. 
-  
+
+  i The order of the items may change, and this also affects performances and component state.
+
+  i Check the React documentation.
+
 
 ./examples/store/src/components/address/EditAddress/EditAddress.tsx:246:30 lint/suspicious/noArrayIndexKey ━━━━━━━━━━
 
   ! Avoid using the index of an array as key property in an element.
-  
+
     244 │             >
     245 │               {countries?.map((country, index) => (
   > 246 │                 <option key={index} value={country.iso_2}>
         │                              ^^^^^
     247 │                   {country.display_name}
     248 │                 </option>
-  
-  i This is the source of the key value.
-  
+
+  i This is the source of the key value.
+
     243 │               touched={touchedFields}
     244 │             >
   > 245 │               {countries?.map((country, index) => (
         │                                         ^^^^^
     246 │                 <option key={index} value={country.iso_2}>
     247 │                   {country.display_name}
-  
-  i The order of the items may change, and this also affects performances and component state.
-  
-  i Check the React documentation. 
-  
-
-<<<<<<< HEAD
+
+  i The order of the items may change, and this also affects performances and component state.
+
+  i Check the React documentation.
+
+
 ./documentation/src/components/unit-circle/index.tsx:119:20 lint/suspicious/noArrayIndexKey ━━━━━━━━━━
 
   ! Avoid using the index of an array as key property in an element.
-  
+
     117 │           return (
     118 │             <circle
   > 119 │               key={index}
         │                    ^^^^^
     120 │               className="filled-dash"
     121 │               cx={cx}
-  
-  i This is the source of the key value.
-  
+
+  i This is the source of the key value.
+
     113 │         strokeDashoffset={dashOffsetMultiple}
     114 │       />
   > 115 │       {unitItemStatuses.map((item, index) => {
         │                                    ^^^^^
     116 │         if (item.status === "completed") {
     117 │           return (
-=======
+
+  i The order of the items may change, and this also affects performances and component state.
+
+  i Check the React documentation.
+
+
 ./examples/store/src/components/address/AddAddress/AddAddress.tsx:178:30 lint/suspicious/noArrayIndexKey ━━━━━━━━━━
 
   ! Avoid using the index of an array as key property in an element.
-  
+
     176 │             >
     177 │               {countries?.map((country, index) => (
   > 178 │                 <option key={index} value={country.iso_2}>
         │                              ^^^^^
     179 │                   {country.display_name}
     180 │                 </option>
-  
-  i This is the source of the key value.
-  
+
+  i This is the source of the key value.
+
     175 │               touched={touchedFields}
     176 │             >
   > 177 │               {countries?.map((country, index) => (
         │                                         ^^^^^
     178 │                 <option key={index} value={country.iso_2}>
     179 │                   {country.display_name}
->>>>>>> 1b146257
-  
-  i The order of the items may change, and this also affects performances and component state.
-  
-  i Check the React documentation. 
-  
-
-<<<<<<< HEAD
-./examples/store/src/components/address/AddAddress/AddAddress.tsx:178:30 lint/suspicious/noArrayIndexKey ━━━━━━━━━━
-
-  ! Avoid using the index of an array as key property in an element.
-  
-    176 │             >
-    177 │               {countries?.map((country, index) => (
-  > 178 │                 <option key={index} value={country.iso_2}>
-        │                              ^^^^^
-    179 │                   {country.display_name}
-    180 │                 </option>
-  
-  i This is the source of the key value.
-  
-    175 │               touched={touchedFields}
-    176 │             >
-  > 177 │               {countries?.map((country, index) => (
-        │                                         ^^^^^
-    178 │                 <option key={index} value={country.iso_2}>
-    179 │                   {country.display_name}
-=======
-./documentation/src/components/unit-circle/index.tsx:119:20 lint/suspicious/noArrayIndexKey ━━━━━━━━━━
-
-  ! Avoid using the index of an array as key property in an element.
-  
-    117 │           return (
-    118 │             <circle
-  > 119 │               key={index}
-        │                    ^^^^^
-    120 │               className="filled-dash"
-    121 │               cx={cx}
-  
-  i This is the source of the key value.
-  
-    113 │         strokeDashoffset={dashOffsetMultiple}
-    114 │       />
-  > 115 │       {unitItemStatuses.map((item, index) => {
-        │                                    ^^^^^
-    116 │         if (item.status === "completed") {
-    117 │           return (
->>>>>>> 1b146257
-  
-  i The order of the items may change, and this also affects performances and component state.
-  
-  i Check the React documentation. 
-  
+
+  i The order of the items may change, and this also affects performances and component state.
+
+  i Check the React documentation.
+
 
 ./documentation/src/components/tutorial-circle/index.tsx:106:20 lint/suspicious/noArrayIndexKey ━━━━━━━━━━
 
   ! Avoid using the index of an array as key property in an element.
-  
+
     104 │           return (
     105 │             <circle
   > 106 │               key={index}
         │                    ^^^^^
     107 │               className="filled-dash"
     108 │               cx={cx}
-  
-  i This is the source of the key value.
-  
+
+  i This is the source of the key value.
+
     100 │         </text>
     101 │       )}
   > 102 │       {tutorialCheckStatuses.map((item, index) => {
         │                                         ^^^^^
     103 │         if (item.status === "completed") {
     104 │           return (
-  
-  i The order of the items may change, and this also affects performances and component state.
-  
-  i Check the React documentation. 
-  
+
+  i The order of the items may change, and this also affects performances and component state.
+
+  i Check the React documentation.
+
 
 ./examples/store/src/components/profile/ProfileBillingAddress/ProfileBillingAddress.tsx:201:28 lint/suspicious/noArrayIndexKey ━━━━━━━━━━
 
   ! Avoid using the index of an array as key property in an element.
-  
+
     199 │           >
     200 │             {countries?.map((country, index) => (
   > 201 │               <option key={index} value={country.iso_2}>
         │                            ^^^^^
     202 │                 {country.display_name}
     203 │               </option>
-  
-  i This is the source of the key value.
-  
+
+  i This is the source of the key value.
+
     198 │             touched={touchedFields}
     199 │           >
   > 200 │             {countries?.map((country, index) => (
         │                                       ^^^^^
     201 │               <option key={index} value={country.iso_2}>
     202 │                 {country.display_name}
-  
-  i The order of the items may change, and this also affects performances and component state.
-  
-  i Check the React documentation. 
-  
-
-<<<<<<< HEAD
+
+  i The order of the items may change, and this also affects performances and component state.
+
+  i Check the React documentation.
+
+
 ./documentation/src/components/refine-week/refine-week-mobile.tsx:123:20 lint/suspicious/noArrayIndexKey ━━━━━━━━━━
 
   ! Avoid using the index of an array as key property in an element.
-  
+
     121 │           return (
     122 │             <div
   > 123 │               key={index}
         │                    ^^^^^
     124 │               className={clsx(
     125 │                 "relative",
-  
-  i This is the source of the key value.
-  
+
+  i This is the source of the key value.
+
     118 │         )}
     119 │       >
   > 120 │         {data.timeline.map((item, index) => {
         │                                   ^^^^^
     121 │           return (
     122 │             <div
-=======
+
+  i The order of the items may change, and this also affects performances and component state.
+
+  i Check the React documentation.
+
+
+./documentation/src/components/refine-week/refine-week-desktop.tsx:109:23 lint/suspicious/noArrayIndexKey ━━━━━━━━━━
+
+  ! Avoid using the index of an array as key property in an element.
+
+    107 │         {data.timeline.map((item, index) => {
+    108 │           return (
+  > 109 │             <div key={index} className={clsx("relative")}>
+        │                       ^^^^^
+    110 │               {item?.publishDate && (
+    111 │                 <PublishCountdown
+
+  i This is the source of the key value.
+
+    105 │         )}
+    106 │       >
+  > 107 │         {data.timeline.map((item, index) => {
+        │                                   ^^^^^
+    108 │           return (
+    109 │             <div key={index} className={clsx("relative")}>
+
+  i The order of the items may change, and this also affects performances and component state.
+
+  i Check the React documentation.
+
+
+./documentation/src/components/props-table/index.tsx:90:51 lint/suspicious/noArrayIndexKey ━━━━━━━━━━
+
+  ! Avoid using the index of an array as key property in an element.
+
+    88 │         <>
+    89 │           {splitted.map((t, i) => (
+  > 90 │             <code className="max-w-xs h-min" key={i}>
+       │                                                   ^
+    91 │               <ReactMarkdown>{t}</ReactMarkdown>
+    92 │             </code>
+
+  i This is the source of the key value.
+
+    87 │       ) : hasLongTypeInUnion && isUnion ? (
+    88 │         <>
+  > 89 │           {splitted.map((t, i) => (
+       │                             ^
+    90 │             <code className="max-w-xs h-min" key={i}>
+    91 │               <ReactMarkdown>{t}</ReactMarkdown>
+
+  i The order of the items may change, and this also affects performances and component state.
+
+  i Check the React documentation.
+
+
+./documentation/src/components/example-list/index.tsx:262:22 lint/suspicious/noArrayIndexKey ━━━━━━━━━━
+
+  ! Avoid using the index of an array as key property in an element.
+
+    260 │             return (
+    261 │               <a
+  > 262 │                 key={i}
+        │                      ^
+    263 │                 href={button.link}
+    264 │                 className={clsx("flex items-center gap-2", "no-underline")}
+
+  i This is the source of the key value.
+
+    257 │             <span>Code</span>
+    258 │           </a>
+  > 259 │           {example.buttons.map((button, i) => {
+        │                                         ^
+    260 │             return (
+    261 │               <a
+
+  i The order of the items may change, and this also affects performances and component state.
+
+  i Check the React documentation.
+
+
 ./examples/store/src/components/common/CountrySelect/CountrySelect.tsx:41:22 lint/suspicious/noArrayIndexKey ━━━━━━━━━━
 
   ! Avoid using the index of an array as key property in an element.
-  
+
     39 │     >
     40 │       {countries?.map((country, index) => (
   > 41 │         <option key={index} value={country.iso_2}>
        │                      ^^^^^
     42 │           {country.display_name}
     43 │         </option>
-  
-  i This is the source of the key value.
-  
+
+  i This is the source of the key value.
+
     38 │       touched={touchedFields}
     39 │     >
   > 40 │       {countries?.map((country, index) => (
        │                                 ^^^^^
     41 │         <option key={index} value={country.iso_2}>
     42 │           {country.display_name}
->>>>>>> 1b146257
-  
-  i The order of the items may change, and this also affects performances and component state.
-  
-  i Check the React documentation. 
-  
-
-<<<<<<< HEAD
-./documentation/src/components/refine-week/refine-week-desktop.tsx:109:23 lint/suspicious/noArrayIndexKey ━━━━━━━━━━
-
-  ! Avoid using the index of an array as key property in an element.
-  
-    107 │         {data.timeline.map((item, index) => {
-    108 │           return (
-  > 109 │             <div key={index} className={clsx("relative")}>
-        │                       ^^^^^
-    110 │               {item?.publishDate && (
-    111 │                 <PublishCountdown
-  
-  i This is the source of the key value.
-  
-    105 │         )}
-    106 │       >
-  > 107 │         {data.timeline.map((item, index) => {
-        │                                   ^^^^^
-    108 │           return (
-    109 │             <div key={index} className={clsx("relative")}>
-=======
-./documentation/src/components/refine-week/refine-week-mobile.tsx:123:20 lint/suspicious/noArrayIndexKey ━━━━━━━━━━
-
-  ! Avoid using the index of an array as key property in an element.
-  
-    121 │           return (
-    122 │             <div
-  > 123 │               key={index}
-        │                    ^^^^^
-    124 │               className={clsx(
-    125 │                 "relative",
-  
-  i This is the source of the key value.
-  
-    118 │         )}
-    119 │       >
-  > 120 │         {data.timeline.map((item, index) => {
-        │                                   ^^^^^
-    121 │           return (
-    122 │             <div
->>>>>>> 1b146257
-  
-  i The order of the items may change, and this also affects performances and component state.
-  
-  i Check the React documentation. 
-  
-
-<<<<<<< HEAD
-./documentation/src/components/props-table/index.tsx:90:51 lint/suspicious/noArrayIndexKey ━━━━━━━━━━
-
-  ! Avoid using the index of an array as key property in an element.
-  
-    88 │         <>
-    89 │           {splitted.map((t, i) => (
-  > 90 │             <code className="max-w-xs h-min" key={i}>
-       │                                                   ^
-    91 │               <ReactMarkdown>{t}</ReactMarkdown>
-    92 │             </code>
-  
-  i This is the source of the key value.
-  
-    87 │       ) : hasLongTypeInUnion && isUnion ? (
-    88 │         <>
-  > 89 │           {splitted.map((t, i) => (
-       │                             ^
-    90 │             <code className="max-w-xs h-min" key={i}>
-    91 │               <ReactMarkdown>{t}</ReactMarkdown>
-=======
-./documentation/src/components/refine-week/refine-week-desktop.tsx:109:23 lint/suspicious/noArrayIndexKey ━━━━━━━━━━
-
-  ! Avoid using the index of an array as key property in an element.
-  
-    107 │         {data.timeline.map((item, index) => {
-    108 │           return (
-  > 109 │             <div key={index} className={clsx("relative")}>
-        │                       ^^^^^
-    110 │               {item?.publishDate && (
-    111 │                 <PublishCountdown
-  
-  i This is the source of the key value.
-  
-    105 │         )}
-    106 │       >
-  > 107 │         {data.timeline.map((item, index) => {
-        │                                   ^^^^^
-    108 │           return (
-    109 │             <div key={index} className={clsx("relative")}>
->>>>>>> 1b146257
-  
-  i The order of the items may change, and this also affects performances and component state.
-  
-  i Check the React documentation. 
-  
-
-<<<<<<< HEAD
-./documentation/src/components/example-list/index.tsx:262:22 lint/suspicious/noArrayIndexKey ━━━━━━━━━━
-
-  ! Avoid using the index of an array as key property in an element.
-  
-    260 │             return (
-    261 │               <a
-  > 262 │                 key={i}
-        │                      ^
-    263 │                 href={button.link}
-    264 │                 className={clsx("flex items-center gap-2", "no-underline")}
-  
-  i This is the source of the key value.
-  
-    257 │             <span>Code</span>
-    258 │           </a>
-  > 259 │           {example.buttons.map((button, i) => {
-        │                                         ^
-    260 │             return (
-    261 │               <a
-=======
-./documentation/src/components/props-table/index.tsx:90:51 lint/suspicious/noArrayIndexKey ━━━━━━━━━━
-
-  ! Avoid using the index of an array as key property in an element.
-  
-    88 │         <>
-    89 │           {splitted.map((t, i) => (
-  > 90 │             <code className="max-w-xs h-min" key={i}>
-       │                                                   ^
-    91 │               <ReactMarkdown>{t}</ReactMarkdown>
-    92 │             </code>
-  
-  i This is the source of the key value.
-  
-    87 │       ) : hasLongTypeInUnion && isUnion ? (
-    88 │         <>
-  > 89 │           {splitted.map((t, i) => (
-       │                             ^
-    90 │             <code className="max-w-xs h-min" key={i}>
-    91 │               <ReactMarkdown>{t}</ReactMarkdown>
->>>>>>> 1b146257
-  
-  i The order of the items may change, and this also affects performances and component state.
-  
-  i Check the React documentation. 
-  
-
-<<<<<<< HEAD
-./examples/store/src/components/common/CountrySelect/CountrySelect.tsx:41:22 lint/suspicious/noArrayIndexKey ━━━━━━━━━━
-
-  ! Avoid using the index of an array as key property in an element.
-  
-    39 │     >
-    40 │       {countries?.map((country, index) => (
-  > 41 │         <option key={index} value={country.iso_2}>
-       │                      ^^^^^
-    42 │           {country.display_name}
-    43 │         </option>
-  
-  i This is the source of the key value.
-  
-    38 │       touched={touchedFields}
-    39 │     >
-  > 40 │       {countries?.map((country, index) => (
-       │                                 ^^^^^
-    41 │         <option key={index} value={country.iso_2}>
-    42 │           {country.display_name}
-=======
-./documentation/src/components/example-list/index.tsx:262:22 lint/suspicious/noArrayIndexKey ━━━━━━━━━━
-
-  ! Avoid using the index of an array as key property in an element.
-  
-    260 │             return (
-    261 │               <a
-  > 262 │                 key={i}
-        │                      ^
-    263 │                 href={button.link}
-    264 │                 className={clsx("flex items-center gap-2", "no-underline")}
-  
-  i This is the source of the key value.
-  
-    257 │             <span>Code</span>
-    258 │           </a>
-  > 259 │           {example.buttons.map((button, i) => {
-        │                                         ^
-    260 │             return (
-    261 │               <a
->>>>>>> 1b146257
-  
-  i The order of the items may change, and this also affects performances and component state.
-  
-  i Check the React documentation. 
-  
-
-<<<<<<< HEAD
+
+  i The order of the items may change, and this also affects performances and component state.
+
+  i Check the React documentation.
+
+
 ./documentation/src/components/landing/showcase-wrapper.tsx:164:37 lint/suspicious/noArrayIndexKey ━━━━━━━━━━
 
   ! Avoid using the index of an array as key property in an element.
-  
+
     162 │                       line,
     163 │                     })}
   > 164 │                     key={`${code}-${i}`}
         │                                     ^
     165 │                   >
     166 │                     {line.map((token, key) => {
-  
-  i This is the source of the key value.
-  
+
+  i This is the source of the key value.
+
     157 │             {({ tokens, getLineProps, getTokenProps }) => (
     158 │               <>
   > 159 │                 {tokens.map((line, i) => (
         │                                    ^
     160 │                   <div
     161 │                     {...getLineProps({
-=======
+
+  i The order of the items may change, and this also affects performances and component state.
+
+  i Check the React documentation.
+
+
 ./packages/inferencer/src/components/shared-code-viewer/index.tsx:346:22 lint/suspicious/noArrayIndexKey ━━━━━━━━━━
 
   ! Avoid using the index of an array as key property in an element.
-  
+
     344 │             {tokens.map((line, i) => (
     345 │               <div
   > 346 │                 key={i}
         │                      ^
     347 │                 {...getLineProps({
     348 │                   line,
-  
-  i This is the source of the key value.
-  
+
+  i This is the source of the key value.
+
     342 │             }}
     343 │           >
   > 344 │             {tokens.map((line, i) => (
         │                                ^
     345 │               <div
     346 │                 key={i}
->>>>>>> 1b146257
-  
-  i The order of the items may change, and this also affects performances and component state.
-  
-  i Check the React documentation. 
-  
-
-<<<<<<< HEAD
-./packages/inferencer/src/components/shared-code-viewer/index.tsx:346:22 lint/suspicious/noArrayIndexKey ━━━━━━━━━━
-
-  ! Avoid using the index of an array as key property in an element.
-  
-    344 │             {tokens.map((line, i) => (
-    345 │               <div
-  > 346 │                 key={i}
-        │                      ^
-    347 │                 {...getLineProps({
-    348 │                   line,
-  
-  i This is the source of the key value.
-  
-    342 │             }}
-    343 │           >
-  > 344 │             {tokens.map((line, i) => (
-        │                                ^
-    345 │               <div
-    346 │                 key={i}
-=======
+
+  i The order of the items may change, and this also affects performances and component state.
+
+  i Check the React documentation.
+
+
 ./packages/inferencer/src/components/shared-code-viewer/index.tsx:354:26 lint/suspicious/noArrayIndexKey ━━━━━━━━━━
 
   ! Avoid using the index of an array as key property in an element.
-  
+
     352 │                 {line.map((token, key) => (
     353 │                   <span
   > 354 │                     key={key}
         │                          ^^^
     355 │                     {...getTokenProps({
     356 │                       token,
-  
-  i This is the source of the key value.
-  
+
+  i This is the source of the key value.
+
     350 │                 })}
     351 │               >
   > 352 │                 {line.map((token, key) => (
         │                                   ^^^
     353 │                   <span
     354 │                     key={key}
->>>>>>> 1b146257
-  
-  i The order of the items may change, and this also affects performances and component state.
-  
-  i Check the React documentation. 
-  
-
-<<<<<<< HEAD
-./packages/inferencer/src/components/shared-code-viewer/index.tsx:354:26 lint/suspicious/noArrayIndexKey ━━━━━━━━━━
-
-  ! Avoid using the index of an array as key property in an element.
-  
-    352 │                 {line.map((token, key) => (
-    353 │                   <span
-  > 354 │                     key={key}
-        │                          ^^^
-    355 │                     {...getTokenProps({
-    356 │                       token,
-  
-  i This is the source of the key value.
-  
-    350 │                 })}
-    351 │               >
-  > 352 │                 {line.map((token, key) => (
-        │                                   ^^^
-    353 │                   <span
-    354 │                     key={key}
-=======
+
+  i The order of the items may change, and this also affects performances and component state.
+
+  i Check the React documentation.
+
+
 ./packages/inferencer/src/components/code-highlight/index.tsx:51:25 lint/suspicious/noArrayIndexKey ━━━━━━━━━━
 
   ! Avoid using the index of an array as key property in an element.
-  
+
     49 │           >
     50 │             {tokens.map((line, i) => (
   > 51 │               <div key={i} {...getLineProps({ line, key: i })}>
        │                         ^
     52 │                 {line.map((token, key) => (
     53 │                   <span key={key} {...getTokenProps({ token, key })} />
-  
-  i This is the source of the key value.
-  
+
+  i This is the source of the key value.
+
     48 │             }}
     49 │           >
   > 50 │             {tokens.map((line, i) => (
        │                                ^
     51 │               <div key={i} {...getLineProps({ line, key: i })}>
     52 │                 {line.map((token, key) => (
->>>>>>> 1b146257
-  
-  i The order of the items may change, and this also affects performances and component state.
-  
-  i Check the React documentation. 
-  
-
-<<<<<<< HEAD
-./packages/inferencer/src/components/code-highlight/index.tsx:51:25 lint/suspicious/noArrayIndexKey ━━━━━━━━━━
-
-  ! Avoid using the index of an array as key property in an element.
-  
-    49 │           >
-    50 │             {tokens.map((line, i) => (
-  > 51 │               <div key={i} {...getLineProps({ line, key: i })}>
-       │                         ^
-    52 │                 {line.map((token, key) => (
-    53 │                   <span key={key} {...getTokenProps({ token, key })} />
-  
-  i This is the source of the key value.
-  
-    48 │             }}
-    49 │           >
-  > 50 │             {tokens.map((line, i) => (
-       │                                ^
-    51 │               <div key={i} {...getLineProps({ line, key: i })}>
-    52 │                 {line.map((token, key) => (
-=======
+
+  i The order of the items may change, and this also affects performances and component state.
+
+  i Check the React documentation.
+
+
 ./packages/inferencer/src/components/code-highlight/index.tsx:53:30 lint/suspicious/noArrayIndexKey ━━━━━━━━━━
 
   ! Avoid using the index of an array as key property in an element.
-  
+
     51 │               <div key={i} {...getLineProps({ line, key: i })}>
     52 │                 {line.map((token, key) => (
   > 53 │                   <span key={key} {...getTokenProps({ token, key })} />
        │                              ^^^
     54 │                 ))}
     55 │               </div>
-  
-  i This is the source of the key value.
-  
+
+  i This is the source of the key value.
+
     50 │             {tokens.map((line, i) => (
     51 │               <div key={i} {...getLineProps({ line, key: i })}>
   > 52 │                 {line.map((token, key) => (
        │                                   ^^^
     53 │                   <span key={key} {...getTokenProps({ token, key })} />
     54 │                 ))}
->>>>>>> 1b146257
-  
-  i The order of the items may change, and this also affects performances and component state.
-  
-  i Check the React documentation. 
-  
-
-<<<<<<< HEAD
-./packages/inferencer/src/components/code-highlight/index.tsx:53:30 lint/suspicious/noArrayIndexKey ━━━━━━━━━━
-
-  ! Avoid using the index of an array as key property in an element.
-  
-    51 │               <div key={i} {...getLineProps({ line, key: i })}>
-    52 │                 {line.map((token, key) => (
-  > 53 │                   <span key={key} {...getTokenProps({ token, key })} />
-       │                              ^^^
-    54 │                 ))}
-    55 │               </div>
-  
-  i This is the source of the key value.
-  
-    50 │             {tokens.map((line, i) => (
-    51 │               <div key={i} {...getLineProps({ line, key: i })}>
-  > 52 │                 {line.map((token, key) => (
-       │                                   ^^^
-    53 │                   <span key={key} {...getTokenProps({ token, key })} />
-    54 │                 ))}
-=======
-./documentation/src/components/landing/showcase-wrapper.tsx:164:37 lint/suspicious/noArrayIndexKey ━━━━━━━━━━
-
-  ! Avoid using the index of an array as key property in an element.
-  
-    162 │                       line,
-    163 │                     })}
-  > 164 │                     key={`${code}-${i}`}
-        │                                     ^
-    165 │                   >
-    166 │                     {line.map((token, key) => {
-  
-  i This is the source of the key value.
-  
-    157 │             {({ tokens, getLineProps, getTokenProps }) => (
-    158 │               <>
-  > 159 │                 {tokens.map((line, i) => (
-        │                                    ^
-    160 │                   <div
-    161 │                     {...getLineProps({
->>>>>>> 1b146257
-  
-  i The order of the items may change, and this also affects performances and component state.
-  
-  i Check the React documentation. 
-  
+
+  i The order of the items may change, and this also affects performances and component state.
+
+  i Check the React documentation.
+
 
 ./examples/app-crm-minimal/src/routes/tasks/list/index.tsx:213:38 lint/suspicious/noArrayIndexKey ━━━━━━━━━━
 
   ! Avoid using the index of an array as key property in an element.
-  
+
     211 │       {Array.from({ length: columnCount }).map((_, index) => {
     212 │         return (
   > 213 │           <KanbanColumnSkeleton key={index}>
         │                                      ^^^^^
     214 │             {Array.from({ length: itemCount }).map((_, index) => {
     215 │               return <ProjectCardSkeleton key={index} />;
-  
-  i This is the source of the key value.
-  
+
+  i This is the source of the key value.
+
     209 │   return (
     210 │     <KanbanBoardContainer>
   > 211 │       {Array.from({ length: columnCount }).map((_, index) => {
         │                                                    ^^^^^
     212 │         return (
     213 │           <KanbanColumnSkeleton key={index}>
-  
-  i The order of the items may change, and this also affects performances and component state.
-  
-  i Check the React documentation. 
-  
+
+  i The order of the items may change, and this also affects performances and component state.
+
+  i Check the React documentation.
+
 
 ./examples/app-crm-minimal/src/routes/tasks/list/index.tsx:215:48 lint/suspicious/noArrayIndexKey ━━━━━━━━━━
 
   ! Avoid using the index of an array as key property in an element.
-  
+
     213 │           <KanbanColumnSkeleton key={index}>
     214 │             {Array.from({ length: itemCount }).map((_, index) => {
   > 215 │               return <ProjectCardSkeleton key={index} />;
         │                                                ^^^^^
     216 │             })}
     217 │           </KanbanColumnSkeleton>
-  
-  i This is the source of the key value.
-  
+
+  i This is the source of the key value.
+
     212 │         return (
     213 │           <KanbanColumnSkeleton key={index}>
   > 214 │             {Array.from({ length: itemCount }).map((_, index) => {
         │                                                        ^^^^^
     215 │               return <ProjectCardSkeleton key={index} />;
     216 │             })}
-  
-  i The order of the items may change, and this also affects performances and component state.
-  
-  i Check the React documentation. 
-  
+
+  i The order of the items may change, and this also affects performances and component state.
+
+  i Check the React documentation.
+
 
 The number of diagnostics exceeds the number allowed by Biome.
 Diagnostics not shown: 81.
-<<<<<<< HEAD
-Checked 6952 file(s) in 504ms
-=======
-Checked 6952 file(s) in 623ms
->>>>>>> 1b146257
+Checked 6952 file(s) in 504ms