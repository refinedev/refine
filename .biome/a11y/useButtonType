
> refinejs-repo@0.0.0 biome
> biome lint .

./examples/blog-next-refine-pwa/src/components/Layout.tsx:11:9 lint/a11y/useButtonType ━━━━━━━━━━━━━

  ! Provide an explicit type prop for the button element.
  
     9 │           <img src="./refine_logo.png" alt="refine logo" />
    10 │         </a>
  > 11 │         <button className="mb-2 mt-2 w-fit rounded bg-[#042940] px-8 py-2 text-white outline outline-offset-2 outline-[#D6D58E]">
       │         ^^^^^^^^^^^^^^^^^^^^^^^^^^^^^^^^^^^^^^^^^^^^^^^^^^^^^^^^^^^^^^^^^^^^^^^^^^^^^^^^^^^^^^^^^^^^^^^^^^^^^^^^^^^^^^^^^^^^^^^^^
    12 │           Cart
    13 │         </button>
  
  i The default type of a button is submit, which causes the submission of a form when placed inside a `form` element. This is likely not the behaviour that you want inside a React application.
  
  i Allowed button types are: submit, button or reset
  

./examples/blog-next-refine-pwa/src/components/ProductCards.tsx:33:11 lint/a11y/useButtonType ━━━━━━━━━━

  ! Provide an explicit type prop for the button element.
  
    31 │             ${price}
    32 │           </p>
  > 33 │           <button className="mb-2 mt-2 w-fit rounded bg-[#042940] p-1 text-white outline outline-offset-2 outline-[#D6D58E]">
       │           ^^^^^^^^^^^^^^^^^^^^^^^^^^^^^^^^^^^^^^^^^^^^^^^^^^^^^^^^^^^^^^^^^^^^^^^^^^^^^^^^^^^^^^^^^^^^^^^^^^^^^^^^^^^^^^^^^^^
    34 │             Add to cart
    35 │           </button>
  
  i The default type of a button is submit, which causes the submission of a form when placed inside a `form` element. This is likely not the behaviour that you want inside a React application.
  
  i Allowed button types are: submit, button or reset
  

./examples/form-react-hook-form-use-form/src/pages/posts/edit.tsx:85:7 lint/a11y/useButtonType ━━━━━━━━━━

  ! Provide an explicit type prop for the button element.
  
    83 │         </>
    84 │       )}
  > 85 │       <button onClick={back}>Cancel</button>
       │       ^^^^^^^^^^^^^^^^^^^^^^^
    86 │       <input type="submit" value="Submit" disabled={saveButtonProps.disabled} />
    87 │       {formLoading && <p>Loading</p>}
  
  i The default type of a button is submit, which causes the submission of a form when placed inside a `form` element. This is likely not the behaviour that you want inside a React application.
  
  i Allowed button types are: submit, button or reset
  

./examples/form-react-hook-form-use-form/src/pages/posts/create.tsx:95:7 lint/a11y/useButtonType ━━━━━━━━━━

  ! Provide an explicit type prop for the button element.
  
    93 │       <br />
    94 │       <br />
  > 95 │       <button onClick={back}>Cancel</button>
       │       ^^^^^^^^^^^^^^^^^^^^^^^
    96 │       <input type="submit" disabled={isUploading} value="Submit" />
    97 │       {formLoading && <p>Loading</p>}
  
  i The default type of a button is submit, which causes the submission of a form when placed inside a `form` element. This is likely not the behaviour that you want inside a React application.
  
  i Allowed button types are: submit, button or reset
  

./examples/form-react-hook-form-use-form/src/pages/posts/list.tsx:18:7 lint/a11y/useButtonType ━━━━━━━━━━

  ! Provide an explicit type prop for the button element.
  
    16 │   return (
    17 │     <div>
  > 18 │       <button onClick={() => create("posts")}>Create Post</button>
       │       ^^^^^^^^^^^^^^^^^^^^^^^^^^^^^^^^^^^^^^^^
    19 │       <table>
    20 │         <thead>
  
  i The default type of a button is submit, which causes the submission of a form when placed inside a `form` element. This is likely not the behaviour that you want inside a React application.
  
  i Allowed button types are: submit, button or reset
  

./examples/form-react-hook-form-use-form/src/pages/posts/list.tsx:31:17 lint/a11y/useButtonType ━━━━━━━━━━

  ! Provide an explicit type prop for the button element.
  
    29 │               <td>{post.title}</td>
    30 │               <td>
  > 31 │                 <button onClick={() => edit("posts", post.id)}>Edit</button>
       │                 ^^^^^^^^^^^^^^^^^^^^^^^^^^^^^^^^^^^^^^^^^^^^^^^
    32 │               </td>
    33 │             </tr>
  
  i The default type of a button is submit, which causes the submission of a form when placed inside a `form` element. This is likely not the behaviour that you want inside a React application.
  
  i Allowed button types are: submit, button or reset
  

./examples/store/src/components/account/OverviewTemplate/OverviewTemplate.tsx:117:29 lint/a11y/useButtonType ━━━━━━━━━━

  ! Provide an explicit type prop for the button element.
  
    115 │                                                                 </span> */}
    116 │                             </div>
  > 117 │                             <button className={s.center} onClick={close}>
        │                             ^^^^^^^^^^^^^^^^^^^^^^^^^^^^^^^^^^^^^^^^^^^^^
    118 │                               <span className="sr-only">
    119 │                                 Go to order #{order.display_id}
  
  i The default type of a button is submit, which causes the submission of a form when placed inside a `form` element. This is likely not the behaviour that you want inside a React application.
  
  i Allowed button types are: submit, button or reset
  

./packages/ui-tests/src/tests/crud/edit.tsx:85:15 lint/a11y/useButtonType ━━━━━━━━━━━━━━━━━━━━━━━━━━

  ! Provide an explicit type prop for the button element.
  
    83 │           footerButtons={
    84 │             <>
  > 85 │               <button>New Save Button</button>
       │               ^^^^^^^^
    86 │               <button>New Delete Button</button>
    87 │             </>
  
  i The default type of a button is submit, which causes the submission of a form when placed inside a `form` element. This is likely not the behaviour that you want inside a React application.
  
  i Allowed button types are: submit, button or reset
  

./packages/ui-tests/src/tests/crud/edit.tsx:86:15 lint/a11y/useButtonType ━━━━━━━━━━━━━━━━━━━━━━━━━━

  ! Provide an explicit type prop for the button element.
  
    84 │             <>
    85 │               <button>New Save Button</button>
  > 86 │               <button>New Delete Button</button>
       │               ^^^^^^^^
    87 │             </>
    88 │           }
  
  i The default type of a button is submit, which causes the submission of a form when placed inside a `form` element. This is likely not the behaviour that you want inside a React application.
  
  i Allowed button types are: submit, button or reset
  

./packages/ui-tests/src/tests/crud/show.tsx:72:15 lint/a11y/useButtonType ━━━━━━━━━━━━━━━━━━━━━━━━━━

  ! Provide an explicit type prop for the button element.
  
    70 │           headerButtons={
    71 │             <>
  > 72 │               <button>New Save Button</button>
       │               ^^^^^^^^
    73 │               <button>New Delete Button</button>
    74 │             </>
  
  i The default type of a button is submit, which causes the submission of a form when placed inside a `form` element. This is likely not the behaviour that you want inside a React application.
  
  i Allowed button types are: submit, button or reset
  

./packages/ui-tests/src/tests/crud/show.tsx:73:15 lint/a11y/useButtonType ━━━━━━━━━━━━━━━━━━━━━━━━━━

  ! Provide an explicit type prop for the button element.
  
    71 │             <>
    72 │               <button>New Save Button</button>
  > 73 │               <button>New Delete Button</button>
       │               ^^^^^^^^
    74 │             </>
    75 │           }
  
  i The default type of a button is submit, which causes the submission of a form when placed inside a `form` element. This is likely not the behaviour that you want inside a React application.
  
  i Allowed button types are: submit, button or reset
  

./packages/ui-tests/src/tests/crud/create.tsx:54:32 lint/a11y/useButtonType ━━━━━━━━━━━━━━━━━━━━━━━━

  ! Provide an explicit type prop for the button element.
  
    52 │     it("should render optional button with actionButtons prop", async () => {
    53 │       const { container, getByText } = renderCreate(
  > 54 │         <Create footerButtons={<button>Optional Button</button>} />,
       │                                ^^^^^^^^
    55 │       );
    56 │ 
  
  i The default type of a button is submit, which causes the submission of a form when placed inside a `form` element. This is likely not the behaviour that you want inside a React application.
  
  i Allowed button types are: submit, button or reset
  

./documentation/src/components/banner/banner-modal.tsx:192:19 lint/a11y/useButtonType ━━━━━━━━━━━━━━

  ! Provide an explicit type prop for the button element.
  
    190 │                     </LandingRainbowButton>
    191 │                   </div>
  > 192 │                   <button
        │                   ^^^^^^^
  > 193 │                     className={clsx(
         ...
  > 202 │                     onClick={() => setIsOpen(false)}
  > 203 │                   >
        │                   ^
    204 │                     <CloseIcon className="w-4 h-4" />
    205 │                   </button>
  
  i The default type of a button is submit, which causes the submission of a form when placed inside a `form` element. This is likely not the behaviour that you want inside a React application.
  
  i Allowed button types are: submit, button or reset
  

./examples/store/src/components/address/EditAddress/EditAddress.tsx:134:11 lint/a11y/useButtonType ━━━━━━━━━━

  ! Provide an explicit type prop for the button element.
  
    132 │         </div>
    133 │         <div className="flex items-center gap-x-4">
  > 134 │           <button
        │           ^^^^^^^
  > 135 │             className="text-small-regular text-primary flex items-center gap-x-2"
  > 136 │             onClick={() => show()}
  > 137 │           >
        │           ^
    138 │             <Edit size={16} />
    139 │             Edit
  
  i The default type of a button is submit, which causes the submission of a form when placed inside a `form` element. This is likely not the behaviour that you want inside a React application.
  
  i Allowed button types are: submit, button or reset
  

./examples/store/src/components/address/EditAddress/EditAddress.tsx:141:11 lint/a11y/useButtonType ━━━━━━━━━━

  ! Provide an explicit type prop for the button element.
  
    139 │             Edit
    140 │           </button>
  > 141 │           <button
        │           ^^^^^^^
  > 142 │             className="text-small-regular text-primary flex items-center gap-x-2"
  > 143 │             onClick={() => removeAddress()} // TODO: removed function here
  > 144 │           >
        │           ^
    145 │             <Trash />
    146 │             Remove
  
  i The default type of a button is submit, which causes the submission of a form when placed inside a `form` element. This is likely not the behaviour that you want inside a React application.
  
  i Allowed button types are: submit, button or reset
  

<<<<<<< HEAD
./documentation/src/refine-theme/templates-filter-button.tsx:12:5 lint/a11y/useButtonType ━━━━━━━━━━

  ! Provide an explicit type prop for the button element.
  
    10 │ export const TemplatesFilterButton: FC<Props> = ({ className, onClick }) => {
    11 │   return (
  > 12 │     <button
       │     ^^^^^^^
  > 13 │       onClick={onClick}
        ...
  > 24 │       )}
  > 25 │     >
       │     ^
    26 │       <FilterIcon />
    27 │       <span className={clsx("dark:text-gray-0 text-gray-900")}>
=======
./examples/store/src/components/address/AddAddress/AddAddress.tsx:71:7 lint/a11y/useButtonType ━━━━━━━━━━

  ! Provide an explicit type prop for the button element.
  
    69 │   return (
    70 │     <>
  > 71 │       <button
       │       ^^^^^^^
  > 72 │         className="text-primary border-accent-2 flex h-full min-h-[220px] w-full flex-col justify-between border p-5"
  > 73 │         onClick={() => show()}
  > 74 │       >
       │       ^
    75 │         <span className="text-base-semi">New address</span>
    76 │         <Plus size={24} />
>>>>>>> 1b146257
  
  i The default type of a button is submit, which causes the submission of a form when placed inside a `form` element. This is likely not the behaviour that you want inside a React application.
  
  i Allowed button types are: submit, button or reset
  

<<<<<<< HEAD
./examples/store/src/components/address/AddAddress/AddAddress.tsx:71:7 lint/a11y/useButtonType ━━━━━━━━━━

  ! Provide an explicit type prop for the button element.
  
    69 │   return (
    70 │     <>
  > 71 │       <button
       │       ^^^^^^^
  > 72 │         className="text-primary border-accent-2 flex h-full min-h-[220px] w-full flex-col justify-between border p-5"
  > 73 │         onClick={() => show()}
  > 74 │       >
       │       ^
    75 │         <span className="text-base-semi">New address</span>
    76 │         <Plus size={24} />
=======
./documentation/src/components/gradient-button/index.tsx:25:5 lint/a11y/useButtonType ━━━━━━━━━━━━━━

  ! Provide an explicit type prop for the button element.
  
    23 │ }) => {
    24 │   return (
  > 25 │     <button
       │     ^^^^^^^
  > 26 │       className={`shadow-startTiles appearance-none flex items-center justify-center no-underline font-bold font-montserrat text-sm h-8 w-44 rounded-[4px] cursor-pointer ${variantClass[variant]} ${className}`}
  > 27 │       {...props}
  > 28 │     >
       │     ^
    29 │       {children}
    30 │     </button>
>>>>>>> 1b146257
  
  i The default type of a button is submit, which causes the submission of a form when placed inside a `form` element. This is likely not the behaviour that you want inside a React application.
  
  i Allowed button types are: submit, button or reset
  

<<<<<<< HEAD
./documentation/src/components/gradient-button/index.tsx:25:5 lint/a11y/useButtonType ━━━━━━━━━━━━━━

  ! Provide an explicit type prop for the button element.
  
    23 │ }) => {
    24 │   return (
  > 25 │     <button
       │     ^^^^^^^
  > 26 │       className={`shadow-startTiles appearance-none flex items-center justify-center no-underline font-bold font-montserrat text-sm h-8 w-44 rounded-[4px] cursor-pointer ${variantClass[variant]} ${className}`}
  > 27 │       {...props}
  > 28 │     >
       │     ^
    29 │       {children}
    30 │     </button>
=======
./documentation/src/components/blog/discord-banner/index.js:23:9 lint/a11y/useButtonType ━━━━━━━━━━━

  ! Provide an explicit type prop for the button element.
  
    21 │       </div>
    22 │       <Link to="https://discord.gg/refine">
  > 23 │         <button className="bg-transparent text-white font-bold py-2 px-4 rounded-lg h-12 w-44 border-white cursor-pointer font-montserrat uppercase text-xl border-solid active:scale-[0.99]">
       │         ^^^^^^^^^^^^^^^^^^^^^^^^^^^^^^^^^^^^^^^^^^^^^^^^^^^^^^^^^^^^^^^^^^^^^^^^^^^^^^^^^^^^^^^^^^^^^^^^^^^^^^^^^^^^^^^^^^^^^^^^^^^^^^^^^^^^^^^^^^^^^^^^^^^^^^^^^^^^^^^^^^^^^^^^^^^^^^^^^^^^^^
    24 │           Join Us
    25 │         </button>
>>>>>>> 1b146257
  
  i The default type of a button is submit, which causes the submission of a form when placed inside a `form` element. This is likely not the behaviour that you want inside a React application.
  
  i Allowed button types are: submit, button or reset
  

<<<<<<< HEAD
./documentation/src/components/blog/discord-banner/index.js:23:9 lint/a11y/useButtonType ━━━━━━━━━━━

  ! Provide an explicit type prop for the button element.
  
    21 │       </div>
    22 │       <Link to="https://discord.gg/refine">
  > 23 │         <button className="bg-transparent text-white font-bold py-2 px-4 rounded-lg h-12 w-44 border-white cursor-pointer font-montserrat uppercase text-xl border-solid active:scale-[0.99]">
       │         ^^^^^^^^^^^^^^^^^^^^^^^^^^^^^^^^^^^^^^^^^^^^^^^^^^^^^^^^^^^^^^^^^^^^^^^^^^^^^^^^^^^^^^^^^^^^^^^^^^^^^^^^^^^^^^^^^^^^^^^^^^^^^^^^^^^^^^^^^^^^^^^^^^^^^^^^^^^^^^^^^^^^^^^^^^^^^^^^^^^^^^
    24 │           Join Us
    25 │         </button>
=======
./documentation/src/components/blog/twitter-banner/index.js:17:11 lint/a11y/useButtonType ━━━━━━━━━━

  ! Provide an explicit type prop for the button element.
  
    15 │         </div>
    16 │         <Link to="https://twitter.com/refine_dev">
  > 17 │           <button className="bg-transparent text-white font-bold py-2 px-8 rounded-lg border-white cursor-pointer font-montserrat uppercase text-xl border-solid active:scale-[0.99]">
       │           ^^^^^^^^^^^^^^^^^^^^^^^^^^^^^^^^^^^^^^^^^^^^^^^^^^^^^^^^^^^^^^^^^^^^^^^^^^^^^^^^^^^^^^^^^^^^^^^^^^^^^^^^^^^^^^^^^^^^^^^^^^^^^^^^^^^^^^^^^^^^^^^^^^^^^^^^^^^^^^^^^^^^^^^^^^^^
    18 │             Follow Us
    19 │           </button>
>>>>>>> 1b146257
  
  i The default type of a button is submit, which causes the submission of a form when placed inside a `form` element. This is likely not the behaviour that you want inside a React application.
  
  i Allowed button types are: submit, button or reset
  

<<<<<<< HEAD
./documentation/src/components/blog/twitter-banner/index.js:17:11 lint/a11y/useButtonType ━━━━━━━━━━

  ! Provide an explicit type prop for the button element.
  
    15 │         </div>
    16 │         <Link to="https://twitter.com/refine_dev">
  > 17 │           <button className="bg-transparent text-white font-bold py-2 px-8 rounded-lg border-white cursor-pointer font-montserrat uppercase text-xl border-solid active:scale-[0.99]">
       │           ^^^^^^^^^^^^^^^^^^^^^^^^^^^^^^^^^^^^^^^^^^^^^^^^^^^^^^^^^^^^^^^^^^^^^^^^^^^^^^^^^^^^^^^^^^^^^^^^^^^^^^^^^^^^^^^^^^^^^^^^^^^^^^^^^^^^^^^^^^^^^^^^^^^^^^^^^^^^^^^^^^^^^^^^^^^^
    18 │             Follow Us
    19 │           </button>
=======
./packages/inferencer/src/components/shared-code-viewer/index.tsx:178:19 lint/a11y/useButtonType ━━━━━━━━━━

  ! Provide an explicit type prop for the button element.
  
    176 │                 </div>
    177 │                 <div>
  > 178 │                   <button
        │                   ^^^^^^^
  > 179 │                     onPointerEnter={() => setIsModalButtonHover(true)}
         ...
  > 204 │                     }}
  > 205 │                   >
        │                   ^
    206 │                     <OpenIcon
    207 │                       style={{
>>>>>>> 1b146257
  
  i The default type of a button is submit, which causes the submission of a form when placed inside a `form` element. This is likely not the behaviour that you want inside a React application.
  
  i Allowed button types are: submit, button or reset
  

The number of diagnostics exceeds the number allowed by Biome.
Diagnostics not shown: 181.
<<<<<<< HEAD
Checked 6952 file(s) in 471ms
=======
Checked 6952 file(s) in 458ms
>>>>>>> 1b146257
<|MERGE_RESOLUTION|>--- conflicted
+++ resolved
@@ -5,199 +5,199 @@
 ./examples/blog-next-refine-pwa/src/components/Layout.tsx:11:9 lint/a11y/useButtonType ━━━━━━━━━━━━━
 
   ! Provide an explicit type prop for the button element.
-  
+
      9 │           <img src="./refine_logo.png" alt="refine logo" />
     10 │         </a>
   > 11 │         <button className="mb-2 mt-2 w-fit rounded bg-[#042940] px-8 py-2 text-white outline outline-offset-2 outline-[#D6D58E]">
        │         ^^^^^^^^^^^^^^^^^^^^^^^^^^^^^^^^^^^^^^^^^^^^^^^^^^^^^^^^^^^^^^^^^^^^^^^^^^^^^^^^^^^^^^^^^^^^^^^^^^^^^^^^^^^^^^^^^^^^^^^^^
     12 │           Cart
     13 │         </button>
-  
-  i The default type of a button is submit, which causes the submission of a form when placed inside a `form` element. This is likely not the behaviour that you want inside a React application.
-  
-  i Allowed button types are: submit, button or reset
-  
+
+  i The default type of a button is submit, which causes the submission of a form when placed inside a `form` element. This is likely not the behaviour that you want inside a React application.
+
+  i Allowed button types are: submit, button or reset
+
 
 ./examples/blog-next-refine-pwa/src/components/ProductCards.tsx:33:11 lint/a11y/useButtonType ━━━━━━━━━━
 
   ! Provide an explicit type prop for the button element.
-  
+
     31 │             ${price}
     32 │           </p>
   > 33 │           <button className="mb-2 mt-2 w-fit rounded bg-[#042940] p-1 text-white outline outline-offset-2 outline-[#D6D58E]">
        │           ^^^^^^^^^^^^^^^^^^^^^^^^^^^^^^^^^^^^^^^^^^^^^^^^^^^^^^^^^^^^^^^^^^^^^^^^^^^^^^^^^^^^^^^^^^^^^^^^^^^^^^^^^^^^^^^^^^^
     34 │             Add to cart
     35 │           </button>
-  
-  i The default type of a button is submit, which causes the submission of a form when placed inside a `form` element. This is likely not the behaviour that you want inside a React application.
-  
-  i Allowed button types are: submit, button or reset
-  
+
+  i The default type of a button is submit, which causes the submission of a form when placed inside a `form` element. This is likely not the behaviour that you want inside a React application.
+
+  i Allowed button types are: submit, button or reset
+
 
 ./examples/form-react-hook-form-use-form/src/pages/posts/edit.tsx:85:7 lint/a11y/useButtonType ━━━━━━━━━━
 
   ! Provide an explicit type prop for the button element.
-  
+
     83 │         </>
     84 │       )}
   > 85 │       <button onClick={back}>Cancel</button>
        │       ^^^^^^^^^^^^^^^^^^^^^^^
     86 │       <input type="submit" value="Submit" disabled={saveButtonProps.disabled} />
     87 │       {formLoading && <p>Loading</p>}
-  
-  i The default type of a button is submit, which causes the submission of a form when placed inside a `form` element. This is likely not the behaviour that you want inside a React application.
-  
-  i Allowed button types are: submit, button or reset
-  
+
+  i The default type of a button is submit, which causes the submission of a form when placed inside a `form` element. This is likely not the behaviour that you want inside a React application.
+
+  i Allowed button types are: submit, button or reset
+
 
 ./examples/form-react-hook-form-use-form/src/pages/posts/create.tsx:95:7 lint/a11y/useButtonType ━━━━━━━━━━
 
   ! Provide an explicit type prop for the button element.
-  
+
     93 │       <br />
     94 │       <br />
   > 95 │       <button onClick={back}>Cancel</button>
        │       ^^^^^^^^^^^^^^^^^^^^^^^
     96 │       <input type="submit" disabled={isUploading} value="Submit" />
     97 │       {formLoading && <p>Loading</p>}
-  
-  i The default type of a button is submit, which causes the submission of a form when placed inside a `form` element. This is likely not the behaviour that you want inside a React application.
-  
-  i Allowed button types are: submit, button or reset
-  
+
+  i The default type of a button is submit, which causes the submission of a form when placed inside a `form` element. This is likely not the behaviour that you want inside a React application.
+
+  i Allowed button types are: submit, button or reset
+
 
 ./examples/form-react-hook-form-use-form/src/pages/posts/list.tsx:18:7 lint/a11y/useButtonType ━━━━━━━━━━
 
   ! Provide an explicit type prop for the button element.
-  
+
     16 │   return (
     17 │     <div>
   > 18 │       <button onClick={() => create("posts")}>Create Post</button>
        │       ^^^^^^^^^^^^^^^^^^^^^^^^^^^^^^^^^^^^^^^^
     19 │       <table>
     20 │         <thead>
-  
-  i The default type of a button is submit, which causes the submission of a form when placed inside a `form` element. This is likely not the behaviour that you want inside a React application.
-  
-  i Allowed button types are: submit, button or reset
-  
+
+  i The default type of a button is submit, which causes the submission of a form when placed inside a `form` element. This is likely not the behaviour that you want inside a React application.
+
+  i Allowed button types are: submit, button or reset
+
 
 ./examples/form-react-hook-form-use-form/src/pages/posts/list.tsx:31:17 lint/a11y/useButtonType ━━━━━━━━━━
 
   ! Provide an explicit type prop for the button element.
-  
+
     29 │               <td>{post.title}</td>
     30 │               <td>
   > 31 │                 <button onClick={() => edit("posts", post.id)}>Edit</button>
        │                 ^^^^^^^^^^^^^^^^^^^^^^^^^^^^^^^^^^^^^^^^^^^^^^^
     32 │               </td>
     33 │             </tr>
-  
-  i The default type of a button is submit, which causes the submission of a form when placed inside a `form` element. This is likely not the behaviour that you want inside a React application.
-  
-  i Allowed button types are: submit, button or reset
-  
+
+  i The default type of a button is submit, which causes the submission of a form when placed inside a `form` element. This is likely not the behaviour that you want inside a React application.
+
+  i Allowed button types are: submit, button or reset
+
 
 ./examples/store/src/components/account/OverviewTemplate/OverviewTemplate.tsx:117:29 lint/a11y/useButtonType ━━━━━━━━━━
 
   ! Provide an explicit type prop for the button element.
-  
+
     115 │                                                                 </span> */}
     116 │                             </div>
   > 117 │                             <button className={s.center} onClick={close}>
         │                             ^^^^^^^^^^^^^^^^^^^^^^^^^^^^^^^^^^^^^^^^^^^^^
     118 │                               <span className="sr-only">
     119 │                                 Go to order #{order.display_id}
-  
-  i The default type of a button is submit, which causes the submission of a form when placed inside a `form` element. This is likely not the behaviour that you want inside a React application.
-  
-  i Allowed button types are: submit, button or reset
-  
+
+  i The default type of a button is submit, which causes the submission of a form when placed inside a `form` element. This is likely not the behaviour that you want inside a React application.
+
+  i Allowed button types are: submit, button or reset
+
 
 ./packages/ui-tests/src/tests/crud/edit.tsx:85:15 lint/a11y/useButtonType ━━━━━━━━━━━━━━━━━━━━━━━━━━
 
   ! Provide an explicit type prop for the button element.
-  
+
     83 │           footerButtons={
     84 │             <>
   > 85 │               <button>New Save Button</button>
        │               ^^^^^^^^
     86 │               <button>New Delete Button</button>
     87 │             </>
-  
-  i The default type of a button is submit, which causes the submission of a form when placed inside a `form` element. This is likely not the behaviour that you want inside a React application.
-  
-  i Allowed button types are: submit, button or reset
-  
+
+  i The default type of a button is submit, which causes the submission of a form when placed inside a `form` element. This is likely not the behaviour that you want inside a React application.
+
+  i Allowed button types are: submit, button or reset
+
 
 ./packages/ui-tests/src/tests/crud/edit.tsx:86:15 lint/a11y/useButtonType ━━━━━━━━━━━━━━━━━━━━━━━━━━
 
   ! Provide an explicit type prop for the button element.
-  
+
     84 │             <>
     85 │               <button>New Save Button</button>
   > 86 │               <button>New Delete Button</button>
        │               ^^^^^^^^
     87 │             </>
     88 │           }
-  
-  i The default type of a button is submit, which causes the submission of a form when placed inside a `form` element. This is likely not the behaviour that you want inside a React application.
-  
-  i Allowed button types are: submit, button or reset
-  
+
+  i The default type of a button is submit, which causes the submission of a form when placed inside a `form` element. This is likely not the behaviour that you want inside a React application.
+
+  i Allowed button types are: submit, button or reset
+
 
 ./packages/ui-tests/src/tests/crud/show.tsx:72:15 lint/a11y/useButtonType ━━━━━━━━━━━━━━━━━━━━━━━━━━
 
   ! Provide an explicit type prop for the button element.
-  
+
     70 │           headerButtons={
     71 │             <>
   > 72 │               <button>New Save Button</button>
        │               ^^^^^^^^
     73 │               <button>New Delete Button</button>
     74 │             </>
-  
-  i The default type of a button is submit, which causes the submission of a form when placed inside a `form` element. This is likely not the behaviour that you want inside a React application.
-  
-  i Allowed button types are: submit, button or reset
-  
+
+  i The default type of a button is submit, which causes the submission of a form when placed inside a `form` element. This is likely not the behaviour that you want inside a React application.
+
+  i Allowed button types are: submit, button or reset
+
 
 ./packages/ui-tests/src/tests/crud/show.tsx:73:15 lint/a11y/useButtonType ━━━━━━━━━━━━━━━━━━━━━━━━━━
 
   ! Provide an explicit type prop for the button element.
-  
+
     71 │             <>
     72 │               <button>New Save Button</button>
   > 73 │               <button>New Delete Button</button>
        │               ^^^^^^^^
     74 │             </>
     75 │           }
-  
-  i The default type of a button is submit, which causes the submission of a form when placed inside a `form` element. This is likely not the behaviour that you want inside a React application.
-  
-  i Allowed button types are: submit, button or reset
-  
+
+  i The default type of a button is submit, which causes the submission of a form when placed inside a `form` element. This is likely not the behaviour that you want inside a React application.
+
+  i Allowed button types are: submit, button or reset
+
 
 ./packages/ui-tests/src/tests/crud/create.tsx:54:32 lint/a11y/useButtonType ━━━━━━━━━━━━━━━━━━━━━━━━
 
   ! Provide an explicit type prop for the button element.
-  
+
     52 │     it("should render optional button with actionButtons prop", async () => {
     53 │       const { container, getByText } = renderCreate(
   > 54 │         <Create footerButtons={<button>Optional Button</button>} />,
        │                                ^^^^^^^^
     55 │       );
-    56 │ 
-  
-  i The default type of a button is submit, which causes the submission of a form when placed inside a `form` element. This is likely not the behaviour that you want inside a React application.
-  
-  i Allowed button types are: submit, button or reset
-  
+    56 │
+
+  i The default type of a button is submit, which causes the submission of a form when placed inside a `form` element. This is likely not the behaviour that you want inside a React application.
+
+  i Allowed button types are: submit, button or reset
+
 
 ./documentation/src/components/banner/banner-modal.tsx:192:19 lint/a11y/useButtonType ━━━━━━━━━━━━━━
 
   ! Provide an explicit type prop for the button element.
-  
+
     190 │                     </LandingRainbowButton>
     191 │                   </div>
   > 192 │                   <button
@@ -209,16 +209,16 @@
         │                   ^
     204 │                     <CloseIcon className="w-4 h-4" />
     205 │                   </button>
-  
-  i The default type of a button is submit, which causes the submission of a form when placed inside a `form` element. This is likely not the behaviour that you want inside a React application.
-  
-  i Allowed button types are: submit, button or reset
-  
+
+  i The default type of a button is submit, which causes the submission of a form when placed inside a `form` element. This is likely not the behaviour that you want inside a React application.
+
+  i Allowed button types are: submit, button or reset
+
 
 ./examples/store/src/components/address/EditAddress/EditAddress.tsx:134:11 lint/a11y/useButtonType ━━━━━━━━━━
 
   ! Provide an explicit type prop for the button element.
-  
+
     132 │         </div>
     133 │         <div className="flex items-center gap-x-4">
   > 134 │           <button
@@ -229,16 +229,16 @@
         │           ^
     138 │             <Edit size={16} />
     139 │             Edit
-  
-  i The default type of a button is submit, which causes the submission of a form when placed inside a `form` element. This is likely not the behaviour that you want inside a React application.
-  
-  i Allowed button types are: submit, button or reset
-  
+
+  i The default type of a button is submit, which causes the submission of a form when placed inside a `form` element. This is likely not the behaviour that you want inside a React application.
+
+  i Allowed button types are: submit, button or reset
+
 
 ./examples/store/src/components/address/EditAddress/EditAddress.tsx:141:11 lint/a11y/useButtonType ━━━━━━━━━━
 
   ! Provide an explicit type prop for the button element.
-  
+
     139 │             Edit
     140 │           </button>
   > 141 │           <button
@@ -249,17 +249,16 @@
         │           ^
     145 │             <Trash />
     146 │             Remove
-  
-  i The default type of a button is submit, which causes the submission of a form when placed inside a `form` element. This is likely not the behaviour that you want inside a React application.
-  
-  i Allowed button types are: submit, button or reset
-  
-
-<<<<<<< HEAD
+
+  i The default type of a button is submit, which causes the submission of a form when placed inside a `form` element. This is likely not the behaviour that you want inside a React application.
+
+  i Allowed button types are: submit, button or reset
+
+
 ./documentation/src/refine-theme/templates-filter-button.tsx:12:5 lint/a11y/useButtonType ━━━━━━━━━━
 
   ! Provide an explicit type prop for the button element.
-  
+
     10 │ export const TemplatesFilterButton: FC<Props> = ({ className, onClick }) => {
     11 │   return (
   > 12 │     <button
@@ -271,11 +270,16 @@
        │     ^
     26 │       <FilterIcon />
     27 │       <span className={clsx("dark:text-gray-0 text-gray-900")}>
-=======
+
+  i The default type of a button is submit, which causes the submission of a form when placed inside a `form` element. This is likely not the behaviour that you want inside a React application.
+
+  i Allowed button types are: submit, button or reset
+
+
 ./examples/store/src/components/address/AddAddress/AddAddress.tsx:71:7 lint/a11y/useButtonType ━━━━━━━━━━
 
   ! Provide an explicit type prop for the button element.
-  
+
     69 │   return (
     70 │     <>
   > 71 │       <button
@@ -286,33 +290,16 @@
        │       ^
     75 │         <span className="text-base-semi">New address</span>
     76 │         <Plus size={24} />
->>>>>>> 1b146257
-  
-  i The default type of a button is submit, which causes the submission of a form when placed inside a `form` element. This is likely not the behaviour that you want inside a React application.
-  
-  i Allowed button types are: submit, button or reset
-  
-
-<<<<<<< HEAD
-./examples/store/src/components/address/AddAddress/AddAddress.tsx:71:7 lint/a11y/useButtonType ━━━━━━━━━━
-
-  ! Provide an explicit type prop for the button element.
-  
-    69 │   return (
-    70 │     <>
-  > 71 │       <button
-       │       ^^^^^^^
-  > 72 │         className="text-primary border-accent-2 flex h-full min-h-[220px] w-full flex-col justify-between border p-5"
-  > 73 │         onClick={() => show()}
-  > 74 │       >
-       │       ^
-    75 │         <span className="text-base-semi">New address</span>
-    76 │         <Plus size={24} />
-=======
+
+  i The default type of a button is submit, which causes the submission of a form when placed inside a `form` element. This is likely not the behaviour that you want inside a React application.
+
+  i Allowed button types are: submit, button or reset
+
+
 ./documentation/src/components/gradient-button/index.tsx:25:5 lint/a11y/useButtonType ━━━━━━━━━━━━━━
 
   ! Provide an explicit type prop for the button element.
-  
+
     23 │ }) => {
     24 │   return (
   > 25 │     <button
@@ -323,113 +310,44 @@
        │     ^
     29 │       {children}
     30 │     </button>
->>>>>>> 1b146257
-  
-  i The default type of a button is submit, which causes the submission of a form when placed inside a `form` element. This is likely not the behaviour that you want inside a React application.
-  
-  i Allowed button types are: submit, button or reset
-  
-
-<<<<<<< HEAD
-./documentation/src/components/gradient-button/index.tsx:25:5 lint/a11y/useButtonType ━━━━━━━━━━━━━━
-
-  ! Provide an explicit type prop for the button element.
-  
-    23 │ }) => {
-    24 │   return (
-  > 25 │     <button
-       │     ^^^^^^^
-  > 26 │       className={`shadow-startTiles appearance-none flex items-center justify-center no-underline font-bold font-montserrat text-sm h-8 w-44 rounded-[4px] cursor-pointer ${variantClass[variant]} ${className}`}
-  > 27 │       {...props}
-  > 28 │     >
-       │     ^
-    29 │       {children}
-    30 │     </button>
-=======
+
+  i The default type of a button is submit, which causes the submission of a form when placed inside a `form` element. This is likely not the behaviour that you want inside a React application.
+
+  i Allowed button types are: submit, button or reset
+
+
 ./documentation/src/components/blog/discord-banner/index.js:23:9 lint/a11y/useButtonType ━━━━━━━━━━━
 
   ! Provide an explicit type prop for the button element.
-  
+
     21 │       </div>
     22 │       <Link to="https://discord.gg/refine">
   > 23 │         <button className="bg-transparent text-white font-bold py-2 px-4 rounded-lg h-12 w-44 border-white cursor-pointer font-montserrat uppercase text-xl border-solid active:scale-[0.99]">
        │         ^^^^^^^^^^^^^^^^^^^^^^^^^^^^^^^^^^^^^^^^^^^^^^^^^^^^^^^^^^^^^^^^^^^^^^^^^^^^^^^^^^^^^^^^^^^^^^^^^^^^^^^^^^^^^^^^^^^^^^^^^^^^^^^^^^^^^^^^^^^^^^^^^^^^^^^^^^^^^^^^^^^^^^^^^^^^^^^^^^^^^^
     24 │           Join Us
     25 │         </button>
->>>>>>> 1b146257
-  
-  i The default type of a button is submit, which causes the submission of a form when placed inside a `form` element. This is likely not the behaviour that you want inside a React application.
-  
-  i Allowed button types are: submit, button or reset
-  
-
-<<<<<<< HEAD
-./documentation/src/components/blog/discord-banner/index.js:23:9 lint/a11y/useButtonType ━━━━━━━━━━━
-
-  ! Provide an explicit type prop for the button element.
-  
-    21 │       </div>
-    22 │       <Link to="https://discord.gg/refine">
-  > 23 │         <button className="bg-transparent text-white font-bold py-2 px-4 rounded-lg h-12 w-44 border-white cursor-pointer font-montserrat uppercase text-xl border-solid active:scale-[0.99]">
-       │         ^^^^^^^^^^^^^^^^^^^^^^^^^^^^^^^^^^^^^^^^^^^^^^^^^^^^^^^^^^^^^^^^^^^^^^^^^^^^^^^^^^^^^^^^^^^^^^^^^^^^^^^^^^^^^^^^^^^^^^^^^^^^^^^^^^^^^^^^^^^^^^^^^^^^^^^^^^^^^^^^^^^^^^^^^^^^^^^^^^^^^^
-    24 │           Join Us
-    25 │         </button>
-=======
+
+  i The default type of a button is submit, which causes the submission of a form when placed inside a `form` element. This is likely not the behaviour that you want inside a React application.
+
+  i Allowed button types are: submit, button or reset
+
+
 ./documentation/src/components/blog/twitter-banner/index.js:17:11 lint/a11y/useButtonType ━━━━━━━━━━
 
   ! Provide an explicit type prop for the button element.
-  
+
     15 │         </div>
     16 │         <Link to="https://twitter.com/refine_dev">
   > 17 │           <button className="bg-transparent text-white font-bold py-2 px-8 rounded-lg border-white cursor-pointer font-montserrat uppercase text-xl border-solid active:scale-[0.99]">
        │           ^^^^^^^^^^^^^^^^^^^^^^^^^^^^^^^^^^^^^^^^^^^^^^^^^^^^^^^^^^^^^^^^^^^^^^^^^^^^^^^^^^^^^^^^^^^^^^^^^^^^^^^^^^^^^^^^^^^^^^^^^^^^^^^^^^^^^^^^^^^^^^^^^^^^^^^^^^^^^^^^^^^^^^^^^^^^
     18 │             Follow Us
     19 │           </button>
->>>>>>> 1b146257
-  
-  i The default type of a button is submit, which causes the submission of a form when placed inside a `form` element. This is likely not the behaviour that you want inside a React application.
-  
-  i Allowed button types are: submit, button or reset
-  
-
-<<<<<<< HEAD
-./documentation/src/components/blog/twitter-banner/index.js:17:11 lint/a11y/useButtonType ━━━━━━━━━━
-
-  ! Provide an explicit type prop for the button element.
-  
-    15 │         </div>
-    16 │         <Link to="https://twitter.com/refine_dev">
-  > 17 │           <button className="bg-transparent text-white font-bold py-2 px-8 rounded-lg border-white cursor-pointer font-montserrat uppercase text-xl border-solid active:scale-[0.99]">
-       │           ^^^^^^^^^^^^^^^^^^^^^^^^^^^^^^^^^^^^^^^^^^^^^^^^^^^^^^^^^^^^^^^^^^^^^^^^^^^^^^^^^^^^^^^^^^^^^^^^^^^^^^^^^^^^^^^^^^^^^^^^^^^^^^^^^^^^^^^^^^^^^^^^^^^^^^^^^^^^^^^^^^^^^^^^^^^^
-    18 │             Follow Us
-    19 │           </button>
-=======
-./packages/inferencer/src/components/shared-code-viewer/index.tsx:178:19 lint/a11y/useButtonType ━━━━━━━━━━
-
-  ! Provide an explicit type prop for the button element.
-  
-    176 │                 </div>
-    177 │                 <div>
-  > 178 │                   <button
-        │                   ^^^^^^^
-  > 179 │                     onPointerEnter={() => setIsModalButtonHover(true)}
-         ...
-  > 204 │                     }}
-  > 205 │                   >
-        │                   ^
-    206 │                     <OpenIcon
-    207 │                       style={{
->>>>>>> 1b146257
-  
-  i The default type of a button is submit, which causes the submission of a form when placed inside a `form` element. This is likely not the behaviour that you want inside a React application.
-  
-  i Allowed button types are: submit, button or reset
-  
+
+  i The default type of a button is submit, which causes the submission of a form when placed inside a `form` element. This is likely not the behaviour that you want inside a React application.
+
+  i Allowed button types are: submit, button or reset
+
 
 The number of diagnostics exceeds the number allowed by Biome.
 Diagnostics not shown: 181.
-<<<<<<< HEAD
-Checked 6952 file(s) in 471ms
-=======
-Checked 6952 file(s) in 458ms
->>>>>>> 1b146257
+Checked 6952 file(s) in 471ms