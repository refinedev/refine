
> refinejs-repo@0.0.0 biome
> biome lint .

./documentation/src/pages/week-of-refine-supabase/index.tsx:13:11 lint/a11y/useHtmlLang ━━━━━━━━━━━━

  ! Provide a lang attribute when using the html element.
  
    11 │       <div className="refine-prose">
    12 │         <Head title="Week of Refine | Refine">
  > 13 │           <html data-page="week-of-refine" data-customized="true" />
       │           ^^^^^^^^^^^^^^^^^^^^^^^^^^^^^^^^^^^^^^^^^^^^^^^^^^^^^^^^^^
    14 │         </Head>
    15 │ 
  
  i Setting a lang attribute on HTML document elements configures the languageused by screen readers when no user default is specified.
  

./documentation/src/pages/week-of-refine/index.tsx:73:11 lint/a11y/useHtmlLang ━━━━━━━━━━━━━━━━━━━━━

  ! Provide a lang attribute when using the html element.
  
    71 │       <div className="not-prose">
    72 │         <Head title="RefineWeek | Refine">
  > 73 │           <html data-page="week-of-refine" data-customized="true" />
       │           ^^^^^^^^^^^^^^^^^^^^^^^^^^^^^^^^^^^^^^^^^^^^^^^^^^^^^^^^^^
    74 │         </Head>
    75 │ 
  
  i Setting a lang attribute on HTML document elements configures the languageused by screen readers when no user default is specified.
  

./documentation/src/pages/templates/index.tsx:74:9 lint/a11y/useHtmlLang ━━━━━━━━━━━━━━━━━━━━━━━━━━━

  ! Provide a lang attribute when using the html element.
  
    72 │     <>
    73 │       <Head>
  > 74 │         <html data-active-page="index" />
       │         ^^^^^^^^^^^^^^^^^^^^^^^^^^^^^^^^^
    75 │         <title>{title}</title>
    76 │         <meta property="og:title" content={title} />
  
  i Setting a lang attribute on HTML document elements configures the languageused by screen readers when no user default is specified.
  

./documentation/src/pages/week-of-refine-strapi/index.tsx:13:11 lint/a11y/useHtmlLang ━━━━━━━━━━━━━━

  ! Provide a lang attribute when using the html element.
  
    11 │       <div className="refine-prose">
    12 │         <Head title="Week of Refine | Refine">
  > 13 │           <html data-page="week-of-refine" data-customized="true" />
       │           ^^^^^^^^^^^^^^^^^^^^^^^^^^^^^^^^^^^^^^^^^^^^^^^^^^^^^^^^^^
    14 │         </Head>
    15 │ 
  
  i Setting a lang attribute on HTML document elements configures the languageused by screen readers when no user default is specified.
  

./documentation/src/pages/about/index.tsx:27:9 lint/a11y/useHtmlLang ━━━━━━━━━━━━━━━━━━━━━━━━━━━━━━━

  ! Provide a lang attribute when using the html element.
  
    25 │     <>
    26 │       <Head title="About | Refine">
  > 27 │         <html data-page="about" data-customized="true" />
       │         ^^^^^^^^^^^^^^^^^^^^^^^^^^^^^^^^^^^^^^^^^^^^^^^^^
    28 │       </Head>
    29 │       <div className="refine-prose">
  
  i Setting a lang attribute on HTML document elements configures the languageused by screen readers when no user default is specified.
  

./documentation/src/pages/privacy-policy/index.tsx:12:9 lint/a11y/useHtmlLang ━━━━━━━━━━━━━━━━━━━━━━

  ! Provide a lang attribute when using the html element.
  
    10 │     <CommonLayout>
    11 │       <Head title="Privacy Policy | Refine">
  > 12 │         <html data-page="privacy_policy" data-customized="true" />
       │         ^^^^^^^^^^^^^^^^^^^^^^^^^^^^^^^^^^^^^^^^^^^^^^^^^^^^^^^^^^
    13 │       </Head>
    14 │       <div className="refine-prose">
  
  i Setting a lang attribute on HTML document elements configures the languageused by screen readers when no user default is specified.
  

./documentation/src/pages/enterprise/index.tsx:24:9 lint/a11y/useHtmlLang ━━━━━━━━━━━━━━━━━━━━━━━━━━

  ! Provide a lang attribute when using the html element.
  
    22 │     <>
    23 │       <Head>
  > 24 │         <html data-active-page="index" />
       │         ^^^^^^^^^^^^^^^^^^^^^^^^^^^^^^^^^
    25 │         <title>{title}</title>
    26 │         <meta property="og:title" content={title} />
  
  i Setting a lang attribute on HTML document elements configures the languageused by screen readers when no user default is specified.
  

./documentation/src/pages/index.tsx:24:9 lint/a11y/useHtmlLang ━━━━━━━━━━━━━━━━━━━━━━━━━━━━━━━━━━━━━

  ! Provide a lang attribute when using the html element.
  
    22 │     <>
    23 │       <Head>
  > 24 │         <html data-active-page="index" />
       │         ^^^^^^^^^^^^^^^^^^^^^^^^^^^^^^^^^
    25 │         <title>{title}</title>
    26 │         <meta property="og:title" content={title} />
  
  i Setting a lang attribute on HTML document elements configures the languageused by screen readers when no user default is specified.
  

./documentation/src/components/templates-detail-page/index.js:11:9 lint/a11y/useHtmlLang ━━━━━━━━━━━

  ! Provide a lang attribute when using the html element.
  
     9 │     <>
    10 │       <Head title={`${content.title} Template | Refine`}>
  > 11 │         <html data-page="templates_refine" />
       │         ^^^^^^^^^^^^^^^^^^^^^^^^^^^^^^^^^^^^^
    12 │         <title>{content.title}</title>
    13 │         <meta property="og:title" content={content.title} />
  
  i Setting a lang attribute on HTML document elements configures the languageused by screen readers when no user default is specified.
  

./documentation/src/components/integrations/layout/index.tsx:12:9 lint/a11y/useHtmlLang ━━━━━━━━━━━━

  ! Provide a lang attribute when using the html element.
  
    10 │     <CommonLayout>
    11 │       <Head title="Integrations | Refine">
  > 12 │         <html data-page="integrations" data-customized="true" />
       │         ^^^^^^^^^^^^^^^^^^^^^^^^^^^^^^^^^^^^^^^^^^^^^^^^^^^^^^^^
    13 │       </Head>
    14 │       <div className={clsx("refine-prose, pb-16")}>
  
  i Setting a lang attribute on HTML document elements configures the languageused by screen readers when no user default is specified.
  

<<<<<<< HEAD
Checked 6952 file(s) in 452ms
=======
Checked 6952 file(s) in 474ms
>>>>>>> 1b146257
<|MERGE_RESOLUTION|>--- conflicted
+++ resolved
@@ -5,145 +5,141 @@
 ./documentation/src/pages/week-of-refine-supabase/index.tsx:13:11 lint/a11y/useHtmlLang ━━━━━━━━━━━━
 
   ! Provide a lang attribute when using the html element.
-  
+
     11 │       <div className="refine-prose">
     12 │         <Head title="Week of Refine | Refine">
   > 13 │           <html data-page="week-of-refine" data-customized="true" />
        │           ^^^^^^^^^^^^^^^^^^^^^^^^^^^^^^^^^^^^^^^^^^^^^^^^^^^^^^^^^^
     14 │         </Head>
-    15 │ 
-  
+    15 │
+
   i Setting a lang attribute on HTML document elements configures the languageused by screen readers when no user default is specified.
-  
+
 
 ./documentation/src/pages/week-of-refine/index.tsx:73:11 lint/a11y/useHtmlLang ━━━━━━━━━━━━━━━━━━━━━
 
   ! Provide a lang attribute when using the html element.
-  
+
     71 │       <div className="not-prose">
     72 │         <Head title="RefineWeek | Refine">
   > 73 │           <html data-page="week-of-refine" data-customized="true" />
        │           ^^^^^^^^^^^^^^^^^^^^^^^^^^^^^^^^^^^^^^^^^^^^^^^^^^^^^^^^^^
     74 │         </Head>
-    75 │ 
-  
+    75 │
+
   i Setting a lang attribute on HTML document elements configures the languageused by screen readers when no user default is specified.
-  
+
 
 ./documentation/src/pages/templates/index.tsx:74:9 lint/a11y/useHtmlLang ━━━━━━━━━━━━━━━━━━━━━━━━━━━
 
   ! Provide a lang attribute when using the html element.
-  
+
     72 │     <>
     73 │       <Head>
   > 74 │         <html data-active-page="index" />
        │         ^^^^^^^^^^^^^^^^^^^^^^^^^^^^^^^^^
     75 │         <title>{title}</title>
     76 │         <meta property="og:title" content={title} />
-  
+
   i Setting a lang attribute on HTML document elements configures the languageused by screen readers when no user default is specified.
-  
+
 
 ./documentation/src/pages/week-of-refine-strapi/index.tsx:13:11 lint/a11y/useHtmlLang ━━━━━━━━━━━━━━
 
   ! Provide a lang attribute when using the html element.
-  
+
     11 │       <div className="refine-prose">
     12 │         <Head title="Week of Refine | Refine">
   > 13 │           <html data-page="week-of-refine" data-customized="true" />
        │           ^^^^^^^^^^^^^^^^^^^^^^^^^^^^^^^^^^^^^^^^^^^^^^^^^^^^^^^^^^
     14 │         </Head>
-    15 │ 
-  
+    15 │
+
   i Setting a lang attribute on HTML document elements configures the languageused by screen readers when no user default is specified.
-  
+
 
 ./documentation/src/pages/about/index.tsx:27:9 lint/a11y/useHtmlLang ━━━━━━━━━━━━━━━━━━━━━━━━━━━━━━━
 
   ! Provide a lang attribute when using the html element.
-  
+
     25 │     <>
     26 │       <Head title="About | Refine">
   > 27 │         <html data-page="about" data-customized="true" />
        │         ^^^^^^^^^^^^^^^^^^^^^^^^^^^^^^^^^^^^^^^^^^^^^^^^^
     28 │       </Head>
     29 │       <div className="refine-prose">
-  
+
   i Setting a lang attribute on HTML document elements configures the languageused by screen readers when no user default is specified.
-  
+
 
 ./documentation/src/pages/privacy-policy/index.tsx:12:9 lint/a11y/useHtmlLang ━━━━━━━━━━━━━━━━━━━━━━
 
   ! Provide a lang attribute when using the html element.
-  
+
     10 │     <CommonLayout>
     11 │       <Head title="Privacy Policy | Refine">
   > 12 │         <html data-page="privacy_policy" data-customized="true" />
        │         ^^^^^^^^^^^^^^^^^^^^^^^^^^^^^^^^^^^^^^^^^^^^^^^^^^^^^^^^^^
     13 │       </Head>
     14 │       <div className="refine-prose">
-  
+
   i Setting a lang attribute on HTML document elements configures the languageused by screen readers when no user default is specified.
-  
+
 
 ./documentation/src/pages/enterprise/index.tsx:24:9 lint/a11y/useHtmlLang ━━━━━━━━━━━━━━━━━━━━━━━━━━
 
   ! Provide a lang attribute when using the html element.
-  
+
     22 │     <>
     23 │       <Head>
   > 24 │         <html data-active-page="index" />
        │         ^^^^^^^^^^^^^^^^^^^^^^^^^^^^^^^^^
     25 │         <title>{title}</title>
     26 │         <meta property="og:title" content={title} />
-  
+
   i Setting a lang attribute on HTML document elements configures the languageused by screen readers when no user default is specified.
-  
+
 
 ./documentation/src/pages/index.tsx:24:9 lint/a11y/useHtmlLang ━━━━━━━━━━━━━━━━━━━━━━━━━━━━━━━━━━━━━
 
   ! Provide a lang attribute when using the html element.
-  
+
     22 │     <>
     23 │       <Head>
   > 24 │         <html data-active-page="index" />
        │         ^^^^^^^^^^^^^^^^^^^^^^^^^^^^^^^^^
     25 │         <title>{title}</title>
     26 │         <meta property="og:title" content={title} />
-  
+
   i Setting a lang attribute on HTML document elements configures the languageused by screen readers when no user default is specified.
-  
+
 
 ./documentation/src/components/templates-detail-page/index.js:11:9 lint/a11y/useHtmlLang ━━━━━━━━━━━
 
   ! Provide a lang attribute when using the html element.
-  
+
      9 │     <>
     10 │       <Head title={`${content.title} Template | Refine`}>
   > 11 │         <html data-page="templates_refine" />
        │         ^^^^^^^^^^^^^^^^^^^^^^^^^^^^^^^^^^^^^
     12 │         <title>{content.title}</title>
     13 │         <meta property="og:title" content={content.title} />
-  
+
   i Setting a lang attribute on HTML document elements configures the languageused by screen readers when no user default is specified.
-  
+
 
 ./documentation/src/components/integrations/layout/index.tsx:12:9 lint/a11y/useHtmlLang ━━━━━━━━━━━━
 
   ! Provide a lang attribute when using the html element.
-  
+
     10 │     <CommonLayout>
     11 │       <Head title="Integrations | Refine">
   > 12 │         <html data-page="integrations" data-customized="true" />
        │         ^^^^^^^^^^^^^^^^^^^^^^^^^^^^^^^^^^^^^^^^^^^^^^^^^^^^^^^^
     13 │       </Head>
     14 │       <div className={clsx("refine-prose, pb-16")}>
-  
+
   i Setting a lang attribute on HTML document elements configures the languageused by screen readers when no user default is specified.
-  
 
-<<<<<<< HEAD
-Checked 6952 file(s) in 452ms
-=======
-Checked 6952 file(s) in 474ms
->>>>>>> 1b146257
+
+Checked 6952 file(s) in 452ms