
> refinejs-repo@0.0.0 biome
> biome lint .

<<<<<<< HEAD
./documentation/src/refine-theme/landing-playground.tsx:167:19 lint/a11y/useIframeTitle ━━━━━━━━━━━━

  ! Provide a title attribute when using iframe elements.
  
    165 │                   }}
    166 │                 >
  > 167 │                   <iframe
        │                   ^^^^^^^
  > 168 │                     src="https://refine.new/embed-form"
  > 169 │                     className={clsx("w-full", "h-full", "border-none")}
  > 170 │                   />
        │                   ^^
    171 │                 </div>
    172 │                 <div className={clsx("flex", "flex-1", "w-full", "h-full")}>
=======
./documentation/src/components/live-preview/index.tsx:68:7 lint/a11y/useIframeTitle ━━━━━━━━━━━━━━━━

  ! Provide a title attribute when using iframe elements.
  
    66 │   if (url) {
    67 │     return (
  > 68 │       <iframe
       │       ^^^^^^^
  > 69 │         loading="lazy"
        ...
  > 79 │         }}
  > 80 │       />
       │       ^^
    81 │     );
    82 │   }
>>>>>>> 1b146257
  
  i Screen readers rely on the title set on an iframe to describe the content being displayed.
  

<<<<<<< HEAD
./documentation/src/components/live-preview/index.tsx:68:7 lint/a11y/useIframeTitle ━━━━━━━━━━━━━━━━

  ! Provide a title attribute when using iframe elements.
  
    66 │   if (url) {
    67 │     return (
  > 68 │       <iframe
       │       ^^^^^^^
  > 69 │         loading="lazy"
        ...
  > 79 │         }}
  > 80 │       />
       │       ^^
    81 │     );
    82 │   }
=======
./documentation/src/refine-theme/landing-playground.tsx:167:19 lint/a11y/useIframeTitle ━━━━━━━━━━━━

  ! Provide a title attribute when using iframe elements.
  
    165 │                   }}
    166 │                 >
  > 167 │                   <iframe
        │                   ^^^^^^^
  > 168 │                     src="https://refine.new/embed-form"
  > 169 │                     className={clsx("w-full", "h-full", "border-none")}
  > 170 │                   />
        │                   ^^
    171 │                 </div>
    172 │                 <div className={clsx("flex", "flex-1", "w-full", "h-full")}>
>>>>>>> 1b146257
  
  i Screen readers rely on the title set on an iframe to describe the content being displayed.
  

<<<<<<< HEAD
./documentation/src/refine-theme/landing-try-it-section.tsx:384:11 lint/a11y/useIframeTitle ━━━━━━━━━━

  ! Provide a title attribute when using iframe elements.
  
    382 │       >
    383 │         {inView ? (
  > 384 │           <iframe
        │           ^^^^^^^
  > 385 │             ref={iframeRef}
         ...
  > 398 │             )}
  > 399 │           />
        │           ^^
    400 │         ) : null}
    401 │       </div>
=======
./packages/devtools/src/panel.tsx:85:17 lint/a11y/useIframeTitle ━━━━━━━━━━━━━━━━━━━━━━━━━━━━━━━━━━━

  ! Provide a title attribute when using iframe elements.
  
     83 │             <ResizablePane visible={visible} placement={placement}>
     84 │               {({ resizing }) => (
   > 85 │                 <iframe
        │                 ^^^^^^^
   > 86 │                   allow="clipboard-write;"
         ...
  > 106 │                   }}
  > 107 │                 />
        │                 ^^
    108 │               )}
    109 │             </ResizablePane>
>>>>>>> 1b146257
  
  i Screen readers rely on the title set on an iframe to describe the content being displayed.
  

<<<<<<< HEAD
./documentation/src/refine-theme/landing-playground-modal.tsx:165:17 lint/a11y/useIframeTitle ━━━━━━━━━━

  ! Provide a title attribute when using iframe elements.
  
    163 │             >
    164 │               <div className={clsx("w-full", "h-full")}>
  > 165 │                 <iframe
        │                 ^^^^^^^
  > 166 │                   ref={iframeRef}
         ...
  > 176 │                   )}
  > 177 │                 />
        │                 ^^
    178 │               </div>
    179 │             </Transition.Child>
=======
./documentation/src/refine-theme/landing-try-it-section.tsx:384:11 lint/a11y/useIframeTitle ━━━━━━━━━━

  ! Provide a title attribute when using iframe elements.
  
    382 │       >
    383 │         {inView ? (
  > 384 │           <iframe
        │           ^^^^^^^
  > 385 │             ref={iframeRef}
         ...
  > 398 │             )}
  > 399 │           />
        │           ^^
    400 │         ) : null}
    401 │       </div>
>>>>>>> 1b146257
  
  i Screen readers rely on the title set on an iframe to describe the content being displayed.
  

<<<<<<< HEAD
./packages/devtools/src/panel.tsx:85:17 lint/a11y/useIframeTitle ━━━━━━━━━━━━━━━━━━━━━━━━━━━━━━━━━━━

  ! Provide a title attribute when using iframe elements.
  
     83 │             <ResizablePane visible={visible} placement={placement}>
     84 │               {({ resizing }) => (
   > 85 │                 <iframe
        │                 ^^^^^^^
   > 86 │                   allow="clipboard-write;"
         ...
  > 106 │                   }}
  > 107 │                 />
        │                 ^^
    108 │               )}
    109 │             </ResizablePane>
=======
./documentation/src/refine-theme/landing-playground-modal.tsx:165:17 lint/a11y/useIframeTitle ━━━━━━━━━━

  ! Provide a title attribute when using iframe elements.
  
    163 │             >
    164 │               <div className={clsx("w-full", "h-full")}>
  > 165 │                 <iframe
        │                 ^^^^^^^
  > 166 │                   ref={iframeRef}
         ...
  > 176 │                   )}
  > 177 │                 />
        │                 ^^
    178 │               </div>
    179 │             </Transition.Child>
>>>>>>> 1b146257
  
  i Screen readers rely on the title set on an iframe to describe the content being displayed.
  

<<<<<<< HEAD
Checked 6952 file(s) in 481ms
=======
Checked 6952 file(s) in 458ms
>>>>>>> 1b146257
<|MERGE_RESOLUTION|>--- conflicted
+++ resolved
@@ -2,11 +2,10 @@
 > refinejs-repo@0.0.0 biome
 > biome lint .
 
-<<<<<<< HEAD
 ./documentation/src/refine-theme/landing-playground.tsx:167:19 lint/a11y/useIframeTitle ━━━━━━━━━━━━
 
   ! Provide a title attribute when using iframe elements.
-  
+
     165 │                   }}
     166 │                 >
   > 167 │                   <iframe
@@ -17,11 +16,14 @@
         │                   ^^
     171 │                 </div>
     172 │                 <div className={clsx("flex", "flex-1", "w-full", "h-full")}>
-=======
+
+  i Screen readers rely on the title set on an iframe to describe the content being displayed.
+
+
 ./documentation/src/components/live-preview/index.tsx:68:7 lint/a11y/useIframeTitle ━━━━━━━━━━━━━━━━
 
   ! Provide a title attribute when using iframe elements.
-  
+
     66 │   if (url) {
     67 │     return (
   > 68 │       <iframe
@@ -33,52 +35,14 @@
        │       ^^
     81 │     );
     82 │   }
->>>>>>> 1b146257
-  
+
   i Screen readers rely on the title set on an iframe to describe the content being displayed.
-  
 
-<<<<<<< HEAD
-./documentation/src/components/live-preview/index.tsx:68:7 lint/a11y/useIframeTitle ━━━━━━━━━━━━━━━━
 
-  ! Provide a title attribute when using iframe elements.
-  
-    66 │   if (url) {
-    67 │     return (
-  > 68 │       <iframe
-       │       ^^^^^^^
-  > 69 │         loading="lazy"
-        ...
-  > 79 │         }}
-  > 80 │       />
-       │       ^^
-    81 │     );
-    82 │   }
-=======
-./documentation/src/refine-theme/landing-playground.tsx:167:19 lint/a11y/useIframeTitle ━━━━━━━━━━━━
-
-  ! Provide a title attribute when using iframe elements.
-  
-    165 │                   }}
-    166 │                 >
-  > 167 │                   <iframe
-        │                   ^^^^^^^
-  > 168 │                     src="https://refine.new/embed-form"
-  > 169 │                     className={clsx("w-full", "h-full", "border-none")}
-  > 170 │                   />
-        │                   ^^
-    171 │                 </div>
-    172 │                 <div className={clsx("flex", "flex-1", "w-full", "h-full")}>
->>>>>>> 1b146257
-  
-  i Screen readers rely on the title set on an iframe to describe the content being displayed.
-  
-
-<<<<<<< HEAD
 ./documentation/src/refine-theme/landing-try-it-section.tsx:384:11 lint/a11y/useIframeTitle ━━━━━━━━━━
 
   ! Provide a title attribute when using iframe elements.
-  
+
     382 │       >
     383 │         {inView ? (
   > 384 │           <iframe
@@ -90,11 +54,33 @@
         │           ^^
     400 │         ) : null}
     401 │       </div>
-=======
+
+  i Screen readers rely on the title set on an iframe to describe the content being displayed.
+
+
+./documentation/src/refine-theme/landing-playground-modal.tsx:165:17 lint/a11y/useIframeTitle ━━━━━━━━━━
+
+  ! Provide a title attribute when using iframe elements.
+
+    163 │             >
+    164 │               <div className={clsx("w-full", "h-full")}>
+  > 165 │                 <iframe
+        │                 ^^^^^^^
+  > 166 │                   ref={iframeRef}
+         ...
+  > 176 │                   )}
+  > 177 │                 />
+        │                 ^^
+    178 │               </div>
+    179 │             </Transition.Child>
+
+  i Screen readers rely on the title set on an iframe to describe the content being displayed.
+
+
 ./packages/devtools/src/panel.tsx:85:17 lint/a11y/useIframeTitle ━━━━━━━━━━━━━━━━━━━━━━━━━━━━━━━━━━━
 
   ! Provide a title attribute when using iframe elements.
-  
+
      83 │             <ResizablePane visible={visible} placement={placement}>
      84 │               {({ resizing }) => (
    > 85 │                 <iframe
@@ -106,87 +92,8 @@
         │                 ^^
     108 │               )}
     109 │             </ResizablePane>
->>>>>>> 1b146257
-  
+
   i Screen readers rely on the title set on an iframe to describe the content being displayed.
-  
 
-<<<<<<< HEAD
-./documentation/src/refine-theme/landing-playground-modal.tsx:165:17 lint/a11y/useIframeTitle ━━━━━━━━━━
 
-  ! Provide a title attribute when using iframe elements.
-  
-    163 │             >
-    164 │               <div className={clsx("w-full", "h-full")}>
-  > 165 │                 <iframe
-        │                 ^^^^^^^
-  > 166 │                   ref={iframeRef}
-         ...
-  > 176 │                   )}
-  > 177 │                 />
-        │                 ^^
-    178 │               </div>
-    179 │             </Transition.Child>
-=======
-./documentation/src/refine-theme/landing-try-it-section.tsx:384:11 lint/a11y/useIframeTitle ━━━━━━━━━━
-
-  ! Provide a title attribute when using iframe elements.
-  
-    382 │       >
-    383 │         {inView ? (
-  > 384 │           <iframe
-        │           ^^^^^^^
-  > 385 │             ref={iframeRef}
-         ...
-  > 398 │             )}
-  > 399 │           />
-        │           ^^
-    400 │         ) : null}
-    401 │       </div>
->>>>>>> 1b146257
-  
-  i Screen readers rely on the title set on an iframe to describe the content being displayed.
-  
-
-<<<<<<< HEAD
-./packages/devtools/src/panel.tsx:85:17 lint/a11y/useIframeTitle ━━━━━━━━━━━━━━━━━━━━━━━━━━━━━━━━━━━
-
-  ! Provide a title attribute when using iframe elements.
-  
-     83 │             <ResizablePane visible={visible} placement={placement}>
-     84 │               {({ resizing }) => (
-   > 85 │                 <iframe
-        │                 ^^^^^^^
-   > 86 │                   allow="clipboard-write;"
-         ...
-  > 106 │                   }}
-  > 107 │                 />
-        │                 ^^
-    108 │               )}
-    109 │             </ResizablePane>
-=======
-./documentation/src/refine-theme/landing-playground-modal.tsx:165:17 lint/a11y/useIframeTitle ━━━━━━━━━━
-
-  ! Provide a title attribute when using iframe elements.
-  
-    163 │             >
-    164 │               <div className={clsx("w-full", "h-full")}>
-  > 165 │                 <iframe
-        │                 ^^^^^^^
-  > 166 │                   ref={iframeRef}
-         ...
-  > 176 │                   )}
-  > 177 │                 />
-        │                 ^^
-    178 │               </div>
-    179 │             </Transition.Child>
->>>>>>> 1b146257
-  
-  i Screen readers rely on the title set on an iframe to describe the content being displayed.
-  
-
-<<<<<<< HEAD
-Checked 6952 file(s) in 481ms
-=======
-Checked 6952 file(s) in 458ms
->>>>>>> 1b146257
+Checked 6952 file(s) in 481ms