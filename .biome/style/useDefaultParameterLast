
> refinejs-repo@0.0.0 biome
> biome lint .

./packages/core/src/definitions/helpers/useUserFriendlyName/index.ts:12:28 lint/style/useDefaultParameterLast  FIXABLE  ━━━━━━━━━━

  ! This default parameter should follow the last required parameter or should be a required parameter.
  
    10 │   } = useRefineContext();
    11 │ 
  > 12 │   const getFriendlyName = (name = "", type: "singular" | "plural"): string => {
       │                            ^^^^^^^^^
    13 │     const humanizeName = textTransformers.humanize(name);
    14 │     if (type === "singular") {
  
  i The last required parameter is here:
  
    10 │   } = useRefineContext();
    11 │ 
  > 12 │   const getFriendlyName = (name = "", type: "singular" | "plural"): string => {
       │                                       ^^^^^^^^^^^^^^^^^^^^^^^^^^^
    13 │     const humanizeName = textTransformers.humanize(name);
    14 │     if (type === "singular") {
  
  i A default parameter that precedes a required parameter cannot be omitted at call site.
  
  i Unsafe fix: Turn the parameter into a required parameter.
  
    12 │ ··const·getFriendlyName·=·(name·=·"",·type:·"singular"·|·"plural"):·string·=>·{
       │                                -----                                           

<<<<<<< HEAD
./packages/core/src/definitions/helpers/userFriendlyResourceName/index.ts:10:3 lint/style/useDefaultParameterLast  FIXABLE  ━━━━━━━━━━

  ! This default parameter should follow the last required parameter or should be a required parameter.
  
     8 │  */
     9 │ export const userFriendlyResourceName = (
  > 10 │   resource = "",
       │   ^^^^^^^^^^^^^
    11 │   type: "singular" | "plural",
    12 │ ): string => {
  
  i The last required parameter is here:
  
     9 │ export const userFriendlyResourceName = (
    10 │   resource = "",
  > 11 │   type: "singular" | "plural",
       │   ^^^^^^^^^^^^^^^^^^^^^^^^^^^
    12 │ ): string => {
    13 │   const humanizeResource = humanizeString(resource);
=======
./packages/inferencer/src/compose-inferencers/index.ts:15:5 lint/style/useDefaultParameterLast  FIXABLE  ━━━━━━━━━━

  ! This default parameter should follow the last required parameter or should be a required parameter.
  
    13 │     value,
    14 │     record,
  > 15 │     infer = fieldInferencer,
       │     ^^^^^^^^^^^^^^^^^^^^^^^
    16 │     type,
    17 │   ) => {
  
  i The last required parameter is here:
  
    14 │     record,
    15 │     infer = fieldInferencer,
  > 16 │     type,
       │     ^^^^
    17 │   ) => {
    18 │     const inferences = inferencers.map((inferencer) =>
>>>>>>> 1b146257
  
  i A default parameter that precedes a required parameter cannot be omitted at call site.
  
  i Unsafe fix: Turn the parameter into a required parameter.
  
<<<<<<< HEAD
    10 │ ··resource·=·"",
       │           ----- 

./examples/app-crm-minimal/src/routes/dashboard/components/deals-chart/utils.ts:22:3 lint/style/useDefaultParameterLast  FIXABLE  ━━━━━━━━━━

  ! This default parameter should follow the last required parameter or should be a required parameter.
  
    21 │ const mapDeals = (
  > 22 │   deals: DealAggregate[] = [],
       │   ^^^^^^^^^^^^^^^^^^^^^^^^^^^
    23 │   state: string,
    24 │ ): MappedDealData[] => {
  
  i The last required parameter is here:
  
    21 │ const mapDeals = (
    22 │   deals: DealAggregate[] = [],
  > 23 │   state: string,
       │   ^^^^^^^^^^^^^
    24 │ ): MappedDealData[] => {
    25 │   return deals.filter(filterDeal).map((deal) => {
=======
    15 │ ····infer·=·fieldInferencer,
       │          ------------------ 

./packages/core/src/definitions/helpers/userFriendlyResourceName/index.ts:10:3 lint/style/useDefaultParameterLast  FIXABLE  ━━━━━━━━━━

  ! This default parameter should follow the last required parameter or should be a required parameter.
  
     8 │  */
     9 │ export const userFriendlyResourceName = (
  > 10 │   resource = "",
       │   ^^^^^^^^^^^^^
    11 │   type: "singular" | "plural",
    12 │ ): string => {
  
  i The last required parameter is here:
  
     9 │ export const userFriendlyResourceName = (
    10 │   resource = "",
  > 11 │   type: "singular" | "plural",
       │   ^^^^^^^^^^^^^^^^^^^^^^^^^^^
    12 │ ): string => {
    13 │   const humanizeResource = humanizeString(resource);
>>>>>>> 1b146257
  
  i A default parameter that precedes a required parameter cannot be omitted at call site.
  
  i Unsafe fix: Turn the parameter into a required parameter.
  
<<<<<<< HEAD
    22 │ ··deals:·DealAggregate[]·=·[],
       │                         ----- 

./packages/inferencer/src/compose-inferencers/index.ts:15:5 lint/style/useDefaultParameterLast  FIXABLE  ━━━━━━━━━━

  ! This default parameter should follow the last required parameter or should be a required parameter.
  
    13 │     value,
    14 │     record,
  > 15 │     infer = fieldInferencer,
       │     ^^^^^^^^^^^^^^^^^^^^^^^
    16 │     type,
    17 │   ) => {
  
  i The last required parameter is here:
  
    14 │     record,
    15 │     infer = fieldInferencer,
  > 16 │     type,
       │     ^^^^
    17 │   ) => {
    18 │     const inferences = inferencers.map((inferencer) =>
=======
    10 │ ··resource·=·"",
       │           ----- 

./examples/app-crm-minimal/src/routes/dashboard/components/deals-chart/utils.ts:22:3 lint/style/useDefaultParameterLast  FIXABLE  ━━━━━━━━━━

  ! This default parameter should follow the last required parameter or should be a required parameter.
  
    21 │ const mapDeals = (
  > 22 │   deals: DealAggregate[] = [],
       │   ^^^^^^^^^^^^^^^^^^^^^^^^^^^
    23 │   state: string,
    24 │ ): MappedDealData[] => {
  
  i The last required parameter is here:
  
    21 │ const mapDeals = (
    22 │   deals: DealAggregate[] = [],
  > 23 │   state: string,
       │   ^^^^^^^^^^^^^
    24 │ ): MappedDealData[] => {
    25 │   return deals.filter(filterDeal).map((deal) => {
>>>>>>> 1b146257
  
  i A default parameter that precedes a required parameter cannot be omitted at call site.
  
  i Unsafe fix: Turn the parameter into a required parameter.
  
<<<<<<< HEAD
    15 │ ····infer·=·fieldInferencer,
       │          ------------------ 

Checked 6952 file(s) in 452ms
=======
    22 │ ··deals:·DealAggregate[]·=·[],
       │                         ----- 

Checked 6952 file(s) in 503ms
>>>>>>> 1b146257
<|MERGE_RESOLUTION|>--- conflicted
+++ resolved
@@ -5,186 +5,108 @@
 ./packages/core/src/definitions/helpers/useUserFriendlyName/index.ts:12:28 lint/style/useDefaultParameterLast  FIXABLE  ━━━━━━━━━━
 
   ! This default parameter should follow the last required parameter or should be a required parameter.
-  
+
     10 │   } = useRefineContext();
-    11 │ 
+    11 │
   > 12 │   const getFriendlyName = (name = "", type: "singular" | "plural"): string => {
        │                            ^^^^^^^^^
     13 │     const humanizeName = textTransformers.humanize(name);
     14 │     if (type === "singular") {
-  
+
   i The last required parameter is here:
-  
+
     10 │   } = useRefineContext();
-    11 │ 
+    11 │
   > 12 │   const getFriendlyName = (name = "", type: "singular" | "plural"): string => {
        │                                       ^^^^^^^^^^^^^^^^^^^^^^^^^^^
     13 │     const humanizeName = textTransformers.humanize(name);
     14 │     if (type === "singular") {
-  
+
   i A default parameter that precedes a required parameter cannot be omitted at call site.
-  
+
   i Unsafe fix: Turn the parameter into a required parameter.
-  
+
     12 │ ··const·getFriendlyName·=·(name·=·"",·type:·"singular"·|·"plural"):·string·=>·{
-       │                                -----                                           
+       │                                -----
 
-<<<<<<< HEAD
 ./packages/core/src/definitions/helpers/userFriendlyResourceName/index.ts:10:3 lint/style/useDefaultParameterLast  FIXABLE  ━━━━━━━━━━
 
   ! This default parameter should follow the last required parameter or should be a required parameter.
-  
+
      8 │  */
      9 │ export const userFriendlyResourceName = (
   > 10 │   resource = "",
        │   ^^^^^^^^^^^^^
     11 │   type: "singular" | "plural",
     12 │ ): string => {
-  
+
   i The last required parameter is here:
-  
+
      9 │ export const userFriendlyResourceName = (
     10 │   resource = "",
   > 11 │   type: "singular" | "plural",
        │   ^^^^^^^^^^^^^^^^^^^^^^^^^^^
     12 │ ): string => {
     13 │   const humanizeResource = humanizeString(resource);
-=======
+
+  i A default parameter that precedes a required parameter cannot be omitted at call site.
+
+  i Unsafe fix: Turn the parameter into a required parameter.
+
+    10 │ ··resource·=·"",
+       │           -----
+
+./examples/app-crm-minimal/src/routes/dashboard/components/deals-chart/utils.ts:22:3 lint/style/useDefaultParameterLast  FIXABLE  ━━━━━━━━━━
+
+  ! This default parameter should follow the last required parameter or should be a required parameter.
+
+    21 │ const mapDeals = (
+  > 22 │   deals: DealAggregate[] = [],
+       │   ^^^^^^^^^^^^^^^^^^^^^^^^^^^
+    23 │   state: string,
+    24 │ ): MappedDealData[] => {
+
+  i The last required parameter is here:
+
+    21 │ const mapDeals = (
+    22 │   deals: DealAggregate[] = [],
+  > 23 │   state: string,
+       │   ^^^^^^^^^^^^^
+    24 │ ): MappedDealData[] => {
+    25 │   return deals.filter(filterDeal).map((deal) => {
+
+  i A default parameter that precedes a required parameter cannot be omitted at call site.
+
+  i Unsafe fix: Turn the parameter into a required parameter.
+
+    22 │ ··deals:·DealAggregate[]·=·[],
+       │                         -----
+
 ./packages/inferencer/src/compose-inferencers/index.ts:15:5 lint/style/useDefaultParameterLast  FIXABLE  ━━━━━━━━━━
 
   ! This default parameter should follow the last required parameter or should be a required parameter.
-  
+
     13 │     value,
     14 │     record,
   > 15 │     infer = fieldInferencer,
        │     ^^^^^^^^^^^^^^^^^^^^^^^
     16 │     type,
     17 │   ) => {
-  
+
   i The last required parameter is here:
-  
+
     14 │     record,
     15 │     infer = fieldInferencer,
   > 16 │     type,
        │     ^^^^
     17 │   ) => {
     18 │     const inferences = inferencers.map((inferencer) =>
->>>>>>> 1b146257
-  
+
   i A default parameter that precedes a required parameter cannot be omitted at call site.
-  
+
   i Unsafe fix: Turn the parameter into a required parameter.
-  
-<<<<<<< HEAD
-    10 │ ··resource·=·"",
-       │           ----- 
 
-./examples/app-crm-minimal/src/routes/dashboard/components/deals-chart/utils.ts:22:3 lint/style/useDefaultParameterLast  FIXABLE  ━━━━━━━━━━
+    15 │ ····infer·=·fieldInferencer,
+       │          ------------------
 
-  ! This default parameter should follow the last required parameter or should be a required parameter.
-  
-    21 │ const mapDeals = (
-  > 22 │   deals: DealAggregate[] = [],
-       │   ^^^^^^^^^^^^^^^^^^^^^^^^^^^
-    23 │   state: string,
-    24 │ ): MappedDealData[] => {
-  
-  i The last required parameter is here:
-  
-    21 │ const mapDeals = (
-    22 │   deals: DealAggregate[] = [],
-  > 23 │   state: string,
-       │   ^^^^^^^^^^^^^
-    24 │ ): MappedDealData[] => {
-    25 │   return deals.filter(filterDeal).map((deal) => {
-=======
-    15 │ ····infer·=·fieldInferencer,
-       │          ------------------ 
-
-./packages/core/src/definitions/helpers/userFriendlyResourceName/index.ts:10:3 lint/style/useDefaultParameterLast  FIXABLE  ━━━━━━━━━━
-
-  ! This default parameter should follow the last required parameter or should be a required parameter.
-  
-     8 │  */
-     9 │ export const userFriendlyResourceName = (
-  > 10 │   resource = "",
-       │   ^^^^^^^^^^^^^
-    11 │   type: "singular" | "plural",
-    12 │ ): string => {
-  
-  i The last required parameter is here:
-  
-     9 │ export const userFriendlyResourceName = (
-    10 │   resource = "",
-  > 11 │   type: "singular" | "plural",
-       │   ^^^^^^^^^^^^^^^^^^^^^^^^^^^
-    12 │ ): string => {
-    13 │   const humanizeResource = humanizeString(resource);
->>>>>>> 1b146257
-  
-  i A default parameter that precedes a required parameter cannot be omitted at call site.
-  
-  i Unsafe fix: Turn the parameter into a required parameter.
-  
-<<<<<<< HEAD
-    22 │ ··deals:·DealAggregate[]·=·[],
-       │                         ----- 
-
-./packages/inferencer/src/compose-inferencers/index.ts:15:5 lint/style/useDefaultParameterLast  FIXABLE  ━━━━━━━━━━
-
-  ! This default parameter should follow the last required parameter or should be a required parameter.
-  
-    13 │     value,
-    14 │     record,
-  > 15 │     infer = fieldInferencer,
-       │     ^^^^^^^^^^^^^^^^^^^^^^^
-    16 │     type,
-    17 │   ) => {
-  
-  i The last required parameter is here:
-  
-    14 │     record,
-    15 │     infer = fieldInferencer,
-  > 16 │     type,
-       │     ^^^^
-    17 │   ) => {
-    18 │     const inferences = inferencers.map((inferencer) =>
-=======
-    10 │ ··resource·=·"",
-       │           ----- 
-
-./examples/app-crm-minimal/src/routes/dashboard/components/deals-chart/utils.ts:22:3 lint/style/useDefaultParameterLast  FIXABLE  ━━━━━━━━━━
-
-  ! This default parameter should follow the last required parameter or should be a required parameter.
-  
-    21 │ const mapDeals = (
-  > 22 │   deals: DealAggregate[] = [],
-       │   ^^^^^^^^^^^^^^^^^^^^^^^^^^^
-    23 │   state: string,
-    24 │ ): MappedDealData[] => {
-  
-  i The last required parameter is here:
-  
-    21 │ const mapDeals = (
-    22 │   deals: DealAggregate[] = [],
-  > 23 │   state: string,
-       │   ^^^^^^^^^^^^^
-    24 │ ): MappedDealData[] => {
-    25 │   return deals.filter(filterDeal).map((deal) => {
->>>>>>> 1b146257
-  
-  i A default parameter that precedes a required parameter cannot be omitted at call site.
-  
-  i Unsafe fix: Turn the parameter into a required parameter.
-  
-<<<<<<< HEAD
-    15 │ ····infer·=·fieldInferencer,
-       │          ------------------ 
-
-Checked 6952 file(s) in 452ms
-=======
-    22 │ ··deals:·DealAggregate[]·=·[],
-       │                         ----- 
-
-Checked 6952 file(s) in 503ms
->>>>>>> 1b146257
+Checked 6952 file(s) in 452ms