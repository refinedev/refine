
> refinejs-repo@0.0.0 biome
> biome lint .

./examples/blog-next-refine-pwa/public/sw.js:23:5 lint/style/noParameterAssign ━━━━━━━━━━━━━━━━━━━━━

  ! Reassigning a function parameter is confusing.
  
    22 │   const singleRequire = (uri, parentUri) => {
  > 23 │     uri = new URL(uri + ".js", parentUri).href;
       │     ^^^
    24 │     return (
    25 │       registry[uri] ||
  
  i The parameter is declared here:
  
    20 │   let nextDefineUri;
    21 │ 
  > 22 │   const singleRequire = (uri, parentUri) => {
       │                          ^^^
    23 │     uri = new URL(uri + ".js", parentUri).href;
    24 │     return (
  
  i Use a local variable instead.
  

<<<<<<< HEAD
./examples/blog-next-refine-pwa/public/workbox-eac1af49.js:898:17 lint/style/noParameterAssign ━━━━━━━━━━

  ! Reassigning a function parameter is confusing.
  
    896 │             payload.urlsToCache.map((entry) => {
    897 │               if (typeof entry === "string") {
  > 898 │                 entry = [entry];
        │                 ^^^^^
    899 │               }
    900 │ 
  
  i The parameter is declared here:
  
    895 │           const requestPromises = Promise.all(
  > 896 │             payload.urlsToCache.map((entry) => {
        │                                      ^^^^^
    897 │               if (typeof entry === "string") {
    898 │                 entry = [entry];
=======
./examples/blog-next-refine-pwa/public/workbox-eac1af49.js:900:17 lint/style/noParameterAssign ━━━━━━━━━━

  ! Reassigning a function parameter is confusing.
  
    898 │             payload.urlsToCache.map((entry) => {
    899 │               if (typeof entry === "string") {
  > 900 │                 entry = [entry];
        │                 ^^^^^
    901 │               }
    902 │ 
  
  i The parameter is declared here:
  
    897 │           const requestPromises = Promise.all(
  > 898 │             payload.urlsToCache.map((entry) => {
        │                                      ^^^^^
    899 │               if (typeof entry === "string") {
    900 │                 entry = [entry];
>>>>>>> 1b146257
  
  i Use a local variable instead.
  

<<<<<<< HEAD
./examples/blog-next-refine-pwa/public/workbox-eac1af49.js:1063:17 lint/style/noParameterAssign ━━━━━━━━━━

  ! Reassigning a function parameter is confusing.
  
    1061 │             } catch (catchErr) {
    1062 │               if (catchErr instanceof Error) {
  > 1063 │                 err = catchErr;
         │                 ^^^
    1064 │               }
    1065 │             }
  
  i The parameter is declared here:
  
    1035 │         (this._catchHandler || catchHandler)
    1036 │       ) {
  > 1037 │         responsePromise = responsePromise.catch(async (err) => {
         │                                                        ^^^
    1038 │           // If there's a route catch handler, process that first
    1039 │           if (catchHandler) {
=======
./examples/blog-next-refine-pwa/public/workbox-eac1af49.js:1065:17 lint/style/noParameterAssign ━━━━━━━━━━

  ! Reassigning a function parameter is confusing.
  
    1063 │             } catch (catchErr) {
    1064 │               if (catchErr instanceof Error) {
  > 1065 │                 err = catchErr;
         │                 ^^^
    1066 │               }
    1067 │             }
  
  i The parameter is declared here:
  
    1037 │         (this._catchHandler || catchHandler)
    1038 │       ) {
  > 1039 │         responsePromise = responsePromise.catch(async (err) => {
         │                                                        ^^^
    1040 │           // If there's a route catch handler, process that first
    1041 │           if (catchHandler) {
>>>>>>> 1b146257
  
  i Use a local variable instead.
  

<<<<<<< HEAD
./examples/blog-next-refine-pwa/public/workbox-eac1af49.js:2356:9 lint/style/noParameterAssign ━━━━━━━━━━

  ! Reassigning a function parameter is confusing.
  
    2354 │       // Allow for flexible options to be passed.
    2355 │       if (options instanceof FetchEvent) {
  > 2356 │         options = {
         │         ^^^^^^^
    2357 │           event: options,
    2358 │           request: options.request,
  
  i The parameter is declared here:
  
    2351 │      */
    2352 │ 
  > 2353 │     handleAll(options) {
         │               ^^^^^^^
    2354 │       // Allow for flexible options to be passed.
    2355 │       if (options instanceof FetchEvent) {
=======
./examples/blog-next-refine-pwa/public/workbox-eac1af49.js:2358:9 lint/style/noParameterAssign ━━━━━━━━━━

  ! Reassigning a function parameter is confusing.
  
    2356 │       // Allow for flexible options to be passed.
    2357 │       if (options instanceof FetchEvent) {
  > 2358 │         options = {
         │         ^^^^^^^
    2359 │           event: options,
    2360 │           request: options.request,
  
  i The parameter is declared here:
  
    2353 │      */
    2354 │ 
  > 2355 │     handleAll(options) {
         │               ^^^^^^^
    2356 │       // Allow for flexible options to be passed.
    2357 │       if (options instanceof FetchEvent) {
>>>>>>> 1b146257
  
  i Use a local variable instead.
  

./packages/strapi-v4/src/utils/normalizeData.ts:20:7 lint/style/noParameterAssign ━━━━━━━━━━━━━━━━━━

  ! Reassigning a function parameter is confusing.
  
    18 │   if (isObject(data)) {
    19 │     if (Array.isArray(data.data)) {
  > 20 │       data = [...data.data];
       │       ^^^^
    21 │     } else if (isObject(data.data)) {
    22 │       data = flatten({ ...data.data });
  
  i The parameter is declared here:
  
    11 │   Object.prototype.toString.call(data) === "[object Object]";
    12 │ 
  > 13 │ export const normalizeData = (data: any): any => {
       │                               ^^^^^^^^^
    14 │   if (Array.isArray(data)) {
    15 │     return data.map((item) => normalizeData(item));
  
  i Use a local variable instead.
  

./packages/strapi-v4/src/utils/normalizeData.ts:22:7 lint/style/noParameterAssign ━━━━━━━━━━━━━━━━━━

  ! Reassigning a function parameter is confusing.
  
    20 │       data = [...data.data];
    21 │     } else if (isObject(data.data)) {
  > 22 │       data = flatten({ ...data.data });
       │       ^^^^
    23 │     } else if (data.data === null) {
    24 │       data = null;
  
  i The parameter is declared here:
  
    11 │   Object.prototype.toString.call(data) === "[object Object]";
    12 │ 
  > 13 │ export const normalizeData = (data: any): any => {
       │                               ^^^^^^^^^
    14 │   if (Array.isArray(data)) {
    15 │     return data.map((item) => normalizeData(item));
  
  i Use a local variable instead.
  

./packages/strapi-v4/src/utils/normalizeData.ts:24:7 lint/style/noParameterAssign ━━━━━━━━━━━━━━━━━━

  ! Reassigning a function parameter is confusing.
  
    22 │       data = flatten({ ...data.data });
    23 │     } else if (data.data === null) {
  > 24 │       data = null;
       │       ^^^^
    25 │     } else {
    26 │       data = flatten(data);
  
  i The parameter is declared here:
  
    11 │   Object.prototype.toString.call(data) === "[object Object]";
    12 │ 
  > 13 │ export const normalizeData = (data: any): any => {
       │                               ^^^^^^^^^
    14 │   if (Array.isArray(data)) {
    15 │     return data.map((item) => normalizeData(item));
  
  i Use a local variable instead.
  

./packages/strapi-v4/src/utils/normalizeData.ts:26:7 lint/style/noParameterAssign ━━━━━━━━━━━━━━━━━━

  ! Reassigning a function parameter is confusing.
  
    24 │       data = null;
    25 │     } else {
  > 26 │       data = flatten(data);
       │       ^^^^
    27 │     }
    28 │ 
  
  i The parameter is declared here:
  
    11 │   Object.prototype.toString.call(data) === "[object Object]";
    12 │ 
  > 13 │ export const normalizeData = (data: any): any => {
       │                               ^^^^^^^^^
    14 │   if (Array.isArray(data)) {
    15 │     return data.map((item) => normalizeData(item));
  
  i Use a local variable instead.
  

./examples/store/src/lib/colors.ts:201:3 lint/style/noParameterAssign ━━━━━━━━━━━━━━━━━━━━━━━━━━━━━━

  ! Reassigning a function parameter is confusing.
  
    200 │ export function isDark(color = ""): boolean {
  > 201 │   color = color.toLowerCase();
        │   ^^^^^
    202 │   // Equation from http://24ways.org/2010/calculating-color-contrast
    203 │   const rgb = colorMap[color] ? hexToRgb(colorMap[color]) : hexToRgb(color);
  
  i The parameter is declared here:
  
    198 │ };
    199 │ 
  > 200 │ export function isDark(color = ""): boolean {
        │                        ^^^^^^^^^^
    201 │   color = color.toLowerCase();
    202 │   // Equation from http://24ways.org/2010/calculating-color-contrast
  
  i Use a local variable instead.
  

./documentation/src/theme/TagsList/index.tsx:27:3 lint/style/noParameterAssign ━━━━━━━━━━━━━━━━━━━━━

  ! Reassigning a function parameter is confusing.
  
    25 │ const mapLabel = (label) => {
    26 │   // remove `-`
  > 27 │   label = label.replace(/-/g, " ");
       │   ^^^^^
    28 │ 
    29 │   // replace
  
  i The parameter is declared here:
  
    23 │ );
    24 │ 
  > 25 │ const mapLabel = (label) => {
       │                   ^^^^^
    26 │   // remove `-`
    27 │   label = label.replace(/-/g, " ");
  
  i Use a local variable instead.
  

./documentation/src/theme/TagsList/index.tsx:41:5 lint/style/noParameterAssign ━━━━━━━━━━━━━━━━━━━━━

  ! Reassigning a function parameter is confusing.
  
    40 │   replace.forEach((element) => {
  > 41 │     label = label.replace(element[0], element[1]);
       │     ^^^^^
    42 │   });
    43 │ 
  
  i The parameter is declared here:
  
    23 │ );
    24 │ 
  > 25 │ const mapLabel = (label) => {
       │                   ^^^^^
    26 │   // remove `-`
    27 │   label = label.replace(/-/g, " ");
  
  i Use a local variable instead.
  

./packages/core/src/definitions/helpers/humanizeString/index.ts:2:3 lint/style/noParameterAssign ━━━━━━━━━━

  ! Reassigning a function parameter is confusing.
  
    1 │ export const humanizeString = (text: string): string => {
  > 2 │   text = text.replace(/([a-z]{1})([A-Z]{1})/g, "$1-$2");
      │   ^^^^
    3 │   text = text.replace(/([A-Z]{1})([A-Z]{1})([a-z]{1})/g, "$1-$2$3");
    4 │ 
  
  i The parameter is declared here:
  
  > 1 │ export const humanizeString = (text: string): string => {
      │                                ^^^^^^^^^^^^
    2 │   text = text.replace(/([a-z]{1})([A-Z]{1})/g, "$1-$2");
    3 │   text = text.replace(/([A-Z]{1})([A-Z]{1})([a-z]{1})/g, "$1-$2$3");
  
  i Use a local variable instead.
  

./packages/core/src/definitions/helpers/humanizeString/index.ts:3:3 lint/style/noParameterAssign ━━━━━━━━━━

  ! Reassigning a function parameter is confusing.
  
    1 │ export const humanizeString = (text: string): string => {
    2 │   text = text.replace(/([a-z]{1})([A-Z]{1})/g, "$1-$2");
  > 3 │   text = text.replace(/([A-Z]{1})([A-Z]{1})([a-z]{1})/g, "$1-$2$3");
      │   ^^^^
    4 │ 
    5 │   text = text
  
  i The parameter is declared here:
  
  > 1 │ export const humanizeString = (text: string): string => {
      │                                ^^^^^^^^^^^^
    2 │   text = text.replace(/([a-z]{1})([A-Z]{1})/g, "$1-$2");
    3 │   text = text.replace(/([A-Z]{1})([A-Z]{1})([a-z]{1})/g, "$1-$2$3");
  
  i Use a local variable instead.
  

./packages/core/src/definitions/helpers/humanizeString/index.ts:5:3 lint/style/noParameterAssign ━━━━━━━━━━

  ! Reassigning a function parameter is confusing.
  
    3 │   text = text.replace(/([A-Z]{1})([A-Z]{1})([a-z]{1})/g, "$1-$2$3");
    4 │ 
  > 5 │   text = text
      │   ^^^^
    6 │     .toLowerCase()
    7 │     .replace(/[_-]+/g, " ")
  
  i The parameter is declared here:
  
  > 1 │ export const humanizeString = (text: string): string => {
      │                                ^^^^^^^^^^^^
    2 │   text = text.replace(/([a-z]{1})([A-Z]{1})/g, "$1-$2");
    3 │   text = text.replace(/([A-Z]{1})([A-Z]{1})([a-z]{1})/g, "$1-$2$3");
  
  i Use a local variable instead.
  

./packages/core/src/definitions/helpers/humanizeString/index.ts:10:3 lint/style/noParameterAssign ━━━━━━━━━━

  ! Reassigning a function parameter is confusing.
  
     8 │     .replace(/\s{2,}/g, " ")
     9 │     .trim();
  > 10 │   text = text.charAt(0).toUpperCase() + text.slice(1);
       │   ^^^^
    11 │ 
    12 │   return text;
  
  i The parameter is declared here:
  
  > 1 │ export const humanizeString = (text: string): string => {
      │                                ^^^^^^^^^^^^
    2 │   text = text.replace(/([a-z]{1})([A-Z]{1})/g, "$1-$2");
    3 │   text = text.replace(/([A-Z]{1})([A-Z]{1})([a-z]{1})/g, "$1-$2$3");
  
  i Use a local variable instead.
  

./packages/core/src/hooks/data/useUpdate.ts:358:19 lint/style/noParameterAssign ━━━━━━━━━━━━━━━━━━━━

  ! Reassigning a function parameter is confusing.
  
    356 │               const data = previous.data.map((record: TData) => {
    357 │                 if (record.id?.toString() === id?.toString()) {
  > 358 │                   record = {
        │                   ^^^^^^
    359 │                     id,
    360 │                     ...record,
  
  i The parameter is declared here:
  
    354 │               }
    355 │ 
  > 356 │               const data = previous.data.map((record: TData) => {
        │                                               ^^^^^^^^^^^^^
    357 │                 if (record.id?.toString() === id?.toString()) {
    358 │                   record = {
  
  i Use a local variable instead.
  

./packages/cli/src/commands/add/sub-commands/resource/create-resources.ts:54:5 lint/style/noParameterAssign ━━━━━━━━━━

  ! Reassigning a function parameter is confusing.
  
    52 │     ]);
    53 │ 
  > 54 │     resources = [name];
       │     ^^^^^^^^^
    55 │     actions = selectedActions.join(",");
    56 │   }
  
  i The parameter is declared here:
  
    20 │ export const createResources = async (
    21 │   params: { actions?: string; path?: string },
  > 22 │   resources: string[],
       │   ^^^^^^^^^^^^^^^^^^^
    23 │ ) => {
    24 │   const destinationPath =
  
  i Use a local variable instead.
  

<<<<<<< HEAD
Checked 6952 file(s) in 456ms
=======
Checked 6952 file(s) in 457ms
>>>>>>> 1b146257
<|MERGE_RESOLUTION|>--- conflicted
+++ resolved
@@ -5,448 +5,379 @@
 ./examples/blog-next-refine-pwa/public/sw.js:23:5 lint/style/noParameterAssign ━━━━━━━━━━━━━━━━━━━━━
 
   ! Reassigning a function parameter is confusing.
-  
+
     22 │   const singleRequire = (uri, parentUri) => {
   > 23 │     uri = new URL(uri + ".js", parentUri).href;
        │     ^^^
     24 │     return (
     25 │       registry[uri] ||
-  
-  i The parameter is declared here:
-  
+
+  i The parameter is declared here:
+
     20 │   let nextDefineUri;
-    21 │ 
+    21 │
   > 22 │   const singleRequire = (uri, parentUri) => {
        │                          ^^^
     23 │     uri = new URL(uri + ".js", parentUri).href;
     24 │     return (
-  
-  i Use a local variable instead.
-  
-
-<<<<<<< HEAD
+
+  i Use a local variable instead.
+
+
 ./examples/blog-next-refine-pwa/public/workbox-eac1af49.js:898:17 lint/style/noParameterAssign ━━━━━━━━━━
 
   ! Reassigning a function parameter is confusing.
-  
+
     896 │             payload.urlsToCache.map((entry) => {
     897 │               if (typeof entry === "string") {
   > 898 │                 entry = [entry];
         │                 ^^^^^
     899 │               }
-    900 │ 
-  
-  i The parameter is declared here:
-  
+    900 │
+
+  i The parameter is declared here:
+
     895 │           const requestPromises = Promise.all(
   > 896 │             payload.urlsToCache.map((entry) => {
         │                                      ^^^^^
     897 │               if (typeof entry === "string") {
     898 │                 entry = [entry];
-=======
-./examples/blog-next-refine-pwa/public/workbox-eac1af49.js:900:17 lint/style/noParameterAssign ━━━━━━━━━━
-
-  ! Reassigning a function parameter is confusing.
-  
-    898 │             payload.urlsToCache.map((entry) => {
-    899 │               if (typeof entry === "string") {
-  > 900 │                 entry = [entry];
-        │                 ^^^^^
-    901 │               }
-    902 │ 
-  
-  i The parameter is declared here:
-  
-    897 │           const requestPromises = Promise.all(
-  > 898 │             payload.urlsToCache.map((entry) => {
-        │                                      ^^^^^
-    899 │               if (typeof entry === "string") {
-    900 │                 entry = [entry];
->>>>>>> 1b146257
-  
-  i Use a local variable instead.
-  
-
-<<<<<<< HEAD
+
+  i Use a local variable instead.
+
+
 ./examples/blog-next-refine-pwa/public/workbox-eac1af49.js:1063:17 lint/style/noParameterAssign ━━━━━━━━━━
 
   ! Reassigning a function parameter is confusing.
-  
+
     1061 │             } catch (catchErr) {
     1062 │               if (catchErr instanceof Error) {
   > 1063 │                 err = catchErr;
          │                 ^^^
     1064 │               }
     1065 │             }
-  
-  i The parameter is declared here:
-  
+
+  i The parameter is declared here:
+
     1035 │         (this._catchHandler || catchHandler)
     1036 │       ) {
   > 1037 │         responsePromise = responsePromise.catch(async (err) => {
          │                                                        ^^^
     1038 │           // If there's a route catch handler, process that first
     1039 │           if (catchHandler) {
-=======
-./examples/blog-next-refine-pwa/public/workbox-eac1af49.js:1065:17 lint/style/noParameterAssign ━━━━━━━━━━
-
-  ! Reassigning a function parameter is confusing.
-  
-    1063 │             } catch (catchErr) {
-    1064 │               if (catchErr instanceof Error) {
-  > 1065 │                 err = catchErr;
-         │                 ^^^
-    1066 │               }
-    1067 │             }
-  
-  i The parameter is declared here:
-  
-    1037 │         (this._catchHandler || catchHandler)
-    1038 │       ) {
-  > 1039 │         responsePromise = responsePromise.catch(async (err) => {
-         │                                                        ^^^
-    1040 │           // If there's a route catch handler, process that first
-    1041 │           if (catchHandler) {
->>>>>>> 1b146257
-  
-  i Use a local variable instead.
-  
-
-<<<<<<< HEAD
+
+  i Use a local variable instead.
+
+
 ./examples/blog-next-refine-pwa/public/workbox-eac1af49.js:2356:9 lint/style/noParameterAssign ━━━━━━━━━━
 
   ! Reassigning a function parameter is confusing.
-  
+
     2354 │       // Allow for flexible options to be passed.
     2355 │       if (options instanceof FetchEvent) {
   > 2356 │         options = {
          │         ^^^^^^^
     2357 │           event: options,
     2358 │           request: options.request,
-  
-  i The parameter is declared here:
-  
+
+  i The parameter is declared here:
+
     2351 │      */
-    2352 │ 
+    2352 │
   > 2353 │     handleAll(options) {
          │               ^^^^^^^
     2354 │       // Allow for flexible options to be passed.
     2355 │       if (options instanceof FetchEvent) {
-=======
-./examples/blog-next-refine-pwa/public/workbox-eac1af49.js:2358:9 lint/style/noParameterAssign ━━━━━━━━━━
-
-  ! Reassigning a function parameter is confusing.
-  
-    2356 │       // Allow for flexible options to be passed.
-    2357 │       if (options instanceof FetchEvent) {
-  > 2358 │         options = {
-         │         ^^^^^^^
-    2359 │           event: options,
-    2360 │           request: options.request,
-  
-  i The parameter is declared here:
-  
-    2353 │      */
-    2354 │ 
-  > 2355 │     handleAll(options) {
-         │               ^^^^^^^
-    2356 │       // Allow for flexible options to be passed.
-    2357 │       if (options instanceof FetchEvent) {
->>>>>>> 1b146257
-  
-  i Use a local variable instead.
-  
+
+  i Use a local variable instead.
+
 
 ./packages/strapi-v4/src/utils/normalizeData.ts:20:7 lint/style/noParameterAssign ━━━━━━━━━━━━━━━━━━
 
   ! Reassigning a function parameter is confusing.
-  
+
     18 │   if (isObject(data)) {
     19 │     if (Array.isArray(data.data)) {
   > 20 │       data = [...data.data];
        │       ^^^^
     21 │     } else if (isObject(data.data)) {
     22 │       data = flatten({ ...data.data });
-  
-  i The parameter is declared here:
-  
+
+  i The parameter is declared here:
+
     11 │   Object.prototype.toString.call(data) === "[object Object]";
-    12 │ 
+    12 │
   > 13 │ export const normalizeData = (data: any): any => {
        │                               ^^^^^^^^^
     14 │   if (Array.isArray(data)) {
     15 │     return data.map((item) => normalizeData(item));
-  
-  i Use a local variable instead.
-  
+
+  i Use a local variable instead.
+
 
 ./packages/strapi-v4/src/utils/normalizeData.ts:22:7 lint/style/noParameterAssign ━━━━━━━━━━━━━━━━━━
 
   ! Reassigning a function parameter is confusing.
-  
+
     20 │       data = [...data.data];
     21 │     } else if (isObject(data.data)) {
   > 22 │       data = flatten({ ...data.data });
        │       ^^^^
     23 │     } else if (data.data === null) {
     24 │       data = null;
-  
-  i The parameter is declared here:
-  
+
+  i The parameter is declared here:
+
     11 │   Object.prototype.toString.call(data) === "[object Object]";
-    12 │ 
+    12 │
   > 13 │ export const normalizeData = (data: any): any => {
        │                               ^^^^^^^^^
     14 │   if (Array.isArray(data)) {
     15 │     return data.map((item) => normalizeData(item));
-  
-  i Use a local variable instead.
-  
+
+  i Use a local variable instead.
+
 
 ./packages/strapi-v4/src/utils/normalizeData.ts:24:7 lint/style/noParameterAssign ━━━━━━━━━━━━━━━━━━
 
   ! Reassigning a function parameter is confusing.
-  
+
     22 │       data = flatten({ ...data.data });
     23 │     } else if (data.data === null) {
   > 24 │       data = null;
        │       ^^^^
     25 │     } else {
     26 │       data = flatten(data);
-  
-  i The parameter is declared here:
-  
+
+  i The parameter is declared here:
+
     11 │   Object.prototype.toString.call(data) === "[object Object]";
-    12 │ 
+    12 │
   > 13 │ export const normalizeData = (data: any): any => {
        │                               ^^^^^^^^^
     14 │   if (Array.isArray(data)) {
     15 │     return data.map((item) => normalizeData(item));
-  
-  i Use a local variable instead.
-  
+
+  i Use a local variable instead.
+
 
 ./packages/strapi-v4/src/utils/normalizeData.ts:26:7 lint/style/noParameterAssign ━━━━━━━━━━━━━━━━━━
 
   ! Reassigning a function parameter is confusing.
-  
+
     24 │       data = null;
     25 │     } else {
   > 26 │       data = flatten(data);
        │       ^^^^
     27 │     }
-    28 │ 
-  
-  i The parameter is declared here:
-  
+    28 │
+
+  i The parameter is declared here:
+
     11 │   Object.prototype.toString.call(data) === "[object Object]";
-    12 │ 
+    12 │
   > 13 │ export const normalizeData = (data: any): any => {
        │                               ^^^^^^^^^
     14 │   if (Array.isArray(data)) {
     15 │     return data.map((item) => normalizeData(item));
-  
-  i Use a local variable instead.
-  
+
+  i Use a local variable instead.
+
 
 ./examples/store/src/lib/colors.ts:201:3 lint/style/noParameterAssign ━━━━━━━━━━━━━━━━━━━━━━━━━━━━━━
 
   ! Reassigning a function parameter is confusing.
-  
+
     200 │ export function isDark(color = ""): boolean {
   > 201 │   color = color.toLowerCase();
         │   ^^^^^
     202 │   // Equation from http://24ways.org/2010/calculating-color-contrast
     203 │   const rgb = colorMap[color] ? hexToRgb(colorMap[color]) : hexToRgb(color);
-  
-  i The parameter is declared here:
-  
+
+  i The parameter is declared here:
+
     198 │ };
-    199 │ 
+    199 │
   > 200 │ export function isDark(color = ""): boolean {
         │                        ^^^^^^^^^^
     201 │   color = color.toLowerCase();
     202 │   // Equation from http://24ways.org/2010/calculating-color-contrast
-  
-  i Use a local variable instead.
-  
+
+  i Use a local variable instead.
+
 
 ./documentation/src/theme/TagsList/index.tsx:27:3 lint/style/noParameterAssign ━━━━━━━━━━━━━━━━━━━━━
 
   ! Reassigning a function parameter is confusing.
-  
+
     25 │ const mapLabel = (label) => {
     26 │   // remove `-`
   > 27 │   label = label.replace(/-/g, " ");
        │   ^^^^^
-    28 │ 
+    28 │
     29 │   // replace
-  
-  i The parameter is declared here:
-  
+
+  i The parameter is declared here:
+
     23 │ );
-    24 │ 
+    24 │
   > 25 │ const mapLabel = (label) => {
        │                   ^^^^^
     26 │   // remove `-`
     27 │   label = label.replace(/-/g, " ");
-  
-  i Use a local variable instead.
-  
+
+  i Use a local variable instead.
+
 
 ./documentation/src/theme/TagsList/index.tsx:41:5 lint/style/noParameterAssign ━━━━━━━━━━━━━━━━━━━━━
 
   ! Reassigning a function parameter is confusing.
-  
+
     40 │   replace.forEach((element) => {
   > 41 │     label = label.replace(element[0], element[1]);
        │     ^^^^^
     42 │   });
-    43 │ 
-  
-  i The parameter is declared here:
-  
+    43 │
+
+  i The parameter is declared here:
+
     23 │ );
-    24 │ 
+    24 │
   > 25 │ const mapLabel = (label) => {
        │                   ^^^^^
     26 │   // remove `-`
     27 │   label = label.replace(/-/g, " ");
-  
-  i Use a local variable instead.
-  
+
+  i Use a local variable instead.
+
 
 ./packages/core/src/definitions/helpers/humanizeString/index.ts:2:3 lint/style/noParameterAssign ━━━━━━━━━━
 
   ! Reassigning a function parameter is confusing.
-  
+
     1 │ export const humanizeString = (text: string): string => {
   > 2 │   text = text.replace(/([a-z]{1})([A-Z]{1})/g, "$1-$2");
       │   ^^^^
     3 │   text = text.replace(/([A-Z]{1})([A-Z]{1})([a-z]{1})/g, "$1-$2$3");
-    4 │ 
-  
-  i The parameter is declared here:
-  
+    4 │
+
+  i The parameter is declared here:
+
   > 1 │ export const humanizeString = (text: string): string => {
       │                                ^^^^^^^^^^^^
     2 │   text = text.replace(/([a-z]{1})([A-Z]{1})/g, "$1-$2");
     3 │   text = text.replace(/([A-Z]{1})([A-Z]{1})([a-z]{1})/g, "$1-$2$3");
-  
-  i Use a local variable instead.
-  
+
+  i Use a local variable instead.
+
 
 ./packages/core/src/definitions/helpers/humanizeString/index.ts:3:3 lint/style/noParameterAssign ━━━━━━━━━━
 
   ! Reassigning a function parameter is confusing.
-  
+
     1 │ export const humanizeString = (text: string): string => {
     2 │   text = text.replace(/([a-z]{1})([A-Z]{1})/g, "$1-$2");
   > 3 │   text = text.replace(/([A-Z]{1})([A-Z]{1})([a-z]{1})/g, "$1-$2$3");
       │   ^^^^
-    4 │ 
+    4 │
     5 │   text = text
-  
-  i The parameter is declared here:
-  
+
+  i The parameter is declared here:
+
   > 1 │ export const humanizeString = (text: string): string => {
       │                                ^^^^^^^^^^^^
     2 │   text = text.replace(/([a-z]{1})([A-Z]{1})/g, "$1-$2");
     3 │   text = text.replace(/([A-Z]{1})([A-Z]{1})([a-z]{1})/g, "$1-$2$3");
-  
-  i Use a local variable instead.
-  
+
+  i Use a local variable instead.
+
 
 ./packages/core/src/definitions/helpers/humanizeString/index.ts:5:3 lint/style/noParameterAssign ━━━━━━━━━━
 
   ! Reassigning a function parameter is confusing.
-  
-    3 │   text = text.replace(/([A-Z]{1})([A-Z]{1})([a-z]{1})/g, "$1-$2$3");
-    4 │ 
+
+    3 │   text = text.replace(/([A-Z]{1})([A-Z]{1})([a-z]{1})/g, "$1-$2$3");
+    4 │
   > 5 │   text = text
       │   ^^^^
     6 │     .toLowerCase()
     7 │     .replace(/[_-]+/g, " ")
-  
-  i The parameter is declared here:
-  
+
+  i The parameter is declared here:
+
   > 1 │ export const humanizeString = (text: string): string => {
       │                                ^^^^^^^^^^^^
     2 │   text = text.replace(/([a-z]{1})([A-Z]{1})/g, "$1-$2");
     3 │   text = text.replace(/([A-Z]{1})([A-Z]{1})([a-z]{1})/g, "$1-$2$3");
-  
-  i Use a local variable instead.
-  
+
+  i Use a local variable instead.
+
 
 ./packages/core/src/definitions/helpers/humanizeString/index.ts:10:3 lint/style/noParameterAssign ━━━━━━━━━━
 
   ! Reassigning a function parameter is confusing.
-  
+
      8 │     .replace(/\s{2,}/g, " ")
      9 │     .trim();
   > 10 │   text = text.charAt(0).toUpperCase() + text.slice(1);
        │   ^^^^
-    11 │ 
+    11 │
     12 │   return text;
-  
-  i The parameter is declared here:
-  
+
+  i The parameter is declared here:
+
   > 1 │ export const humanizeString = (text: string): string => {
       │                                ^^^^^^^^^^^^
     2 │   text = text.replace(/([a-z]{1})([A-Z]{1})/g, "$1-$2");
     3 │   text = text.replace(/([A-Z]{1})([A-Z]{1})([a-z]{1})/g, "$1-$2$3");
-  
-  i Use a local variable instead.
-  
+
+  i Use a local variable instead.
+
 
 ./packages/core/src/hooks/data/useUpdate.ts:358:19 lint/style/noParameterAssign ━━━━━━━━━━━━━━━━━━━━
 
   ! Reassigning a function parameter is confusing.
-  
+
     356 │               const data = previous.data.map((record: TData) => {
     357 │                 if (record.id?.toString() === id?.toString()) {
   > 358 │                   record = {
         │                   ^^^^^^
     359 │                     id,
     360 │                     ...record,
-  
-  i The parameter is declared here:
-  
+
+  i The parameter is declared here:
+
     354 │               }
-    355 │ 
+    355 │
   > 356 │               const data = previous.data.map((record: TData) => {
         │                                               ^^^^^^^^^^^^^
     357 │                 if (record.id?.toString() === id?.toString()) {
     358 │                   record = {
-  
-  i Use a local variable instead.
-  
+
+  i Use a local variable instead.
+
 
 ./packages/cli/src/commands/add/sub-commands/resource/create-resources.ts:54:5 lint/style/noParameterAssign ━━━━━━━━━━
 
   ! Reassigning a function parameter is confusing.
-  
+
     52 │     ]);
-    53 │ 
+    53 │
   > 54 │     resources = [name];
        │     ^^^^^^^^^
     55 │     actions = selectedActions.join(",");
     56 │   }
-  
-  i The parameter is declared here:
-  
+
+  i The parameter is declared here:
+
     20 │ export const createResources = async (
     21 │   params: { actions?: string; path?: string },
   > 22 │   resources: string[],
        │   ^^^^^^^^^^^^^^^^^^^
     23 │ ) => {
     24 │   const destinationPath =
-  
-  i Use a local variable instead.
-  
-
-<<<<<<< HEAD
-Checked 6952 file(s) in 456ms
-=======
-Checked 6952 file(s) in 457ms
->>>>>>> 1b146257
+
+  i Use a local variable instead.
+
+
+Checked 6952 file(s) in 456ms