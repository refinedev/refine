
> refinejs-repo@0.0.0 biome
> biome lint .

./packages/core/src/definitions/helpers/generateDocumentTitle/index.spec.ts:94:80 lint/style/noCommaOperator ━━━━━━━━━━

  ! The comma operator is disallowed.
  
    93 │   it("should pass `id` to `translate` function", () => {
  > 94 │     generateDefaultDocumentTitle(translateMock, { name: "posts" }, "show", "1"),
       │                                                                                ^
    95 │       expect(translateMock).toHaveBeenCalledWith(
    96 │         "documentTitle.posts.show",
  
  i Its use is often confusing and obscures side effects.
  

<<<<<<< HEAD
Checked 6952 file(s) in 456ms
=======
Checked 6952 file(s) in 510ms
>>>>>>> 1b146257
<|MERGE_RESOLUTION|>--- conflicted
+++ resolved
@@ -5,18 +5,14 @@
 ./packages/core/src/definitions/helpers/generateDocumentTitle/index.spec.ts:94:80 lint/style/noCommaOperator ━━━━━━━━━━
 
   ! The comma operator is disallowed.
-  
+
     93 │   it("should pass `id` to `translate` function", () => {
   > 94 │     generateDefaultDocumentTitle(translateMock, { name: "posts" }, "show", "1"),
        │                                                                                ^
     95 │       expect(translateMock).toHaveBeenCalledWith(
     96 │         "documentTitle.posts.show",
-  
+
   i Its use is often confusing and obscures side effects.
-  
 
-<<<<<<< HEAD
-Checked 6952 file(s) in 456ms
-=======
-Checked 6952 file(s) in 510ms
->>>>>>> 1b146257
+
+Checked 6952 file(s) in 456ms