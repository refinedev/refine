--- conflicted
+++ resolved
@@ -5,556 +5,297 @@
 ./examples/template-antd/src/main.tsx:5:21 lint/style/noNonNullAssertion ━━━━━━━━━━━━━━━━━━━━━━━━━━━
 
   ! Forbidden non-null assertion.
-  
+
     3 │ import App from "./App";
-    4 │ 
+    4 │
   > 5 │ ReactDOM.createRoot(document.getElementById("root")!).render(
       │                     ^^^^^^^^^^^^^^^^^^^^^^^^^^^^^^^^
     6 │   <React.StrictMode>
     7 │     <App />
-  
-
-<<<<<<< HEAD
+
+
 ./examples/multi-tenancy-strapi/src/pages/order/create.tsx:43:22 lint/style/noNonNullAssertion  FIXABLE  ━━━━━━━━━━
 
   ! Forbidden non-null assertion.
-  
+
     41 │           return formProps.onFinish?.({
     42 │             ...values,
   > 43 │             stores: [params!.tenant],
        │                      ^^^^^^^
     44 │           });
     45 │         }}
-  
-  i Unsafe fix: Replace with optional chain operator ?. This operator includes runtime checks, so it is safer than the compile-only non-null assertion operator
-  
+
+  i Unsafe fix: Replace with optional chain operator ?. This operator includes runtime checks, so it is safer than the compile-only non-null assertion operator
+
     41 41 │             return formProps.onFinish?.({
     42 42 │               ...values,
     43    │ - ············stores:·[params!.tenant],
        43 │ + ············stores:·[params?.tenant],
     44 44 │             });
     45 45 │           }}
-  
+
 
 ./examples/field-antd-use-select-basic/src/index.tsx:8:25 lint/style/noNonNullAssertion ━━━━━━━━━━━━
 
   ! Forbidden non-null assertion.
-  
-     6 │ const container = document.getElementById("root");
-     7 │ // eslint-disable-next-line
-   > 8 │ const root = createRoot(container!);
-       │                         ^^^^^^^^^^
-     9 │ root.render(
-    10 │   <React.StrictMode>
-  
+
+     6 │ const container = document.getElementById("root");
+     7 │ // eslint-disable-next-line
+   > 8 │ const root = createRoot(container!);
+       │                         ^^^^^^^^^^
+     9 │ root.render(
+    10 │   <React.StrictMode>
+
 
 ./examples/multi-tenancy-strapi/src/index.tsx:7:25 lint/style/noNonNullAssertion ━━━━━━━━━━━━━━━━━━━
 
   ! Forbidden non-null assertion.
-  
+
     5 │ const container = document.getElementById("root");
     6 │ // eslint-disable-next-line
   > 7 │ const root = createRoot(container!);
       │                         ^^^^^^^^^^
     8 │ root.render(
     9 │   <React.StrictMode>
-  
-
-=======
->>>>>>> 1b146257
+
+
 ./examples/input-date-picker/src/index.tsx:8:25 lint/style/noNonNullAssertion ━━━━━━━━━━━━━━━━━━━━━━
 
   ! Forbidden non-null assertion.
-  
-     6 │ const container = document.getElementById("root");
-     7 │ // eslint-disable-next-line
-   > 8 │ const root = createRoot(container!);
-       │                         ^^^^^^^^^^
-     9 │ root.render(
-    10 │   <React.StrictMode>
-  
+
+     6 │ const container = document.getElementById("root");
+     7 │ // eslint-disable-next-line
+   > 8 │ const root = createRoot(container!);
+       │                         ^^^^^^^^^^
+     9 │ root.render(
+    10 │   <React.StrictMode>
+
 
 ./examples/form-react-hook-form-use-form/src/index.tsx:8:25 lint/style/noNonNullAssertion ━━━━━━━━━━
 
   ! Forbidden non-null assertion.
-  
-     6 │ const container = document.getElementById("root");
-     7 │ // eslint-disable-next-line
-   > 8 │ const root = createRoot(container!);
-       │                         ^^^^^^^^^^
-     9 │ root.render(
-    10 │   <React.StrictMode>
-  
+
+     6 │ const container = document.getElementById("root");
+     7 │ // eslint-disable-next-line
+   > 8 │ const root = createRoot(container!);
+       │                         ^^^^^^^^^^
+     9 │ root.render(
+    10 │   <React.StrictMode>
+
 
 ./examples/form-mantine-use-steps-form/src/main.tsx:8:25 lint/style/noNonNullAssertion ━━━━━━━━━━━━━
 
   ! Forbidden non-null assertion.
-  
-     6 │ const container = document.getElementById("root");
-     7 │ // eslint-disable-next-line
-   > 8 │ const root = createRoot(container!);
-       │                         ^^^^^^^^^^
-     9 │ root.render(
-    10 │   <React.StrictMode>
-  
-
-<<<<<<< HEAD
+
+     6 │ const container = document.getElementById("root");
+     7 │ // eslint-disable-next-line
+   > 8 │ const root = createRoot(container!);
+       │                         ^^^^^^^^^^
+     9 │ root.render(
+    10 │   <React.StrictMode>
+
+
 ./examples/table-material-ui-use-data-grid/src/index.tsx:8:25 lint/style/noNonNullAssertion ━━━━━━━━━━
 
   ! Forbidden non-null assertion.
-  
-     6 │ const container = document.getElementById("root");
-     7 │ // eslint-disable-next-line
-   > 8 │ const root = createRoot(container!);
-       │                         ^^^^^^^^^^
-     9 │ root.render(
-    10 │   <React.StrictMode>
-  
+
+     6 │ const container = document.getElementById("root");
+     7 │ // eslint-disable-next-line
+   > 8 │ const root = createRoot(container!);
+       │                         ^^^^^^^^^^
+     9 │ root.render(
+    10 │   <React.StrictMode>
+
 
 ./examples/customization-theme-mantine/src/main.tsx:8:25 lint/style/noNonNullAssertion ━━━━━━━━━━━━━
 
   ! Forbidden non-null assertion.
-  
-     6 │ const container = document.getElementById("root");
-     7 │ // eslint-disable-next-line
-   > 8 │ const root = createRoot(container!);
-       │                         ^^^^^^^^^^
-     9 │ root.render(
-    10 │   <React.StrictMode>
-  
+
+     6 │ const container = document.getElementById("root");
+     7 │ // eslint-disable-next-line
+   > 8 │ const root = createRoot(container!);
+       │                         ^^^^^^^^^^
+     9 │ root.render(
+    10 │   <React.StrictMode>
+
 
 ./examples/i18n-react/src/index.tsx:9:25 lint/style/noNonNullAssertion ━━━━━━━━━━━━━━━━━━━━━━━━━━━━━
 
   ! Forbidden non-null assertion.
-  
+
      7 │ const container = document.getElementById("root");
      8 │ // eslint-disable-next-line
    > 9 │ const root = createRoot(container!);
        │                         ^^^^^^^^^^
     10 │ root.render(
     11 │   <React.StrictMode>
-  
+
 
 ./examples/form-mantine-use-drawer-form/src/main.tsx:8:25 lint/style/noNonNullAssertion ━━━━━━━━━━━━
 
   ! Forbidden non-null assertion.
-  
-=======
-./examples/multi-tenancy-strapi/src/pages/order/create.tsx:43:22 lint/style/noNonNullAssertion  FIXABLE  ━━━━━━━━━━
-
-  ! Forbidden non-null assertion.
-  
-    41 │           return formProps.onFinish?.({
-    42 │             ...values,
-  > 43 │             stores: [params!.tenant],
-       │                      ^^^^^^^
-    44 │           });
-    45 │         }}
-  
-  i Unsafe fix: Replace with optional chain operator ?. This operator includes runtime checks, so it is safer than the compile-only non-null assertion operator
-  
-    41 41 │             return formProps.onFinish?.({
-    42 42 │               ...values,
-    43    │ - ············stores:·[params!.tenant],
-       43 │ + ············stores:·[params?.tenant],
-    44 44 │             });
-    45 45 │           }}
-  
-
-./examples/multi-tenancy-strapi/src/index.tsx:7:25 lint/style/noNonNullAssertion ━━━━━━━━━━━━━━━━━━━
-
-  ! Forbidden non-null assertion.
-  
-    5 │ const container = document.getElementById("root");
-    6 │ // eslint-disable-next-line
-  > 7 │ const root = createRoot(container!);
-      │                         ^^^^^^^^^^
-    8 │ root.render(
-    9 │   <React.StrictMode>
-  
+
+     6 │ const container = document.getElementById("root");
+     7 │ // eslint-disable-next-line
+   > 8 │ const root = createRoot(container!);
+       │                         ^^^^^^^^^^
+     9 │ root.render(
+    10 │   <React.StrictMode>
+
 
 ./examples/auth-otp/src/index.tsx:8:25 lint/style/noNonNullAssertion ━━━━━━━━━━━━━━━━━━━━━━━━━━━━━━━
 
   ! Forbidden non-null assertion.
-  
-     6 │ const container = document.getElementById("root");
-     7 │ // eslint-disable-next-line
-   > 8 │ const root = createRoot(container!);
-       │                         ^^^^^^^^^^
-     9 │ root.render(
-    10 │   <React.StrictMode>
-  
+
+     6 │ const container = document.getElementById("root");
+     7 │ // eslint-disable-next-line
+   > 8 │ const root = createRoot(container!);
+       │                         ^^^^^^^^^^
+     9 │ root.render(
+    10 │   <React.StrictMode>
+
 
 ./examples/store/src/lib/hooks/useCart.ts:17:9 lint/style/noNonNullAssertion ━━━━━━━━━━━━━━━━━━━━━━━
 
   ! Forbidden non-null assertion.
-  
+
     15 │     resource: "carts",
     16 │     // eslint-disable-next-line
   > 17 │     id: id!,
        │         ^^^
     18 │     queryOptions: {
     19 │       enabled: !!id,
-  
+
 
 ./examples/store/src/lib/hooks/useEnrichedLineItems.ts:17:9 lint/style/noNonNullAssertion ━━━━━━━━━━
 
   ! Forbidden non-null assertion.
-  
+
     15 │   const { data: cartData } = useOne<{ cart: Cart }>({
     16 │     // eslint-disable-next-line
   > 17 │     id: cartId!,
        │         ^^^^^^^
     18 │     resource: "carts",
     19 │     queryOptions: {
-  
-
-./examples/field-antd-use-select-basic/src/index.tsx:8:25 lint/style/noNonNullAssertion ━━━━━━━━━━━━
-
-  ! Forbidden non-null assertion.
-  
->>>>>>> 1b146257
-     6 │ const container = document.getElementById("root");
-     7 │ // eslint-disable-next-line
-   > 8 │ const root = createRoot(container!);
-       │                         ^^^^^^^^^^
-     9 │ root.render(
-    10 │   <React.StrictMode>
-  
-
-<<<<<<< HEAD
-./examples/auth-otp/src/index.tsx:8:25 lint/style/noNonNullAssertion ━━━━━━━━━━━━━━━━━━━━━━━━━━━━━━━
-
-  ! Forbidden non-null assertion.
-  
-=======
+
+
 ./examples/store/src/lib/context/checkout.tsx:92:9 lint/style/noNonNullAssertion ━━━━━━━━━━━━━━━━━━━
 
   ! Forbidden non-null assertion.
-  
+
     90 │     resource: "shipping-options",
     91 │     // eslint-disable-next-line
   > 92 │     id: cartId!,
        │         ^^^^^^^
     93 │     queryOptions: {
     94 │       enabled: !!cartId,
-  
-
-./examples/form-mantine-use-steps-form/src/main.tsx:8:25 lint/style/noNonNullAssertion ━━━━━━━━━━━━━
-
-  ! Forbidden non-null assertion.
-  
->>>>>>> 1b146257
-     6 │ const container = document.getElementById("root");
-     7 │ // eslint-disable-next-line
-   > 8 │ const root = createRoot(container!);
-       │                         ^^^^^^^^^^
-     9 │ root.render(
-    10 │   <React.StrictMode>
-  
-
-<<<<<<< HEAD
-./examples/store/src/lib/hooks/useCart.ts:17:9 lint/style/noNonNullAssertion ━━━━━━━━━━━━━━━━━━━━━━━
-
-  ! Forbidden non-null assertion.
-  
-    15 │     resource: "carts",
-    16 │     // eslint-disable-next-line
-  > 17 │     id: id!,
-       │         ^^^
-    18 │     queryOptions: {
-    19 │       enabled: !!id,
-  
-
-./examples/store/src/lib/hooks/useEnrichedLineItems.ts:17:9 lint/style/noNonNullAssertion ━━━━━━━━━━
-
-  ! Forbidden non-null assertion.
-  
-    15 │   const { data: cartData } = useOne<{ cart: Cart }>({
-    16 │     // eslint-disable-next-line
-  > 17 │     id: cartId!,
-       │         ^^^^^^^
-    18 │     resource: "carts",
-    19 │     queryOptions: {
-=======
-./packages/strapi/test/dataProvider/index.spec.ts:32:30 lint/style/noNonNullAssertion  FIXABLE  ━━━━━━━━━━
-
-  ! Forbidden non-null assertion.
-  
-    30 │   describe("deleteMany", () => {
-    31 │     it("correct response", async () => {
-  > 32 │       const { data } = await DataProvider(API_URL, axiosInstance).deleteMany!({
-       │                              ^^^^^^^^^^^^^^^^^^^^^^^^^^^^^^^^^^^^^^^^^^^^^^^^
-    33 │         resource: "posts",
-    34 │         ids: ["46"],
-  
-  i Unsafe fix: Replace with optional chain operator ?. This operator includes runtime checks, so it is safer than the compile-only non-null assertion operator
-  
-     30  30 │     describe("deleteMany", () => {
-     31  31 │       it("correct response", async () => {
-     32     │ - ······const·{·data·}·=·await·DataProvider(API_URL,·axiosInstance).deleteMany!({
-         32 │ + ······const·{·data·}·=·await·DataProvider(API_URL,·axiosInstance).deleteMany?.({
-     33  33 │           resource: "posts",
-     34  34 │           ids: ["46"],
-  
-
-./packages/strapi/test/dataProvider/index.spec.ts:130:30 lint/style/noNonNullAssertion  FIXABLE  ━━━━━━━━━━
-
-  ! Forbidden non-null assertion.
-  
-    128 │   describe("getMany", () => {
-    129 │     it("correct response", async () => {
-  > 130 │       const { data } = await DataProvider(API_URL, axiosInstance).getMany!({
-        │                              ^^^^^^^^^^^^^^^^^^^^^^^^^^^^^^^^^^^^^^^^^^^^^
-    131 │         resource: "posts",
-    132 │         ids: ["49"],
->>>>>>> 1b146257
-  
-
-./examples/store/src/lib/context/checkout.tsx:92:9 lint/style/noNonNullAssertion ━━━━━━━━━━━━━━━━━━━
-
-  ! Forbidden non-null assertion.
-  
-<<<<<<< HEAD
-    90 │     resource: "shipping-options",
-    91 │     // eslint-disable-next-line
-  > 92 │     id: cartId!,
-       │         ^^^^^^^
-    93 │     queryOptions: {
-    94 │       enabled: !!cartId,
-  
+
 
 ./packages/strapi-v4/test/dataProvider/index.spec.ts:32:30 lint/style/noNonNullAssertion  FIXABLE  ━━━━━━━━━━
 
   ! Forbidden non-null assertion.
-  
+
     30 │   describe("deleteMany", () => {
     31 │     it("correct response", async () => {
   > 32 │       const { data } = await DataProvider(API_URL, axiosInstance).deleteMany!({
        │                              ^^^^^^^^^^^^^^^^^^^^^^^^^^^^^^^^^^^^^^^^^^^^^^^^
     33 │         resource: "posts",
     34 │         ids: ["20"],
-  
-  i Unsafe fix: Replace with optional chain operator ?. This operator includes runtime checks, so it is safer than the compile-only non-null assertion operator
-  
+
+  i Unsafe fix: Replace with optional chain operator ?. This operator includes runtime checks, so it is safer than the compile-only non-null assertion operator
+
      30  30 │     describe("deleteMany", () => {
      31  31 │       it("correct response", async () => {
      32     │ - ······const·{·data·}·=·await·DataProvider(API_URL,·axiosInstance).deleteMany!({
          32 │ + ······const·{·data·}·=·await·DataProvider(API_URL,·axiosInstance).deleteMany?.({
      33  33 │           resource: "posts",
      34  34 │           ids: ["20"],
-  
+
 
 ./packages/strapi-v4/test/dataProvider/index.spec.ts:183:30 lint/style/noNonNullAssertion  FIXABLE  ━━━━━━━━━━
 
   ! Forbidden non-null assertion.
-  
+
     181 │   describe("getMany", () => {
     182 │     it("correct response", async () => {
   > 183 │       const { data } = await DataProvider(API_URL, axiosInstance).getMany!({
         │                              ^^^^^^^^^^^^^^^^^^^^^^^^^^^^^^^^^^^^^^^^^^^^^
     184 │         resource: "posts",
     185 │         ids: ["30", "29"],
-  
-  i Unsafe fix: Replace with optional chain operator ?. This operator includes runtime checks, so it is safer than the compile-only non-null assertion operator
-  
+
+  i Unsafe fix: Replace with optional chain operator ?. This operator includes runtime checks, so it is safer than the compile-only non-null assertion operator
+
     181 181 │     describe("getMany", () => {
     182 182 │       it("correct response", async () => {
     183     │ - ······const·{·data·}·=·await·DataProvider(API_URL,·axiosInstance).getMany!({
         183 │ + ······const·{·data·}·=·await·DataProvider(API_URL,·axiosInstance).getMany?.({
     184 184 │           resource: "posts",
     185 185 │           ids: ["30", "29"],
-  
+
 
 ./packages/strapi-v4/test/dataProvider/index.spec.ts:230:30 lint/style/noNonNullAssertion  FIXABLE  ━━━━━━━━━━
 
   ! Forbidden non-null assertion.
-  
+
     228 │   describe("updateMany", () => {
     229 │     it("correct response", async () => {
   > 230 │       const { data } = await DataProvider(API_URL, axiosInstance).updateMany!({
         │                              ^^^^^^^^^^^^^^^^^^^^^^^^^^^^^^^^^^^^^^^^^^^^^^^^
     231 │         resource: "posts",
     232 │         ids: ["8", "17"],
-  
-  i Unsafe fix: Replace with optional chain operator ?. This operator includes runtime checks, so it is safer than the compile-only non-null assertion operator
-  
+
+  i Unsafe fix: Replace with optional chain operator ?. This operator includes runtime checks, so it is safer than the compile-only non-null assertion operator
+
     228 228 │     describe("updateMany", () => {
     229 229 │       it("correct response", async () => {
     230     │ - ······const·{·data·}·=·await·DataProvider(API_URL,·axiosInstance).updateMany!({
         230 │ + ······const·{·data·}·=·await·DataProvider(API_URL,·axiosInstance).updateMany?.({
     231 231 │           resource: "posts",
     232 232 │           ids: ["8", "17"],
-  
+
 
 ./packages/strapi-v4/test/dataProvider/index.spec.ts:249:30 lint/style/noNonNullAssertion  FIXABLE  ━━━━━━━━━━
 
   ! Forbidden non-null assertion.
-  
+
     247 │   describe("createMany", () => {
     248 │     it("correct response", async () => {
   > 249 │       const { data } = await DataProvider(API_URL, axiosInstance).createMany!({
         │                              ^^^^^^^^^^^^^^^^^^^^^^^^^^^^^^^^^^^^^^^^^^^^^^^^
     250 │         resource: "posts",
     251 │         variables: [
-  
-  i Unsafe fix: Replace with optional chain operator ?. This operator includes runtime checks, so it is safer than the compile-only non-null assertion operator
-  
+
+  i Unsafe fix: Replace with optional chain operator ?. This operator includes runtime checks, so it is safer than the compile-only non-null assertion operator
+
     247 247 │     describe("createMany", () => {
     248 248 │       it("correct response", async () => {
     249     │ - ······const·{·data·}·=·await·DataProvider(API_URL,·axiosInstance).createMany!({
         249 │ + ······const·{·data·}·=·await·DataProvider(API_URL,·axiosInstance).createMany?.({
     250 250 │           resource: "posts",
     251 251 │           variables: [
-  
+
 
 ./packages/strapi-v4/test/dataProvider/index.spec.ts:273:30 lint/style/noNonNullAssertion  FIXABLE  ━━━━━━━━━━
 
   ! Forbidden non-null assertion.
-  
+
     271 │   describe("custom", () => {
     272 │     it("correct get response", async () => {
   > 273 │       const { data } = await DataProvider(API_URL, axiosInstance).custom!({
         │                              ^^^^^^^^^^^^^^^^^^^^^^^^^^^^^^^^^^^^^^^^^^^^
     274 │         url: `${API_URL}/posts`,
     275 │         method: "get",
-  
-  i Unsafe fix: Replace with optional chain operator ?. This operator includes runtime checks, so it is safer than the compile-only non-null assertion operator
-  
+
+  i Unsafe fix: Replace with optional chain operator ?. This operator includes runtime checks, so it is safer than the compile-only non-null assertion operator
+
     271 271 │     describe("custom", () => {
     272 272 │       it("correct get response", async () => {
     273     │ - ······const·{·data·}·=·await·DataProvider(API_URL,·axiosInstance).custom!({
         273 │ + ······const·{·data·}·=·await·DataProvider(API_URL,·axiosInstance).custom?.({
     274 274 │           url: `${API_URL}/posts`,
     275 275 │           method: "get",
-=======
-    128 128 │     describe("getMany", () => {
-    129 129 │       it("correct response", async () => {
-    130     │ - ······const·{·data·}·=·await·DataProvider(API_URL,·axiosInstance).getMany!({
-        130 │ + ······const·{·data·}·=·await·DataProvider(API_URL,·axiosInstance).getMany?.({
-    131 131 │           resource: "posts",
-    132 132 │           ids: ["49"],
-  
-
-./packages/strapi/test/dataProvider/index.spec.ts:173:30 lint/style/noNonNullAssertion  FIXABLE  ━━━━━━━━━━
-
-  ! Forbidden non-null assertion.
-  
-    171 │   describe("updateMany", () => {
-    172 │     it("correct response", async () => {
-  > 173 │       const { data } = await DataProvider(API_URL, axiosInstance).updateMany!({
-        │                              ^^^^^^^^^^^^^^^^^^^^^^^^^^^^^^^^^^^^^^^^^^^^^^^^
-    174 │         resource: "posts",
-    175 │         ids: ["50", "51"],
-  
-  i Unsafe fix: Replace with optional chain operator ?. This operator includes runtime checks, so it is safer than the compile-only non-null assertion operator
-  
-    171 171 │     describe("updateMany", () => {
-    172 172 │       it("correct response", async () => {
-    173     │ - ······const·{·data·}·=·await·DataProvider(API_URL,·axiosInstance).updateMany!({
-        173 │ + ······const·{·data·}·=·await·DataProvider(API_URL,·axiosInstance).updateMany?.({
-    174 174 │           resource: "posts",
-    175 175 │           ids: ["50", "51"],
-  
-
-./packages/strapi/test/dataProvider/index.spec.ts:191:30 lint/style/noNonNullAssertion  FIXABLE  ━━━━━━━━━━
-
-  ! Forbidden non-null assertion.
-  
-    189 │   describe("custom", () => {
-    190 │     it("correct get response", async () => {
-  > 191 │       const response = await DataProvider(API_URL, axios).custom!({
-        │                              ^^^^^^^^^^^^^^^^^^^^^^^^^^^^^^^^^^^^
-    192 │         url: `${API_URL}/posts`,
-    193 │         method: "get",
-  
-  i Unsafe fix: Replace with optional chain operator ?. This operator includes runtime checks, so it is safer than the compile-only non-null assertion operator
-  
-    189 189 │     describe("custom", () => {
-    190 190 │       it("correct get response", async () => {
-    191     │ - ······const·response·=·await·DataProvider(API_URL,·axios).custom!({
-        191 │ + ······const·response·=·await·DataProvider(API_URL,·axios).custom?.({
-    192 192 │           url: `${API_URL}/posts`,
-    193 193 │           method: "get",
-  
-
-./packages/strapi/test/dataProvider/index.spec.ts:201:30 lint/style/noNonNullAssertion  FIXABLE  ━━━━━━━━━━
-
-  ! Forbidden non-null assertion.
-  
-    200 │     it("correct filter response", async () => {
-  > 201 │       const response = await DataProvider(API_URL, axios).custom!({
-        │                              ^^^^^^^^^^^^^^^^^^^^^^^^^^^^^^^^^^^^
-    202 │         url: `${API_URL}/posts`,
-    203 │         method: "get",
-  
-  i Unsafe fix: Replace with optional chain operator ?. This operator includes runtime checks, so it is safer than the compile-only non-null assertion operator
-  
-    199 199 │   
-    200 200 │       it("correct filter response", async () => {
-    201     │ - ······const·response·=·await·DataProvider(API_URL,·axios).custom!({
-        201 │ + ······const·response·=·await·DataProvider(API_URL,·axios).custom?.({
-    202 202 │           url: `${API_URL}/posts`,
-    203 203 │           method: "get",
-  
-
-./packages/strapi/test/dataProvider/index.spec.ts:218:30 lint/style/noNonNullAssertion  FIXABLE  ━━━━━━━━━━
-
-  ! Forbidden non-null assertion.
-  
-    217 │     it("correct sort response", async () => {
-  > 218 │       const response = await DataProvider(API_URL, axios).custom!({
-        │                              ^^^^^^^^^^^^^^^^^^^^^^^^^^^^^^^^^^^^
-    219 │         url: `${API_URL}/posts`,
-    220 │         method: "get",
-  
-  i Unsafe fix: Replace with optional chain operator ?. This operator includes runtime checks, so it is safer than the compile-only non-null assertion operator
-  
-    216 216 │   
-    217 217 │       it("correct sort response", async () => {
-    218     │ - ······const·response·=·await·DataProvider(API_URL,·axios).custom!({
-        218 │ + ······const·response·=·await·DataProvider(API_URL,·axios).custom?.({
-    219 219 │           url: `${API_URL}/posts`,
-    220 220 │           method: "get",
-  
-
-./packages/strapi/test/dataProvider/index.spec.ts:234:30 lint/style/noNonNullAssertion  FIXABLE  ━━━━━━━━━━
-
-  ! Forbidden non-null assertion.
-  
-    233 │     it("correct post request", async () => {
-  > 234 │       const response = await DataProvider(API_URL, axios).custom!({
-        │                              ^^^^^^^^^^^^^^^^^^^^^^^^^^^^^^^^^^^^
-    235 │         url: `${API_URL}/posts`,
-    236 │         method: "post",
-  
-  i Unsafe fix: Replace with optional chain operator ?. This operator includes runtime checks, so it is safer than the compile-only non-null assertion operator
-  
-    232 232 │   
-    233 233 │       it("correct post request", async () => {
-    234     │ - ······const·response·=·await·DataProvider(API_URL,·axios).custom!({
-        234 │ + ······const·response·=·await·DataProvider(API_URL,·axios).custom?.({
-    235 235 │           url: `${API_URL}/posts`,
-    236 236 │           method: "post",
-  
-
-./examples/table-material-ui-use-data-grid/src/index.tsx:8:25 lint/style/noNonNullAssertion ━━━━━━━━━━
-
-  ! Forbidden non-null assertion.
-  
-     6 │ const container = document.getElementById("root");
-     7 │ // eslint-disable-next-line
-   > 8 │ const root = createRoot(container!);
-       │                         ^^^^^^^^^^
-     9 │ root.render(
-    10 │   <React.StrictMode>
->>>>>>> 1b146257
-  
+
 
 The number of diagnostics exceeds the number allowed by Biome.
 Diagnostics not shown: 253.
-<<<<<<< HEAD
-Checked 6952 file(s) in 450ms
-=======
-Checked 6952 file(s) in 455ms
->>>>>>> 1b146257
+Checked 6952 file(s) in 450ms