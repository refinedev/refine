{
  "name": "pixels",
  "version": "3.25.0",
  "private": true,
  "dependencies": {
    "@craco/craco": "^6.1.2",
<<<<<<< HEAD
    "@pankod/refine-antd": "^4.5.0",
    "@pankod/refine-cli": "^1.5.3",
    "@pankod/refine-core": "^3.90.6",
=======
    "@pankod/refine-antd": "^4.7.0",
    "@pankod/refine-core": "^3.94.2",
    "@pankod/refine-cli": "^1.17.0",
>>>>>>> 028949dc
    "@pankod/refine-react-router-v6": "^3.36.6",
    "@pankod/refine-supabase": "^3.25.0",
    "@testing-library/jest-dom": "^5.16.4",
    "@testing-library/react": "^13.1.1",
    "@testing-library/user-event": "^14.1.1",
    "@types/jest": "^29.2.4",
    "craco-less": "^2.0.0",
    "date-fns": "^2.29.3",
    "react": "^18.0.0",
    "react-dom": "^18.0.0",
    "react-scripts": "^4.0.3",
    "web-vitals": "^1.1.1"
  },
  "devDependencies": {
    "@types/node": "^12.20.11",
    "@types/react": "^18.0.0",
    "@types/react-dom": "^18.0.0",
    "typescript": "^4.7.4"
  },
  "scripts": {
    "start": "craco start",
    "build": "craco build",
    "test": "craco test",
    "eject": "craco eject",
    "refine": "refine"
  },
  "browserslist": {
    "production": [
      ">0.2%",
      "not dead",
      "not op_mini all"
    ],
    "development": [
      "last 1 chrome version",
      "last 1 firefox version",
      "last 1 safari version"
    ]
  }
}<|MERGE_RESOLUTION|>--- conflicted
+++ resolved
@@ -4,15 +4,9 @@
   "private": true,
   "dependencies": {
     "@craco/craco": "^6.1.2",
-<<<<<<< HEAD
-    "@pankod/refine-antd": "^4.5.0",
-    "@pankod/refine-cli": "^1.5.3",
-    "@pankod/refine-core": "^3.90.6",
-=======
     "@pankod/refine-antd": "^4.7.0",
     "@pankod/refine-core": "^3.94.2",
     "@pankod/refine-cli": "^1.17.0",
->>>>>>> 028949dc
     "@pankod/refine-react-router-v6": "^3.36.6",
     "@pankod/refine-supabase": "^3.25.0",
     "@testing-library/jest-dom": "^5.16.4",
