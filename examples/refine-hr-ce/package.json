--- conflicted
+++ resolved
@@ -36,12 +36,8 @@
     "@refinedev/mui": "^7.0.0",
     "@refinedev/nestjsx-crud": "^6.0.0",
     "@refinedev/react-hook-form": "^5.0.0",
-<<<<<<< HEAD
-    "@refinedev/react-router": "^2.0.0",
+    "@refinedev/react-router": "^2.0.1",
     "@refinedev/rest": "^2.0.0",
-=======
-    "@refinedev/react-router": "^2.0.1",
->>>>>>> 4e42ef4b
     "@tanstack/react-query": "^5.81.5",
     "dayjs": "^1.10.7",
     "ky": "^1.10.0",
