--- conflicted
+++ resolved
@@ -31,11 +31,7 @@
     "@mui/x-date-pickers": "^7.23.3",
     "@mui/x-date-pickers-pro": "^7.23.3",
     "@refinedev/cli": "^2.16.42",
-<<<<<<< HEAD
-    "@refinedev/core": "^4.57.2",
-=======
     "@refinedev/core": "^4.57.3",
->>>>>>> 4852c806
     "@refinedev/devtools": "^1.2.12",
     "@refinedev/mui": "^6.0.1",
     "@refinedev/nestjsx-crud": "^5.0.12",
