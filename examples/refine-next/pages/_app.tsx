import React from "react";
import { AppProps } from "next/app";

import { Refine } from "@pankod/refine";
import dataProvider from "@pankod/refine-simple-rest";
import routerProvider from "@pankod/refine-nextjs-router";
import "@pankod/refine/dist/styles.min.css";

import "@styles/global.css";

<<<<<<< HEAD
import { API_URL } from "../src/constants";

import { authProvider } from "../src/authProvider";

import "@pankod/refine/dist/styles.min.css";
=======
import { authProvider } from "src/authProvider";
import { API_URL } from "../src/constants";

import { PostList, PostCreate, PostEdit, PostShow } from "@components";
>>>>>>> 4cc8cd0b

function MyApp({ Component, pageProps }: AppProps): JSX.Element {
    return (
        <Refine
            routerProvider={routerProvider}
            authProvider={authProvider}
            dataProvider={dataProvider(API_URL)}
            authProvider={authProvider}
            resources={[
                { name: "users" },
                {
                    name: "posts",
                    list: PostList,
                    create: PostCreate,
                    edit: PostEdit,
                    show: PostShow,
                    canDelete: true,
                },
            ]}
            warnWhenUnsavedChanges={true}
        >
            <Component {...pageProps} />
        </Refine>
    );
}

export default MyApp;<|MERGE_RESOLUTION|>--- conflicted
+++ resolved
@@ -8,18 +8,10 @@
 
 import "@styles/global.css";
 
-<<<<<<< HEAD
-import { API_URL } from "../src/constants";
-
-import { authProvider } from "../src/authProvider";
-
-import "@pankod/refine/dist/styles.min.css";
-=======
 import { authProvider } from "src/authProvider";
 import { API_URL } from "../src/constants";
 
 import { PostList, PostCreate, PostEdit, PostShow } from "@components";
->>>>>>> 4cc8cd0b
 
 function MyApp({ Component, pageProps }: AppProps): JSX.Element {
     return (
@@ -27,7 +19,6 @@
             routerProvider={routerProvider}
             authProvider={authProvider}
             dataProvider={dataProvider(API_URL)}
-            authProvider={authProvider}
             resources={[
                 { name: "users" },
                 {
