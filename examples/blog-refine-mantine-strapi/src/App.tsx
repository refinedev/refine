import "@mantine/core/styles.css";
import "@mantine/notifications/styles.css";

import { Refine, Authenticated, GitHubBanner } from "@refinedev/core";
import { RefineKbar, RefineKbarProvider } from "@refinedev/kbar";
import {
  useNotificationProvider,
  RefineThemes,
  ThemedLayoutV2,
  AuthPage,
} from "@refinedev/mantine";
import { DataProvider } from "@refinedev/strapi-v4";
import routerBindings, {
  NavigateToResource,
  UnsavedChangesNotifier,
  DocumentTitleHandler,
  CatchAllNavigate,
} from "@refinedev/react-router-v6";
import { BrowserRouter, Route, Routes, Outlet } from "react-router-dom";
<<<<<<< HEAD
import { MantineProvider } from "@mantine/core";
import { Notifications } from "@mantine/notifications";

=======
import {
  MantineProvider,
  Global,
  ColorSchemeProvider,
  type ColorScheme,
} from "@mantine/core";
import { NotificationsProvider } from "@mantine/notifications";
>>>>>>> b91275c5
import { useLocalStorage } from "@mantine/hooks";
import {
  MantineListInferencer,
  MantineCreateInferencer,
  MantineEditInferencer,
  MantineShowInferencer,
  type InferField,
} from "@refinedev/inferencer/mantine";

import { Header } from "./components/header";
import { authProvider, axiosInstance } from "./authProvider";
import { API_URL } from "./constants";
import { PostList, PostCreate, PostEdit } from "./pages/posts";

function App() {
  const fieldTransformer = (field: InferField) => {
    if (["locale", "updatedAt", "publishedAt"].includes(field.key)) {
      return false;
    }

    return field;
  };

  return (
    <BrowserRouter>
      <RefineKbarProvider>
        <MantineProvider theme={RefineThemes.Blue}>
          <Refine
            authProvider={authProvider}
            dataProvider={DataProvider(`${API_URL}/api`, axiosInstance)}
            notificationProvider={useNotificationProvider}
            routerProvider={routerBindings}
            resources={[
              {
                name: "posts",
                list: "/posts",
                create: "/posts/create",
                edit: "/posts/edit/:id",
                meta: {
                  canDelete: true,
                },
              },
              {
                name: "categories",
                list: "/categories",
                create: "/categories/create",
                edit: "/categories/edit/:id",
                show: "/categories/show/:id",
                meta: {
                  canDelete: true,
                },
              },
            ]}
            options={{
              mutationMode: "optimistic",
              syncWithLocation: true,
              warnWhenUnsavedChanges: true,
            }}
          >
            <Routes>
              <Route
                element={
                  <Authenticated
                    key="authenticated-routes"
                    fallback={<CatchAllNavigate to="/login" />}
                  >
                    <ThemedLayoutV2
                      Header={() => <Header sticky />}
                      Footer={GitHubBanner}
                    >
                      <Outlet />
                    </ThemedLayoutV2>
                  </Authenticated>
                }
              >
                <Route
                  index
                  element={<NavigateToResource resource="posts" />}
                />

                <Route path="/posts">
                  <Route index element={<PostList />} />
                  <Route path="create" element={<PostCreate />} />
                  <Route path="edit/:id" element={<PostEdit />} />
                </Route>

                <Route path="/categories">
                  <Route
                    index
                    element={
                      <MantineListInferencer
                        fieldTransformer={fieldTransformer}
                      />
                    }
                  />
                  <Route
                    path="create"
                    element={
                      <MantineCreateInferencer
                        fieldTransformer={fieldTransformer}
                      />
                    }
                  />
                  <Route
                    path="edit/:id"
                    element={
                      <MantineEditInferencer
                        fieldTransformer={fieldTransformer}
                      />
                    }
                  />
                  <Route
                    path="show/:id"
                    element={
                      <MantineShowInferencer
                        fieldTransformer={fieldTransformer}
                      />
                    }
                  />
                </Route>
              </Route>

              <Route
                element={
                  <Authenticated key="auth-pages" fallback={<Outlet />}>
                    <NavigateToResource resource="posts" />
                  </Authenticated>
                }
              >
                <Route path="/login" element={<AuthPage type="login" />} />
              </Route>
            </Routes>
            <RefineKbar />
            <UnsavedChangesNotifier />
            <DocumentTitleHandler />
          </Refine>
          <Notifications />
        </MantineProvider>
      </RefineKbarProvider>
    </BrowserRouter>
  );
}

export default App;<|MERGE_RESOLUTION|>--- conflicted
+++ resolved
@@ -17,19 +17,9 @@
   CatchAllNavigate,
 } from "@refinedev/react-router-v6";
 import { BrowserRouter, Route, Routes, Outlet } from "react-router-dom";
-<<<<<<< HEAD
 import { MantineProvider } from "@mantine/core";
 import { Notifications } from "@mantine/notifications";
 
-=======
-import {
-  MantineProvider,
-  Global,
-  ColorSchemeProvider,
-  type ColorScheme,
-} from "@mantine/core";
-import { NotificationsProvider } from "@mantine/notifications";
->>>>>>> b91275c5
 import { useLocalStorage } from "@mantine/hooks";
 import {
   MantineListInferencer,
