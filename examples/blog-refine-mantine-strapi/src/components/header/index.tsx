import {
  ActionIcon,
  Avatar,
  Flex,
  Group,
<<<<<<< HEAD
=======
  Header as MantineHeader,
  type Sx,
>>>>>>> b91275c5
  Title,
  useMantineColorScheme,
  useMantineTheme,
} from "@mantine/core";
import { useGetIdentity } from "@refinedev/core";
import {
  HamburgerMenu,
  type RefineThemedLayoutV2HeaderProps,
} from "@refinedev/mantine";
import { IconMoonStars, IconSun } from "@tabler/icons-react";
import React from "react";

type IUser = {
  id: number;
  name: string;
  avatar: string;
};

export const Header: React.FC<RefineThemedLayoutV2HeaderProps> = ({
  sticky,
}) => {
  const { data: user } = useGetIdentity<IUser>();

  const theme = useMantineTheme();

  const { colorScheme, toggleColorScheme } = useMantineColorScheme();
  const dark = colorScheme === "dark";

  const borderColor = dark ? theme.colors.dark[6] : theme.colors.gray[2];

  return (
    <Group py={6} px="sm">
      <Flex
        align="center"
        justify="space-between"
        style={{
          height: "100%",
        }}
      >
        <HamburgerMenu />
        <Group>
          <ActionIcon
            variant="outline"
            color={dark ? "yellow" : "primary"}
            onClick={() => toggleColorScheme()}
            title="Toggle color scheme"
          >
            {dark ? <IconSun size={18} /> : <IconMoonStars size={18} />}
          </ActionIcon>
          {(user?.name || user?.avatar) && (
            <Group gap="xs">
              {user?.name && <Title order={6}>{user?.name}</Title>}
              <Avatar src={user?.avatar} alt={user?.name} radius="xl" />
            </Group>
          )}
        </Group>
      </Flex>
    </Group>
  );
};<|MERGE_RESOLUTION|>--- conflicted
+++ resolved
@@ -3,11 +3,6 @@
   Avatar,
   Flex,
   Group,
-<<<<<<< HEAD
-=======
-  Header as MantineHeader,
-  type Sx,
->>>>>>> b91275c5
   Title,
   useMantineColorScheme,
   useMantineTheme,
