{
  "name": "refine-appwrite-example",
<<<<<<< HEAD
  "version": "2.5.6",
=======
  "version": "3.0.0",
>>>>>>> eaf89e89
  "private": true,
  "dependencies": {
    "@pankod/refine": "^2.5.6",
    "@pankod/refine-appwrite": "^0.1.0",
<<<<<<< HEAD
    "@pankod/refine-react-router": "^2.5.6",
=======
    "@pankod/refine-react-router": "^3.0.0",
>>>>>>> eaf89e89
    "@types/node": "^12.20.11",
    "@types/react": "^17.0.4",
    "@types/react-dom": "^17.0.4",
    "react": "^17.0.2",
    "react-dom": "^17.0.2",
    "react-markdown": "^6.0.1",
    "react-mde": "^11.1.0",
    "react-scripts": "^5.0.0",
    "typescript": "^4.4.3",
    "web-vitals": "^1.1.1"
  },
  "scripts": {
    "start": "react-scripts start",
    "build": "react-scripts build",
    "eject": "react-scripts eject"
  },
  "browserslist": {
    "production": [
      ">0.2%",
      "not dead",
      "not op_mini all"
    ],
    "development": [
      "last 1 chrome version",
      "last 1 firefox version",
      "last 1 safari version"
    ]
  }
}<|MERGE_RESOLUTION|>--- conflicted
+++ resolved
@@ -1,19 +1,11 @@
 {
   "name": "refine-appwrite-example",
-<<<<<<< HEAD
-  "version": "2.5.6",
-=======
   "version": "3.0.0",
->>>>>>> eaf89e89
   "private": true,
   "dependencies": {
     "@pankod/refine": "^2.5.6",
     "@pankod/refine-appwrite": "^0.1.0",
-<<<<<<< HEAD
-    "@pankod/refine-react-router": "^2.5.6",
-=======
     "@pankod/refine-react-router": "^3.0.0",
->>>>>>> eaf89e89
     "@types/node": "^12.20.11",
     "@types/react": "^17.0.4",
     "@types/react-dom": "^17.0.4",
