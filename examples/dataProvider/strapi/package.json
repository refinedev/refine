{
  "name": "refine-strapi-example",
  "version": "3.25.0",
  "private": true,
  "dependencies": {
<<<<<<< HEAD
    "@pankod/refine-antd": "^3.22.1",
    "@pankod/refine-core": "^3.22.1",
    "@pankod/refine-react-router-v6": "^3.22.1",
    "@pankod/refine-strapi": "^3.22.1",
    "@testing-library/jest-dom": "^5.16.4",
    "@testing-library/react": "^13.1.1",
    "@testing-library/user-event": "^14.1.1",
=======
    "@pankod/refine-antd": "^3.27.2",
    "@pankod/refine-core": "^3.38.2",
    "@pankod/refine-react-router-v6": "^3.25.1",
    "@pankod/refine-strapi": "^3.25.6",
    "@testing-library/jest-dom": "^5.12.0",
    "@testing-library/react": "^11.2.6",
    "@testing-library/user-event": "^12.8.3",
>>>>>>> fa3f4876
    "@types/jest": "^26.0.24",
    "@types/node": "^12.20.11",
    "@types/react": "^17.0.4",
    "@types/react-dom": "^17.0.4",
    "axios": "^0.26.1",
    "react": "^17.0.2",
    "react-dom": "^17.0.2",
    "react-markdown": "^6.0.1",
    "react-mde": "^11.1.0",
    "react-scripts": "^5.0.0",
    "typescript": "^4.4.3"
  },
  "scripts": {
    "start": "DISABLE_ESLINT_PLUGIN=true react-scripts start",
    "build": "DISABLE_ESLINT_PLUGIN=true react-scripts build",
    "test": "react-scripts test",
    "eject": "react-scripts eject"
  },
  "browserslist": {
    "production": [
      ">0.2%",
      "not dead",
      "not op_mini all"
    ],
    "development": [
      "last 1 chrome version",
      "last 1 firefox version",
      "last 1 safari version"
    ]
  },
  "devDependencies": {
    "@babel/core": "^7.13.14",
    "http-proxy-middleware": "^1.3.1"
  }
}<|MERGE_RESOLUTION|>--- conflicted
+++ resolved
@@ -3,23 +3,10 @@
   "version": "3.25.0",
   "private": true,
   "dependencies": {
-<<<<<<< HEAD
-    "@pankod/refine-antd": "^3.22.1",
-    "@pankod/refine-core": "^3.22.1",
-    "@pankod/refine-react-router-v6": "^3.22.1",
-    "@pankod/refine-strapi": "^3.22.1",
-    "@testing-library/jest-dom": "^5.16.4",
-    "@testing-library/react": "^13.1.1",
-    "@testing-library/user-event": "^14.1.1",
-=======
     "@pankod/refine-antd": "^3.27.2",
     "@pankod/refine-core": "^3.38.2",
     "@pankod/refine-react-router-v6": "^3.25.1",
     "@pankod/refine-strapi": "^3.25.6",
-    "@testing-library/jest-dom": "^5.12.0",
-    "@testing-library/react": "^11.2.6",
-    "@testing-library/user-event": "^12.8.3",
->>>>>>> fa3f4876
     "@types/jest": "^26.0.24",
     "@types/node": "^12.20.11",
     "@types/react": "^17.0.4",
