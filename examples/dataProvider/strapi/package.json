{
  "name": "refine-strapi-example",
  "version": "0.1.0",
  "private": true,
  "dependencies": {
<<<<<<< HEAD
    "@pankod/refine": "^2.0.0",
    "@pankod/refine-react-router": "^0.1.0",
    "@pankod/refine-strapi": "^0.1.8",
=======
    "@pankod/refine": "^2.0.7",
    "@pankod/refine-react-router": "^2.0.7",
    "@pankod/refine-strapi": "^2.0.7",
>>>>>>> c7b6a5f9
    "@testing-library/jest-dom": "^5.11.4",
    "@testing-library/react": "^11.1.0",
    "@testing-library/user-event": "^12.1.10",
    "@types/jest": "^26.0.15",
    "@types/node": "^12.0.0",
    "@types/react": "^17.0.0",
    "@types/react-dom": "^17.0.4",
    "axios": "^0.21.4",
    "react": "^17.0.2",
    "react-dom": "^17.0.2",
    "react-markdown": "^6.0.1",
    "react-mde": "^11.1.0",
    "react-scripts": "4.0.2",
    "typescript": "^4.1.2",
    "web-vitals": "^1.0.1"
  },
  "scripts": {
    "start": "react-scripts start",
    "build": "react-scripts build",
    "test": "react-scripts test",
    "eject": "react-scripts eject"
  },
  "browserslist": {
    "production": [
      ">0.2%",
      "not dead",
      "not op_mini all"
    ],
    "development": [
      "last 1 chrome version",
      "last 1 firefox version",
      "last 1 safari version"
    ]
  },
  "devDependencies": {
    "@babel/core": "^7.12.16",
    "http-proxy-middleware": "^1.3.1"
  }
}<|MERGE_RESOLUTION|>--- conflicted
+++ resolved
@@ -3,15 +3,9 @@
   "version": "0.1.0",
   "private": true,
   "dependencies": {
-<<<<<<< HEAD
-    "@pankod/refine": "^2.0.0",
-    "@pankod/refine-react-router": "^0.1.0",
-    "@pankod/refine-strapi": "^0.1.8",
-=======
     "@pankod/refine": "^2.0.7",
     "@pankod/refine-react-router": "^2.0.7",
     "@pankod/refine-strapi": "^2.0.7",
->>>>>>> c7b6a5f9
     "@testing-library/jest-dom": "^5.11.4",
     "@testing-library/react": "^11.1.0",
     "@testing-library/user-event": "^12.1.10",
