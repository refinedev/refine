--- conflicted
+++ resolved
@@ -1,47 +1,10 @@
 {
-<<<<<<< HEAD
-	"name": "refine-strapi-example",
-	"version": "0.1.0",
-	"private": true,
-	"dependencies": {
-		"@testing-library/jest-dom": "^5.11.4",
-		"@testing-library/react": "^11.1.0",
-		"@testing-library/user-event": "^12.1.10",
-		"@types/jest": "^26.0.15",
-		"@types/node": "^12.0.0",
-		"@types/react": "^17.0.0",
-		"@types/react-dom": "^17.0.0",
-		"axios": "^0.21.1",
-		"react": "../../../node_modules/react",
-		"react-dom": "../../../node_modules/react-dom",
-		"react-markdown": "^6.0.1",
-		"react-mde": "^11.1.0",
-		"react-scripts": "4.0.2",
-		"typescript": "^4.1.2",
-		"web-vitals": "^1.0.1"
-	},
-	"browserslist": {
-		"production": [
-			">0.2%",
-			"not dead",
-			"not op_mini all"
-		],
-		"development": [
-			"last 1 chrome version",
-			"last 1 firefox version",
-			"last 1 safari version"
-		]
-	},
-	"devDependencies": {
-		"@babel/core": "^7.12.16",
-		"http-proxy-middleware": "^1.3.1"
-	}
-=======
   "name": "refine-strapi-example",
   "version": "0.1.0",
   "private": true,
   "dependencies": {
     "@pankod/refine": "^1.0.80",
+    "@pankod/refine-react-router": "^0.1.0",
     "@pankod/refine-strapi": "^0.1.8",
     "@testing-library/jest-dom": "^5.11.4",
     "@testing-library/react": "^11.1.0",
@@ -81,5 +44,4 @@
     "@babel/core": "^7.12.16",
     "http-proxy-middleware": "^1.3.1"
   }
->>>>>>> efea349e
 }