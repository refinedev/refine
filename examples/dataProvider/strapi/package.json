{
  "name": "refine-strapi-example",
  "version": "3.16.1",
  "private": true,
  "dependencies": {
<<<<<<< HEAD
    "@pankod/refine-antd": "^3.12.3",
    "@pankod/refine-core": "^3.12.3",
    "@pankod/refine-react-router": "^3.12.3",
    "@pankod/refine-strapi": "^3.12.3",
    "@testing-library/jest-dom": "^5.16.4",
    "@testing-library/react": "^13.1.1",
    "@testing-library/user-event": "^14.1.1",
=======
    "@pankod/refine-antd": "^3.16.1",
    "@pankod/refine-core": "^3.16.0",
    "@pankod/refine-react-router-v6": "^3.16.0",
    "@pankod/refine-strapi": "^3.16.0",
    "@testing-library/jest-dom": "^5.12.0",
    "@testing-library/react": "^11.2.6",
    "@testing-library/user-event": "^12.8.3",
>>>>>>> 84bd8fd8
    "@types/jest": "^26.0.24",
    "@types/node": "^12.20.11",
    "@types/react": "^18.0.0",
    "@types/react-dom": "^18.0.0",
    "axios": "^0.21.4",
    "react": "^18.0.0",
    "react-dom": "^18.0.0",
    "react-markdown": "^6.0.1",
    "react-mde": "^11.1.0",
    "react-scripts": "^5.0.0",
    "typescript": "^4.4.3",
    "web-vitals": "^1.1.1"
  },
  "scripts": {
    "start": "DISABLE_ESLINT_PLUGIN=true react-scripts start",
    "build": "DISABLE_ESLINT_PLUGIN=true react-scripts build",
    "test": "react-scripts test",
    "eject": "react-scripts eject"
  },
  "browserslist": {
    "production": [
      ">0.2%",
      "not dead",
      "not op_mini all"
    ],
    "development": [
      "last 1 chrome version",
      "last 1 firefox version",
      "last 1 safari version"
    ]
  },
  "devDependencies": {
    "@babel/core": "^7.13.14",
    "http-proxy-middleware": "^1.3.1"
  }
}<|MERGE_RESOLUTION|>--- conflicted
+++ resolved
@@ -3,23 +3,14 @@
   "version": "3.16.1",
   "private": true,
   "dependencies": {
-<<<<<<< HEAD
-    "@pankod/refine-antd": "^3.12.3",
-    "@pankod/refine-core": "^3.12.3",
     "@pankod/refine-react-router": "^3.12.3",
-    "@pankod/refine-strapi": "^3.12.3",
     "@testing-library/jest-dom": "^5.16.4",
     "@testing-library/react": "^13.1.1",
     "@testing-library/user-event": "^14.1.1",
-=======
     "@pankod/refine-antd": "^3.16.1",
     "@pankod/refine-core": "^3.16.0",
     "@pankod/refine-react-router-v6": "^3.16.0",
     "@pankod/refine-strapi": "^3.16.0",
-    "@testing-library/jest-dom": "^5.12.0",
-    "@testing-library/react": "^11.2.6",
-    "@testing-library/user-event": "^12.8.3",
->>>>>>> 84bd8fd8
     "@types/jest": "^26.0.24",
     "@types/node": "^12.20.11",
     "@types/react": "^18.0.0",
