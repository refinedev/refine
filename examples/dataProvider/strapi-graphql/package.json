--- conflicted
+++ resolved
@@ -3,15 +3,9 @@
   "version": "0.1.0",
   "private": true,
   "dependencies": {
-<<<<<<< HEAD
-    "@pankod/refine": "^2.0.0",
-    "@pankod/refine-react-router": "^0.1.0",
-    "@pankod/refine-strapi-graphql": "^0.1.3",
-=======
     "@pankod/refine": "^2.0.7",
     "@pankod/refine-react-router": "^2.0.7",
     "@pankod/refine-strapi-graphql": "^2.0.7",
->>>>>>> c7b6a5f9
     "@types/node": "^12.20.11",
     "@types/react": "^17.0.4",
     "@types/react-dom": "^17.0.4",
