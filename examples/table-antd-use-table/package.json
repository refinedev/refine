--- conflicted
+++ resolved
@@ -3,15 +3,9 @@
   "version": "3.25.0",
   "private": true,
   "dependencies": {
-<<<<<<< HEAD
-    "@refinedev/antd": "^5.23.0",
-    "@refinedev/core": "^4.21.0",
-    "@refinedev/cli": "^2.6.0",
-=======
     "@refinedev/antd": "^5.24.0",
     "@refinedev/core": "^4.22.0",
     "@refinedev/cli": "^2.7.0",
->>>>>>> d0520ce9
     "@refinedev/react-router-v6": "^4.3.2",
     "@refinedev/simple-rest": "^4.5.0",
     "@types/node": "^18.16.2",
