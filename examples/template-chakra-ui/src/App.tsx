<<<<<<< HEAD
import { Refine } from "@refinedev/core";
=======
import React from "react";

import { GitHubBanner, Refine } from "@pankod/refine-core";
>>>>>>> 12a3802e
import {
    notificationProvider,
    refineTheme,
    WelcomePage,
    ErrorComponent,
} from "@refinedev/chakra-ui";
import { BrowserRouter, Routes, Route } from "react-router-dom";
import { ChakraProvider } from "@chakra-ui/react";
import dataProvider from "@refinedev/simple-rest";
import routerProvider from "@refinedev/react-router-v6";

function App() {
    return (
<<<<<<< HEAD
        <BrowserRouter>
            <ChakraProvider theme={refineTheme}>
                <Refine
                    routerProvider={routerProvider}
                    dataProvider={dataProvider(
                        "https://api.fake-rest.refine.dev",
                    )}
                    notificationProvider={notificationProvider}
                >
                    <Routes>
                        <Route index element={<WelcomePage />} />

                        <Route path="*" element={<ErrorComponent />} />
                    </Routes>
                </Refine>
            </ChakraProvider>
        </BrowserRouter>
=======
        <ChakraProvider theme={refineTheme}>
            <GitHubBanner />
            <Refine
                dataProvider={dataProvider("https://api.fake-rest.refine.dev")}
                notificationProvider={notificationProvider()}
                ReadyPage={ReadyPage}
                catchAll={<ErrorComponent />}
                Layout={Layout}
                routerProvider={routerProvider}
            />
        </ChakraProvider>
>>>>>>> 12a3802e
    );
}

export default App;<|MERGE_RESOLUTION|>--- conflicted
+++ resolved
@@ -1,10 +1,4 @@
-<<<<<<< HEAD
-import { Refine } from "@refinedev/core";
-=======
-import React from "react";
-
-import { GitHubBanner, Refine } from "@pankod/refine-core";
->>>>>>> 12a3802e
+import { GitHubBanner, Refine } from "@refinedev/core";
 import {
     notificationProvider,
     refineTheme,
@@ -18,8 +12,8 @@
 
 function App() {
     return (
-<<<<<<< HEAD
         <BrowserRouter>
+            <GitHubBanner />
             <ChakraProvider theme={refineTheme}>
                 <Refine
                     routerProvider={routerProvider}
@@ -36,19 +30,6 @@
                 </Refine>
             </ChakraProvider>
         </BrowserRouter>
-=======
-        <ChakraProvider theme={refineTheme}>
-            <GitHubBanner />
-            <Refine
-                dataProvider={dataProvider("https://api.fake-rest.refine.dev")}
-                notificationProvider={notificationProvider()}
-                ReadyPage={ReadyPage}
-                catchAll={<ErrorComponent />}
-                Layout={Layout}
-                routerProvider={routerProvider}
-            />
-        </ChakraProvider>
->>>>>>> 12a3802e
     );
 }
 
