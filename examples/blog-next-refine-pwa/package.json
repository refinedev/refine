--- conflicted
+++ resolved
@@ -1,37 +1,33 @@
 {
-    "name": "blog-next-refine-pwa",
-    "version": "0.1.0",
-    "private": true,
-    "scripts": {
-        "dev": "cross-env NODE_OPTIONS=--max_old_space_size=4096 next dev",
-        "build": "next build && rm -rf .next/cache",
-        "start": "next start",
-        "lint": "eslint '**/*.{js,jsx,ts,tsx}'"
-    },
-    "dependencies": {
-        "@pankod/refine-core": "^3.99.6",
-<<<<<<< HEAD
-        "@pankod/refine-cli": "^1.17.2",
-=======
-        "@pankod/refine-cli": "^1.17.1",
->>>>>>> 1101fe2c
-        "@pankod/refine-nextjs-router": "^4.3.0",
-        "@pankod/refine-simple-rest": "^3.37.4",
-        "next": "^13.0.6",
-        "cross-env": "^7.0.3",
-        "next-compose-plugins": "^2.2.1",
-        "react": "^18.0.0",
-        "react-dom": "^18.0.0"
-    },
-    "devDependencies": {
-        "@types/node": "^12.20.11",
-        "@types/react": "^18.0.0",
-        "@types/react-dom": "^18.0.0",
-        "@typescript-eslint/parser": "5.48.0",
-        "autoprefixer": "^10.4.1",
-        "next-pwa": "^5.6.0",
-        "postcss": "^8.1.4",
-        "tailwindcss": "^3.0.11",
-        "typescript": "^4.7.4"
-    }
+  "name": "blog-next-refine-pwa",
+  "version": "0.1.0",
+  "private": true,
+  "scripts": {
+    "dev": "cross-env NODE_OPTIONS=--max_old_space_size=4096 next dev",
+    "build": "next build && rm -rf .next/cache",
+    "start": "next start",
+    "lint": "eslint '**/*.{js,jsx,ts,tsx}'"
+  },
+  "dependencies": {
+    "@pankod/refine-core": "^3.99.6",
+    "@pankod/refine-cli": "^1.17.1",
+    "@pankod/refine-nextjs-router": "^4.3.0",
+    "@pankod/refine-simple-rest": "^3.37.4",
+    "next": "^13.0.6",
+    "cross-env": "^7.0.3",
+    "next-compose-plugins": "^2.2.1",
+    "react": "^18.0.0",
+    "react-dom": "^18.0.0"
+  },
+  "devDependencies": {
+    "@types/node": "^12.20.11",
+    "@types/react": "^18.0.0",
+    "@types/react-dom": "^18.0.0",
+    "@typescript-eslint/parser": "5.48.0",
+    "autoprefixer": "^10.4.1",
+    "next-pwa": "^5.6.0",
+    "postcss": "^8.1.4",
+    "tailwindcss": "^3.0.11",
+    "typescript": "^4.7.4"
+  }
 }