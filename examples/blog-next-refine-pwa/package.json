--- conflicted
+++ resolved
@@ -9,13 +9,8 @@
     "lint": "eslint '**/*.{js,jsx,ts,tsx}'"
   },
   "dependencies": {
-<<<<<<< HEAD
-    "@refinedev/core": "^4.21.0",
-    "@refinedev/cli": "^2.6.0",
-=======
     "@refinedev/core": "^4.22.0",
     "@refinedev/cli": "^2.7.0",
->>>>>>> d0520ce9
     "@refinedev/nextjs-router": "^5.3.2",
     "@refinedev/simple-rest": "^4.5.0",
     "next": "13.0.6",
