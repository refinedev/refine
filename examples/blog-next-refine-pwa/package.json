{
  "name": "blog-next-refine-pwa",
  "version": "0.1.0",
  "private": true,
  "scripts": {
    "start": "cross-env NODE_OPTIONS=--max_old_space_size=4096 refine dev",
    "build": "refine build && rm -rf .next/cache",
    "start:prod": "refine start",
    "lint": "eslint '**/*.{js,jsx,ts,tsx}'"
  },
  "dependencies": {
<<<<<<< HEAD
    "@refinedev/core": "^4.46.2",
    "@refinedev/cli": "^2.16.22",
    "@refinedev/nextjs-router": "^5.5.5",
    "@refinedev/simple-rest": "^5.0.1",
    "next": "^14.1.0",
=======
    "@refinedev/core": "^4.47.0",
    "@refinedev/cli": "^2.16.23",
    "@refinedev/nextjs-router": "^5.5.6",
    "@refinedev/simple-rest": "^5.0.2",
    "next": "^13.5.4",
>>>>>>> 8a39d77b
    "cross-env": "^7.0.3",
    "react": "^18.0.0",
    "react-dom": "^18.0.0"
  },
  "devDependencies": {
    "@types/node": "^18.16.2",
    "@types/react": "^18.0.0",
    "@types/react-dom": "^18.0.0",
    "@typescript-eslint/parser": "5.48.0",
    "autoprefixer": "^10.4.1",
    "next-pwa": "^5.6.0",
    "postcss": "^8.1.4",
    "tailwindcss": "^3.0.11",
    "typescript": "^4.7.4"
  }
}<|MERGE_RESOLUTION|>--- conflicted
+++ resolved
@@ -9,19 +9,11 @@
     "lint": "eslint '**/*.{js,jsx,ts,tsx}'"
   },
   "dependencies": {
-<<<<<<< HEAD
-    "@refinedev/core": "^4.46.2",
-    "@refinedev/cli": "^2.16.22",
-    "@refinedev/nextjs-router": "^5.5.5",
-    "@refinedev/simple-rest": "^5.0.1",
-    "next": "^14.1.0",
-=======
     "@refinedev/core": "^4.47.0",
     "@refinedev/cli": "^2.16.23",
     "@refinedev/nextjs-router": "^5.5.6",
     "@refinedev/simple-rest": "^5.0.2",
-    "next": "^13.5.4",
->>>>>>> 8a39d77b
+    "next": "^14.1.0",
     "cross-env": "^7.0.3",
     "react": "^18.0.0",
     "react-dom": "^18.0.0"
