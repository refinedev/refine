--- conflicted
+++ resolved
@@ -9,27 +9,15 @@
     "refine": "refine"
   },
   "dependencies": {
-<<<<<<< HEAD
     "@remix-run/node": "^2.4.0",
     "@remix-run/react": "^2.4.0",
     "@remix-run/serve": "^2.4.0",
-    "@refinedev/core": "^4.46.0",
-    "@refinedev/cli": "^2.16.20",
-    "@refinedev/simple-rest": "^5.0.0",
-    "@refinedev/remix-router": "^2.3.0",
-    "@refinedev/antd": "^5.37.0",
-    "@refinedev/inferencer": "^4.5.15",
-=======
-    "@remix-run/node": "^1.6.7",
-    "@remix-run/react": "^1.6.7",
-    "@remix-run/serve": "^1.6.7",
     "@refinedev/core": "^4.46.1",
     "@refinedev/cli": "^2.16.21",
     "@refinedev/simple-rest": "^5.0.1",
     "@refinedev/remix-router": "^2.3.1",
     "@refinedev/antd": "^5.37.1",
     "@refinedev/inferencer": "^4.5.16",
->>>>>>> 75bb61dd
     "remix-auth": "^3.4.0",
     "remix-auth-form": "^1.3.0",
     "remix-auth-auth0": "^1.7.0",
