<<<<<<< HEAD
import { Authenticated, Refine } from "@refinedev/core";
import { notificationProvider, Layout, ErrorComponent } from "@refinedev/antd";
import routerProvider, {
    CatchAllNavigate,
    NavigateToResource,
} from "@refinedev/react-router-v6";
import { BrowserRouter, Routes, Route, Outlet } from "react-router-dom";
import dataProvider from "@refinedev/simple-rest";
import { DashboardOutlined } from "@ant-design/icons";

import "@refinedev/antd/dist/reset.css";

=======
import { GitHubBanner, Refine } from "@pankod/refine-core";
import {
    notificationProvider,
    Layout,
    ErrorComponent,
} from "@pankod/refine-antd";
import routerProvider from "@pankod/refine-react-router-v6";

import "@pankod/refine-antd/dist/reset.css";
import simpleRestDataProvider from "@pankod/refine-simple-rest";
>>>>>>> 12a3802e
import { authProvider } from "authProvider";
import { PostList, PostCreate, PostEdit, PostShow } from "pages/posts";
import { Login } from "pages/login";
import { DashboardPage } from "pages/dashboard";

const API_URL = "https://api.fake-rest.refine.dev";

function App() {
    return (
<<<<<<< HEAD
        <BrowserRouter>
            <Refine
                routerProvider={routerProvider}
                dataProvider={dataProvider(API_URL)}
                authProvider={authProvider}
                resources={[
                    {
                        name: "dashboard",
                        list: "/",
                        meta: {
                            icon: <DashboardOutlined />,
                        },
                    },
                    {
                        name: "posts",
                        list: "/posts",
                        create: "/posts/create",
                        edit: "/posts/edit/:id",
                        show: "/posts/show/:id",
                    },
                ]}
                notificationProvider={notificationProvider}
            >
                <Routes>
                    <Route
                        element={
                            <Authenticated
                                fallback={<CatchAllNavigate to="/login" />}
                            >
                                <Layout>
                                    <Outlet />
                                </Layout>
                            </Authenticated>
                        }
                    >
                        <Route index element={<DashboardPage />} />

                        <Route path="posts">
                            <Route index element={<PostList />} />
                            <Route path="create" element={<PostCreate />} />
                            <Route path="edit/:id" element={<PostEdit />} />
                            <Route path="show/:id" element={<PostShow />} />
                        </Route>
                    </Route>

                    <Route
                        element={
                            <Authenticated fallback={<Outlet />}>
                                <NavigateToResource resource="posts" />
                            </Authenticated>
                        }
                    >
                        <Route path="/login" element={<Login />} />
                    </Route>

                    <Route
                        element={
                            <Authenticated>
                                <Layout>
                                    <Outlet />
                                </Layout>
                            </Authenticated>
                        }
                    >
                        <Route path="*" element={<ErrorComponent />} />
                    </Route>
                </Routes>
            </Refine>
        </BrowserRouter>
=======
        <>
            <GitHubBanner />
            <Refine
                routerProvider={routerProvider}
                dataProvider={dataProvider}
                authProvider={authProvider}
                LoginPage={Login}
                DashboardPage={DashboardPage}
                resources={[
                    {
                        name: "posts",
                        list: PostList,
                        create: PostCreate,
                        edit: PostEdit,
                        show: PostShow,
                    },
                ]}
                notificationProvider={notificationProvider}
                Layout={Layout}
                catchAll={<ErrorComponent />}
            />
        </>
>>>>>>> 12a3802e
    );
}

export default App;<|MERGE_RESOLUTION|>--- conflicted
+++ resolved
@@ -1,5 +1,4 @@
-<<<<<<< HEAD
-import { Authenticated, Refine } from "@refinedev/core";
+import { Authenticated, GitHubBanner, Refine } from "@refinedev/core";
 import { notificationProvider, Layout, ErrorComponent } from "@refinedev/antd";
 import routerProvider, {
     CatchAllNavigate,
@@ -11,18 +10,6 @@
 
 import "@refinedev/antd/dist/reset.css";
 
-=======
-import { GitHubBanner, Refine } from "@pankod/refine-core";
-import {
-    notificationProvider,
-    Layout,
-    ErrorComponent,
-} from "@pankod/refine-antd";
-import routerProvider from "@pankod/refine-react-router-v6";
-
-import "@pankod/refine-antd/dist/reset.css";
-import simpleRestDataProvider from "@pankod/refine-simple-rest";
->>>>>>> 12a3802e
 import { authProvider } from "authProvider";
 import { PostList, PostCreate, PostEdit, PostShow } from "pages/posts";
 import { Login } from "pages/login";
@@ -32,8 +19,8 @@
 
 function App() {
     return (
-<<<<<<< HEAD
         <BrowserRouter>
+            <GitHubBanner />
             <Refine
                 routerProvider={routerProvider}
                 dataProvider={dataProvider(API_URL)}
@@ -102,30 +89,6 @@
                 </Routes>
             </Refine>
         </BrowserRouter>
-=======
-        <>
-            <GitHubBanner />
-            <Refine
-                routerProvider={routerProvider}
-                dataProvider={dataProvider}
-                authProvider={authProvider}
-                LoginPage={Login}
-                DashboardPage={DashboardPage}
-                resources={[
-                    {
-                        name: "posts",
-                        list: PostList,
-                        create: PostCreate,
-                        edit: PostEdit,
-                        show: PostShow,
-                    },
-                ]}
-                notificationProvider={notificationProvider}
-                Layout={Layout}
-                catchAll={<ErrorComponent />}
-            />
-        </>
->>>>>>> 12a3802e
     );
 }
 
