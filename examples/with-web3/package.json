{
<<<<<<< HEAD
  "name": "with-web3",
  "version": "3.25.0",
  "private": true,
  "dependencies": {
    "@refinedev/antd": "^5.6.0",
    "@refinedev/core": "^4.8.1",
    "@refinedev/cli": "^2.1.2",
    "@refinedev/react-router-v6": "^4.1.0",
    "@refinedev/simple-rest": "^4.1.0",
    "@testing-library/jest-dom": "^5.16.4",
    "@testing-library/react": "^13.1.1",
    "@testing-library/user-event": "^14.1.1",
    "@types/jest": "^29.2.4",
    "@types/react": "^18.0.0",
    "@types/react-dom": "^18.0.0",
    "react": "^18.0.0",
    "react-dom": "^18.0.0",
    "@types/node": "^12.20.11",
    "@uiw/react-md-editor": "^3.19.5",
    "react-scripts": "^5.0.0",
    "cross-env": "^7.0.3",
    "typescript": "^4.7.4",
    "web3": "^1.6.1",
    "web3modal": "^1.9.4",
    "antd": "^5.0.5"
  },
  "scripts": {
    "start": "cross-env DISABLE_ESLINT_PLUGIN=true refine start",
    "build": "cross-env DISABLE_ESLINT_PLUGIN=true refine build",
    "test": "react-scripts test",
    "eject": "react-scripts eject",
    "refine": "refine"
  },
  "browserslist": {
    "production": [
      ">0.2%",
      "not dead",
      "not op_mini all"
    ],
    "development": [
      "last 1 chrome version",
      "last 1 firefox version",
      "last 1 safari version"
    ]
  }
=======
    "name": "with-web3",
    "version": "3.25.0",
    "private": true,
    "dependencies": {
        "@refinedev/antd": "^5.6.0",
        "@refinedev/core": "^4.8.2",
        "@refinedev/cli": "^2.1.2",
        "@refinedev/react-router-v6": "^4.1.0",
        "@refinedev/simple-rest": "^4.1.0",
        "@testing-library/jest-dom": "^5.16.4",
        "@testing-library/react": "^13.1.1",
        "@testing-library/user-event": "^14.1.1",
        "@types/jest": "^29.2.4",
        "@types/react": "^18.0.0",
        "@types/react-dom": "^18.0.0",
        "react": "^18.0.0",
        "react-dom": "^18.0.0",
        "@types/node": "^12.20.11",
        "@uiw/react-md-editor": "^3.19.5",
        "react-scripts": "^5.0.0",
        "cross-env": "^7.0.3",
        "typescript": "^4.7.4",
        "web3": "^1.6.1",
        "web3modal": "^1.9.4",
        "antd": "^5.0.5"
    },
    "scripts": {
        "start": "cross-env DISABLE_ESLINT_PLUGIN=true react-scripts start",
        "build": "cross-env DISABLE_ESLINT_PLUGIN=true react-scripts build",
        "test": "react-scripts test",
        "eject": "react-scripts eject",
        "refine": "refine"
    },
    "browserslist": {
        "production": [
            ">0.2%",
            "not dead",
            "not op_mini all"
        ],
        "development": [
            "last 1 chrome version",
            "last 1 firefox version",
            "last 1 safari version"
        ]
    }
>>>>>>> 0cccf0c8
}<|MERGE_RESOLUTION|>--- conflicted
+++ resolved
@@ -1,11 +1,10 @@
 {
-<<<<<<< HEAD
   "name": "with-web3",
   "version": "3.25.0",
   "private": true,
   "dependencies": {
     "@refinedev/antd": "^5.6.0",
-    "@refinedev/core": "^4.8.1",
+    "@refinedev/core": "^4.8.2",
     "@refinedev/cli": "^2.1.2",
     "@refinedev/react-router-v6": "^4.1.0",
     "@refinedev/simple-rest": "^4.1.0",
@@ -45,51 +44,4 @@
       "last 1 safari version"
     ]
   }
-=======
-    "name": "with-web3",
-    "version": "3.25.0",
-    "private": true,
-    "dependencies": {
-        "@refinedev/antd": "^5.6.0",
-        "@refinedev/core": "^4.8.2",
-        "@refinedev/cli": "^2.1.2",
-        "@refinedev/react-router-v6": "^4.1.0",
-        "@refinedev/simple-rest": "^4.1.0",
-        "@testing-library/jest-dom": "^5.16.4",
-        "@testing-library/react": "^13.1.1",
-        "@testing-library/user-event": "^14.1.1",
-        "@types/jest": "^29.2.4",
-        "@types/react": "^18.0.0",
-        "@types/react-dom": "^18.0.0",
-        "react": "^18.0.0",
-        "react-dom": "^18.0.0",
-        "@types/node": "^12.20.11",
-        "@uiw/react-md-editor": "^3.19.5",
-        "react-scripts": "^5.0.0",
-        "cross-env": "^7.0.3",
-        "typescript": "^4.7.4",
-        "web3": "^1.6.1",
-        "web3modal": "^1.9.4",
-        "antd": "^5.0.5"
-    },
-    "scripts": {
-        "start": "cross-env DISABLE_ESLINT_PLUGIN=true react-scripts start",
-        "build": "cross-env DISABLE_ESLINT_PLUGIN=true react-scripts build",
-        "test": "react-scripts test",
-        "eject": "react-scripts eject",
-        "refine": "refine"
-    },
-    "browserslist": {
-        "production": [
-            ">0.2%",
-            "not dead",
-            "not op_mini all"
-        ],
-        "development": [
-            "last 1 chrome version",
-            "last 1 firefox version",
-            "last 1 safari version"
-        ]
-    }
->>>>>>> 0cccf0c8
 }