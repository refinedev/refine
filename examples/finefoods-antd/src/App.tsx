--- conflicted
+++ resolved
@@ -1,6 +1,5 @@
 import React from "react";
-<<<<<<< HEAD
-import { Authenticated, Refine } from "@refinedev/core";
+import { Authenticated, GitHubBanner, Refine } from "@refinedev/core";
 import { RefineKbarProvider } from "@refinedev/kbar";
 import { notificationProvider, Layout, ErrorComponent } from "@refinedev/antd";
 import routerProvider, {
@@ -8,11 +7,6 @@
     NavigateToResource,
 } from "@refinedev/react-router-v6";
 import { BrowserRouter, Routes, Route, Outlet } from "react-router-dom";
-=======
-import { GitHubBanner, Refine } from "@pankod/refine-core";
-import { RefineKbarProvider } from "@pankod/refine-kbar";
-import routerProvider from "@pankod/refine-react-router-v6";
->>>>>>> 12a3802e
 import {
     ShoppingOutlined,
     UsergroupAddOutlined,
@@ -58,8 +52,8 @@
     };
 
     return (
-<<<<<<< HEAD
         <BrowserRouter>
+            <GitHubBanner />
             <RefineKbarProvider>
                 <Refine
                     routerProvider={routerProvider}
@@ -72,14 +66,6 @@
                     }}
                     notificationProvider={notificationProvider}
                     resources={[
-=======
-        <RefineKbarProvider>
-            <GitHubBanner />
-            <Refine
-                routerProvider={{
-                    ...routerProvider,
-                    routes: [
->>>>>>> 12a3802e
                         {
                             name: "dashboard",
                             list: "/",
