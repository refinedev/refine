--- conflicted
+++ resolved
@@ -5,15 +5,10 @@
     "dependencies": {
         "@ant-design/charts": "^1.2.0",
         "@ant-design/graphs": "^1.2.7",
-<<<<<<< HEAD
         "@emotion/react": "^11.8.2",
         "@emotion/styled": "^11.8.1",
         "@googlemaps/react-wrapper": "^1.1.35",
-        "@pankod/refine-antd": "^3.70.3",
-=======
-        "@craco/craco": "^6.1.2",
         "@pankod/refine-antd": "^3.70.4",
->>>>>>> 5d42651b
         "@pankod/refine-core": "^3.90.6",
         "@pankod/refine-kbar": "0.10.2",
         "@pankod/refine-react-router-v6": "^3.38.0",
