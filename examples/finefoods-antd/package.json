--- conflicted
+++ resolved
@@ -5,15 +5,10 @@
     "dependencies": {
         "@ant-design/charts": "^1.2.0",
         "@ant-design/graphs": "^1.2.7",
-<<<<<<< HEAD
         "@emotion/react": "^11.8.2",
         "@emotion/styled": "^11.8.1",
         "@googlemaps/react-wrapper": "^1.1.35",
-        "@pankod/refine-antd": "^3.70.2",
-=======
-        "@craco/craco": "^6.1.2",
         "@pankod/refine-antd": "^3.70.3",
->>>>>>> 5aabfa19
         "@pankod/refine-core": "^3.90.6",
         "@pankod/refine-kbar": "0.10.2",
         "@pankod/refine-react-router-v6": "^3.38.0",
@@ -21,12 +16,8 @@
         "@testing-library/jest-dom": "^5.16.4",
         "@testing-library/react": "^13.1.1",
         "@testing-library/user-event": "^14.1.1",
-<<<<<<< HEAD
         "@types/google.maps": "^3.50.4",
-        "@types/jest": "^26.0.24",
-=======
         "@types/jest": "^29.2.4",
->>>>>>> 5aabfa19
         "@types/node": "^12.20.11",
         "@types/react": "^18.0.0",
         "@types/react-dom": "^18.0.0",
