<<<<<<< HEAD
import { Authenticated, Refine } from "@refinedev/core";
import { notificationProvider, Layout, ErrorComponent } from "@refinedev/antd";
import dataProvider from "@refinedev/simple-rest";
import { withCloud } from "@refinedev/cloud";
import routerProvider, {
    CatchAllNavigate,
    NavigateToResource,
} from "@refinedev/react-router-v6";
import { BrowserRouter, Routes, Route, Outlet } from "react-router-dom";

import "@refinedev/antd/dist/reset.css";
=======
import { GitHubBanner, Refine } from "@pankod/refine-core";
import {
    notificationProvider,
    Layout,
    ErrorComponent,
} from "@pankod/refine-antd";
import dataProvider from "@pankod/refine-simple-rest";
import routerProvider from "@pankod/refine-react-router-v6";
import { withCloud } from "@pankod/refine-cloud";
import "@pankod/refine-antd/dist/reset.css";
>>>>>>> 12a3802e

import { PostList, PostCreate, PostEdit, PostShow } from "pages/posts";
import {
    ProductList,
    ProductCreate,
    ProductEdit,
    ProductShow,
} from "pages/products";
import {
    CategoryList,
    CategoryShow,
    CategoryCreate,
    CategoryEdit,
} from "pages/categories";
import { Login } from "pages/login";

const API_URL = "https://api.fake-rest.refine.dev";

// temporary set for refine-cluod-dev-tools
window.localStorage.setItem(
    "refine-cloud-token",
    process.env.REACT_APP_REFINE_CLOUD_TOKEN as string,
);

const RefineWithCloud = withCloud(Refine, {
    baseUrl: process.env.REACT_APP_REFINE_BASE_URL as string,
    clientId: process.env.REACT_APP_REFINE_CLIENT_ID as string,
    resourcesName: "development",
});

const App: React.FC = () => {
    return (
<<<<<<< HEAD
        <BrowserRouter>
            <RefineWithCloud
=======
        <>
            <GitHubBanner />
            <RefineWithCloud
                LoginPage={Login}
>>>>>>> 12a3802e
                routerProvider={routerProvider}
                dataProvider={dataProvider(API_URL)}
                resources={[
                    {
                        name: "posts",
<<<<<<< HEAD
                        list: "/posts",
                        create: "/posts/create",
                        edit: "/posts/edit/:id",
                        show: "/posts/show/:id",
                    },
                    {
                        name: "products",
                        list: "/products",
                        create: "/products/create",
                        edit: "/products/edit/:id",
                        show: "/products/show/:id",
                    },
                    {
                        name: "categories",
                        list: "/categories",
                        create: "/categories/create",
                        edit: "/categories/edit/:id",
                        show: "/categories/show/:id",
                    },
                ]}
                notificationProvider={notificationProvider}
            >
                <Routes>
                    <Route
                        element={
                            <Authenticated
                                fallback={<CatchAllNavigate to="/login" />}
                            >
                                <Layout>
                                    <Outlet />
                                </Layout>
                            </Authenticated>
                        }
                    >
                        <Route
                            index
                            element={<NavigateToResource resource="posts" />}
                        />

                        <Route path="posts">
                            <Route index element={<PostList />} />
                            <Route path="create" element={<PostCreate />} />
                            <Route path="edit/:id" element={<PostEdit />} />
                            <Route path="show/:id" element={<PostShow />} />
                        </Route>

                        <Route path="products">
                            <Route index element={<ProductList />} />
                            <Route path="create" element={<ProductCreate />} />
                            <Route path="edit/:id" element={<ProductEdit />} />
                            <Route path="show/:id" element={<ProductShow />} />
                        </Route>

                        <Route path="categories">
                            <Route index element={<CategoryList />} />
                            <Route path="create" element={<CategoryCreate />} />
                            <Route path="edit/:id" element={<CategoryEdit />} />
                            <Route path="show/:id" element={<CategoryShow />} />
                        </Route>
                    </Route>

                    <Route
                        element={
                            <Authenticated fallback={<Outlet />}>
                                <NavigateToResource resource="posts" />
                            </Authenticated>
                        }
                    >
                        <Route path="/login" element={<Login />} />
                    </Route>

                    <Route
                        element={
                            <Authenticated>
                                <Layout>
                                    <Outlet />
                                </Layout>
                            </Authenticated>
                        }
                    >
                        <Route path="*" element={<ErrorComponent />} />
                    </Route>
                </Routes>
            </RefineWithCloud>
        </BrowserRouter>
=======
                        list: PostList,
                        create: PostCreate,
                        edit: PostEdit,
                        show: PostShow,
                        canDelete: true,
                    },
                    {
                        name: "products",
                        list: ProductList,
                        create: ProductCreate,
                        edit: ProductEdit,
                        show: ProductShow,
                    },
                    {
                        name: "categories",
                        list: CategoryList,
                        create: CategoryCreate,
                        edit: CategoryEdit,
                        show: CategoryShow,
                    },
                ]}
                notificationProvider={notificationProvider}
                Layout={Layout}
                catchAll={<ErrorComponent />}
            />
        </>
>>>>>>> 12a3802e
    );
};

export default App;<|MERGE_RESOLUTION|>--- conflicted
+++ resolved
@@ -1,5 +1,4 @@
-<<<<<<< HEAD
-import { Authenticated, Refine } from "@refinedev/core";
+import { Authenticated, GitHubBanner, Refine } from "@refinedev/core";
 import { notificationProvider, Layout, ErrorComponent } from "@refinedev/antd";
 import dataProvider from "@refinedev/simple-rest";
 import { withCloud } from "@refinedev/cloud";
@@ -10,18 +9,6 @@
 import { BrowserRouter, Routes, Route, Outlet } from "react-router-dom";
 
 import "@refinedev/antd/dist/reset.css";
-=======
-import { GitHubBanner, Refine } from "@pankod/refine-core";
-import {
-    notificationProvider,
-    Layout,
-    ErrorComponent,
-} from "@pankod/refine-antd";
-import dataProvider from "@pankod/refine-simple-rest";
-import routerProvider from "@pankod/refine-react-router-v6";
-import { withCloud } from "@pankod/refine-cloud";
-import "@pankod/refine-antd/dist/reset.css";
->>>>>>> 12a3802e
 
 import { PostList, PostCreate, PostEdit, PostShow } from "pages/posts";
 import {
@@ -54,21 +41,14 @@
 
 const App: React.FC = () => {
     return (
-<<<<<<< HEAD
         <BrowserRouter>
-            <RefineWithCloud
-=======
-        <>
             <GitHubBanner />
             <RefineWithCloud
-                LoginPage={Login}
->>>>>>> 12a3802e
                 routerProvider={routerProvider}
                 dataProvider={dataProvider(API_URL)}
                 resources={[
                     {
                         name: "posts",
-<<<<<<< HEAD
                         list: "/posts",
                         create: "/posts/create",
                         edit: "/posts/edit/:id",
@@ -154,34 +134,6 @@
                 </Routes>
             </RefineWithCloud>
         </BrowserRouter>
-=======
-                        list: PostList,
-                        create: PostCreate,
-                        edit: PostEdit,
-                        show: PostShow,
-                        canDelete: true,
-                    },
-                    {
-                        name: "products",
-                        list: ProductList,
-                        create: ProductCreate,
-                        edit: ProductEdit,
-                        show: ProductShow,
-                    },
-                    {
-                        name: "categories",
-                        list: CategoryList,
-                        create: CategoryCreate,
-                        edit: CategoryEdit,
-                        show: CategoryShow,
-                    },
-                ]}
-                notificationProvider={notificationProvider}
-                Layout={Layout}
-                catchAll={<ErrorComponent />}
-            />
-        </>
->>>>>>> 12a3802e
     );
 };
 
