--- conflicted
+++ resolved
@@ -21,14 +21,9 @@
     "react-router-dom": "^6.8.1",
     "react-scripts": "^5.0.0",
     "cross-env": "^7.0.3",
-<<<<<<< HEAD
-    "typescript": "^4.7.4",
-    "axios": "^0.26.1",
-=======
     "typescript": "^4.7.4"
   },
   "devDependencies": {
->>>>>>> 55730228
     "cypress": "^12.11.0"
   },
   "scripts": {
