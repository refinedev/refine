{
  "name": "table-material-ui-cursor-pagination",
  "version": "3.25.0",
  "private": true,
  "dependencies": {
    "@refinedev/core": "^4.16.0",
    "@refinedev/cli": "^2.5.5",
    "@refinedev/mui": "^4.16.4",
    "@refinedev/react-router-v6": "^4.3.0",
    "@emotion/react": "^11.8.2",
    "@emotion/styled": "^11.8.1",
    "@mui/lab": "^5.0.0-alpha.85",
    "@mui/material": "^5.8.6",
    "@mui/x-data-grid": "^5.12.1",
    "@types/node": "^18.16.2",
    "@types/react": "^18.0.0",
    "@types/react-dom": "^18.0.0",
    "react": "^18.0.0",
    "react-dom": "^18.0.0",
    "react-router-dom": "^6.8.1",
    "react-scripts": "^5.0.0",
    "cross-env": "^7.0.3",
<<<<<<< HEAD
    "axios": "^0.26.1",
    "typescript": "^4.7.4"
=======
    "typescript": "^4.7.4",
    "cypress": "^12.11.0"
>>>>>>> 5da75b4e
  },
  "scripts": {
    "start": "cross-env DISABLE_ESLINT_PLUGIN=true refine start",
    "build": "cross-env DISABLE_ESLINT_PLUGIN=true refine build",
    "eject": "react-scripts eject",
    "refine": "refine",
    "cypress": "cypress open -C ./cypress.config.ts"
  },
  "browserslist": {
    "production": [
      ">0.2%",
      "not dead",
      "not op_mini all"
    ],
    "development": [
      "last 1 chrome version",
      "last 1 firefox version",
      "last 1 safari version"
    ]
  }
}<|MERGE_RESOLUTION|>--- conflicted
+++ resolved
@@ -20,13 +20,9 @@
     "react-router-dom": "^6.8.1",
     "react-scripts": "^5.0.0",
     "cross-env": "^7.0.3",
-<<<<<<< HEAD
+    "typescript": "^4.7.4",
     "axios": "^0.26.1",
-    "typescript": "^4.7.4"
-=======
-    "typescript": "^4.7.4",
     "cypress": "^12.11.0"
->>>>>>> 5da75b4e
   },
   "scripts": {
     "start": "cross-env DISABLE_ESLINT_PLUGIN=true refine start",
