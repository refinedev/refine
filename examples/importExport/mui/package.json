--- conflicted
+++ resolved
@@ -3,13 +3,8 @@
     "version": "3.25.0",
     "private": true,
     "dependencies": {
-<<<<<<< HEAD
-        "@pankod/refine-core": "^3.32.0",
-        "@pankod/refine-mui": "^3.30.6",
-=======
         "@pankod/refine-core": "^3.34.0",
         "@pankod/refine-mui": "^3.30.8",
->>>>>>> a6d6aa6d
         "@pankod/refine-react-hook-form": "^3.27.1",
         "@pankod/refine-react-router-v6": "^3.25.1",
         "@pankod/refine-simple-rest": "^3.25.4",
