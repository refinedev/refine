--- conflicted
+++ resolved
@@ -7,13 +7,8 @@
     "@refinedev/core": "^4.10.0",
     "@refinedev/cli": "^2.5.0",
     "@refinedev/react-router-v6": "^4.1.0",
-<<<<<<< HEAD
-    "@refinedev/strapi-v4": "^4.1.0",
+    "@refinedev/strapi-v4": "^4.3.0",
     "@react-pdf/renderer": "^3.1.8",
-=======
-    "@refinedev/strapi-v4": "^4.3.0",
-    "@react-pdf/renderer": "^3.0.1",
->>>>>>> c3d05951
     "@testing-library/jest-dom": "^5.16.4",
     "@testing-library/react": "^13.1.1",
     "@testing-library/user-event": "^14.1.1",
