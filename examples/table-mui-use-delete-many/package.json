--- conflicted
+++ resolved
@@ -3,8 +3,7 @@
     "version": "3.25.0",
     "private": true,
     "dependencies": {
-<<<<<<< HEAD
-        "@refinedev/core": "^3.99.6",
+        "@refinedev/core": "^3.101.0",
         "@refinedev/cli": "^1.17.1",
         "@refinedev/mui": "^3.61.5",
         "@refinedev/react-hook-form": "^3.37.2",
@@ -15,14 +14,6 @@
         "@mui/lab": "^5.0.0-alpha.85",
         "@mui/material": "^5.8.6",
         "@mui/x-data-grid": "^5.12.1",
-=======
-        "@pankod/refine-core": "^3.101.0",
-        "@pankod/refine-cli": "^1.17.2",
-        "@pankod/refine-mui": "^3.61.5",
-        "@pankod/refine-react-hook-form": "^3.37.2",
-        "@pankod/refine-react-router-v6": "^3.38.0",
-        "@pankod/refine-simple-rest": "^3.37.4",
->>>>>>> b5a7f99e
         "@types/node": "^12.20.11",
         "@types/react": "^18.0.0",
         "@types/react-dom": "^18.0.0",
