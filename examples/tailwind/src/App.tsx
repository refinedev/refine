--- conflicted
+++ resolved
@@ -3,13 +3,10 @@
 import routerProvider from "@pankod/refine-react-router";
 import { ToastContainer } from "react-toastify";
 
-<<<<<<< HEAD
 import { Layout, Header, Sider, Title } from "@pankod/refine-antd";
-// import "./index.css";
-=======
+
 import "@pankod/refine-core/dist/styles.min.css";
 import "react-toastify/dist/ReactToastify.css";
->>>>>>> 314595d6
 
 import { PostList, PostCreate, PostEdit, PostShow } from "pages/posts";
 import { notificationProvider } from "notificationProvider";
@@ -18,27 +15,6 @@
 
 const App: React.FC = () => {
     return (
-<<<<<<< HEAD
-        <Refine
-            routerProvider={routerProvider}
-            dataProvider={dataProvider(API_URL)}
-            resources={[
-                {
-                    name: "posts",
-                    list: PostList,
-                    create: PostCreate,
-                    edit: PostEdit,
-                    show: PostShow,
-                    canDelete: true,
-                },
-            ]}
-            warnWhenUnsavedChanges={true}
-            Layout={Layout}
-            Header={Header}
-            Title={Title}
-            Sider={Sider}
-        />
-=======
         <>
             <Refine
                 routerProvider={routerProvider}
@@ -56,10 +32,13 @@
                 ]}
                 warnWhenUnsavedChanges={true}
                 mutationMode="undoable"
+                Layout={Layout}
+                Header={Header}
+                Title={Title}
+                Sider={Sider}
             />
             <ToastContainer />
         </>
->>>>>>> 314595d6
     );
 };
 
