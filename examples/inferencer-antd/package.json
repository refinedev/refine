--- conflicted
+++ resolved
@@ -23,12 +23,8 @@
   },
   "dependencies": {
     "@ant-design/icons": "^5.5.1",
-<<<<<<< HEAD
     "@ant-design/v5-patch-for-react-19": "^1.0.3",
-    "@refinedev/antd": "^5.46.3",
-=======
     "@refinedev/antd": "^5.47.0",
->>>>>>> 4ac43630
     "@refinedev/cli": "^2.16.47",
     "@refinedev/core": "^4.58.0",
     "@refinedev/inferencer": "^5.1.1",
