{
    "name": "inferencer-antd",
    "version": "3.25.0",
    "private": true,
    "dependencies": {
        "@pankod/refine-antd": "^4.7.3",
        "@pankod/refine-core": "^3.99.4",
        "@pankod/refine-cli": "^1.17.0",
        "@pankod/refine-react-router-v6": "^3.38.0",
        "@pankod/refine-simple-rest": "^3.37.4",
<<<<<<< HEAD
        "@pankod/refine-inferencer": "^2.6.0",
        "antd": "^5.0.5",
        "@ant-design/icons": "^4.5.0",
=======
        "@pankod/refine-inferencer": "^2.8.0",
>>>>>>> ac2cf485
        "@types/node": "^12.20.11",
        "@types/react": "^18.0.0",
        "@types/react-dom": "^18.0.0",
        "react": "^18.0.0",
        "react-dom": "^18.0.0",
        "react-scripts": "^5.0.0",
        "cross-env": "^7.0.3",
        "typescript": "^4.7.4"
    },
    "scripts": {
        "start": "cross-env DISABLE_ESLINT_PLUGIN=true PORT=3000 react-scripts start",
        "build": "cross-env DISABLE_ESLINT_PLUGIN=true react-scripts build",
        "eject": "react-scripts eject",
        "refine": "refine"
    },
    "browserslist": {
        "production": [
            ">0.2%",
            "not dead",
            "not op_mini all"
        ],
        "development": [
            "last 1 chrome version",
            "last 1 firefox version",
            "last 1 safari version"
        ]
    }
}<|MERGE_RESOLUTION|>--- conflicted
+++ resolved
@@ -8,13 +8,9 @@
         "@pankod/refine-cli": "^1.17.0",
         "@pankod/refine-react-router-v6": "^3.38.0",
         "@pankod/refine-simple-rest": "^3.37.4",
-<<<<<<< HEAD
-        "@pankod/refine-inferencer": "^2.6.0",
+        "@pankod/refine-inferencer": "^2.8.0",
         "antd": "^5.0.5",
         "@ant-design/icons": "^4.5.0",
-=======
-        "@pankod/refine-inferencer": "^2.8.0",
->>>>>>> ac2cf485
         "@types/node": "^12.20.11",
         "@types/react": "^18.0.0",
         "@types/react-dom": "^18.0.0",
