--- conflicted
+++ resolved
@@ -10,11 +10,7 @@
     "dependencies": {
         "@pankod/refine-mantine": "^1.15.10",
         "@pankod/refine-core": "^3.99.6",
-<<<<<<< HEAD
-        "@pankod/refine-cli": "^1.17.2",
-=======
         "@pankod/refine-cli": "^1.17.1",
->>>>>>> 1101fe2c
         "@pankod/refine-react-router-v6": "^3.38.0",
         "@pankod/refine-simple-rest": "^3.37.4",
         "@pankod/refine-react-table": "^4.9.1",
