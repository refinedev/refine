<<<<<<< HEAD
import { Refine } from "@refinedev/core";
import { notificationProvider, Layout, ErrorComponent } from "@refinedev/antd";
import dataProvider from "@refinedev/simple-rest";
import routerProvider from "@refinedev/react-router-v6";
import { BrowserRouter, Routes, Route, Outlet } from "react-router-dom";
import { DashboardOutlined } from "@ant-design/icons";
=======
import { GitHubBanner, Refine } from "@pankod/refine-core";
import {
    notificationProvider,
    Layout,
    ErrorComponent,
} from "@pankod/refine-antd";
import dataProvider from "@pankod/refine-simple-rest";
import routerProvider from "@pankod/refine-react-router-v6";
>>>>>>> 12a3802e

import "@refinedev/antd/dist/reset.css";

import { PostList, PostCreate, PostEdit, PostShow } from "pages/posts";
const DashboardPage = () => <div>Dashboard</div>;

const API_URL = "https://api.fake-rest.refine.dev";

const App: React.FC = () => {
    return (
<<<<<<< HEAD
        <BrowserRouter>
            <Refine
                dataProvider={dataProvider(API_URL)}
                routerProvider={routerProvider}
                resources={[
                    {
                        name: "dashboard",
                        list: "/",
                        meta: {
                            icon: <DashboardOutlined />,
                            label: "Dashboard",
                        },
                    },
                    {
                        name: "posts",
                        list: "/posts",
                        create: "/posts/create",
                        edit: "/posts/edit/:id",
                        show: "/posts/show/:id",
                        meta: {
                            canDelete: true,
                        },
                    },
                ]}
                notificationProvider={notificationProvider}
            >
                <Routes>
                    <Route
                        element={
                            <Layout>
                                <Outlet />
                            </Layout>
                        }
                    >
                        <Route index element={<DashboardPage />} />

                        <Route path="posts">
                            <Route index element={<PostList />} />
                            <Route path="create" element={<PostCreate />} />
                            <Route path="edit/:id" element={<PostEdit />} />
                            <Route path="show/:id" element={<PostShow />} />
                        </Route>

                        <Route path="*" element={<ErrorComponent />} />
                    </Route>
                </Routes>
            </Refine>
        </BrowserRouter>
=======
        <>
            <GitHubBanner />
            <Refine
                dataProvider={dataProvider(API_URL)}
                routerProvider={routerProvider}
                DashboardPage={DashBoardPage}
                resources={[
                    {
                        name: "posts",
                        list: PostList,
                        create: PostCreate,
                        edit: PostEdit,
                        show: PostShow,
                        canDelete: true,
                    },
                ]}
                notificationProvider={notificationProvider}
                Layout={Layout}
                catchAll={<ErrorComponent />}
            />
        </>
>>>>>>> 12a3802e
    );
};

export default App;<|MERGE_RESOLUTION|>--- conflicted
+++ resolved
@@ -1,20 +1,9 @@
-<<<<<<< HEAD
-import { Refine } from "@refinedev/core";
+import { GitHubBanner, Refine } from "@refinedev/core";
 import { notificationProvider, Layout, ErrorComponent } from "@refinedev/antd";
 import dataProvider from "@refinedev/simple-rest";
 import routerProvider from "@refinedev/react-router-v6";
 import { BrowserRouter, Routes, Route, Outlet } from "react-router-dom";
 import { DashboardOutlined } from "@ant-design/icons";
-=======
-import { GitHubBanner, Refine } from "@pankod/refine-core";
-import {
-    notificationProvider,
-    Layout,
-    ErrorComponent,
-} from "@pankod/refine-antd";
-import dataProvider from "@pankod/refine-simple-rest";
-import routerProvider from "@pankod/refine-react-router-v6";
->>>>>>> 12a3802e
 
 import "@refinedev/antd/dist/reset.css";
 
@@ -25,8 +14,8 @@
 
 const App: React.FC = () => {
     return (
-<<<<<<< HEAD
         <BrowserRouter>
+            <GitHubBanner />
             <Refine
                 dataProvider={dataProvider(API_URL)}
                 routerProvider={routerProvider}
@@ -74,29 +63,6 @@
                 </Routes>
             </Refine>
         </BrowserRouter>
-=======
-        <>
-            <GitHubBanner />
-            <Refine
-                dataProvider={dataProvider(API_URL)}
-                routerProvider={routerProvider}
-                DashboardPage={DashBoardPage}
-                resources={[
-                    {
-                        name: "posts",
-                        list: PostList,
-                        create: PostCreate,
-                        edit: PostEdit,
-                        show: PostShow,
-                        canDelete: true,
-                    },
-                ]}
-                notificationProvider={notificationProvider}
-                Layout={Layout}
-                catchAll={<ErrorComponent />}
-            />
-        </>
->>>>>>> 12a3802e
     );
 };
 
