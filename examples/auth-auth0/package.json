{
  "name": "auth-auth0",
  "version": "1.0.0",
  "private": true,
  "type": "module",
  "scripts": {
    "build": "tsc && refine build",
    "dev": "refine dev",
    "refine": "refine",
    "start": "refine start"
  },
  "browserslist": {
    "production": [
      ">0.2%",
      "not dead",
      "not op_mini all"
    ],
    "development": [
      "last 1 chrome version",
      "last 1 firefox version",
      "last 1 safari version"
    ]
  },
  "dependencies": {
    "@auth0/auth0-react": "^1.5.0",
    "@refinedev/antd": "^5.46.3",
    "@refinedev/cli": "^2.16.47",
    "@refinedev/core": "^4.57.11",
    "@refinedev/react-router": "^1.0.1",
    "@refinedev/simple-rest": "^5.0.11",
    "@uiw/react-md-editor": "^3.19.5",
<<<<<<< HEAD
    "antd": "^5.23.0",
    "axios": "^1.6.2",
    "react": "^19.1.0",
    "react-dom": "^19.1.0",
=======
    "antd": "^5.17.0",
    "axios": "^1.11.0",
    "react": "^18.0.0",
    "react-dom": "^18.0.0",
>>>>>>> dfc8d6f0
    "react-router": "^7.0.2"
  },
  "devDependencies": {
    "@types/node": "^18.16.2",
    "@types/react": "^19.1.0",
    "@types/react-dom": "^19.1.0",
    "@vitejs/plugin-react": "^4.2.1",
    "typescript": "^5.8.3",
    "vite": "^5.4.15"
  }
}<|MERGE_RESOLUTION|>--- conflicted
+++ resolved
@@ -29,17 +29,10 @@
     "@refinedev/react-router": "^1.0.1",
     "@refinedev/simple-rest": "^5.0.11",
     "@uiw/react-md-editor": "^3.19.5",
-<<<<<<< HEAD
     "antd": "^5.23.0",
-    "axios": "^1.6.2",
+    "axios": "^1.11.0",
     "react": "^19.1.0",
     "react-dom": "^19.1.0",
-=======
-    "antd": "^5.17.0",
-    "axios": "^1.11.0",
-    "react": "^18.0.0",
-    "react-dom": "^18.0.0",
->>>>>>> dfc8d6f0
     "react-router": "^7.0.2"
   },
   "devDependencies": {
