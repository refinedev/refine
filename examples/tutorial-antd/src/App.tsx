import { GitHubBanner, Refine } from "@refinedev/core";
import dataProvider from "@refinedev/simple-rest";
import routerProvider, {
    NavigateToResource,
    UnsavedChangesNotifier,
} from "@refinedev/react-router-v6";
import {
    notificationProvider,
    ThemedLayout,
    ErrorComponent,
    RefineThemes,
} from "@refinedev/antd";
import { BrowserRouter, Routes, Route } from "react-router-dom";

import { ConfigProvider } from "antd";
import "@refinedev/antd/dist/reset.css";

import { BlogPostList } from "pages/blog-posts/list";
import { BlogPostCreate } from "pages/blog-posts/create";
import { BlogPostShow } from "pages/blog-posts/show";
import { BlogPostEdit } from "pages/blog-posts/edit";

function App() {
    return (
        <BrowserRouter>
            <GitHubBanner />
<<<<<<< HEAD
            <ConfigProvider theme={RefineThemes.Blue}>
                <Refine
                    routerProvider={routerProvider}
                    dataProvider={dataProvider(
                        "https://api.fake-rest.refine.dev",
                    )}
                    notificationProvider={notificationProvider}
                    resources={[
                        {
                            name: "products",
                            list: "/products",
                            show: "/products/show/:id",
                            create: "/products/create",
                            edit: "/products/edit/:id",
                        },
                    ]}
                    options={{
                        syncWithLocation: true,
                        warnWhenUnsavedChanges: true,
                    }}
                >
                    <ThemedLayout>
                        <Routes>
                            <Route
                                index
                                element={
                                    <NavigateToResource resource="products" />
                                }
                            />

                            <Route path="/products">
                                <Route index element={<ProductList />} />
                                <Route
                                    path="show/:id"
                                    element={<ProductShow />}
                                />
                                <Route
                                    path="create"
                                    element={<ProductCreate />}
                                />
                                <Route
                                    path="edit/:id"
                                    element={<ProductEdit />}
                                />
                            </Route>
=======
            <Refine
                routerProvider={routerProvider}
                dataProvider={dataProvider("https://api.fake-rest.refine.dev")}
                notificationProvider={notificationProvider}
                resources={[
                    {
                        name: "blog_posts",
                        list: "/blog-posts",
                        show: "/blog-posts/show/:id",
                        create: "/blog-posts/create",
                        edit: "/blog-posts/edit/:id",
                        meta: {
                            canDelete: true,
                        },
                    },
                ]}
                options={{
                    syncWithLocation: true,
                    warnWhenUnsavedChanges: true,
                }}
            >
                <Layout>
                    <Routes>
                        <Route
                            index
                            element={
                                <NavigateToResource resource="blog_posts" />
                            }
                        />

                        <Route path="/blog-posts">
                            <Route index element={<BlogPostList />} />
                            <Route path="show/:id" element={<BlogPostShow />} />
                            <Route path="create" element={<BlogPostCreate />} />
                            <Route path="edit/:id" element={<BlogPostEdit />} />
                        </Route>
>>>>>>> 5e62fdad

                            <Route path="*" element={<ErrorComponent />} />
                        </Routes>
                    </ThemedLayout>
                    <UnsavedChangesNotifier />
                </Refine>
            </ConfigProvider>
        </BrowserRouter>
    );
}

export default App;<|MERGE_RESOLUTION|>--- conflicted
+++ resolved
@@ -23,9 +23,8 @@
 function App() {
     return (
         <BrowserRouter>
-            <GitHubBanner />
-<<<<<<< HEAD
             <ConfigProvider theme={RefineThemes.Blue}>
+                <GitHubBanner />
                 <Refine
                     routerProvider={routerProvider}
                     dataProvider={dataProvider(
@@ -34,11 +33,14 @@
                     notificationProvider={notificationProvider}
                     resources={[
                         {
-                            name: "products",
-                            list: "/products",
-                            show: "/products/show/:id",
-                            create: "/products/create",
-                            edit: "/products/edit/:id",
+                            name: "blog_posts",
+                            list: "/blog-posts",
+                            show: "/blog-posts/show/:id",
+                            create: "/blog-posts/create",
+                            edit: "/blog-posts/edit/:id",
+                            meta: {
+                                canDelete: true,
+                            },
                         },
                     ]}
                     options={{
@@ -51,63 +53,25 @@
                             <Route
                                 index
                                 element={
-                                    <NavigateToResource resource="products" />
+                                    <NavigateToResource resource="blog_posts" />
                                 }
                             />
 
-                            <Route path="/products">
-                                <Route index element={<ProductList />} />
+                            <Route path="/blog-posts">
+                                <Route index element={<BlogPostList />} />
                                 <Route
                                     path="show/:id"
-                                    element={<ProductShow />}
+                                    element={<BlogPostShow />}
                                 />
                                 <Route
                                     path="create"
-                                    element={<ProductCreate />}
+                                    element={<BlogPostCreate />}
                                 />
                                 <Route
                                     path="edit/:id"
-                                    element={<ProductEdit />}
+                                    element={<BlogPostEdit />}
                                 />
                             </Route>
-=======
-            <Refine
-                routerProvider={routerProvider}
-                dataProvider={dataProvider("https://api.fake-rest.refine.dev")}
-                notificationProvider={notificationProvider}
-                resources={[
-                    {
-                        name: "blog_posts",
-                        list: "/blog-posts",
-                        show: "/blog-posts/show/:id",
-                        create: "/blog-posts/create",
-                        edit: "/blog-posts/edit/:id",
-                        meta: {
-                            canDelete: true,
-                        },
-                    },
-                ]}
-                options={{
-                    syncWithLocation: true,
-                    warnWhenUnsavedChanges: true,
-                }}
-            >
-                <Layout>
-                    <Routes>
-                        <Route
-                            index
-                            element={
-                                <NavigateToResource resource="blog_posts" />
-                            }
-                        />
-
-                        <Route path="/blog-posts">
-                            <Route index element={<BlogPostList />} />
-                            <Route path="show/:id" element={<BlogPostShow />} />
-                            <Route path="create" element={<BlogPostCreate />} />
-                            <Route path="edit/:id" element={<BlogPostEdit />} />
-                        </Route>
->>>>>>> 5e62fdad
 
                             <Route path="*" element={<ErrorComponent />} />
                         </Routes>
