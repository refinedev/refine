import { Refine } from "@refinedev/core";
import dataProvider from "@refinedev/simple-rest";
import routerProvider, { NavigateToResource } from "@refinedev/react-router-v6";
import { notificationProvider, Layout, ErrorComponent } from "@refinedev/antd";
import { BrowserRouter, Routes, Route } from "react-router-dom";

<<<<<<< HEAD
import "@refinedev/antd/dist/reset.css";
=======
import { GitHubBanner, Refine } from "@pankod/refine-core";
import {
    notificationProvider,
    Layout,
    ReadyPage,
    ErrorComponent,
} from "@pankod/refine-antd";
import "@pankod/refine-antd/dist/reset.css";

import dataProvider from "@pankod/refine-simple-rest";
import routerProvider from "@pankod/refine-react-router-v6";
>>>>>>> 12a3802e

import { ProductList } from "pages/products/list";
import { ProductCreate } from "pages/products/create";
import { ProductShow } from "pages/products/show";
import { ProductEdit } from "pages/products/edit";

function App() {
    return (
<<<<<<< HEAD
        <BrowserRouter>
            <Refine
                routerProvider={routerProvider}
                dataProvider={dataProvider("https://api.fake-rest.refine.dev")}
                notificationProvider={notificationProvider}
                resources={[
                    {
                        name: "products",
                        list: "/products",
                        show: "/products/show/:id",
                        create: "/products/create",
                        edit: "/products/edit/:id",
                    },
                ]}
            >
                <Layout>
                    <Routes>
                        <Route
                            index
                            element={<NavigateToResource resource="products" />}
                        />

                        <Route path="/products">
                            <Route index element={<ProductList />} />
                            <Route path="show/:id" element={<ProductShow />} />
                            <Route path="create" element={<ProductCreate />} />
                            <Route path="edit/:id" element={<ProductEdit />} />
                        </Route>

                        <Route path="*" element={<ErrorComponent />} />
                    </Routes>
                </Layout>
            </Refine>
        </BrowserRouter>
=======
        <>
            <GitHubBanner />
            <Refine
                dataProvider={dataProvider("https://api.fake-rest.refine.dev")}
                notificationProvider={notificationProvider}
                Layout={Layout}
                ReadyPage={ReadyPage}
                catchAll={<ErrorComponent />}
                routerProvider={routerProvider}
                resources={[
                    {
                        name: "products",
                        list: ProductList,
                        show: ProductShow,
                        create: ProductCreate,
                        edit: ProductEdit,
                    },
                ]}
            />
        </>
>>>>>>> 12a3802e
    );
}

export default App;<|MERGE_RESOLUTION|>--- conflicted
+++ resolved
@@ -1,24 +1,10 @@
-import { Refine } from "@refinedev/core";
+import { GitHubBanner, Refine } from "@refinedev/core";
 import dataProvider from "@refinedev/simple-rest";
 import routerProvider, { NavigateToResource } from "@refinedev/react-router-v6";
 import { notificationProvider, Layout, ErrorComponent } from "@refinedev/antd";
 import { BrowserRouter, Routes, Route } from "react-router-dom";
 
-<<<<<<< HEAD
 import "@refinedev/antd/dist/reset.css";
-=======
-import { GitHubBanner, Refine } from "@pankod/refine-core";
-import {
-    notificationProvider,
-    Layout,
-    ReadyPage,
-    ErrorComponent,
-} from "@pankod/refine-antd";
-import "@pankod/refine-antd/dist/reset.css";
-
-import dataProvider from "@pankod/refine-simple-rest";
-import routerProvider from "@pankod/refine-react-router-v6";
->>>>>>> 12a3802e
 
 import { ProductList } from "pages/products/list";
 import { ProductCreate } from "pages/products/create";
@@ -27,8 +13,8 @@
 
 function App() {
     return (
-<<<<<<< HEAD
         <BrowserRouter>
+            <GitHubBanner />
             <Refine
                 routerProvider={routerProvider}
                 dataProvider={dataProvider("https://api.fake-rest.refine.dev")}
@@ -62,28 +48,6 @@
                 </Layout>
             </Refine>
         </BrowserRouter>
-=======
-        <>
-            <GitHubBanner />
-            <Refine
-                dataProvider={dataProvider("https://api.fake-rest.refine.dev")}
-                notificationProvider={notificationProvider}
-                Layout={Layout}
-                ReadyPage={ReadyPage}
-                catchAll={<ErrorComponent />}
-                routerProvider={routerProvider}
-                resources={[
-                    {
-                        name: "products",
-                        list: ProductList,
-                        show: ProductShow,
-                        create: ProductCreate,
-                        edit: ProductEdit,
-                    },
-                ]}
-            />
-        </>
->>>>>>> 12a3802e
     );
 }
 
