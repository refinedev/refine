{
  "name": "inferencer-graphql-hasura",
  "version": "1.0.0",
  "private": true,
  "type": "module",
  "scripts": {
    "build": "tsc && refine build",
    "dev": "refine dev",
    "refine": "refine",
    "start": "refine start"
  },
  "browserslist": {
    "production": [
      ">0.2%",
      "not dead",
      "not op_mini all"
    ],
    "development": [
      "last 1 chrome version",
      "last 1 firefox version",
      "last 1 safari version"
    ]
  },
  "dependencies": {
    "@ant-design/icons": "^5.5.1",
    "@refinedev/antd": "^5.45.1",
    "@refinedev/cli": "^2.16.42",
<<<<<<< HEAD
    "@refinedev/core": "^4.57.1",
    "@refinedev/hasura": "^6.6.10",
    "@refinedev/inferencer": "^5.0.1",
=======
    "@refinedev/core": "^4.57.5",
    "@refinedev/hasura": "^6.6.10",
    "@refinedev/inferencer": "^5.0.3",
>>>>>>> 85c54ba6
    "@refinedev/kbar": "^1.3.14",
    "@refinedev/react-router": "^1.0.1",
    "antd": "^5.17.0",
    "graphql": "^15.6.1",
    "graphql-request": "^5.2.0",
    "react": "^18.0.0",
    "react-dom": "^18.0.0",
    "react-router": "^7.0.2"
  },
  "devDependencies": {
    "@types/node": "^18.16.2",
    "@types/react": "^18.0.0",
    "@types/react-dom": "^18.0.0",
    "@typescript-eslint/eslint-plugin": "5.48.0",
    "@typescript-eslint/parser": "5.48.0",
    "@vitejs/plugin-react": "^4.2.1",
    "eslint": "^8.24.0",
    "eslint-plugin-react-hooks": "^4.6.0",
    "eslint-plugin-react-refresh": "^0.3.4",
    "typescript": "^5.4.2",
    "vite": "^5.1.6"
  }
}<|MERGE_RESOLUTION|>--- conflicted
+++ resolved
@@ -25,15 +25,9 @@
     "@ant-design/icons": "^5.5.1",
     "@refinedev/antd": "^5.45.1",
     "@refinedev/cli": "^2.16.42",
-<<<<<<< HEAD
-    "@refinedev/core": "^4.57.1",
-    "@refinedev/hasura": "^6.6.10",
-    "@refinedev/inferencer": "^5.0.1",
-=======
     "@refinedev/core": "^4.57.5",
     "@refinedev/hasura": "^6.6.10",
     "@refinedev/inferencer": "^5.0.3",
->>>>>>> 85c54ba6
     "@refinedev/kbar": "^1.3.14",
     "@refinedev/react-router": "^1.0.1",
     "antd": "^5.17.0",
