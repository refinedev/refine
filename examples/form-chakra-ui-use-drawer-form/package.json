{
<<<<<<< HEAD
  "name": "form-chakra-ui-use-drawer-form",
  "private": true,
  "scripts": {
    "start": "refine dev",
    "build": "tsc && refine build",
    "preview": "refine start",
    "refine": "refine"
  },
  "dependencies": {
    "@refinedev/chakra-ui": "^2.8.0",
    "@tabler/icons": "^1.1.0",
    "@refinedev/core": "^4.8.2",
    "@refinedev/cli": "^2.1.2",
    "@refinedev/react-router-v6": "^4.1.0",
    "@refinedev/simple-rest": "^4.1.0",
    "@refinedev/react-table": "^5.2.0",
    "@tanstack/react-table": "^8.2.6",
    "@refinedev/react-hook-form": "^4.2.0",
    "@chakra-ui/react": "^2.5.1",
    "react": "^18.0.0",
    "react-dom": "^18.0.0"
  },
  "devDependencies": {
    "@types/react": "^18.0.0",
    "@types/react-dom": "^18.0.0",
    "@vitejs/plugin-react": "^1.0.7",
    "typescript": "^4.7.4",
    "vite": "^2.8.0"
  },
  "version": "3.25.0"
=======
    "name": "form-chakra-ui-use-drawer-form",
    "private": true,
    "scripts": {
        "start": "vite",
        "build": "tsc && vite build",
        "preview": "vite preview",
        "refine": "refine"
    },
    "dependencies": {
        "@refinedev/chakra-ui": "^2.8.0",
        "@tabler/icons": "^1.1.0",
        "@refinedev/core": "^4.8.3",
        "@refinedev/cli": "^2.1.2",
        "@refinedev/react-router-v6": "^4.1.0",
        "@refinedev/simple-rest": "^4.1.0",
        "@refinedev/react-table": "^5.2.0",
        "@tanstack/react-table": "^8.2.6",
        "@refinedev/react-hook-form": "^4.2.0",
        "@chakra-ui/react": "^2.5.1",
        "react": "^18.0.0",
        "react-dom": "^18.0.0"
    },
    "devDependencies": {
        "@types/react": "^18.0.0",
        "@types/react-dom": "^18.0.0",
        "@vitejs/plugin-react": "^1.0.7",
        "typescript": "^4.7.4",
        "vite": "^2.8.0"
    },
    "version": "3.25.0"
>>>>>>> 6d052a3e
}<|MERGE_RESOLUTION|>--- conflicted
+++ resolved
@@ -1,5 +1,4 @@
 {
-<<<<<<< HEAD
   "name": "form-chakra-ui-use-drawer-form",
   "private": true,
   "scripts": {
@@ -11,7 +10,7 @@
   "dependencies": {
     "@refinedev/chakra-ui": "^2.8.0",
     "@tabler/icons": "^1.1.0",
-    "@refinedev/core": "^4.8.2",
+    "@refinedev/core": "^4.8.3",
     "@refinedev/cli": "^2.1.2",
     "@refinedev/react-router-v6": "^4.1.0",
     "@refinedev/simple-rest": "^4.1.0",
@@ -30,36 +29,4 @@
     "vite": "^2.8.0"
   },
   "version": "3.25.0"
-=======
-    "name": "form-chakra-ui-use-drawer-form",
-    "private": true,
-    "scripts": {
-        "start": "vite",
-        "build": "tsc && vite build",
-        "preview": "vite preview",
-        "refine": "refine"
-    },
-    "dependencies": {
-        "@refinedev/chakra-ui": "^2.8.0",
-        "@tabler/icons": "^1.1.0",
-        "@refinedev/core": "^4.8.3",
-        "@refinedev/cli": "^2.1.2",
-        "@refinedev/react-router-v6": "^4.1.0",
-        "@refinedev/simple-rest": "^4.1.0",
-        "@refinedev/react-table": "^5.2.0",
-        "@tanstack/react-table": "^8.2.6",
-        "@refinedev/react-hook-form": "^4.2.0",
-        "@chakra-ui/react": "^2.5.1",
-        "react": "^18.0.0",
-        "react-dom": "^18.0.0"
-    },
-    "devDependencies": {
-        "@types/react": "^18.0.0",
-        "@types/react-dom": "^18.0.0",
-        "@vitejs/plugin-react": "^1.0.7",
-        "typescript": "^4.7.4",
-        "vite": "^2.8.0"
-    },
-    "version": "3.25.0"
->>>>>>> 6d052a3e
 }