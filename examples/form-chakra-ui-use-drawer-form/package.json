--- conflicted
+++ resolved
@@ -13,11 +13,7 @@
     "@chakra-ui/react": "^2.5.1",
     "@refinedev/chakra-ui": "^2.34.1",
     "@refinedev/cli": "^2.16.42",
-<<<<<<< HEAD
-    "@refinedev/core": "^4.57.1",
-=======
     "@refinedev/core": "^4.57.5",
->>>>>>> 85c54ba6
     "@refinedev/react-hook-form": "^4.9.3",
     "@refinedev/react-router": "^1.0.1",
     "@refinedev/react-table": "^5.6.15",
