--- conflicted
+++ resolved
@@ -1,8 +1,4 @@
-<<<<<<< HEAD
-import { Refine } from "@refinedev/core";
-=======
-import { GitHubBanner, Refine } from "@pankod/refine-core";
->>>>>>> 12a3802e
+import { GitHubBanner, Refine } from "@refinedev/core";
 import {
     ErrorComponent,
     Layout,
@@ -18,8 +14,8 @@
 
 const App: React.FC = () => {
     return (
-<<<<<<< HEAD
         <BrowserRouter>
+            <GitHubBanner />
             <ChakraProvider theme={refineTheme}>
                 <Refine
                     routerProvider={routerProvider}
@@ -55,25 +51,6 @@
                 </Refine>
             </ChakraProvider>
         </BrowserRouter>
-=======
-        <ChakraProvider theme={refineTheme}>
-            <GitHubBanner />
-            <Refine
-                routerProvider={routerProvider}
-                dataProvider={dataProvider("https://api.fake-rest.refine.dev")}
-                notificationProvider={notificationProvider()}
-                Layout={Layout}
-                ReadyPage={ReadyPage}
-                catchAll={<ErrorComponent />}
-                resources={[
-                    {
-                        name: "posts",
-                        list: PostList,
-                    },
-                ]}
-            />
-        </ChakraProvider>
->>>>>>> 12a3802e
     );
 };
 
