--- conflicted
+++ resolved
@@ -8,15 +8,9 @@
         "preview": "vite preview"
     },
     "dependencies": {
-<<<<<<< HEAD
-        "@pankod/refine-mantine": "^1.0.0",
-        "@pankod/refine-core": "^3.69.6",
-        "@pankod/refine-react-router-v6": "^3.33.0",
-=======
         "@pankod/refine-mantine": "^1.0.2",
         "@pankod/refine-core": "^3.69.9",
         "@pankod/refine-react-router-v6": "^3.33.2",
->>>>>>> c9a30684
         "@pankod/refine-simple-rest": "^3.31.0",
         "react": "^18.0.0",
         "react-dom": "^18.0.0"
