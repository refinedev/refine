import React from "react";
import { AppProps } from "next/app";
import Head from "next/head";
<<<<<<< HEAD
import { Refine } from "@refinedev/core";
import routerProvider from "@refinedev/nextjs-router";
=======

import { GitHubBanner, Refine } from "@pankod/refine-core";
import routerProvider from "@pankod/refine-nextjs-router";
>>>>>>> 12a3802e
import { ChakraProvider } from "@chakra-ui/react";
import { DataProvider } from "@refinedev/strapi-v4";

import { API_URL } from "src/constants";
import { Layout } from "src/components";

function MyApp({ Component, pageProps }: AppProps): JSX.Element {
    const dataProvider = DataProvider(API_URL + "/api");

    return (
        <>
            <Head>
                <link rel="preconnect" href="https://app.snipcart.com" />
                <link
                    rel="stylesheet"
                    href="https://cdn.snipcart.com/themes/v3.0.16/default/snipcart.css"
                />
                <script
                    async
                    src="https://cdn.snipcart.com/themes/v3.0.16/default/snipcart.js"
                />
            </Head>
            <GitHubBanner />
            <Refine
                routerProvider={routerProvider}
                dataProvider={dataProvider}
                options={{
                    reactQuery: { devtoolConfig: { position: "bottom-left" } },
                }}
            >
                <ChakraProvider>
                    <Layout>
                        <Component {...pageProps} />
                    </Layout>
                </ChakraProvider>
            </Refine>
            <div
                hidden
                id="snipcart"
                data-api-key="YWEzNDc3NGQtOGI3ZS00MzI2LTliYmUtM2M4NDg0ZTg2OTE0NjM3ODAwODQ0NzIzNDc0NTIw"
            />
        </>
    );
}

export default MyApp;<|MERGE_RESOLUTION|>--- conflicted
+++ resolved
@@ -1,14 +1,8 @@
 import React from "react";
 import { AppProps } from "next/app";
 import Head from "next/head";
-<<<<<<< HEAD
-import { Refine } from "@refinedev/core";
+import { GitHubBanner, Refine } from "@refinedev/core";
 import routerProvider from "@refinedev/nextjs-router";
-=======
-
-import { GitHubBanner, Refine } from "@pankod/refine-core";
-import routerProvider from "@pankod/refine-nextjs-router";
->>>>>>> 12a3802e
 import { ChakraProvider } from "@chakra-ui/react";
 import { DataProvider } from "@refinedev/strapi-v4";
 
