{
    "name": "blog-ecommerce",
    "version": "3.25.0",
    "private": true,
    "scripts": {
        "dev": "cross-env NODE_OPTIONS=--max_old_space_size=4096 next dev",
        "build": "next build && rm -rf .next/cache",
        "start": "next start",
        "lint": "eslint '**/*.{js,jsx,ts,tsx}'"
    },
    "dependencies": {
        "@chakra-ui/icons": "^1.1.5",
        "@chakra-ui/react": "^2.3.6",
        "@emotion/react": "^11.8.2",
        "@emotion/styled": "^11.8.1",
        "@pankod/refine-core": "^3.99.6",
<<<<<<< HEAD
        "@pankod/refine-cli": "^1.17.2",
=======
        "@pankod/refine-cli": "^1.17.1",
>>>>>>> 830890b8
        "@pankod/refine-nextjs-router": "^4.3.0",
        "@pankod/refine-strapi": "^3.37.0",
        "@pankod/refine-strapi-v4": "^3.39.6",
        "axios": "^0.26.1",
        "framer-motion": "^7.5.3",
        "next": "^13.0.6",
        "cross-env": "^7.0.3",
        "next-compose-plugins": "^2.2.1",
        "nookies": "^2.5.2",
        "react": "^18.0.0",
        "react-dom": "^18.0.0",
        "react-icons": "^4.3.1"
    },
    "devDependencies": {
        "@types/node": "^12.20.11",
        "@types/react": "^18.0.0",
        "@types/react-dom": "^18.0.0",
        "@typescript-eslint/parser": "5.48.0",
        "typescript": "^4.7.4"
    }
}<|MERGE_RESOLUTION|>--- conflicted
+++ resolved
@@ -14,11 +14,7 @@
         "@emotion/react": "^11.8.2",
         "@emotion/styled": "^11.8.1",
         "@pankod/refine-core": "^3.99.6",
-<<<<<<< HEAD
-        "@pankod/refine-cli": "^1.17.2",
-=======
         "@pankod/refine-cli": "^1.17.1",
->>>>>>> 830890b8
         "@pankod/refine-nextjs-router": "^4.3.0",
         "@pankod/refine-strapi": "^3.37.0",
         "@pankod/refine-strapi-v4": "^3.39.6",
