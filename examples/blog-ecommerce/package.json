--- conflicted
+++ resolved
@@ -1,42 +1,38 @@
 {
-    "name": "blog-ecommerce",
-    "version": "3.25.0",
-    "private": true,
-    "scripts": {
-        "dev": "cross-env NODE_OPTIONS=--max_old_space_size=4096 next dev",
-        "build": "next build && rm -rf .next/cache",
-        "start": "next start",
-        "lint": "eslint '**/*.{js,jsx,ts,tsx}'"
-    },
-    "dependencies": {
-        "@chakra-ui/icons": "^1.1.5",
-        "@chakra-ui/react": "^2.3.6",
-        "@emotion/react": "^11.8.2",
-        "@emotion/styled": "^11.8.1",
-        "@pankod/refine-core": "^3.99.6",
-<<<<<<< HEAD
-        "@pankod/refine-cli": "^1.17.2",
-=======
-        "@pankod/refine-cli": "^1.17.1",
->>>>>>> 1101fe2c
-        "@pankod/refine-nextjs-router": "^4.3.0",
-        "@pankod/refine-strapi": "^3.37.0",
-        "@pankod/refine-strapi-v4": "^3.39.6",
-        "axios": "^0.26.1",
-        "framer-motion": "^7.5.3",
-        "next": "^13.0.6",
-        "cross-env": "^7.0.3",
-        "next-compose-plugins": "^2.2.1",
-        "nookies": "^2.5.2",
-        "react": "^18.0.0",
-        "react-dom": "^18.0.0",
-        "react-icons": "^4.3.1"
-    },
-    "devDependencies": {
-        "@types/node": "^12.20.11",
-        "@types/react": "^18.0.0",
-        "@types/react-dom": "^18.0.0",
-        "@typescript-eslint/parser": "5.48.0",
-        "typescript": "^4.7.4"
-    }
+  "name": "blog-ecommerce",
+  "version": "3.25.0",
+  "private": true,
+  "scripts": {
+    "dev": "cross-env NODE_OPTIONS=--max_old_space_size=4096 next dev",
+    "build": "next build && rm -rf .next/cache",
+    "start": "next start",
+    "lint": "eslint '**/*.{js,jsx,ts,tsx}'"
+  },
+  "dependencies": {
+    "@chakra-ui/icons": "^1.1.5",
+    "@chakra-ui/react": "^2.3.6",
+    "@emotion/react": "^11.8.2",
+    "@emotion/styled": "^11.8.1",
+    "@pankod/refine-core": "^3.99.6",
+    "@pankod/refine-cli": "^1.17.1",
+    "@pankod/refine-nextjs-router": "^4.3.0",
+    "@pankod/refine-strapi": "^3.37.0",
+    "@pankod/refine-strapi-v4": "^3.39.6",
+    "axios": "^0.26.1",
+    "framer-motion": "^7.5.3",
+    "next": "^13.0.6",
+    "cross-env": "^7.0.3",
+    "next-compose-plugins": "^2.2.1",
+    "nookies": "^2.5.2",
+    "react": "^18.0.0",
+    "react-dom": "^18.0.0",
+    "react-icons": "^4.3.1"
+  },
+  "devDependencies": {
+    "@types/node": "^12.20.11",
+    "@types/react": "^18.0.0",
+    "@types/react-dom": "^18.0.0",
+    "@typescript-eslint/parser": "5.48.0",
+    "typescript": "^4.7.4"
+  }
 }