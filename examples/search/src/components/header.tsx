import { useState, useEffect } from "react";
import { useList } from "@pankod/refine-core";
<<<<<<< HEAD
import {
    AntdLayout,
    AutoComplete,
    Input,
    Icons,
    Typography,
} from "@pankod/refine-antd";
import routerProvider from "@pankod/refine-react-router-v6/legacy";
=======
import { SearchOutlined } from "@ant-design/icons";
import { Layout as AntdLayout, AutoComplete, Input, Typography } from "antd";
import routerProvider from "@pankod/refine-react-router-v6";
>>>>>>> 647865fb
import debounce from "lodash/debounce";

const { Link } = routerProvider;
const { Text } = Typography;

import { ICategory, IOptions, IPost } from "interfaces";

const renderTitle = (title: string) => {
    return (
        <Text strong style={{ fontSize: "16px" }}>
            {title}
        </Text>
    );
};

const renderItem = (title: string, resource: string, id: number) => {
    return {
        value: title,
        label: (
            <Link to={`/${resource}/show/${id}`}>
                <Text>{title}</Text>
            </Link>
        ),
    };
};

export const Header: React.FC = () => {
    const [value, setValue] = useState<string>("");
    const [options, setOptions] = useState<IOptions[]>([]);

    const { refetch: refetchPosts } = useList<IPost>({
        resource: "posts",
        config: {
            filters: [{ field: "title", operator: "contains", value }],
        },
        queryOptions: {
            enabled: false,
            onSuccess: (data) => {
                const postOptionGroup = data.data.map((item) =>
                    renderItem(item.title, "posts", item.id),
                );
                if (postOptionGroup.length > 0) {
                    setOptions((prevOptions) => [
                        ...prevOptions,
                        {
                            label: renderTitle("Posts"),
                            options: postOptionGroup,
                        },
                    ]);
                }
            },
        },
    });

    const { refetch: refetchCategories } = useList<ICategory>({
        resource: "categories",
        config: {
            filters: [{ field: "title", operator: "contains", value }],
        },
        queryOptions: {
            enabled: false,
            onSuccess: (data) => {
                const categoryOptionGroup = data.data.map((item) =>
                    renderItem(item.title, "categories", item.id),
                );
                if (categoryOptionGroup.length > 0) {
                    setOptions((prevOptions) => [
                        ...prevOptions,
                        {
                            label: renderTitle("Categories"),
                            options: categoryOptionGroup,
                        },
                    ]);
                }
            },
        },
    });

    useEffect(() => {
        setOptions([]);
        refetchPosts();
        refetchCategories();
    }, [value]);

    return (
        <AntdLayout.Header
            style={{
                padding: "0px 24px",
                backgroundColor: "#FFF",
            }}
        >
            <AutoComplete
                style={{ width: "100%", maxWidth: "550px" }}
                options={options}
                filterOption={false}
                onSearch={debounce((value: string) => setValue(value), 500)}
            >
                <Input
                    size="large"
                    placeholder="Search posts or categories"
                    suffix={<SearchOutlined />}
                />
            </AutoComplete>
        </AntdLayout.Header>
    );
};<|MERGE_RESOLUTION|>--- conflicted
+++ resolved
@@ -1,19 +1,8 @@
 import { useState, useEffect } from "react";
 import { useList } from "@pankod/refine-core";
-<<<<<<< HEAD
-import {
-    AntdLayout,
-    AutoComplete,
-    Input,
-    Icons,
-    Typography,
-} from "@pankod/refine-antd";
-import routerProvider from "@pankod/refine-react-router-v6/legacy";
-=======
 import { SearchOutlined } from "@ant-design/icons";
 import { Layout as AntdLayout, AutoComplete, Input, Typography } from "antd";
-import routerProvider from "@pankod/refine-react-router-v6";
->>>>>>> 647865fb
+import routerProvider from "@pankod/refine-react-router-v6/legacy";
 import debounce from "lodash/debounce";
 
 const { Link } = routerProvider;
