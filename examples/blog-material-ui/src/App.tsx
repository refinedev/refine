import { Refine } from "@pankod/refine-core";
import {
    notificationProvider,
    RefineSnackbarProvider,
    Layout,
    LightTheme,
    ReadyPage,
    LoginPage,
    ErrorComponent,
} from "@pankod/refine-mui";
import { ThemeProvider } from "@mui/material/styles";
import { CssBaseline, GlobalStyles } from "@mui/material";
import routerProvider from "@pankod/refine-react-router-v6/legacy";
import { DataProvider } from "@pankod/refine-strapi-v4";

import { authProvider, axiosInstance } from "./authProvider";
import { API_URL } from "./constants";
import { PostList, PostCreate, PostEdit } from "./pages/posts";

function App() {
    return (
        <ThemeProvider theme={LightTheme}>
            <CssBaseline />
            <GlobalStyles styles={{ html: { WebkitFontSmoothing: "auto" } }} />
            <RefineSnackbarProvider>
                <Refine
                    notificationProvider={notificationProvider}
                    Layout={Layout}
                    LoginPage={LoginPage}
                    ReadyPage={ReadyPage}
                    catchAll={<ErrorComponent />}
<<<<<<< HEAD
                    legacyRouterProvider={routerProvider}
                    authProvider={authProvider}
=======
                    routerProvider={routerProvider}
                    legacyAuthProvider={authProvider}
>>>>>>> 1abc51a8
                    dataProvider={DataProvider(API_URL + `/api`, axiosInstance)}
                    resources={[
                        {
                            name: "posts",
                            list: PostList,
                            create: PostCreate,
                            edit: PostEdit,
                            canDelete: true,
                        },
                    ]}
                    options={{
                        mutationMode: "undoable",
                        syncWithLocation: true,
                    }}
                />
            </RefineSnackbarProvider>
        </ThemeProvider>
    );
}

export default App;<|MERGE_RESOLUTION|>--- conflicted
+++ resolved
@@ -29,13 +29,8 @@
                     LoginPage={LoginPage}
                     ReadyPage={ReadyPage}
                     catchAll={<ErrorComponent />}
-<<<<<<< HEAD
                     legacyRouterProvider={routerProvider}
-                    authProvider={authProvider}
-=======
-                    routerProvider={routerProvider}
                     legacyAuthProvider={authProvider}
->>>>>>> 1abc51a8
                     dataProvider={DataProvider(API_URL + `/api`, axiosInstance)}
                     resources={[
                         {
