--- conflicted
+++ resolved
@@ -1,8 +1,4 @@
-<<<<<<< HEAD
-import { Authenticated, Refine } from "@refinedev/core";
-=======
-import { GitHubBanner, Refine } from "@pankod/refine-core";
->>>>>>> 12a3802e
+import { Authenticated, GitHubBanner, Refine } from "@refinedev/core";
 import {
     notificationProvider,
     RefineSnackbarProvider,
@@ -26,41 +22,12 @@
 
 function App() {
     return (
-<<<<<<< HEAD
         <BrowserRouter>
+            <GitHubBanner />
             <ThemeProvider theme={LightTheme}>
                 <CssBaseline />
                 <GlobalStyles
                     styles={{ html: { WebkitFontSmoothing: "auto" } }}
-=======
-        <ThemeProvider theme={LightTheme}>
-            <CssBaseline />
-            <GlobalStyles styles={{ html: { WebkitFontSmoothing: "auto" } }} />
-            <RefineSnackbarProvider>
-                <GitHubBanner />
-                <Refine
-                    notificationProvider={notificationProvider}
-                    Layout={Layout}
-                    LoginPage={LoginPage}
-                    ReadyPage={ReadyPage}
-                    catchAll={<ErrorComponent />}
-                    routerProvider={routerProvider}
-                    authProvider={authProvider}
-                    dataProvider={DataProvider(API_URL + `/api`, axiosInstance)}
-                    resources={[
-                        {
-                            name: "posts",
-                            list: PostList,
-                            create: PostCreate,
-                            edit: PostEdit,
-                            canDelete: true,
-                        },
-                    ]}
-                    options={{
-                        mutationMode: "undoable",
-                        syncWithLocation: true,
-                    }}
->>>>>>> 12a3802e
                 />
                 <RefineSnackbarProvider>
                     <Refine
