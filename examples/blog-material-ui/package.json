{
    "name": "blog-material-ui",
    "version": "0.1.0",
    "private": true,
    "dependencies": {
        "@testing-library/jest-dom": "^5.16.4",
        "@testing-library/react": "^13.1.1",
        "@testing-library/user-event": "^14.1.1",
        "@types/jest": "^29.2.4",
        "react": "^18.0.0",
        "react-dom": "^18.0.0",
        "react-scripts": "^5.0.0",
        "web-vitals": "^1.1.1",
<<<<<<< HEAD
        "@refinedev/core": "^3.99.6",
        "@refinedev/cli": "^1.17.1",
        "@refinedev/mui": "^3.61.5",
        "@refinedev/react-hook-form": "^3.37.2",
=======
        "@pankod/refine-core": "^3.101.0",
        "@pankod/refine-cli": "^1.17.2",
        "@pankod/refine-mui": "^3.61.5",
        "@pankod/refine-react-hook-form": "^3.37.2",
>>>>>>> b5a7f99e
        "@mui/icons-material": "^5.8.3",
        "@refinedev/react-router-v6": "^3.38.0",
        "@refinedev/strapi-v4": "^3.39.6",
        "@emotion/react": "^11.8.2",
        "@emotion/styled": "^11.8.1",
        "@mui/lab": "^5.0.0-alpha.85",
        "@mui/material": "^5.8.6",
        "@mui/x-data-grid": "^5.12.1",
        "axios": "^0.26.1",
        "react-hook-form": "^7.30.0"
    },
    "devDependencies": {
        "@types/node": "^12.20.11",
        "@types/react": "^18.0.0",
        "@types/react-dom": "^18.0.0",
        "typescript": "^4.7.4"
    },
    "scripts": {
        "start": "react-scripts start",
        "dev": "react-scripts start",
        "build": "react-scripts build",
        "test": "react-scripts test",
        "eject": "react-scripts eject",
        "refine": "refine"
    },
    "browserslist": {
        "production": [
            ">0.2%",
            "not dead",
            "not op_mini all"
        ],
        "development": [
            "last 1 chrome version",
            "last 1 firefox version",
            "last 1 safari version"
        ]
    }
}<|MERGE_RESOLUTION|>--- conflicted
+++ resolved
@@ -11,17 +11,10 @@
         "react-dom": "^18.0.0",
         "react-scripts": "^5.0.0",
         "web-vitals": "^1.1.1",
-<<<<<<< HEAD
-        "@refinedev/core": "^3.99.6",
+        "@refinedev/core": "^3.101.0",
         "@refinedev/cli": "^1.17.1",
         "@refinedev/mui": "^3.61.5",
         "@refinedev/react-hook-form": "^3.37.2",
-=======
-        "@pankod/refine-core": "^3.101.0",
-        "@pankod/refine-cli": "^1.17.2",
-        "@pankod/refine-mui": "^3.61.5",
-        "@pankod/refine-react-hook-form": "^3.37.2",
->>>>>>> b5a7f99e
         "@mui/icons-material": "^5.8.3",
         "@refinedev/react-router-v6": "^3.38.0",
         "@refinedev/strapi-v4": "^3.39.6",
