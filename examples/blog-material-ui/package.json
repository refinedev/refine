--- conflicted
+++ resolved
@@ -1,53 +1,4 @@
 {
-<<<<<<< HEAD
-  "name": "blog-material-ui",
-  "version": "0.1.0",
-  "private": true,
-  "dependencies": {
-    "@testing-library/jest-dom": "^5.16.4",
-    "@testing-library/react": "^13.1.1",
-    "@testing-library/user-event": "^14.1.1",
-    "@types/jest": "^29.2.4",
-    "react": "^18.0.0",
-    "react-dom": "^18.0.0",
-    "react-scripts": "^5.0.0",
-    "web-vitals": "^1.1.1",
-    "@pankod/refine-core": "^3.99.6",
-    "@pankod/refine-cli": "^1.17.2",
-    "@pankod/refine-mui": "^3.61.5",
-    "@pankod/refine-react-hook-form": "^3.37.2",
-    "@mui/icons-material": "^5.8.3",
-    "@pankod/refine-react-router-v6": "^3.38.0",
-    "@pankod/refine-strapi-v4": "^3.39.6",
-    "axios": "^0.26.1",
-    "react-hook-form": "^7.30.0"
-  },
-  "devDependencies": {
-    "@types/node": "^12.20.11",
-    "@types/react": "^18.0.0",
-    "@types/react-dom": "^18.0.0",
-    "typescript": "^4.7.4"
-  },
-  "scripts": {
-    "dev": "react-scripts start",
-    "build": "react-scripts build",
-    "test": "react-scripts test",
-    "eject": "react-scripts eject",
-    "refine": "refine"
-  },
-  "browserslist": {
-    "production": [
-      ">0.2%",
-      "not dead",
-      "not op_mini all"
-    ],
-    "development": [
-      "last 1 chrome version",
-      "last 1 firefox version",
-      "last 1 safari version"
-    ]
-  }
-=======
     "name": "blog-material-ui",
     "version": "0.1.0",
     "private": true,
@@ -100,5 +51,4 @@
             "last 1 safari version"
         ]
     }
->>>>>>> 830890b8
 }