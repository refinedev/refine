--- conflicted
+++ resolved
@@ -1,17 +1,9 @@
-<<<<<<< HEAD
-import { Refine } from "@refinedev/core";
+import { GitHubBanner, Refine } from "@refinedev/core";
 import { ErrorComponent, Layout } from "@refinedev/antd";
 import dataProvider from "@refinedev/simple-rest";
 import routerProvider, { NavigateToResource } from "@refinedev/react-router-v6";
 import { BrowserRouter, Routes, Route, Outlet } from "react-router-dom";
 import "@refinedev/antd/dist/reset.css";
-=======
-import { GitHubBanner, Refine } from "@pankod/refine-core";
-import { Layout } from "@pankod/refine-antd";
-import dataProvider from "@pankod/refine-simple-rest";
-import routerProvider from "@pankod/refine-react-router-v6";
-import "@pankod/refine-antd/dist/reset.css";
->>>>>>> 12a3802e
 
 import { CalendarPage } from "pages/calendar";
 
@@ -19,19 +11,14 @@
 
 const App: React.FC = () => {
     return (
-<<<<<<< HEAD
         <BrowserRouter>
-=======
-        <>
             <GitHubBanner />
->>>>>>> 12a3802e
             <Refine
                 routerProvider={routerProvider}
                 dataProvider={dataProvider(API_URL)}
                 resources={[
                     {
                         name: "events",
-<<<<<<< HEAD
                         list: "/events",
                     },
                 ]}
@@ -54,14 +41,6 @@
                 </Routes>
             </Refine>
         </BrowserRouter>
-=======
-                        list: CalendarPage,
-                    },
-                ]}
-                Layout={Layout}
-            />
-        </>
->>>>>>> 12a3802e
     );
 };
 
