--- conflicted
+++ resolved
@@ -22,13 +22,9 @@
 function MyApp({ Component, pageProps }: AppProps): JSX.Element {
     return (
         <Refine
-<<<<<<< HEAD
             routerProvider={routerProvider}
             authProvider={authProvider}
-=======
             legacyRouterProvider={routerProvider}
-            legacyAuthProvider={authProvider}
->>>>>>> 3f10c6e5
             dataProvider={dataProvider(API_URL)}
             resources={[
                 { name: "users" },
