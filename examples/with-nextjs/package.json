{
  "name": "with-nextjs",
  "version": "0.1.0",
  "private": true,
  "engines": {
    "node": ">=18.0.0"
  },
  "scripts": {
    "start": "cross-env NODE_OPTIONS=--max_old_space_size=4096 refine dev",
    "build": "refine build",
    "start:prod": "refine start",
    "lint": "eslint '**/*.{js,jsx,ts,tsx}'",
    "cypress": "cypress open -C ./cypress.config.ts",
    "cypress:run": "cypress run -C ./cypress.config.ts"
  },
  "dependencies": {
<<<<<<< HEAD
    "@ant-design/nextjs-registry": "^1.0.0",
    "@refinedev/cli": "^2.16.21",
    "@refinedev/core": "^4.46.2",
    "@refinedev/devtools": "^1.1.29",
    "@refinedev/nextjs-router": "^5.5.5",
    "@refinedev/kbar": "^1.3.5",
    "next": "^14.1.0",
=======
    "@refinedev/antd": "^5.37.3",
    "@refinedev/core": "^4.47.0",
    "@refinedev/cli": "^2.16.23",
    "@refinedev/nextjs-router": "^5.5.6",
    "@refinedev/simple-rest": "^5.0.2",
    "cross-env": "^7.0.3",
    "next": "^13.5.4",
    "nookies": "^2.5.2",
>>>>>>> 8a39d77b
    "react": "^18.0.0",
    "react-dom": "^18.0.0",
    "@refinedev/simple-rest": "^5.0.1",
    "@refinedev/antd": "^5.37.2",
    "@ant-design/icons": "5.0.1",
    "antd": "^5.0.5",
    "js-cookie": "^3.0.1"
  },
  "devDependencies": {
    "@types/react": "^18.0.0",
    "@types/react-dom": "^18.0.0",
    "@types/node": "^18.16.2",
    "@typescript-eslint/parser": "5.48.0",
    "typescript": "^4.7.4",
    "cross-env": "^7.0.3",
    "eslint": "^8.24.0",
    "@types/js-cookie": "^3.0.2"
  }
}<|MERGE_RESOLUTION|>--- conflicted
+++ resolved
@@ -14,28 +14,17 @@
     "cypress:run": "cypress run -C ./cypress.config.ts"
   },
   "dependencies": {
-<<<<<<< HEAD
-    "@ant-design/nextjs-registry": "^1.0.0",
-    "@refinedev/cli": "^2.16.21",
-    "@refinedev/core": "^4.46.2",
-    "@refinedev/devtools": "^1.1.29",
-    "@refinedev/nextjs-router": "^5.5.5",
-    "@refinedev/kbar": "^1.3.5",
-    "next": "^14.1.0",
-=======
     "@refinedev/antd": "^5.37.3",
     "@refinedev/core": "^4.47.0",
     "@refinedev/cli": "^2.16.23",
     "@refinedev/nextjs-router": "^5.5.6",
     "@refinedev/simple-rest": "^5.0.2",
     "cross-env": "^7.0.3",
-    "next": "^13.5.4",
+    "@ant-design/nextjs-registry": "^1.0.0",
+    "next": "^14.1.0",
     "nookies": "^2.5.2",
->>>>>>> 8a39d77b
     "react": "^18.0.0",
     "react-dom": "^18.0.0",
-    "@refinedev/simple-rest": "^5.0.1",
-    "@refinedev/antd": "^5.37.2",
     "@ant-design/icons": "5.0.1",
     "antd": "^5.0.5",
     "js-cookie": "^3.0.1"
