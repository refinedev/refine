{
  "name": "with-nextjs",
  "version": "1.0.0",
  "private": true,
  "scripts": {
    "build": "refine build",
    "cypress": "cypress open -C ./cypress.config.ts",
    "cypress:run": "cypress run -C ./cypress.config.ts",
    "dev": "cross-env NODE_OPTIONS=--max_old_space_size=4096 refine dev",
    "lint": "eslint '**/*.{js,jsx,ts,tsx}'",
    "start:prod": "refine start"
  },
  "dependencies": {
<<<<<<< HEAD
    "@ant-design/icons": "^5.3.2",
=======
    "@ant-design/icons": "^5.0.1",
>>>>>>> ab6265fc
    "@ant-design/nextjs-registry": "^1.0.0",
    "@refinedev/antd": "^5.37.6",
    "@refinedev/cli": "^2.16.29",
    "@refinedev/core": "^4.49.0",
    "@refinedev/devtools": "^1.1.37",
    "@refinedev/kbar": "^1.3.8",
    "@refinedev/nextjs-router": "^6.0.2",
    "@refinedev/simple-rest": "^5.0.4",
    "antd": "5.16.5",
    "cross-env": "^7.0.3",
    "js-cookie": "^3.0.1",
    "next": "^14.1.0",
    "nookies": "^2.5.2",
    "react": "^18.0.0",
    "react-dom": "^18.0.0"
  },
  "devDependencies": {
    "@types/js-cookie": "^3.0.2",
    "@types/node": "^18.16.2",
    "@types/react": "^18.0.0",
    "@types/react-dom": "^18.0.0",
    "@typescript-eslint/parser": "5.48.0",
    "cross-env": "^7.0.3",
    "eslint": "^8.24.0",
    "typescript": "^5.4.2"
  },
  "engines": {
    "node": ">=18.0.0"
  }
}<|MERGE_RESOLUTION|>--- conflicted
+++ resolved
@@ -11,11 +11,7 @@
     "start:prod": "refine start"
   },
   "dependencies": {
-<<<<<<< HEAD
     "@ant-design/icons": "^5.3.2",
-=======
-    "@ant-design/icons": "^5.0.1",
->>>>>>> ab6265fc
     "@ant-design/nextjs-registry": "^1.0.0",
     "@refinedev/antd": "^5.37.6",
     "@refinedev/cli": "^2.16.29",
