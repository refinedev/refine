--- conflicted
+++ resolved
@@ -39,15 +39,9 @@
     "@types/node": "^18.16.2",
     "@types/react": "^18.0.0",
     "@types/react-dom": "^18.0.0",
-<<<<<<< HEAD
-    "@vitejs/plugin-react": "^4.0.0",
+    "@vitejs/plugin-react": "^4.2.1",
     "cypress": "^13.6.3",
-    "typescript": "^4.7.4",
-    "vite": "^4.3.1"
-=======
-    "@vitejs/plugin-react": "^4.2.1",
     "typescript": "^5.4.2",
     "vite": "^5.1.6"
->>>>>>> fc1b4ad4
   }
 }