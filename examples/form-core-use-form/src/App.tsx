--- conflicted
+++ resolved
@@ -1,31 +1,20 @@
-<<<<<<< HEAD
-import { Refine, ErrorComponent } from "@refinedev/core";
+import { GitHubBanner, Refine, ErrorComponent } from "@refinedev/core";
 import dataProvider from "@refinedev/simple-rest";
 import routerProvider, { NavigateToResource } from "@refinedev/react-router-v6";
 import { BrowserRouter, Routes, Route } from "react-router-dom";
-=======
-import { GitHubBanner, Refine } from "@pankod/refine-core";
-import routerProvider from "@pankod/refine-react-router-v6";
-import dataProvider from "@pankod/refine-simple-rest";
->>>>>>> 12a3802e
 
 import { PostList, PostCreate, PostEdit, PostShow } from "pages/posts";
 
 const App: React.FC = () => {
     return (
-<<<<<<< HEAD
         <BrowserRouter>
-=======
-        <>
             <GitHubBanner />
->>>>>>> 12a3802e
             <Refine
                 dataProvider={dataProvider("https://api.fake-rest.refine.dev")}
                 routerProvider={routerProvider}
                 resources={[
                     {
                         name: "posts",
-<<<<<<< HEAD
                         list: "/posts",
                         create: "/posts/create",
                         clone: "/posts/clone/:id",
@@ -52,16 +41,6 @@
                 </Routes>
             </Refine>
         </BrowserRouter>
-=======
-                        list: PostList,
-                        create: PostCreate,
-                        edit: PostEdit,
-                        show: PostShow,
-                    },
-                ]}
-            />
-        </>
->>>>>>> 12a3802e
     );
 };
 
