<<<<<<< HEAD
import { Refine } from "@refinedev/core";
import { notificationProvider, Layout, ErrorComponent } from "@refinedev/antd";
import dataProvider from "@refinedev/simple-rest";
import routerProvider, { NavigateToResource } from "@refinedev/react-router-v6";
import { BrowserRouter, Routes, Route, Outlet } from "react-router-dom";
import "@refinedev/antd/dist/reset.css";
=======
import { GitHubBanner, Refine } from "@pankod/refine-core";
import {
    notificationProvider,
    Layout,
    ErrorComponent,
} from "@pankod/refine-antd";
import dataProvider from "@pankod/refine-simple-rest";
import routerProvider from "@pankod/refine-react-router-v6";
import "@pankod/refine-antd/dist/reset.css";
>>>>>>> 12a3802e

import { PostList, PostCreate, PostEdit, PostShow } from "pages/posts";
import { CategoryList, CategoryCreate, CategoryEdit } from "pages/categories";

const API_URL = "https://api.fake-rest.refine.dev";

const App: React.FC = () => {
    return (
<<<<<<< HEAD
        <BrowserRouter>
=======
        <>
            <GitHubBanner />
>>>>>>> 12a3802e
            <Refine
                routerProvider={routerProvider}
                dataProvider={dataProvider(API_URL)}
                resources={[
                    {
                        name: "CMS",
                    },
                    {
                        name: "posts",
<<<<<<< HEAD
                        list: "/CMS/posts",
                        create: "/CMS/posts/create",
                        edit: "/CMS/posts/edit/:id",
                        show: "/CMS/posts/show/:id",
                        meta: {
                            parent: "CMS",
                        },
                    },
                    {
                        name: "categories",
                        list: "/CMS/categories",
                        create: "/CMS/categories/create",
                        edit: "/CMS/categories/edit/:id",
                        meta: {
                            parent: "CMS",
                            canDelete: true,
                        },
                    },
                ]}
                notificationProvider={notificationProvider}
            >
                <Routes>
                    <Route
                        element={
                            <Layout>
                                <Outlet />
                            </Layout>
                        }
                    >
                        <Route
                            index
                            element={<NavigateToResource resource="posts" />}
                        />

                        <Route path="CMS">
                            <Route path="posts">
                                <Route index element={<PostList />} />
                                <Route path="create" element={<PostCreate />} />
                                <Route path="edit/:id" element={<PostEdit />} />
                                <Route path="show/:id" element={<PostShow />} />
                            </Route>

                            <Route path="categories">
                                <Route index element={<CategoryList />} />
                                <Route
                                    path="create"
                                    element={<CategoryCreate />}
                                />
                                <Route
                                    path="edit/:id"
                                    element={<CategoryEdit />}
                                />
                            </Route>
                        </Route>

                        <Route path="*" element={<ErrorComponent />} />
                    </Route>
                </Routes>
            </Refine>
        </BrowserRouter>
=======
                        parentName: "CMS",
                        list: PostList,
                        create: PostCreate,
                        edit: PostEdit,
                        show: PostShow,
                    },
                    {
                        name: "categories",
                        parentName: "CMS",
                        list: CategoryList,
                        create: CategoryCreate,
                        edit: CategoryEdit,
                        canDelete: true,
                    },
                ]}
                notificationProvider={notificationProvider}
                Layout={Layout}
                catchAll={<ErrorComponent />}
            />
        </>
>>>>>>> 12a3802e
    );
};

export default App;<|MERGE_RESOLUTION|>--- conflicted
+++ resolved
@@ -1,21 +1,9 @@
-<<<<<<< HEAD
-import { Refine } from "@refinedev/core";
+import { GitHubBanner, Refine } from "@refinedev/core";
 import { notificationProvider, Layout, ErrorComponent } from "@refinedev/antd";
 import dataProvider from "@refinedev/simple-rest";
 import routerProvider, { NavigateToResource } from "@refinedev/react-router-v6";
 import { BrowserRouter, Routes, Route, Outlet } from "react-router-dom";
 import "@refinedev/antd/dist/reset.css";
-=======
-import { GitHubBanner, Refine } from "@pankod/refine-core";
-import {
-    notificationProvider,
-    Layout,
-    ErrorComponent,
-} from "@pankod/refine-antd";
-import dataProvider from "@pankod/refine-simple-rest";
-import routerProvider from "@pankod/refine-react-router-v6";
-import "@pankod/refine-antd/dist/reset.css";
->>>>>>> 12a3802e
 
 import { PostList, PostCreate, PostEdit, PostShow } from "pages/posts";
 import { CategoryList, CategoryCreate, CategoryEdit } from "pages/categories";
@@ -24,12 +12,8 @@
 
 const App: React.FC = () => {
     return (
-<<<<<<< HEAD
         <BrowserRouter>
-=======
-        <>
             <GitHubBanner />
->>>>>>> 12a3802e
             <Refine
                 routerProvider={routerProvider}
                 dataProvider={dataProvider(API_URL)}
@@ -39,7 +23,6 @@
                     },
                     {
                         name: "posts",
-<<<<<<< HEAD
                         list: "/CMS/posts",
                         create: "/CMS/posts/create",
                         edit: "/CMS/posts/edit/:id",
@@ -100,28 +83,6 @@
                 </Routes>
             </Refine>
         </BrowserRouter>
-=======
-                        parentName: "CMS",
-                        list: PostList,
-                        create: PostCreate,
-                        edit: PostEdit,
-                        show: PostShow,
-                    },
-                    {
-                        name: "categories",
-                        parentName: "CMS",
-                        list: CategoryList,
-                        create: CategoryCreate,
-                        edit: CategoryEdit,
-                        canDelete: true,
-                    },
-                ]}
-                notificationProvider={notificationProvider}
-                Layout={Layout}
-                catchAll={<ErrorComponent />}
-            />
-        </>
->>>>>>> 12a3802e
     );
 };
 
