--- conflicted
+++ resolved
@@ -10,12 +10,9 @@
     useLogout,
     useMenu,
 } from "@pankod/refine-core";
-<<<<<<< HEAD
+
 import { Sider } from "@pankod/refine-antd";
 import { Layout as AntdLayout, Menu, Grid } from "antd";
-=======
-import { AntdLayout, Menu, Grid, Sider } from "@pankod/refine-antd";
->>>>>>> 4465c288
 import {
     DashboardOutlined,
     LogoutOutlined,
