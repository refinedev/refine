<<<<<<< HEAD
import { Refine } from "@refinedev/core";
import { notificationProvider, Layout, ErrorComponent } from "@refinedev/antd";
import dataProvider from "@refinedev/simple-rest";
import routerProvider, { NavigateToResource } from "@refinedev/react-router-v6";
import { BrowserRouter, Routes, Route, Outlet } from "react-router-dom";
=======
import { GitHubBanner, Refine } from "@pankod/refine-core";
import {
    notificationProvider,
    Layout,
    ErrorComponent,
} from "@pankod/refine-antd";
import dataProvider from "@pankod/refine-simple-rest";
import routerProvider from "@pankod/refine-react-router-v6";
>>>>>>> 12a3802e

import "@refinedev/antd/dist/reset.css";
import "./index.css";

import { PostList } from "pages/posts";
import { CustomSider } from "components";

const API_URL = "https://api.fake-rest.refine.dev";

const App: React.FC = () => {
    return (
<<<<<<< HEAD
        <BrowserRouter>
            <Refine
                dataProvider={dataProvider(API_URL)}
                routerProvider={routerProvider}
                resources={[
                    {
                        name: "posts",
                        list: "/posts",
                    },
                ]}
                notificationProvider={notificationProvider}
            >
                <Routes>
                    <Route
                        element={
                            <Layout Sider={CustomSider}>
                                <Outlet />
                            </Layout>
                        }
                    >
                        <Route
                            index
                            element={<NavigateToResource resource="posts" />}
                        />
                        <Route path="/posts" element={<PostList />} />
                        <Route path="*" element={<ErrorComponent />} />
                    </Route>
                </Routes>
            </Refine>
        </BrowserRouter>
=======
        <>
            <GitHubBanner />
            <Refine
                dataProvider={dataProvider(API_URL)}
                routerProvider={routerProvider}
                Sider={CustomSider}
                Title={({ collapsed }) => (
                    <Link to="/">
                        {collapsed ? (
                            <img
                                src="/refine-collapsed.svg"
                                alt="Refine"
                                style={{
                                    display: "flex",
                                    alignItems: "center",
                                    justifyContent: "center",
                                    padding: "12px 24px",
                                }}
                            />
                        ) : (
                            <img
                                src="/refine.svg"
                                alt="Refine"
                                style={{
                                    width: "200px",
                                    padding: "12px 24px",
                                }}
                            />
                        )}
                    </Link>
                )}
                resources={[
                    {
                        name: "posts",
                        list: PostList,
                    },
                ]}
                notificationProvider={notificationProvider}
                Layout={Layout}
                catchAll={<ErrorComponent />}
            />
        </>
>>>>>>> 12a3802e
    );
};

export default App;<|MERGE_RESOLUTION|>--- conflicted
+++ resolved
@@ -1,19 +1,8 @@
-<<<<<<< HEAD
-import { Refine } from "@refinedev/core";
+import { GitHubBanner, Refine } from "@refinedev/core";
 import { notificationProvider, Layout, ErrorComponent } from "@refinedev/antd";
 import dataProvider from "@refinedev/simple-rest";
 import routerProvider, { NavigateToResource } from "@refinedev/react-router-v6";
 import { BrowserRouter, Routes, Route, Outlet } from "react-router-dom";
-=======
-import { GitHubBanner, Refine } from "@pankod/refine-core";
-import {
-    notificationProvider,
-    Layout,
-    ErrorComponent,
-} from "@pankod/refine-antd";
-import dataProvider from "@pankod/refine-simple-rest";
-import routerProvider from "@pankod/refine-react-router-v6";
->>>>>>> 12a3802e
 
 import "@refinedev/antd/dist/reset.css";
 import "./index.css";
@@ -25,8 +14,8 @@
 
 const App: React.FC = () => {
     return (
-<<<<<<< HEAD
         <BrowserRouter>
+            <GitHubBanner />
             <Refine
                 dataProvider={dataProvider(API_URL)}
                 routerProvider={routerProvider}
@@ -56,50 +45,6 @@
                 </Routes>
             </Refine>
         </BrowserRouter>
-=======
-        <>
-            <GitHubBanner />
-            <Refine
-                dataProvider={dataProvider(API_URL)}
-                routerProvider={routerProvider}
-                Sider={CustomSider}
-                Title={({ collapsed }) => (
-                    <Link to="/">
-                        {collapsed ? (
-                            <img
-                                src="/refine-collapsed.svg"
-                                alt="Refine"
-                                style={{
-                                    display: "flex",
-                                    alignItems: "center",
-                                    justifyContent: "center",
-                                    padding: "12px 24px",
-                                }}
-                            />
-                        ) : (
-                            <img
-                                src="/refine.svg"
-                                alt="Refine"
-                                style={{
-                                    width: "200px",
-                                    padding: "12px 24px",
-                                }}
-                            />
-                        )}
-                    </Link>
-                )}
-                resources={[
-                    {
-                        name: "posts",
-                        list: PostList,
-                    },
-                ]}
-                notificationProvider={notificationProvider}
-                Layout={Layout}
-                catchAll={<ErrorComponent />}
-            />
-        </>
->>>>>>> 12a3802e
     );
 };
 
