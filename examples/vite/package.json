{
  "name": "refine-vite-example",
  "private": true,
  "scripts": {
    "start": "vite",
    "build": "tsc && vite build",
    "preview": "vite preview"
  },
  "dependencies": {
    "@pankod/refine-antd": "^3.16.4",
    "@pankod/refine-core": "^3.16.4",
    "@pankod/refine-react-router-v6": "^3.17.0",
    "@pankod/refine-simple-rest": "^3.16.4",
    "react": "^17.0.2",
    "react-dom": "^17.0.2",
    "react-markdown": "^6.0.1",
    "react-mde": "^11.1.0"
  },
  "devDependencies": {
    "@types/react": "^17.0.4",
    "@types/react-dom": "^17.0.4",
    "@vitejs/plugin-react": "^1.0.7",
    "typescript": "^4.4.3",
    "vite": "^2.8.0"
  },
<<<<<<< HEAD
  "version": "3.16.3"
=======
  "version": "3.17.0"
>>>>>>> 74a0b306
}<|MERGE_RESOLUTION|>--- conflicted
+++ resolved
@@ -23,9 +23,5 @@
     "typescript": "^4.4.3",
     "vite": "^2.8.0"
   },
-<<<<<<< HEAD
-  "version": "3.16.3"
-=======
   "version": "3.17.0"
->>>>>>> 74a0b306
 }