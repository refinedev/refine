--- conflicted
+++ resolved
@@ -1,19 +1,13 @@
 {
   "name": "custom-pages-example",
-  "version": "3.2.2",
+  "version": "3.2.1",
   "private": true,
   "dependencies": {
-<<<<<<< HEAD
-    "@pankod/refine-antd": "^3.2.1",
-    "@pankod/refine-core": "^3.2.0",
-    "@pankod/refine-react-router-v6": "^3.2.0",
-    "@pankod/refine-simple-rest": "^3.2.0",
-=======
     "@pankod/refine-antd": "^3.2.2",
     "@pankod/refine-core": "^3.2.2",
     "@pankod/refine-react-router": "^3.2.2",
+    "@pankod/refine-react-router-v6": "^3.2.2",
     "@pankod/refine-simple-rest": "^3.2.2",
->>>>>>> f534db5d
     "@types/node": "^12.20.11",
     "@types/react": "^17.0.4",
     "@types/react-dom": "^17.0.4",
