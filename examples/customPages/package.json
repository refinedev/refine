--- conflicted
+++ resolved
@@ -1,10 +1,6 @@
 {
   "name": "custom-pages-example",
-<<<<<<< HEAD
-  "version": "3.2.1",
-=======
   "version": "3.2.3",
->>>>>>> 0b7f24b1
   "private": true,
   "dependencies": {
     "@pankod/refine-antd": "^3.2.3",
