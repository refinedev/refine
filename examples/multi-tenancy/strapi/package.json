--- conflicted
+++ resolved
@@ -3,16 +3,6 @@
   "version": "3.25.0",
   "private": true,
   "dependencies": {
-<<<<<<< HEAD
-    "@pankod/refine-antd": "^3.22.1",
-    "@pankod/refine-core": "^3.22.1",
-    "@pankod/refine-react-router-v6": "^3.22.1",
-    "@pankod/refine-strapi-v4": "^3.22.1",
-    "@types/react": "^17.0.4",
-    "@types/react-dom": "^17.0.4",
-    "@types/node": "^12.20.11",
-    "axios": "^0.21.4",
-=======
     "@pankod/refine-antd": "^3.27.2",
     "@pankod/refine-core": "^3.38.2",
     "@pankod/refine-react-router-v6": "^3.25.1",
@@ -21,7 +11,6 @@
     "@types/react": "^17.0.4",
     "@types/react-dom": "^17.0.4",
     "axios": "^0.26.1",
->>>>>>> fa3f4876
     "react": "^17.0.2",
     "react-dom": "^17.0.2",
     "react-scripts": "^5.0.0",
