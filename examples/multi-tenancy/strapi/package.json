--- conflicted
+++ resolved
@@ -3,22 +3,10 @@
   "version": "3.1.6",
   "private": true,
   "dependencies": {
-<<<<<<< HEAD
-    "@pankod/refine-antd": "^3.1.2",
-    "@pankod/refine-core": "^3.1.2",
-    "@pankod/refine-react-router": "^3.1.2",
-    "@pankod/refine-strapi-v4": "^3.1.2",
-=======
     "@pankod/refine-antd": "^3.1.6",
     "@pankod/refine-core": "^3.1.6",
     "@pankod/refine-react-router": "^3.1.6",
-    "@pankod/refine-strapi": "^3.1.6",
-    "@pankod/refine-strapi-v4": "^2.5.6",
-    "@testing-library/jest-dom": "^5.12.0",
-    "@testing-library/react": "^11.2.6",
-    "@testing-library/user-event": "^12.8.3",
-    "@types/jest": "^26.0.23",
->>>>>>> e251784c
+    "@pankod/refine-strapi-v4": "^3.1.6",
     "@types/node": "^12.20.10",
     "@types/react": "^17.0.4",
     "@types/react-dom": "^17.0.4",
