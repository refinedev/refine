--- conflicted
+++ resolved
@@ -5,19 +5,11 @@
   "dependencies": {
     "@pankod/refine-antd": "^3.33.2",
     "@pankod/refine-appwrite": "^3.27.0",
-<<<<<<< HEAD
-    "@pankod/refine-core": "^3.49.0",
-    "@pankod/refine-react-router-v6": "^3.27.0",
+    "@pankod/refine-core": "^3.50.0",
+    "@pankod/refine-react-router-v6": "^3.29.0",
     "@testing-library/jest-dom": "^5.16.4",
     "@testing-library/react": "^13.1.1",
     "@testing-library/user-event": "^14.1.1",
-=======
-    "@pankod/refine-core": "^3.50.0",
-    "@pankod/refine-react-router-v6": "^3.29.0",
-    "@testing-library/jest-dom": "^5.12.0",
-    "@testing-library/react": "^11.2.6",
-    "@testing-library/user-event": "^12.8.3",
->>>>>>> 2237b629
     "@types/jest": "^26.0.24",
     "@types/node": "^12.20.11",
     "@types/react": "^18.0.0",
