<<<<<<< HEAD
import { Authenticated, Refine } from "@refinedev/core";
import { notificationProvider, Layout, ErrorComponent } from "@refinedev/antd";
import routerProvider, {
    CatchAllNavigate,
    NavigateToResource,
} from "@refinedev/react-router-v6";
import { BrowserRouter, Routes, Route, Outlet } from "react-router-dom";
import "@refinedev/antd/dist/reset.css";
import { dataProvider } from "@refinedev/supabase";
=======
import { GitHubBanner, Refine } from "@pankod/refine-core";
import {
    notificationProvider,
    Layout,
    ErrorComponent,
} from "@pankod/refine-antd";
import routerProvider from "@pankod/refine-react-router-v6";
import "@pankod/refine-antd/dist/reset.css";
import { dataProvider } from "@pankod/refine-supabase";
>>>>>>> 12a3802e
import authProvider from "./authProvider";
import { supabaseClient } from "utility";

import {
    AdminMovieList,
    AdminMovieCreate,
    AdminMovieShow,
    AdminMovieEdit,
} from "./pages/admin/movies";
import { MoviesList, MovieShow } from "./pages/movies";
import { Login } from "./pages/login";

function App() {
    return (
<<<<<<< HEAD
        <BrowserRouter>
            <Refine
                dataProvider={dataProvider(supabaseClient)}
                authProvider={authProvider}
                routerProvider={routerProvider}
                resources={[
                    {
                        name: "movies",
                        list: "/admin/movies",
                        create: "/admin/movies/create",
                        show: "/admin/movies/show/:id",
                        edit: "/admin/movies/edit/:id",
                    },
                ]}
                notificationProvider={notificationProvider}
            >
                <Routes>
                    <Route
                        element={
                            <Authenticated
                                fallback={<CatchAllNavigate to="/login" />}
                            >
                                <Layout>
                                    <Outlet />
                                </Layout>
                            </Authenticated>
                        }
                    >
                        <Route
                            index
                            element={<NavigateToResource resource="movies" />}
                        />

                        <Route path="admin">
                            <Route path="movies">
                                <Route index element={<AdminMovieList />} />
                                <Route
                                    path="create"
                                    element={<AdminMovieCreate />}
                                />
                                <Route
                                    path="show/:id"
                                    element={<AdminMovieShow />}
                                />
                                <Route
                                    path="edit/:id"
                                    element={<AdminMovieEdit />}
                                />
                            </Route>
                        </Route>
                    </Route>

                    <Route
                        element={
                            <Authenticated fallback={<Outlet />}>
                                <NavigateToResource resource="posts" />
                            </Authenticated>
                        }
                    >
                        <Route path="/login" element={<Login />} />
                    </Route>

                    <Route
                        element={
                            <Authenticated>
                                <Layout>
                                    <Outlet />
                                </Layout>
                            </Authenticated>
                        }
                    >
                        <Route path="*" element={<ErrorComponent />} />
                    </Route>
                </Routes>
            </Refine>
        </BrowserRouter>
=======
        <>
            <GitHubBanner />
            <Refine
                dataProvider={dataProvider(supabaseClient)}
                authProvider={authProvider}
                LoginPage={Login}
                routerProvider={{
                    ...routerProvider,

                    routes: [
                        {
                            exact: true,
                            component: MoviesList,
                            path: "/movies",
                        },
                        {
                            exact: true,
                            component: MovieShow,
                            path: "/:resource(movies)/:action(show)/:id",
                        },
                    ],
                }}
                resources={[
                    {
                        name: "movies",
                        list: AdminMovieList,
                        create: AdminMovieCreate,
                        show: AdminMovieShow,
                        edit: AdminMovieEdit,

                        options: {
                            route: "admin/movies",
                        },
                    },
                ]}
                notificationProvider={notificationProvider}
                Layout={Layout}
                catchAll={<ErrorComponent />}
            />
        </>
>>>>>>> 12a3802e
    );
}

export default App;<|MERGE_RESOLUTION|>--- conflicted
+++ resolved
@@ -1,5 +1,4 @@
-<<<<<<< HEAD
-import { Authenticated, Refine } from "@refinedev/core";
+import { Authenticated, GitHubBanner, Refine } from "@refinedev/core";
 import { notificationProvider, Layout, ErrorComponent } from "@refinedev/antd";
 import routerProvider, {
     CatchAllNavigate,
@@ -8,17 +7,6 @@
 import { BrowserRouter, Routes, Route, Outlet } from "react-router-dom";
 import "@refinedev/antd/dist/reset.css";
 import { dataProvider } from "@refinedev/supabase";
-=======
-import { GitHubBanner, Refine } from "@pankod/refine-core";
-import {
-    notificationProvider,
-    Layout,
-    ErrorComponent,
-} from "@pankod/refine-antd";
-import routerProvider from "@pankod/refine-react-router-v6";
-import "@pankod/refine-antd/dist/reset.css";
-import { dataProvider } from "@pankod/refine-supabase";
->>>>>>> 12a3802e
 import authProvider from "./authProvider";
 import { supabaseClient } from "utility";
 
@@ -33,8 +21,8 @@
 
 function App() {
     return (
-<<<<<<< HEAD
         <BrowserRouter>
+            <GitHubBanner />
             <Refine
                 dataProvider={dataProvider(supabaseClient)}
                 authProvider={authProvider}
@@ -110,48 +98,6 @@
                 </Routes>
             </Refine>
         </BrowserRouter>
-=======
-        <>
-            <GitHubBanner />
-            <Refine
-                dataProvider={dataProvider(supabaseClient)}
-                authProvider={authProvider}
-                LoginPage={Login}
-                routerProvider={{
-                    ...routerProvider,
-
-                    routes: [
-                        {
-                            exact: true,
-                            component: MoviesList,
-                            path: "/movies",
-                        },
-                        {
-                            exact: true,
-                            component: MovieShow,
-                            path: "/:resource(movies)/:action(show)/:id",
-                        },
-                    ],
-                }}
-                resources={[
-                    {
-                        name: "movies",
-                        list: AdminMovieList,
-                        create: AdminMovieCreate,
-                        show: AdminMovieShow,
-                        edit: AdminMovieEdit,
-
-                        options: {
-                            route: "admin/movies",
-                        },
-                    },
-                ]}
-                notificationProvider={notificationProvider}
-                Layout={Layout}
-                catchAll={<ErrorComponent />}
-            />
-        </>
->>>>>>> 12a3802e
     );
 }
 
