<<<<<<< HEAD
import { Refine } from "@refinedev/core";
import { notificationProvider, Layout, ErrorComponent } from "@refinedev/antd";
import dataProvider from "@refinedev/simple-rest";
import routerProvider, { NavigateToResource } from "@refinedev/react-router-v6";
import { BrowserRouter, Routes, Route, Outlet } from "react-router-dom";
=======
import { GitHubBanner, Refine } from "@pankod/refine-core";
import {
    notificationProvider,
    Layout,
    ErrorComponent,
} from "@pankod/refine-antd";
import dataProvider from "@pankod/refine-simple-rest";
import routerProvider from "@pankod/refine-react-router-v6";
>>>>>>> 12a3802e

import "@refinedev/antd/dist/reset.css";

import { PostList } from "pages/posts";

const API_URL = "https://api.fake-rest.refine.dev";

const App: React.FC = () => {
    return (
<<<<<<< HEAD
        <BrowserRouter>
            <Refine
                dataProvider={dataProvider(API_URL)}
                routerProvider={routerProvider}
                resources={[{ name: "posts", list: "/posts" }]}
                notificationProvider={notificationProvider}
            >
                <Routes>
                    <Route
                        element={
                            <Layout
                                Footer={() => (
                                    <div
                                        style={{
                                            backgroundColor: "white",
                                            height: "64px",
                                            display: "flex",
                                            justifyContent: "center",
                                            alignItems: "center",
                                        }}
                                    >
                                        Custom Footer Content
                                    </div>
                                )}
                            >
                                <Outlet />
                            </Layout>
                        }
                    >
                        <Route
                            index
                            element={<NavigateToResource resource="posts" />}
                        />
                        <Route path="/posts" element={<PostList />} />
                        <Route path="*" element={<ErrorComponent />} />
                    </Route>
                </Routes>
            </Refine>
        </BrowserRouter>
=======
        <>
            <GitHubBanner />
            <Refine
                dataProvider={dataProvider(API_URL)}
                routerProvider={routerProvider}
                Footer={() => (
                    <div
                        style={{
                            backgroundColor: "white",
                            height: "64px",
                            display: "flex",
                            justifyContent: "center",
                            alignItems: "center",
                        }}
                    >
                        Custom Footer Content
                    </div>
                )}
                resources={[
                    {
                        name: "posts",
                        list: PostList,
                    },
                ]}
                notificationProvider={notificationProvider}
                Layout={Layout}
                catchAll={<ErrorComponent />}
            />
        </>
>>>>>>> 12a3802e
    );
};

export default App;<|MERGE_RESOLUTION|>--- conflicted
+++ resolved
@@ -1,19 +1,8 @@
-<<<<<<< HEAD
-import { Refine } from "@refinedev/core";
+import { GitHubBanner, Refine } from "@refinedev/core";
 import { notificationProvider, Layout, ErrorComponent } from "@refinedev/antd";
 import dataProvider from "@refinedev/simple-rest";
 import routerProvider, { NavigateToResource } from "@refinedev/react-router-v6";
 import { BrowserRouter, Routes, Route, Outlet } from "react-router-dom";
-=======
-import { GitHubBanner, Refine } from "@pankod/refine-core";
-import {
-    notificationProvider,
-    Layout,
-    ErrorComponent,
-} from "@pankod/refine-antd";
-import dataProvider from "@pankod/refine-simple-rest";
-import routerProvider from "@pankod/refine-react-router-v6";
->>>>>>> 12a3802e
 
 import "@refinedev/antd/dist/reset.css";
 
@@ -23,8 +12,8 @@
 
 const App: React.FC = () => {
     return (
-<<<<<<< HEAD
         <BrowserRouter>
+            <GitHubBanner />
             <Refine
                 dataProvider={dataProvider(API_URL)}
                 routerProvider={routerProvider}
@@ -63,37 +52,6 @@
                 </Routes>
             </Refine>
         </BrowserRouter>
-=======
-        <>
-            <GitHubBanner />
-            <Refine
-                dataProvider={dataProvider(API_URL)}
-                routerProvider={routerProvider}
-                Footer={() => (
-                    <div
-                        style={{
-                            backgroundColor: "white",
-                            height: "64px",
-                            display: "flex",
-                            justifyContent: "center",
-                            alignItems: "center",
-                        }}
-                    >
-                        Custom Footer Content
-                    </div>
-                )}
-                resources={[
-                    {
-                        name: "posts",
-                        list: PostList,
-                    },
-                ]}
-                notificationProvider={notificationProvider}
-                Layout={Layout}
-                catchAll={<ErrorComponent />}
-            />
-        </>
->>>>>>> 12a3802e
     );
 };
 
