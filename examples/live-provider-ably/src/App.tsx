<<<<<<< HEAD
import { Refine } from "@refinedev/core";
import { notificationProvider, Layout, ErrorComponent } from "@refinedev/antd";
import dataProvider from "@refinedev/simple-rest";
import { liveProvider } from "@refinedev/ably";
import routerProvider, { NavigateToResource } from "@refinedev/react-router-v6";
import { BrowserRouter, Routes, Route, Outlet } from "react-router-dom";
import "@refinedev/antd/dist/reset.css";
=======
import { GitHubBanner, Refine } from "@pankod/refine-core";
import { notificationProvider, Layout, Title } from "@pankod/refine-antd";
import dataProvider from "@pankod/refine-simple-rest";
import { liveProvider } from "@pankod/refine-ably";
import routerProvider from "@pankod/refine-react-router-v6";
import "@pankod/refine-antd/dist/reset.css";
>>>>>>> 12a3802e

import { ablyClient } from "utility";
import { PostList, PostCreate, PostEdit, PostShow } from "pages/posts";
import {
    CategoryList,
    CategoryCreate,
    CategoryEdit,
    CategoryShow,
} from "pages/categories";
import { CustomSider } from "components";

const API_URL = "https://api.fake-rest.refine.dev";

const App: React.FC = () => {
    return (
<<<<<<< HEAD
        <BrowserRouter>
=======
        <>
            <GitHubBanner />
>>>>>>> 12a3802e
            <Refine
                routerProvider={routerProvider}
                dataProvider={dataProvider(API_URL)}
                liveProvider={liveProvider(ablyClient)}
                resources={[
                    {
                        name: "posts",
<<<<<<< HEAD
                        list: "/posts",
                        create: "/posts/create",
                        edit: "/posts/edit/:id",
                        show: "/posts/show/:id",
                        meta: {
                            canDelete: true,
                        },
                    },
                    {
                        name: "categories",
                        list: "/categories",
                        create: "/categories/create",
                        edit: "/categories/edit/:id",
                        show: "/categories/show/:id",
                    },
                ]}
                options={{ liveMode: "auto" }}
                notificationProvider={notificationProvider}
            >
                <Routes>
                    <Route
                        element={
                            <Layout Sider={CustomSider}>
                                <Outlet />
                            </Layout>
                        }
                    >
                        <Route
                            index
                            element={<NavigateToResource resource="posts" />}
                        />

                        <Route path="posts">
                            <Route index element={<PostList />} />
                            <Route path="create" element={<PostCreate />} />
                            <Route path="edit/:id" element={<PostEdit />} />
                            <Route path="show/:id" element={<PostShow />} />
                        </Route>

                        <Route path="categories">
                            <Route index element={<CategoryList />} />
                            <Route path="create" element={<CategoryCreate />} />
                            <Route path="edit/:id" element={<CategoryEdit />} />
                            <Route path="show/:id" element={<CategoryShow />} />
                        </Route>

                        <Route path="*" element={<ErrorComponent />} />
                    </Route>
                </Routes>
            </Refine>
        </BrowserRouter>
=======
                        list: PostList,
                        create: PostCreate,
                        edit: PostEdit,
                        show: PostShow,
                        canDelete: true,
                    },
                    {
                        name: "categories",
                        list: CategoryList,
                        create: CategoryCreate,
                        edit: CategoryEdit,
                        show: CategoryShow,
                    },
                ]}
                options={{ liveMode: "auto" }}
                Sider={CustomSider}
                Title={Title}
                notificationProvider={notificationProvider}
                Layout={Layout}
            />
        </>
>>>>>>> 12a3802e
    );
};

export default App;<|MERGE_RESOLUTION|>--- conflicted
+++ resolved
@@ -1,19 +1,10 @@
-<<<<<<< HEAD
-import { Refine } from "@refinedev/core";
+import { GitHubBanner, Refine } from "@refinedev/core";
 import { notificationProvider, Layout, ErrorComponent } from "@refinedev/antd";
 import dataProvider from "@refinedev/simple-rest";
 import { liveProvider } from "@refinedev/ably";
 import routerProvider, { NavigateToResource } from "@refinedev/react-router-v6";
 import { BrowserRouter, Routes, Route, Outlet } from "react-router-dom";
 import "@refinedev/antd/dist/reset.css";
-=======
-import { GitHubBanner, Refine } from "@pankod/refine-core";
-import { notificationProvider, Layout, Title } from "@pankod/refine-antd";
-import dataProvider from "@pankod/refine-simple-rest";
-import { liveProvider } from "@pankod/refine-ably";
-import routerProvider from "@pankod/refine-react-router-v6";
-import "@pankod/refine-antd/dist/reset.css";
->>>>>>> 12a3802e
 
 import { ablyClient } from "utility";
 import { PostList, PostCreate, PostEdit, PostShow } from "pages/posts";
@@ -29,12 +20,8 @@
 
 const App: React.FC = () => {
     return (
-<<<<<<< HEAD
         <BrowserRouter>
-=======
-        <>
             <GitHubBanner />
->>>>>>> 12a3802e
             <Refine
                 routerProvider={routerProvider}
                 dataProvider={dataProvider(API_URL)}
@@ -42,7 +29,6 @@
                 resources={[
                     {
                         name: "posts",
-<<<<<<< HEAD
                         list: "/posts",
                         create: "/posts/create",
                         edit: "/posts/edit/:id",
@@ -94,29 +80,6 @@
                 </Routes>
             </Refine>
         </BrowserRouter>
-=======
-                        list: PostList,
-                        create: PostCreate,
-                        edit: PostEdit,
-                        show: PostShow,
-                        canDelete: true,
-                    },
-                    {
-                        name: "categories",
-                        list: CategoryList,
-                        create: CategoryCreate,
-                        edit: CategoryEdit,
-                        show: CategoryShow,
-                    },
-                ]}
-                options={{ liveMode: "auto" }}
-                Sider={CustomSider}
-                Title={Title}
-                notificationProvider={notificationProvider}
-                Layout={Layout}
-            />
-        </>
->>>>>>> 12a3802e
     );
 };
 
