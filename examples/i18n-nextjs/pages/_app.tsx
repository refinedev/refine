import React from "react";
<<<<<<< HEAD
import { Refine } from "@refinedev/core";
=======
import { GitHubBanner, Refine } from "@pankod/refine-core";
>>>>>>> 12a3802e
import { AppProps } from "next/app";

import { appWithTranslation, useTranslation } from "next-i18next";

import { notificationProvider, Layout } from "@refinedev/antd";
import dataProvider from "@refinedev/simple-rest";
import routerProvider from "@refinedev/nextjs-router";

import { Header } from "@components";

import "@refinedev/antd/dist/reset.css";
import "@styles/global.css";

const API_URL = "https://api.fake-rest.refine.dev";

function MyApp({ Component, pageProps }: AppProps): JSX.Element {
    const { t, i18n } = useTranslation();
    const i18nProvider = {
        translate: (key: string, params: object) => t(key, params),
        changeLocale: (lang: string) => i18n.changeLanguage(lang),
        getLocale: () => i18n.language,
    };

    return (
<<<<<<< HEAD
        <Refine
            routerProvider={routerProvider}
            dataProvider={dataProvider(API_URL)}
            i18nProvider={i18nProvider}
            resources={[
                {
                    name: "posts",
                    list: "/posts",
                    create: "/posts/create",
                    edit: "/posts/edit/:id",
                    show: "/posts/show/:id",
                    meta: {
                        canDelete: true,
                    },
                },
            ]}
            notificationProvider={notificationProvider}
        >
            <Layout Header={Header}>
                <Component {...pageProps} />
            </Layout>
        </Refine>
=======
        <>
            <GitHubBanner />
            <Refine
                routerProvider={routerProvider}
                dataProvider={dataProvider(API_URL)}
                i18nProvider={i18nProvider}
                Header={Header}
                resources={[
                    {
                        name: "posts",
                        list: PostList,
                        create: PostCreate,
                        edit: PostEdit,
                        show: PostShow,
                        canDelete: true,
                    },
                ]}
                notificationProvider={notificationProvider}
                Layout={Layout}
                catchAll={<ErrorComponent />}
            >
                <Component {...pageProps} />
            </Refine>
        </>
>>>>>>> 12a3802e
    );
}

export default appWithTranslation(MyApp);<|MERGE_RESOLUTION|>--- conflicted
+++ resolved
@@ -1,9 +1,5 @@
 import React from "react";
-<<<<<<< HEAD
-import { Refine } from "@refinedev/core";
-=======
-import { GitHubBanner, Refine } from "@pankod/refine-core";
->>>>>>> 12a3802e
+import { GitHubBanner, GitHubBanner, Refine } from "@refinedev/core";
 import { AppProps } from "next/app";
 
 import { appWithTranslation, useTranslation } from "next-i18next";
@@ -28,55 +24,31 @@
     };
 
     return (
-<<<<<<< HEAD
-        <Refine
-            routerProvider={routerProvider}
-            dataProvider={dataProvider(API_URL)}
-            i18nProvider={i18nProvider}
-            resources={[
-                {
-                    name: "posts",
-                    list: "/posts",
-                    create: "/posts/create",
-                    edit: "/posts/edit/:id",
-                    show: "/posts/show/:id",
-                    meta: {
-                        canDelete: true,
-                    },
-                },
-            ]}
-            notificationProvider={notificationProvider}
-        >
-            <Layout Header={Header}>
-                <Component {...pageProps} />
-            </Layout>
-        </Refine>
-=======
         <>
             <GitHubBanner />
             <Refine
                 routerProvider={routerProvider}
                 dataProvider={dataProvider(API_URL)}
                 i18nProvider={i18nProvider}
-                Header={Header}
                 resources={[
                     {
                         name: "posts",
-                        list: PostList,
-                        create: PostCreate,
-                        edit: PostEdit,
-                        show: PostShow,
-                        canDelete: true,
+                        list: "/posts",
+                        create: "/posts/create",
+                        edit: "/posts/edit/:id",
+                        show: "/posts/show/:id",
+                        meta: {
+                            canDelete: true,
+                        },
                     },
                 ]}
                 notificationProvider={notificationProvider}
-                Layout={Layout}
-                catchAll={<ErrorComponent />}
             >
-                <Component {...pageProps} />
+                <Layout Header={Header}>
+                    <Component {...pageProps} />
+                </Layout>
             </Refine>
         </>
->>>>>>> 12a3802e
     );
 }
 
