"use client";

import { DevtoolsProvider } from "@providers/devtools";
import { useNotificationProvider } from "@refinedev/antd";
import { GitHubBanner, type I18nProvider, Refine } from "@refinedev/core";
import { RefineKbar, RefineKbarProvider } from "@refinedev/kbar";
import routerProvider from "@refinedev/nextjs-router";
import React, { Suspense, type PropsWithChildren } from "react";
import { ColorModeContextProvider } from "@contexts/color-mode";
import { dataProvider } from "@providers/data-provider";
import { useLocale, useTranslations } from "next-intl";
import { setUserLocale } from "@i18n";

type Props = {
  themeMode?: string;
};

export const RefineContext = ({
  themeMode,
  children,
}: PropsWithChildren<Props>) => {
  const t = useTranslations();
  const locale = useLocale();

<<<<<<< HEAD
  const i18nProvider = {
    translate: (key: string) => t(key),
=======
  const i18nProvider: I18nProvider = {
    translate: (key: string, options: any) => t(key, options),
>>>>>>> fe4f133f
    getLocale: () => locale,
    changeLocale: setUserLocale,
  };

  return (
    <Suspense fallback={<div>Loading...</div>}>
      <GitHubBanner />
      <RefineKbarProvider>
        <ColorModeContextProvider defaultMode={themeMode}>
          <DevtoolsProvider>
            <Refine
              routerProvider={routerProvider}
              dataProvider={dataProvider}
              notificationProvider={useNotificationProvider}
              i18nProvider={i18nProvider}
              resources={[
                {
                  name: "blog_posts",
                  list: "/blog-posts",
                  create: "/blog-posts/create",
                  edit: "/blog-posts/edit/:id",
                  show: "/blog-posts/show/:id",
                  meta: {
                    canDelete: true,
                  },
                },
                {
                  name: "categories",
                  list: "/categories",
                  create: "/categories/create",
                  edit: "/categories/edit/:id",
                  show: "/categories/show/:id",
                  meta: {
                    canDelete: true,
                  },
                },
              ]}
              options={{
                syncWithLocation: true,
                warnWhenUnsavedChanges: true,
                useNewQueryKeys: true,
              }}
            >
              {children}
              <RefineKbar />
            </Refine>
          </DevtoolsProvider>
        </ColorModeContextProvider>
      </RefineKbarProvider>
    </Suspense>
  );
};<|MERGE_RESOLUTION|>--- conflicted
+++ resolved
@@ -22,13 +22,8 @@
   const t = useTranslations();
   const locale = useLocale();
 
-<<<<<<< HEAD
-  const i18nProvider = {
-    translate: (key: string) => t(key),
-=======
   const i18nProvider: I18nProvider = {
     translate: (key: string, options: any) => t(key, options),
->>>>>>> fe4f133f
     getLocale: () => locale,
     changeLocale: setUserLocale,
   };
