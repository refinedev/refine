{
<<<<<<< HEAD
  "name": "i18n-nextjs",
  "version": "3.25.0",
  "private": true,
  "scripts": {
    "start": "cross-env NODE_OPTIONS=--max_old_space_size=4096 refine dev -p 3001",
    "build": "refine build",
    "start:prod": "refine start",
    "lint": "eslint '**/*.{js,jsx,ts,tsx}'"
  },
  "dependencies": {
    "@refinedev/antd": "^5.6.0",
    "@refinedev/core": "^4.8.2",
    "@refinedev/cli": "^2.1.2",
    "@refinedev/nextjs-router": "^5.1.4",
    "@refinedev/simple-rest": "^4.1.0",
    "next": "^13.0.6",
    "cross-env": "^7.0.3",
    "next-compose-plugins": "^2.2.1",
    "next-i18next": "^8.9.0",
    "nookies": "^2.5.2",
    "react": "^18.0.0",
    "react-dom": "^18.0.0",
    "antd": "^5.0.5",
    "@ant-design/icons": "^5.0.1"
  },
  "devDependencies": {
    "@types/node": "^12.20.11",
    "@types/react": "^18.0.0",
    "@types/react-dom": "^18.0.0",
    "@typescript-eslint/parser": "5.48.0",
    "typescript": "^4.7.4"
  }
=======
    "name": "i18n-nextjs",
    "version": "3.25.0",
    "private": true,
    "scripts": {
        "start": "cross-env NODE_OPTIONS=--max_old_space_size=4096 next dev -p 3001",
        "build": "next build",
        "start:prod": "next start",
        "lint": "eslint '**/*.{js,jsx,ts,tsx}'"
    },
    "dependencies": {
        "@refinedev/antd": "^5.6.0",
        "@refinedev/core": "^4.8.3",
        "@refinedev/cli": "^2.1.2",
        "@refinedev/nextjs-router": "^5.1.4",
        "@refinedev/simple-rest": "^4.1.0",
        "next": "^13.0.6",
        "cross-env": "^7.0.3",
        "next-compose-plugins": "^2.2.1",
        "next-i18next": "^8.9.0",
        "nookies": "^2.5.2",
        "react": "^18.0.0",
        "react-dom": "^18.0.0",
        "antd": "^5.0.5",
        "@ant-design/icons": "^5.0.1"
    },
    "devDependencies": {
        "@types/node": "^12.20.11",
        "@types/react": "^18.0.0",
        "@types/react-dom": "^18.0.0",
        "@typescript-eslint/parser": "5.48.0",
        "typescript": "^4.7.4"
    }
>>>>>>> 6d052a3e
}<|MERGE_RESOLUTION|>--- conflicted
+++ resolved
@@ -1,5 +1,4 @@
 {
-<<<<<<< HEAD
   "name": "i18n-nextjs",
   "version": "3.25.0",
   "private": true,
@@ -11,7 +10,7 @@
   },
   "dependencies": {
     "@refinedev/antd": "^5.6.0",
-    "@refinedev/core": "^4.8.2",
+    "@refinedev/core": "^4.8.3",
     "@refinedev/cli": "^2.1.2",
     "@refinedev/nextjs-router": "^5.1.4",
     "@refinedev/simple-rest": "^4.1.0",
@@ -32,38 +31,4 @@
     "@typescript-eslint/parser": "5.48.0",
     "typescript": "^4.7.4"
   }
-=======
-    "name": "i18n-nextjs",
-    "version": "3.25.0",
-    "private": true,
-    "scripts": {
-        "start": "cross-env NODE_OPTIONS=--max_old_space_size=4096 next dev -p 3001",
-        "build": "next build",
-        "start:prod": "next start",
-        "lint": "eslint '**/*.{js,jsx,ts,tsx}'"
-    },
-    "dependencies": {
-        "@refinedev/antd": "^5.6.0",
-        "@refinedev/core": "^4.8.3",
-        "@refinedev/cli": "^2.1.2",
-        "@refinedev/nextjs-router": "^5.1.4",
-        "@refinedev/simple-rest": "^4.1.0",
-        "next": "^13.0.6",
-        "cross-env": "^7.0.3",
-        "next-compose-plugins": "^2.2.1",
-        "next-i18next": "^8.9.0",
-        "nookies": "^2.5.2",
-        "react": "^18.0.0",
-        "react-dom": "^18.0.0",
-        "antd": "^5.0.5",
-        "@ant-design/icons": "^5.0.1"
-    },
-    "devDependencies": {
-        "@types/node": "^12.20.11",
-        "@types/react": "^18.0.0",
-        "@types/react-dom": "^18.0.0",
-        "@typescript-eslint/parser": "5.48.0",
-        "typescript": "^4.7.4"
-    }
->>>>>>> 6d052a3e
 }