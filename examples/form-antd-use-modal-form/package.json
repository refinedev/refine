--- conflicted
+++ resolved
@@ -29,14 +29,7 @@
     "@refinedev/core": "^4.49.2",
     "@refinedev/react-router-v6": "^4.5.9",
     "@refinedev/simple-rest": "^5.0.6",
-<<<<<<< HEAD
-    "@types/node": "^18.16.2",
-    "@types/react": "^18.0.0",
-    "@types/react-dom": "^18.0.0",
     "antd": "^5.17.0",
-=======
-    "antd": "5.16.5",
->>>>>>> 56aedddd
     "react": "^18.0.0",
     "react-dom": "^18.0.0",
     "react-router-dom": "^6.8.1"
