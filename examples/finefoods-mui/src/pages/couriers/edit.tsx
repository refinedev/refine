--- conflicted
+++ resolved
@@ -261,11 +261,7 @@
                                                         ),
                                                     }}
                                                     // eslint-disable-next-line
-<<<<<<< HEAD
-                                        defaultValue={null as any}
-=======
                                                     defaultValue={null as any}
->>>>>>> d859e6ed
                                                     render={({ field }) => (
                                                         <Autocomplete
                                                             size="small"
