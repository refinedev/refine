{
  "name": "refine-authorization-example",
<<<<<<< HEAD
  "version": "2.5.6",
  "private": true,
  "dependencies": {
    "@pankod/refine-core": "^2.0.7",
    "@pankod/refine-react-router": "^2.0.7",
    "@pankod/refine-simple-rest": "^2.0.7",
=======
  "version": "3.0.0",
  "private": true,
  "dependencies": {
    "@pankod/refine-core": "^3.0.0",
    "@pankod/refine-react-router": "^3.0.0",
    "@pankod/refine-simple-rest": "^3.0.0",
>>>>>>> eaf89e89
    "@types/node": "^12.20.11",
    "@types/react": "^17.0.4",
    "@types/react-dom": "^17.0.4",
    "react": "^17.0.2",
    "react-dom": "^17.0.2",
    "react-markdown": "^6.0.1",
    "react-mde": "^11.1.0",
    "react-scripts": "^5.0.0",
    "typescript": "^4.4.3",
    "web-vitals": "^1.1.1"
  },
  "scripts": {
    "start": "react-scripts start",
    "build": "react-scripts build",
    "eject": "react-scripts eject"
  },
  "browserslist": {
    "production": [
      ">0.2%",
      "not dead",
      "not op_mini all"
    ],
    "development": [
      "last 1 chrome version",
      "last 1 firefox version",
      "last 1 safari version"
    ]
  }
}<|MERGE_RESOLUTION|>--- conflicted
+++ resolved
@@ -1,20 +1,11 @@
 {
   "name": "refine-authorization-example",
-<<<<<<< HEAD
-  "version": "2.5.6",
-  "private": true,
-  "dependencies": {
-    "@pankod/refine-core": "^2.0.7",
-    "@pankod/refine-react-router": "^2.0.7",
-    "@pankod/refine-simple-rest": "^2.0.7",
-=======
   "version": "3.0.0",
   "private": true,
   "dependencies": {
     "@pankod/refine-core": "^3.0.0",
     "@pankod/refine-react-router": "^3.0.0",
     "@pankod/refine-simple-rest": "^3.0.0",
->>>>>>> eaf89e89
     "@types/node": "^12.20.11",
     "@types/react": "^17.0.4",
     "@types/react-dom": "^17.0.4",
