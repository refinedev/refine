--- conflicted
+++ resolved
@@ -3,13 +3,8 @@
   "version": "0.1.0",
   "private": true,
   "dependencies": {
-<<<<<<< HEAD
-    "@refinedev/cli": "^2.6.0",
-    "@refinedev/core": "^4.21.0",
-=======
     "@refinedev/cli": "^2.7.0",
     "@refinedev/core": "^4.22.0",
->>>>>>> d0520ce9
     "@testing-library/jest-dom": "^5.16.4",
     "@testing-library/react": "^13.1.1",
     "@testing-library/user-event": "^14.1.1",
@@ -20,11 +15,7 @@
     "react-scripts": "^5.0.0",
     "web-vitals": "^1.1.1",
     "@refinedev/simple-rest": "^4.5.0",
-<<<<<<< HEAD
-    "@refinedev/mantine": "^2.17.0",
-=======
     "@refinedev/mantine": "^2.18.0",
->>>>>>> d0520ce9
     "@refinedev/react-table": "^5.4.0",
     "@tanstack/react-table": "^8.2.6",
     "@tabler/icons": "^1.1.0",
