--- conflicted
+++ resolved
@@ -1,24 +1,14 @@
-<<<<<<< HEAD
-import { Refine, ErrorComponent } from "@refinedev/core";
+import { GitHubBanner, Refine, ErrorComponent } from "@refinedev/core";
 import dataProvider from "@refinedev/simple-rest";
 import routerProvider, { NavigateToResource } from "@refinedev/react-router-v6";
 import { BrowserRouter, Routes, Route } from "react-router-dom";
-=======
-import { GitHubBanner, Refine } from "@pankod/refine-core";
-import dataProvider from "@pankod/refine-simple-rest";
-import routerProvider from "@pankod/refine-react-router-v6";
->>>>>>> 12a3802e
 
 import { PostList } from "./pages/posts";
 
 const App: React.FC = () => {
     return (
-<<<<<<< HEAD
         <BrowserRouter>
-=======
-        <>
             <GitHubBanner />
->>>>>>> 12a3802e
             <Refine
                 routerProvider={routerProvider}
                 dataProvider={dataProvider("https://api.fake-rest.refine.dev")}
@@ -28,7 +18,6 @@
                         list: PostList,
                     },
                 ]}
-<<<<<<< HEAD
             >
                 <Routes>
                     <Route index element={<NavigateToResource />} />
@@ -39,10 +28,6 @@
                 </Routes>
             </Refine>
         </BrowserRouter>
-=======
-            />
-        </>
->>>>>>> 12a3802e
     );
 };
 
