--- conflicted
+++ resolved
@@ -9,11 +9,7 @@
     },
     "dependencies": {
         "@pankod/refine-core": "^3.99.6",
-<<<<<<< HEAD
-        "@pankod/refine-cli": "^1.17.2",
-=======
         "@pankod/refine-cli": "^1.17.1",
->>>>>>> 830890b8
         "@pankod/refine-react-router-v6": "^3.38.0",
         "@pankod/refine-simple-rest": "^3.37.4",
         "@handsontable/react": "^12.1.2",
