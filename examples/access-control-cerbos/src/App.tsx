--- conflicted
+++ resolved
@@ -1,19 +1,8 @@
-<<<<<<< HEAD
-import { Refine } from "@refinedev/core";
+import { GitHubBanner, Refine } from "@refinedev/core";
 import { notificationProvider, Layout, ErrorComponent } from "@refinedev/antd";
 import dataProvider from "@refinedev/simple-rest";
 import routerProvider, { NavigateToResource } from "@refinedev/react-router-v6";
 import { BrowserRouter, Routes, Route, Outlet } from "react-router-dom";
-=======
-import { GitHubBanner, Refine } from "@pankod/refine-core";
-import {
-    notificationProvider,
-    Layout,
-    ErrorComponent,
-} from "@pankod/refine-antd";
-import dataProvider from "@pankod/refine-simple-rest";
-import routerProvider from "@pankod/refine-react-router-v6";
->>>>>>> 12a3802e
 
 import { HTTP as Cerbos } from "@cerbos/http";
 
@@ -44,12 +33,8 @@
 const App: React.FC = () => {
     const role = localStorage.getItem("role") ?? "admin";
     return (
-<<<<<<< HEAD
         <BrowserRouter>
-=======
-        <>
             <GitHubBanner />
->>>>>>> 12a3802e
             <Refine
                 routerProvider={routerProvider}
                 dataProvider={dataProvider(API_URL)}
@@ -64,11 +49,7 @@
                                 attributes: {},
                             },
                             resource: {
-<<<<<<< HEAD
                                 kind: resource ?? "",
-=======
-                                kind: resource,
->>>>>>> 12a3802e
                                 policyVersion: "default",
                                 id: params?.id + "" || "new",
                                 attributes: params,
@@ -84,7 +65,6 @@
                 resources={[
                     {
                         name: "posts",
-<<<<<<< HEAD
                         list: "/posts",
                         show: "/posts/show/:id",
                         create: "/posts/create",
@@ -149,35 +129,6 @@
                 </Routes>
             </Refine>
         </BrowserRouter>
-=======
-                        list: PostList,
-                        create: PostCreate,
-                        edit: PostEdit,
-                        show: PostShow,
-                        canDelete: true,
-                    },
-                    {
-                        name: "users",
-                        list: UserList,
-                        create: UserCreate,
-                        edit: UserEdit,
-                        show: UserShow,
-                    },
-                    {
-                        name: "categories",
-                        list: CategoryList,
-                        create: CategoryCreate,
-                        edit: CategoryEdit,
-                        show: CategoryShow,
-                    },
-                ]}
-                Header={() => <Header role={role} />}
-                notificationProvider={notificationProvider}
-                Layout={Layout}
-                catchAll={<ErrorComponent />}
-            />
-        </>
->>>>>>> 12a3802e
     );
 };
 
