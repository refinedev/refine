--- conflicted
+++ resolved
@@ -1,14 +1,8 @@
 import { useEffect, useState } from "react";
 import axios from "axios";
-<<<<<<< HEAD
-import { HttpError, useApiUrl } from "@refinedev/core";
+import { type HttpError, useApiUrl } from "@refinedev/core";
 import { Edit, useForm, useSelect, Select } from "@refinedev/mantine";
 import { TextInput, Text, Image, SimpleGrid } from "@mantine/core";
-=======
-import { type HttpError, useApiUrl } from "@refinedev/core";
-import { Edit, useForm, useSelect } from "@refinedev/mantine";
-import { Select, TextInput, Text, Image, SimpleGrid } from "@mantine/core";
->>>>>>> b91275c5
 import MDEditor from "@uiw/react-md-editor";
 import {
   Dropzone,
