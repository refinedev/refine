--- conflicted
+++ resolved
@@ -32,17 +32,11 @@
   "devDependencies": {
     "@types/react": "^18.0.0",
     "@types/react-dom": "^18.0.0",
-<<<<<<< HEAD
-    "@vitejs/plugin-react": "^4.0.0",
+    "@vitejs/plugin-react": "^4.2.1",
     "postcss": "^8.1.4",
     "postcss-preset-mantine": "^1.13.0",
     "postcss-simple-vars": "^7.0.1",
-    "typescript": "^4.7.4",
-    "vite": "^4.3.1"
-=======
-    "@vitejs/plugin-react": "^4.2.1",
     "typescript": "^5.4.2",
     "vite": "^5.1.6"
->>>>>>> 2b5ac6f5
   }
 }