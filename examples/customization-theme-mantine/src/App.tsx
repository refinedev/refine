<<<<<<< HEAD
import { Refine } from "@refinedev/core";
=======
import { GitHubBanner, Refine } from "@pankod/refine-core";
>>>>>>> 12a3802e
import {
    Layout,
    ErrorComponent,
    notificationProvider,
    LightTheme,
    DarkTheme,
} from "@refinedev/mantine";
import { useLocalStorage } from "@mantine/hooks";
import { ColorSchemeProvider } from "@mantine/styles";
import { NotificationsProvider } from "@mantine/notifications";
import { MantineProvider, ColorScheme, Global } from "@mantine/core";
import dataProvider from "@refinedev/simple-rest";
import routerProvider, { NavigateToResource } from "@refinedev/react-router-v6";
import { BrowserRouter, Routes, Route, Outlet } from "react-router-dom";

import { PostCreate, PostEdit, PostList, PostShow } from "./pages";
import { Header } from "./components";

const App: React.FC = () => {
    const [colorScheme, setColorScheme] = useLocalStorage<ColorScheme>({
        key: "mantine-color-scheme",
        defaultValue: "light",
        getInitialValueInEffect: true,
    });

    const toggleColorScheme = (value?: ColorScheme) =>
        setColorScheme(value || (colorScheme === "dark" ? "light" : "dark"));

    return (
        <BrowserRouter>
            <ColorSchemeProvider
                colorScheme={colorScheme}
                toggleColorScheme={toggleColorScheme}
            >
<<<<<<< HEAD
                <MantineProvider
                    theme={colorScheme === "dark" ? DarkTheme : LightTheme}
                    withNormalizeCSS
                    withGlobalStyles
                >
                    <Global
                        styles={{ body: { "-webkit-font-smoothing": "auto" } }}
=======
                <Global
                    styles={{ body: { "-webkit-font-smoothing": "auto" } }}
                />
                <NotificationsProvider position="top-right">
                    <GitHubBanner />
                    <Refine
                        routerProvider={routerProvider}
                        dataProvider={dataProvider(
                            "https://api.fake-rest.refine.dev",
                        )}
                        notificationProvider={notificationProvider}
                        ReadyPage={ReadyPage}
                        catchAll={<ErrorComponent />}
                        Layout={Layout}
                        Header={Header}
                        resources={[
                            {
                                name: "posts",
                                show: PostShow,
                                list: PostList,
                                edit: PostEdit,
                                create: PostCreate,
                            },
                        ]}
>>>>>>> 12a3802e
                    />
                    <NotificationsProvider position="top-right">
                        <Refine
                            routerProvider={routerProvider}
                            dataProvider={dataProvider(
                                "https://api.fake-rest.refine.dev",
                            )}
                            notificationProvider={notificationProvider}
                            resources={[
                                {
                                    name: "posts",
                                    list: "/posts",
                                    show: "/posts/show/:id",
                                    create: "/posts/create",
                                    edit: "/posts/edit/:id",
                                },
                            ]}
                        >
                            <Routes>
                                <Route
                                    element={
                                        <Layout Header={Header}>
                                            <Outlet />
                                        </Layout>
                                    }
                                >
                                    <Route
                                        index
                                        element={
                                            <NavigateToResource resource="posts" />
                                        }
                                    />

                                    <Route path="/posts">
                                        <Route index element={<PostList />} />
                                        <Route
                                            path="create"
                                            element={<PostCreate />}
                                        />
                                        <Route
                                            path="edit/:id"
                                            element={<PostEdit />}
                                        />
                                        <Route
                                            path="show/:id"
                                            element={<PostShow />}
                                        />
                                    </Route>

                                    <Route
                                        path="*"
                                        element={<ErrorComponent />}
                                    />
                                </Route>
                            </Routes>
                        </Refine>
                    </NotificationsProvider>
                </MantineProvider>
            </ColorSchemeProvider>
        </BrowserRouter>
    );
};

export default App;<|MERGE_RESOLUTION|>--- conflicted
+++ resolved
@@ -1,8 +1,4 @@
-<<<<<<< HEAD
-import { Refine } from "@refinedev/core";
-=======
-import { GitHubBanner, Refine } from "@pankod/refine-core";
->>>>>>> 12a3802e
+import { GitHubBanner, Refine } from "@refinedev/core";
 import {
     Layout,
     ErrorComponent,
@@ -33,11 +29,11 @@
 
     return (
         <BrowserRouter>
+            <GitHubBanner />
             <ColorSchemeProvider
                 colorScheme={colorScheme}
                 toggleColorScheme={toggleColorScheme}
             >
-<<<<<<< HEAD
                 <MantineProvider
                     theme={colorScheme === "dark" ? DarkTheme : LightTheme}
                     withNormalizeCSS
@@ -45,32 +41,6 @@
                 >
                     <Global
                         styles={{ body: { "-webkit-font-smoothing": "auto" } }}
-=======
-                <Global
-                    styles={{ body: { "-webkit-font-smoothing": "auto" } }}
-                />
-                <NotificationsProvider position="top-right">
-                    <GitHubBanner />
-                    <Refine
-                        routerProvider={routerProvider}
-                        dataProvider={dataProvider(
-                            "https://api.fake-rest.refine.dev",
-                        )}
-                        notificationProvider={notificationProvider}
-                        ReadyPage={ReadyPage}
-                        catchAll={<ErrorComponent />}
-                        Layout={Layout}
-                        Header={Header}
-                        resources={[
-                            {
-                                name: "posts",
-                                show: PostShow,
-                                list: PostList,
-                                edit: PostEdit,
-                                create: PostCreate,
-                            },
-                        ]}
->>>>>>> 12a3802e
                     />
                     <NotificationsProvider position="top-right">
                         <Refine
