--- conflicted
+++ resolved
@@ -1,5 +1,4 @@
-<<<<<<< HEAD
-import { Refine } from "@refinedev/core";
+import { GitHubBanner, Refine } from "@refinedev/core";
 import { ErrorComponent, LightTheme } from "@refinedev/mui";
 import { ThemeProvider } from "@mui/material/styles";
 import { CssBaseline, GlobalStyles } from "@mui/material";
@@ -7,24 +6,13 @@
 import { BrowserRouter, Routes, Route, Outlet } from "react-router-dom";
 import dataProvider from "@refinedev/simple-rest";
 
-=======
-import { GitHubBanner, Refine } from "@pankod/refine-core";
-import {
-    CssBaseline,
-    GlobalStyles,
-    ThemeProvider,
-    LightTheme,
-} from "@pankod/refine-mui";
-import routerProvider from "@pankod/refine-react-router-v6";
-import dataProvider from "@pankod/refine-simple-rest";
->>>>>>> 12a3802e
 import Layout from "./components/Layout";
 import EmployeeList from "./pages/employees";
 
 function App() {
     return (
-<<<<<<< HEAD
         <BrowserRouter>
+            <GitHubBanner />
             <ThemeProvider theme={LightTheme}>
                 <CssBaseline />
                 <GlobalStyles
@@ -63,21 +51,6 @@
                 </Refine>
             </ThemeProvider>
         </BrowserRouter>
-=======
-        <ThemeProvider theme={LightTheme}>
-            <CssBaseline />
-            <GlobalStyles styles={{ html: { WebkitFontSmoothing: "auto" } }} />
-            <GitHubBanner />
-            <Refine
-                Layout={Layout}
-                routerProvider={routerProvider}
-                dataProvider={dataProvider(
-                    "https://my-json-server.typicode.com/Mich45/employee-data",
-                )}
-                resources={[{ name: "employees", list: EmployeeList }]}
-            />
-        </ThemeProvider>
->>>>>>> 12a3802e
     );
 }
 
