--- conflicted
+++ resolved
@@ -1,8 +1,4 @@
-<<<<<<< HEAD
-import { Refine } from "@refinedev/core";
-=======
-import { GitHubBanner, Refine } from "@pankod/refine-core";
->>>>>>> 12a3802e
+import { GitHubBanner, Refine } from "@refinedev/core";
 import {
     Layout,
     ErrorComponent,
@@ -22,36 +18,12 @@
 
 const App: React.FC = () => {
     return (
-<<<<<<< HEAD
         <BrowserRouter>
+            <GitHubBanner />
             <ThemeProvider theme={LightTheme}>
                 <CssBaseline />
                 <GlobalStyles
                     styles={{ html: { WebkitFontSmoothing: "auto" } }}
-=======
-        <ThemeProvider theme={LightTheme}>
-            <CssBaseline />
-            <GlobalStyles styles={{ html: { WebkitFontSmoothing: "auto" } }} />
-            <RefineSnackbarProvider>
-                <GitHubBanner />
-                <Refine
-                    routerProvider={routerProvider}
-                    dataProvider={dataProvider(
-                        "https://api.fake-rest.refine.dev",
-                    )}
-                    notificationProvider={notificationProvider}
-                    ReadyPage={ReadyPage}
-                    Layout={Layout}
-                    catchAll={<ErrorComponent />}
-                    resources={[
-                        {
-                            name: "posts",
-                            list: PostsList,
-                            create: PostCreate,
-                            edit: PostEdit,
-                        },
-                    ]}
->>>>>>> 12a3802e
                 />
                 <RefineSnackbarProvider>
                     <Refine
