--- conflicted
+++ resolved
@@ -1,5 +1,9 @@
-<<<<<<< HEAD
-import { Refine, AuthBindings, Authenticated } from "@refinedev/core";
+import {
+    GitHubBanner,
+    Refine,
+    AuthBindings,
+    Authenticated,
+} from "@refinedev/core";
 import { notificationProvider, Layout, ErrorComponent } from "@refinedev/antd";
 import dataProvider from "@refinedev/simple-rest";
 import routerProvider, {
@@ -8,18 +12,6 @@
 } from "@refinedev/react-router-v6";
 import { BrowserRouter, Routes, Route, Outlet } from "react-router-dom";
 import "@refinedev/antd/dist/reset.css";
-=======
-import { GitHubBanner, Refine, AuthProvider } from "@pankod/refine-core";
-import {
-    notificationProvider,
-    Layout,
-    ErrorComponent,
-} from "@pankod/refine-antd";
-import dataProvider from "@pankod/refine-simple-rest";
-import routerProvider from "@pankod/refine-react-router-v6";
-
-import "@pankod/refine-antd/dist/reset.css";
->>>>>>> 12a3802e
 
 import { PostList, PostCreate, PostEdit, PostShow } from "pages/posts";
 import { Login } from "pages/login";
@@ -63,8 +55,8 @@
     };
 
     return (
-<<<<<<< HEAD
         <BrowserRouter>
+            <GitHubBanner />
             <Refine
                 dataProvider={dataProvider(API_URL)}
                 authProvider={authProvider}
@@ -129,29 +121,6 @@
                 </Routes>
             </Refine>
         </BrowserRouter>
-=======
-        <>
-            <GitHubBanner />
-            <Refine
-                dataProvider={dataProvider(API_URL)}
-                routerProvider={routerProvider}
-                authProvider={authProvider}
-                LoginPage={Login}
-                resources={[
-                    {
-                        name: "posts",
-                        list: PostList,
-                        create: PostCreate,
-                        edit: PostEdit,
-                        show: PostShow,
-                    },
-                ]}
-                notificationProvider={notificationProvider}
-                Layout={Layout}
-                catchAll={<ErrorComponent />}
-            />
-        </>
->>>>>>> 12a3802e
     );
 };
 
