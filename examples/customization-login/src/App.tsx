--- conflicted
+++ resolved
@@ -42,13 +42,8 @@
     return (
         <Refine
             dataProvider={dataProvider(API_URL)}
-<<<<<<< HEAD
             legacyRouterProvider={routerProvider}
-            authProvider={authProvider}
-=======
-            routerProvider={routerProvider}
             legacyAuthProvider={authProvider}
->>>>>>> 1abc51a8
             LoginPage={Login}
             resources={[
                 {
