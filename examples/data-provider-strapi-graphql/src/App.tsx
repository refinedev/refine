import {
    LegacyAuthProvider as AuthProvider,
    Refine,
} from "@pankod/refine-core";
import {
    notificationProvider,
    Layout,
    ErrorComponent,
} from "@pankod/refine-antd";
import dataProvider, { GraphQLClient } from "@pankod/refine-strapi-graphql";
import routerProvider from "@pankod/refine-react-router-v6/legacy";

import "@pankod/refine-antd/dist/reset.css";

import { Login } from "pages/login";
import { PostList, PostCreate, PostEdit, PostShow } from "pages/posts";

const API_URL = "https://api.strapi.refine.dev/graphql";

const client = new GraphQLClient(API_URL);
const gqlDataProvider = dataProvider(client);

const authProvider: AuthProvider = {
    login: async ({ email, password }) => {
        try {
            // eslint-disable-next-line
            const { data } = await gqlDataProvider.custom!({
                url: "",
                method: "post",
                metaData: {
                    operation: "login",
                    variables: {
                        input: {
                            value: { identifier: email, password },
                            type: "UsersPermissionsLoginInput",
                            required: true,
                        },
                    },
                    fields: ["jwt"],
                },
            });

            localStorage.setItem("token", data.jwt);
            client.setHeader("Authorization", `Bearer ${data.jwt}`);

            return Promise.resolve();
        } catch (error) {
            return Promise.reject(error);
        }
    },
    logout: async () => {
        localStorage.removeItem("token");
        client.setHeader("Authorization", "");
        return Promise.resolve("/");
    },
    checkError: () => Promise.resolve(),
    checkAuth: () => {
        const jwt = localStorage.getItem("token");

        if (!jwt) {
            return Promise.reject();
        }

        client.setHeader("Authorization", `Bearer ${jwt}`);

        return Promise.resolve();
    },
    getPermissions: async () => {
        try {
            // eslint-disable-next-line
            const { data } = await gqlDataProvider.custom!({
                url: "",
                method: "get",
                metaData: {
                    operation: "me",
                    fields: [
                        {
                            role: ["name", "description", "type"],
                        },
                    ],
                },
            });
            const { role } = data;

            return Promise.resolve(role);
        } catch (error) {
            return Promise.reject(error);
        }
    },
    getUserIdentity: async () => {
        try {
            // eslint-disable-next-line
            const { data } = await gqlDataProvider.custom!({
                url: "",
                method: "get",
                metaData: {
                    operation: "me",
                    fields: ["id", "username", "email"],
                },
            });
            const { id, username, email } = data;
            return Promise.resolve({
                id,
                name: username,
                email,
            });
        } catch (error) {
            return Promise.reject(error);
        }
    },
};

const App: React.FC = () => {
    return (
        <Refine
            dataProvider={gqlDataProvider}
<<<<<<< HEAD
            legacyRouterProvider={routerProvider}
            authProvider={authProvider}
=======
            routerProvider={routerProvider}
            legacyAuthProvider={authProvider}
>>>>>>> 1abc51a8
            LoginPage={Login}
            resources={[
                {
                    name: "posts",
                    list: PostList,
                    create: PostCreate,
                    edit: PostEdit,
                    show: PostShow,
                    canDelete: true,
                },
            ]}
            notificationProvider={notificationProvider}
            Layout={Layout}
            catchAll={<ErrorComponent />}
        />
    );
};

export default App;<|MERGE_RESOLUTION|>--- conflicted
+++ resolved
@@ -114,13 +114,8 @@
     return (
         <Refine
             dataProvider={gqlDataProvider}
-<<<<<<< HEAD
             legacyRouterProvider={routerProvider}
-            authProvider={authProvider}
-=======
-            routerProvider={routerProvider}
             legacyAuthProvider={authProvider}
->>>>>>> 1abc51a8
             LoginPage={Login}
             resources={[
                 {
