--- conflicted
+++ resolved
@@ -1,28 +1,9 @@
-<<<<<<< HEAD
-import { Refine } from "@refinedev/core";
+import { GitHubBanner, Refine } from "@refinedev/core";
 import { ErrorComponent, Layout, refineTheme } from "@refinedev/chakra-ui";
 import { ChakraProvider } from "@chakra-ui/react";
 import dataProvider from "@refinedev/simple-rest";
 import routerProvider, { NavigateToResource } from "@refinedev/react-router-v6";
 import { BrowserRouter, Routes, Route, Outlet } from "react-router-dom";
-=======
-import { GitHubBanner, Refine } from "@pankod/refine-core";
-import {
-    ChakraProvider,
-    ErrorComponent,
-    Layout,
-    refineTheme,
-    ReadyPage,
-} from "@pankod/refine-chakra-ui";
-import dataProvider from "@pankod/refine-simple-rest";
-import routerProvider from "@pankod/refine-react-router-v6";
-import {
-    IconAppWindow,
-    IconBrandMercedes,
-    IconBrandApple,
-    IconCurling,
-} from "@tabler/icons";
->>>>>>> 12a3802e
 
 import { PostList, PostCreate, PostEdit, PostShow } from "./pages";
 
@@ -30,8 +11,8 @@
 
 const App: React.FC = () => {
     return (
-<<<<<<< HEAD
         <BrowserRouter>
+            <GitHubBanner />
             <ChakraProvider theme={refineTheme}>
                 <Refine
                     routerProvider={routerProvider}
@@ -74,87 +55,6 @@
                 </Refine>
             </ChakraProvider>
         </BrowserRouter>
-=======
-        <ChakraProvider theme={refineTheme}>
-            <GitHubBanner />
-            <Refine
-                DashboardPage={DashboardPage}
-                routerProvider={routerProvider}
-                dataProvider={dataProvider("https://api.fake-rest.refine.dev")}
-                Layout={Layout}
-                ReadyPage={ReadyPage}
-                catchAll={<ErrorComponent />}
-                authProvider={{
-                    login: async ({ email, providerName }) => {
-                        localStorage.setItem("email", email);
-                        return Promise.resolve();
-                    },
-                    register: (params) => {
-                        if (params.email && params.password) {
-                            localStorage.setItem("email", params.email);
-                            return Promise.resolve();
-                        }
-                        return Promise.reject();
-                    },
-                    updatePassword: (params) => {
-                        if (params.newPassword) {
-                            //we can update password here
-                            return Promise.resolve();
-                        }
-                        return Promise.reject();
-                    },
-                    forgotPassword: (params) => {
-                        if (params.email) {
-                            //we can send email with forgot password link here
-                            return Promise.resolve();
-                        }
-                        return Promise.reject();
-                    },
-                    logout: () => {
-                        localStorage.removeItem("email");
-                        return Promise.resolve();
-                    },
-                    checkError: () => Promise.resolve(),
-                    checkAuth: () =>
-                        localStorage.getItem("email")
-                            ? Promise.resolve()
-                            : Promise.reject(),
-                    getPermissions: () => Promise.resolve(["admin"]),
-                    getUserIdentity: () =>
-                        Promise.resolve({
-                            id: 1,
-                            name: "Jane Doe",
-                            avatar: "https://unsplash.com/photos/IWLOvomUmWU/download?force=true&w=640",
-                        }),
-                }}
-                resources={[
-                    {
-                        name: "foo",
-                        icon: <IconAppWindow size={20} />,
-                    },
-                    {
-                        parentName: "foo",
-                        name: "bar",
-                        icon: <IconBrandMercedes size={20} />,
-                    },
-                    {
-                        parentName: "bar",
-                        name: "baz",
-                        icon: <IconBrandApple size={20} />,
-                    },
-                    {
-                        parentName: "baz",
-                        icon: <IconCurling size={20} />,
-                        name: "posts",
-                        list: PostList,
-                        show: PostShow,
-                        create: PostCreate,
-                        edit: PostEdit,
-                    },
-                ]}
-            />
-        </ChakraProvider>
->>>>>>> 12a3802e
     );
 };
 
