import React, { useMemo, useState } from "react";
import { useForm, useModalForm } from "@pankod/refine-react-hook-form";
import CountrySelect from "@components/checkout/CountrySelect/CountrySelect";
import { Modal, Input } from "@components";
import { Plus } from "@icons";
import { LoadingDots } from "@components";
import { useCreate } from "@pankod/refine-core";

type FormValues = {
    first_name: string;
    last_name: string;
    city: string;
    country_code: string;
    postal_code: string;
    province?: string;
    address_1: string;
    address_2?: string;
    phone?: string;
    company?: string;
};

const AddAddress: React.FC = () => {
    const [submitting, setSubmitting] = useState(false);

    const {
        modal: { show, visible, close },
        register,
        handleSubmit,
        formState: { errors },
        reset,
    } = useModalForm<FormValues>({
        refineCoreProps: { action: "create" },
        warnWhenUnsavedChanges: false,
    });

    const { mutate } = useCreate();

    const handleClose = () => {
        reset({
            first_name: "",
            last_name: "",
            city: "",
            country_code: "",
            postal_code: "",
            address_1: "",
            address_2: "",
            company: "",
            phone: "",
            province: "",
        });
        close();
    };

    const submit = handleSubmit(async (data: any) => {
        setSubmitting(true);

        const payload = {
            first_name: data.first_name,
            last_name: data.last_name,
            company: data.company || "",
            address_1: data.address_1,
            address_2: data.address_2 || "",
            city: data.city,
            country_code: data.country_code,
            province: data.province || "",
            postal_code: data.postal_code,
            phone: data.phone || "",
            metadata: {},
        };

        mutate({
            resource: "customers/me/shipping_addresses",
            values: payload,
        });
    });
    console.log("rerendering");

    return (
        <>
            <button
                className="flex h-full min-h-[220px] w-full flex-col justify-between border border-gray-200 p-5"
                onClick={() => show()}
            >
                <span className="text-base-semi">New address</span>
                <Plus size={24} />
            </button>
            {visible && (
                <Modal onClose={handleClose}>
                    <form
                        onSubmit={submit}
                        className="grid grid-cols-1 gap-y-2"
                    >
                        <div className="text-xl-semi mb-2">Add address</div>
                        <div className="grid grid-cols-2 gap-x-2">
                            <div className="flex flex-col">
                                <div className="text-base-semi">First name</div>
                                <Input
                                    {...register("first_name", {
                                        required: "First name is required",
                                    })}
                                />
                                {errors && (
                                    <div className="text-rose-500 text-small-regular">
                                        {
                                            errors.first_name
                                                ?.message as React.ReactNode
                                        }
                                    </div>
                                )}
                            </div>
                            <div className="flex flex-col">
                                <div className="text-base-semi">Last name</div>
                                <Input
                                    {...register("last_name", {
                                        required: "Last name is required",
                                    })}
                                />
                                {errors && (
                                    <div className="text-rose-500 text-small-regular">
                                        {
                                            errors.last_name
                                                ?.message as React.ReactNode
                                        }
                                    </div>
                                )}
                            </div>
                        </div>
                        <div className="flex flex-col">
                            <div className="text-base-semi">Company</div>
                            <Input {...register("company")} />
                            {errors && (
                                <div className="text-rose-500 text-small-regular">
                                    {errors.company?.message as React.ReactNode}
                                </div>
                            )}
                        </div>
                        <div className="flex flex-col">
                            <div className="text-base-semi">Address</div>
                            <Input
                                {...register("address_1", {
                                    required: "Address is required",
                                })}
                            />
                            {errors && (
                                <div className="text-rose-500 text-small-regular">
                                    {
                                        errors.address_1
                                            ?.message as React.ReactNode
                                    }
                                </div>
                            )}
                        </div>
                        <div className="flex flex-col justify-center">
                            <div className="text-base-semi">
                                Apartment, suite, etc
                            </div>
                            <Input {...register("address_2")} />
                        </div>
                        <div className="grid grid-cols-[144px_1fr] gap-x-2">
                            <div className="flex flex-col">
                                <div className="text-base-semi">
                                    Postal code
                                </div>
                                <Input
                                    {...register("postal_code", {
                                        required: "Postal code is required",
                                    })}
                                />
                                {errors && (
                                    <div className="text-rose-500 text-small-regular">
                                        {
                                            errors.postal_code
                                                ?.message as React.ReactNode
                                        }
                                    </div>
                                )}
                            </div>
                            <div className="flex flex-col">
                                <div className="text-base-semi">City</div>
                                <Input
                                    {...register("city", {
                                        required: "City is required",
                                    })}
                                />
                                {errors && (
                                    <div className="text-rose-500 text-small-regular">
                                        {
                                            errors.city
                                                ?.message as React.ReactNode
                                        }
                                    </div>
                                )}
                            </div>
                        </div>
                        <div className="flex flex-col">
                            <div className="text-base-semi">
                                Province / State
                            </div>
                            <Input
                                className=" mb-2"
                                {...register("province")}
                            />
                            <CountrySelect
                                {...register("country_code", {
                                    required: true,
                                })}
                            />
                        </div>
<<<<<<< HEAD
                        <Text>Province / State</Text>
                        <Input
                            {...register("province")}
                            autoComplete="address-level1"
                        />
                        <CountrySelect
                            {...register("country_code", { required: true })}
                            autoComplete="country"
                        />
                        <Text>Phone</Text>
                        <Input {...register("phone")} autoComplete="phone" />
                    </div>
                    {error && (
                        <div className="text-small-regular py-2 text-rose-500">
                            {error}
                        </div>
                    )}
                </div>
                <Button
                    className="min-h-0 !border-gray-200 !bg-gray-200 !text-gray-900"
                    onClick={handleClose}
                >
                    Cancel
                </Button>
                <Button
                    className="min-h-0"
                    onClick={submit}
                    disabled={submitting}
                >
                    Save
                    {submitting && <LoadingDots />}
                </Button>
            </Modal>
=======
                        <div className="flex flex-col">
                            <div className="text-base-semi">Phone</div>
                            <Input {...register("phone")} />
                            {errors && (
                                <div className="text-rose-500 text-small-regular">
                                    {errors.phone?.message as React.ReactNode}
                                </div>
                            )}
                        </div>
                        <div className="mt-4">
                            <button
                                className="!bg-gray-200 !text-gray-900 !border-gray-200 min-h-0"
                                onClick={handleClose}
                            >
                                Cancel
                            </button>
                            <button
                                type="submit"
                                className="min-h-0"
                                disabled={submitting}
                            >
                                Save
                                {submitting && <LoadingDots />}
                            </button>
                        </div>
                    </form>
                </Modal>
            )}
>>>>>>> 8ec5f34d
        </>
    );
};

export default AddAddress;<|MERGE_RESOLUTION|>--- conflicted
+++ resolved
@@ -100,7 +100,7 @@
                                     })}
                                 />
                                 {errors && (
-                                    <div className="text-rose-500 text-small-regular">
+                                    <div className="text-small-regular text-rose-500">
                                         {
                                             errors.first_name
                                                 ?.message as React.ReactNode
@@ -116,7 +116,7 @@
                                     })}
                                 />
                                 {errors && (
-                                    <div className="text-rose-500 text-small-regular">
+                                    <div className="text-small-regular text-rose-500">
                                         {
                                             errors.last_name
                                                 ?.message as React.ReactNode
@@ -129,7 +129,7 @@
                             <div className="text-base-semi">Company</div>
                             <Input {...register("company")} />
                             {errors && (
-                                <div className="text-rose-500 text-small-regular">
+                                <div className="text-small-regular text-rose-500">
                                     {errors.company?.message as React.ReactNode}
                                 </div>
                             )}
@@ -142,7 +142,7 @@
                                 })}
                             />
                             {errors && (
-                                <div className="text-rose-500 text-small-regular">
+                                <div className="text-small-regular text-rose-500">
                                     {
                                         errors.address_1
                                             ?.message as React.ReactNode
@@ -167,7 +167,7 @@
                                     })}
                                 />
                                 {errors && (
-                                    <div className="text-rose-500 text-small-regular">
+                                    <div className="text-small-regular text-rose-500">
                                         {
                                             errors.postal_code
                                                 ?.message as React.ReactNode
@@ -183,7 +183,7 @@
                                     })}
                                 />
                                 {errors && (
-                                    <div className="text-rose-500 text-small-regular">
+                                    <div className="text-small-regular text-rose-500">
                                         {
                                             errors.city
                                                 ?.message as React.ReactNode
@@ -206,53 +206,18 @@
                                 })}
                             />
                         </div>
-<<<<<<< HEAD
-                        <Text>Province / State</Text>
-                        <Input
-                            {...register("province")}
-                            autoComplete="address-level1"
-                        />
-                        <CountrySelect
-                            {...register("country_code", { required: true })}
-                            autoComplete="country"
-                        />
-                        <Text>Phone</Text>
-                        <Input {...register("phone")} autoComplete="phone" />
-                    </div>
-                    {error && (
-                        <div className="text-small-regular py-2 text-rose-500">
-                            {error}
-                        </div>
-                    )}
-                </div>
-                <Button
-                    className="min-h-0 !border-gray-200 !bg-gray-200 !text-gray-900"
-                    onClick={handleClose}
-                >
-                    Cancel
-                </Button>
-                <Button
-                    className="min-h-0"
-                    onClick={submit}
-                    disabled={submitting}
-                >
-                    Save
-                    {submitting && <LoadingDots />}
-                </Button>
-            </Modal>
-=======
                         <div className="flex flex-col">
                             <div className="text-base-semi">Phone</div>
                             <Input {...register("phone")} />
                             {errors && (
-                                <div className="text-rose-500 text-small-regular">
+                                <div className="text-small-regular text-rose-500">
                                     {errors.phone?.message as React.ReactNode}
                                 </div>
                             )}
                         </div>
                         <div className="mt-4">
                             <button
-                                className="!bg-gray-200 !text-gray-900 !border-gray-200 min-h-0"
+                                className="min-h-0 !border-gray-200 !bg-gray-200 !text-gray-900"
                                 onClick={handleClose}
                             >
                                 Cancel
@@ -269,7 +234,6 @@
                     </form>
                 </Modal>
             )}
->>>>>>> 8ec5f34d
         </>
     );
 };
