import React from "react";
import { Customer } from "@medusajs/medusa";
import AddAddress from "@components/address/AddAddress/AddAddress";
import EditAddress from "@components/address/EditAddress/EditAddress";

type AddressBookProps = {
    customer: Omit<Customer, "password_hash">;
};

const AddressBook: React.FC<AddressBookProps> = ({ customer }) => {
    return (
        <div className="w-full">
<<<<<<< HEAD
            <div className="mt-4 grid flex-1 grid-cols-1 gap-4 lg:grid-cols-2">
                {/* <AddAddress /> */}
                {/* {customer.shipping_addresses.map((address) => {
=======
            <div className="grid grid-cols-1 lg:grid-cols-2 gap-4 flex-1 mt-4">
                <AddAddress />
                {customer.shipping_addresses.map((address) => {
>>>>>>> 8ec5f34d
                    return <EditAddress address={address} key={address.id} />;
                })}
            </div>
        </div>
    );
};

export default AddressBook;<|MERGE_RESOLUTION|>--- conflicted
+++ resolved
@@ -10,15 +10,9 @@
 const AddressBook: React.FC<AddressBookProps> = ({ customer }) => {
     return (
         <div className="w-full">
-<<<<<<< HEAD
             <div className="mt-4 grid flex-1 grid-cols-1 gap-4 lg:grid-cols-2">
-                {/* <AddAddress /> */}
-                {/* {customer.shipping_addresses.map((address) => {
-=======
-            <div className="grid grid-cols-1 lg:grid-cols-2 gap-4 flex-1 mt-4">
                 <AddAddress />
                 {customer.shipping_addresses.map((address) => {
->>>>>>> 8ec5f34d
                     return <EditAddress address={address} key={address.id} />;
                 })}
             </div>
