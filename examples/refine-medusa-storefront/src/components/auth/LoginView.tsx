<<<<<<< HEAD
import { Controller, useForm } from "@pankod/refine-react-hook-form";
import { HttpError, useLogin } from "@pankod/refine-core";

import { Logo, Button } from "@components/ui";
import { Input } from "@components";
=======
import { useForm } from "react-hook-form";
import { useLogin } from "@pankod/refine-core";

import { Logo, Button } from "@components/ui";
>>>>>>> 17bddef5
import { useUI } from "@components/ui/context";
import { Input } from "@components/common";
import { emailRegex } from "@lib/regex";
import { ErrorMessage } from "@hookform/error-message";

type Login = {
    email: string;
    password: string;
    serverError: string;
};

const LoginView: React.FC = () => {
    const {
        setError,
        handleSubmit,
<<<<<<< HEAD
        formState: { errors, touchedFields },
    } = useForm<Login, HttpError, Login>({
        refineCoreProps: {
            redirect: false,
        },
=======
        register,
        formState: { errors, touchedFields },
    } = useForm<Login>({
        reValidateMode: "onChange",
>>>>>>> 17bddef5
    });

    // Form State
    const { setModalView, closeModal } = useUI();
    const { mutate: login, isLoading } = useLogin();

    const handleLogin = async ({ email, password }: Login) => {
        await login(
            {
                username: email,
                password,
            },
            {
                onSuccess: () => {
                    closeModal();
                },
                onError: () => {
                    setError("serverError", {
                        message: "The email or password is invalid",
                    });
                },
            },
        );
    };

    return (
        <form
            onSubmit={handleSubmit(handleLogin)}
            className="flex w-80 flex-col justify-between p-3"
        >
            <div className="flex justify-center pb-12 ">
                <Logo width="64px" height="64px" />
            </div>
            <div className="flex flex-col space-y-3">
                <ErrorMessage
                    errors={errors}
                    name="serverError"
                    render={({ message }) => {
                        return (
                            <div className="pt-1 text-xs text-rose-500">
                                <span>{message}</span>
                            </div>
                        );
                    }}
<<<<<<< HEAD
                    render={({ field }) => (
                        <Input
                            errors={errors}
                            label="Email"
                            type="email"
                            placeholder="Email"
                            {...field}
                        />
                    )}
=======
>>>>>>> 17bddef5
                />
                <Input
                    type="email"
                    label="Email"
                    {...register("email", {
                        required: "email is required",
                        pattern: emailRegex,
                    })}
                    errors={errors}
                    touched={touchedFields}
                />
                <Input
                    type="password"
                    label="Password"
                    {...register("password", {
                        required: {
                            message: "password is required",
                            value: true,
                        },
                        minLength: {
                            message:
                                "password is too short (minimum is 7 characters)",
                            value: 7,
                        },
<<<<<<< HEAD
                    }}
                    render={({ field }) => (
                        <Input
                            label="Password"
                            errors={errors}
                            placeholder="Password"
                            type="password"
                            {...field}
                        />
                    )}
=======
                    })}
                    errors={errors}
                    touched={touchedFields}
>>>>>>> 17bddef5
                />

                <Button variant="slim" type="submit" loading={isLoading}>
                    Log In
                </Button>
                <div className="pt-1 text-center text-sm">
                    <a
                        className="text-accent-9 cursor-pointer font-bold hover:underline"
                        onClick={() => setModalView("SIGNUP_VIEW")}
                    >
                        Sign Up
                    </a>
                </div>
            </div>
        </form>
    );
};

export default LoginView;<|MERGE_RESOLUTION|>--- conflicted
+++ resolved
@@ -1,15 +1,7 @@
-<<<<<<< HEAD
-import { Controller, useForm } from "@pankod/refine-react-hook-form";
-import { HttpError, useLogin } from "@pankod/refine-core";
-
-import { Logo, Button } from "@components/ui";
-import { Input } from "@components";
-=======
 import { useForm } from "react-hook-form";
 import { useLogin } from "@pankod/refine-core";
 
 import { Logo, Button } from "@components/ui";
->>>>>>> 17bddef5
 import { useUI } from "@components/ui/context";
 import { Input } from "@components/common";
 import { emailRegex } from "@lib/regex";
@@ -25,18 +17,10 @@
     const {
         setError,
         handleSubmit,
-<<<<<<< HEAD
-        formState: { errors, touchedFields },
-    } = useForm<Login, HttpError, Login>({
-        refineCoreProps: {
-            redirect: false,
-        },
-=======
         register,
         formState: { errors, touchedFields },
     } = useForm<Login>({
         reValidateMode: "onChange",
->>>>>>> 17bddef5
     });
 
     // Form State
@@ -81,18 +65,6 @@
                             </div>
                         );
                     }}
-<<<<<<< HEAD
-                    render={({ field }) => (
-                        <Input
-                            errors={errors}
-                            label="Email"
-                            type="email"
-                            placeholder="Email"
-                            {...field}
-                        />
-                    )}
-=======
->>>>>>> 17bddef5
                 />
                 <Input
                     type="email"
@@ -117,22 +89,9 @@
                                 "password is too short (minimum is 7 characters)",
                             value: 7,
                         },
-<<<<<<< HEAD
-                    }}
-                    render={({ field }) => (
-                        <Input
-                            label="Password"
-                            errors={errors}
-                            placeholder="Password"
-                            type="password"
-                            {...field}
-                        />
-                    )}
-=======
                     })}
                     errors={errors}
                     touched={touchedFields}
->>>>>>> 17bddef5
                 />
 
                 <Button variant="slim" type="submit" loading={isLoading}>
