--- conflicted
+++ resolved
@@ -6,12 +6,8 @@
 import { CheckoutProvider } from "@components/checkout/context";
 import { MenuSidebarView, Footer, Navbar } from "@components/common";
 import { useUI } from "@components/ui/context";
-<<<<<<< HEAD
-import { LoginView } from "@components/auth";
-=======
 import LoginView from "@components/auth/LoginView";
 import { CartSidebarView } from "@components/cart";
->>>>>>> 17bddef5
 import { useAcceptCookies } from "@lib/hooks/useAcceptCookies";
 
 import s from "./Layout.module.css";
