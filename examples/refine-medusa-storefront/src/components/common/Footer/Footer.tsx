import { FC } from "react";
import Link from "next/link";
import cn from "clsx";

import { Github, Twitter, Discord } from "@components/icons";
import { Logo, Container } from "@components/ui";
import s from "./Footer.module.css";

interface Props {
    className?: string;
    children?: any;
    pages?: any[];
}

const links = [
    {
        name: "Home",
        url: "/",
    },
    {
        name: "Quikstart",
        url: "https://refine.dev/docs/getting-started/overview/",
    },
    {
        name: "Tutorial",
        url: "https://refine.dev/docs/",
    },
    {
        name: "Examples",
        url: "https://refine.dev/docs/examples/tutorial/headless-tutorial/",
    },
    {
        name: "Blog",
        url: "https://refine.dev/blog/",
    },
];

export const Footer: FC<Props> = ({ className, pages }) => {
    const rootClassName = cn(s.root, className);

    return (
        <footer className={rootClassName}>
            <Container>
                <div className="border-accent-2 text-primary bg-primary grid grid-cols-1 gap-8 border-b py-12 transition-colors duration-150 lg:grid-cols-12">
                    <div className="col-span-1 lg:col-span-2">
                        <Link href="/">
                            <Logo />
                        </Link>
                    </div>
                    <div className="col-span-1 lg:col-span-8">
                        <div className="grid md:grid-flow-col md:grid-cols-3 md:grid-rows-4">
                            {[...links].map((page) => (
                                <span
                                    key={page.url}
                                    className="py-3 md:py-0 md:pb-4"
                                >
                                    <Link
                                        href={page.url ?? ""}
                                        className="text-accent-9 hover:text-accent-6 transition duration-150 ease-in-out"
                                    >
                                        {page.name}
                                    </Link>
                                </span>
                            ))}
                        </div>
                    </div>
                    <div className="text-primary col-span-1 flex items-start lg:col-span-2 lg:justify-end">
                        <div className="flex h-10 items-center space-x-6">
                            <a
                                aria-label="Github Repository"
                                href="https://github.com/pankod/refine"
                            >
                                <Github />
                            </a>
                            <a
                                aria-label="Twitter"
                                href="https://twitter.com/refine_dev"
                            >
                                <Twitter />
                            </a>{" "}
                            <a
                                aria-label="Discord"
                                href="https://discord.gg/refine"
                            >
                                <Discord />
                            </a>
                            {/* // i18n */}
                        </div>
                    </div>
                </div>
                <div className="text-accent-6 flex flex-col items-center justify-between  pt-6 pb-10 text-sm md:flex-row">
                    <div>
                        <span>
                            &copy; 2022 refine, Inc. All rights reserved.
                        </span>
                    </div>
                    <div className="text-primary flex items-center ">
                        <span className="text-primary mr-2  pt-2.5">
                            Created by
                        </span>
                        <a
                            rel="noopener noreferrer"
                            href="https://refine.dev"
                            aria-label="refine Link"
                            target="_blank"
                        >
<<<<<<< HEAD
                            <Vercel className="text-primary ml-3 inline-block h-6" />
=======
                            <Logo height={28} />
>>>>>>> bc8fb323
                        </a>
                    </div>
                </div>
            </Container>
        </footer>
    );
};<|MERGE_RESOLUTION|>--- conflicted
+++ resolved
@@ -104,11 +104,7 @@
                             aria-label="refine Link"
                             target="_blank"
                         >
-<<<<<<< HEAD
-                            <Vercel className="text-primary ml-3 inline-block h-6" />
-=======
                             <Logo height={28} />
->>>>>>> bc8fb323
                         </a>
                     </div>
                 </div>
