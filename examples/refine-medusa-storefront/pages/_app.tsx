--- conflicted
+++ resolved
@@ -33,13 +33,8 @@
                     <Layout {...rest} categories={categories} />
                 )}
                 LoginPage={LoginPage}
-<<<<<<< HEAD
-                DashboardPage={ProductList}
+                DashboardPage={Dashboard}
                 authProvider={customAuthProvider}
-=======
-                DashboardPage={Dashboard}
-                authProvider={authProvider(API_URL)}
->>>>>>> bf84f526
                 routerProvider={routerProvider}
                 dataProvider={dataProvider(API_URL)}
                 resources={[
