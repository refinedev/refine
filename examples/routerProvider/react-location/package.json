{
  "name": "refine-react-location-example",
  "version": "3.3.1",
  "private": true,
  "dependencies": {
<<<<<<< HEAD
    "@pankod/refine-antd": "^3.2.4",
    "@pankod/refine-core": "^3.2.4",
    "@pankod/refine-react-location": "^3.2.4",
    "@pankod/refine-simple-rest": "^3.2.4",
    "@types/node": "^12.20.11",
=======
    "@pankod/refine-antd": "^3.3.1",
    "@pankod/refine-core": "^3.3.1",
    "@pankod/refine-react-location": "^3.3.1",
    "@pankod/refine-simple-rest": "^3.3.1",
    "@types/node": "^14.14.13",
>>>>>>> 6566b09d
    "@types/react": "^17.0.4",
    "@types/react-dom": "^17.0.4",
    "react": "^17.0.2",
    "react-dom": "^17.0.2",
    "react-markdown": "^6.0.1",
    "react-mde": "^11.1.0",
    "react-scripts": "^5.0.0",
    "typescript": "^4.4.3",
    "web-vitals": "^1.1.1"
  },
  "scripts": {
    "start": "DISABLE_ESLINT_PLUGIN=true react-scripts start",
    "build": "DISABLE_ESLINT_PLUGIN=true react-scripts build",
    "eject": "react-scripts eject"
  },
  "browserslist": {
    "production": [
      ">0.2%",
      "not dead",
      "not op_mini all"
    ],
    "development": [
      "last 1 chrome version",
      "last 1 firefox version",
      "last 1 safari version"
    ]
  }
}<|MERGE_RESOLUTION|>--- conflicted
+++ resolved
@@ -3,19 +3,11 @@
   "version": "3.3.1",
   "private": true,
   "dependencies": {
-<<<<<<< HEAD
-    "@pankod/refine-antd": "^3.2.4",
-    "@pankod/refine-core": "^3.2.4",
-    "@pankod/refine-react-location": "^3.2.4",
-    "@pankod/refine-simple-rest": "^3.2.4",
-    "@types/node": "^12.20.11",
-=======
     "@pankod/refine-antd": "^3.3.1",
     "@pankod/refine-core": "^3.3.1",
     "@pankod/refine-react-location": "^3.3.1",
     "@pankod/refine-simple-rest": "^3.3.1",
-    "@types/node": "^14.14.13",
->>>>>>> 6566b09d
+    "@types/node": "^12.20.11",
     "@types/react": "^17.0.4",
     "@types/react-dom": "^17.0.4",
     "react": "^17.0.2",
