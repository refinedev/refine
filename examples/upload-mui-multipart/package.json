--- conflicted
+++ resolved
@@ -1,44 +1,4 @@
 {
-<<<<<<< HEAD
-  "name": "upload-mui-multipart",
-  "version": "3.25.0",
-  "private": true,
-  "dependencies": {
-    "@pankod/refine-core": "^3.99.6",
-    "@pankod/refine-cli": "^1.17.2",
-    "@pankod/refine-mui": "^3.61.5",
-    "@pankod/refine-react-hook-form": "^3.37.2",
-    "@pankod/refine-react-router-v6": "^3.38.0",
-    "@pankod/refine-simple-rest": "^3.37.4",
-    "@types/node": "^12.20.11",
-    "@types/react": "^18.0.0",
-    "@types/react-dom": "^18.0.0",
-    "react": "^18.0.0",
-    "react-dom": "^18.0.0",
-    "react-scripts": "^5.0.0",
-    "cross-env": "^7.0.3",
-    "typescript": "^4.7.4",
-    "react-hook-form": "^7.30.0"
-  },
-  "scripts": {
-    "start": "cross-env DISABLE_ESLINT_PLUGIN=true react-scripts start",
-    "build": "cross-env DISABLE_ESLINT_PLUGIN=true react-scripts build",
-    "eject": "react-scripts eject",
-    "refine": "refine"
-  },
-  "browserslist": {
-    "production": [
-      ">0.2%",
-      "not dead",
-      "not op_mini all"
-    ],
-    "development": [
-      "last 1 chrome version",
-      "last 1 firefox version",
-      "last 1 safari version"
-    ]
-  }
-=======
     "name": "upload-mui-multipart",
     "version": "3.25.0",
     "private": true,
@@ -82,5 +42,4 @@
             "last 1 safari version"
         ]
     }
->>>>>>> 1101fe2c
 }