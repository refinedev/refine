--- conflicted
+++ resolved
@@ -5,14 +5,7 @@
 
 export const PostList: React.FC = () => {
     const { tableQueryResult, current, setCurrent, pageCount } =
-<<<<<<< HEAD
-        useTable<IPost>({
-            resource: "posts",
-            initialPageSize: 100,
-        });
-=======
         useTable<IPost>();
->>>>>>> 109b59b7
 
     return (
         <List>
