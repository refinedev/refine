--- conflicted
+++ resolved
@@ -1,4 +1,3 @@
-<<<<<<< HEAD
 import { AuthProvider, Refine } from "@pankod/refine-core";
 import {
     notificationProvider,
@@ -6,14 +5,7 @@
     ErrorComponent,
     ReadyPage,
     AuthPage,
-=======
-import { Refine } from "@pankod/refine-core";
-import {
-    notificationProvider,
-    MantineProvider,
-    Layout,
     LightTheme,
->>>>>>> ff7233fc
 } from "@pankod/refine-mantine";
 import dataProvider from "@pankod/refine-simple-rest";
 import routerProvider from "@pankod/refine-react-router-v6";
@@ -79,11 +71,7 @@
     };
 
     return (
-        <MantineProvider
-            theme={LightTheme}
-            withNormalizeCSS
-            notificationProps={{ position: "top-right" }}
-        >
+        <MantineProvider theme={LightTheme} withNormalizeCSS>
             <Refine
                 routerProvider={{
                     ...routerProvider,
@@ -105,7 +93,6 @@
                 authProvider={authProvider}
                 dataProvider={dataProvider("https://api.fake-rest.refine.dev")}
                 notificationProvider={notificationProvider}
-<<<<<<< HEAD
                 LoginPage={() => (
                     <AuthPage
                         providers={[
@@ -124,9 +111,6 @@
                 )}
                 catchAll={<ErrorComponent />}
                 ReadyPage={ReadyPage}
-=======
-                Layout={Layout}
->>>>>>> ff7233fc
                 resources={[
                     {
                         name: "posts",
