--- conflicted
+++ resolved
@@ -11,11 +11,7 @@
   },
   "dependencies": {
     "@refinedev/cli": "^2.16.42",
-<<<<<<< HEAD
-    "@refinedev/core": "^4.57.2",
-=======
     "@refinedev/core": "^4.57.3",
->>>>>>> 4852c806
     "@refinedev/react-hook-form": "^4.9.3",
     "@refinedev/react-router": "^1.0.1",
     "@refinedev/simple-rest": "^5.0.10",
