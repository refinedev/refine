--- conflicted
+++ resolved
@@ -3,19 +3,11 @@
     "version": "3.25.0",
     "private": true,
     "dependencies": {
-<<<<<<< HEAD
         "@refinedev/antd": "^4.7.3",
-        "@refinedev/core": "^3.101.0",
-        "@refinedev/cli": "^1.17.1",
+        "@refinedev/core": "^3.101.2",
+        "@refinedev/cli": "^1.17.2",
         "@refinedev/react-router-v6": "^3.38.0",
         "@refinedev/simple-rest": "^3.37.4",
-=======
-        "@pankod/refine-antd": "^4.7.3",
-        "@pankod/refine-core": "^3.101.2",
-        "@pankod/refine-cli": "^1.17.2",
-        "@pankod/refine-react-router-v6": "^3.38.0",
-        "@pankod/refine-simple-rest": "^3.37.4",
->>>>>>> 12a3802e
         "@types/node": "^12.20.11",
         "@types/react": "^18.0.0",
         "@types/react-dom": "^18.0.0",
