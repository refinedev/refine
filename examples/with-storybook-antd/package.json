{
  "name": "with-storybook-antd",
  "version": "1.0.0",
  "private": true,
  "type": "module",
  "scripts": {
    "build": "tsc && refine build",
    "dev": "refine dev",
    "preview": "refine start",
    "refine": "refine"
  },
  "browserslist": {
    "production": [
      ">0.2%",
      "not dead",
      "not op_mini all"
    ],
    "development": [
      "last 1 chrome version",
      "last 1 firefox version",
      "last 1 safari version"
    ]
  },
  "eslintConfig": {
    "overrides": [
      {
        "files": [
          "**/*.stories.*"
        ],
        "rules": {
          "import/no-anonymous-default-export": "off"
        }
      }
    ]
  },
  "dependencies": {
<<<<<<< HEAD
    "@ant-design/icons": "^5.3.2",
    "@refinedev/antd": "^5.38.0",
    "@refinedev/cli": "^2.16.30",
    "@refinedev/core": "^4.49.1",
    "@refinedev/react-router-v6": "^4.5.8",
    "@refinedev/simple-rest": "^5.0.5",
=======
    "@ant-design/icons": "^5.0.1",
    "@refinedev/antd": "^5.38.1",
    "@refinedev/cli": "^2.16.31",
    "@refinedev/core": "^4.49.2",
    "@refinedev/react-router-v6": "^4.5.9",
    "@refinedev/simple-rest": "^5.0.6",
>>>>>>> 18b13d31
    "@uiw/react-md-editor": "^3.19.5",
    "antd": "5.16.5",
    "react": "^18.0.0",
    "react-dom": "^18.0.0",
    "react-router-dom": "^6.8.1"
  },
  "devDependencies": {
    "@storybook/addon-actions": "^6.4.20",
    "@storybook/addon-essentials": "^6.4.20",
    "@storybook/addon-interactions": "^6.4.20",
    "@storybook/addon-links": "^6.4.20",
    "@storybook/builder-webpack5": "^6.4.20",
    "@storybook/manager-webpack5": "^6.4.20",
    "@storybook/node-logger": "^6.4.20",
    "@storybook/preset-create-react-app": "^4.1.0",
    "@storybook/react": "^6.4.20",
    "@storybook/testing-library": "^0.0.9",
    "@types/node": "^18.16.2",
    "@types/react": "^18.0.0",
    "@types/react-dom": "^18.0.0",
    "@vitejs/plugin-react": "^4.2.1",
    "typescript": "^5.4.2",
    "vite": "^5.1.6",
    "webpack": "^5.70.0"
  }
}<|MERGE_RESOLUTION|>--- conflicted
+++ resolved
@@ -34,21 +34,12 @@
     ]
   },
   "dependencies": {
-<<<<<<< HEAD
     "@ant-design/icons": "^5.3.2",
-    "@refinedev/antd": "^5.38.0",
-    "@refinedev/cli": "^2.16.30",
-    "@refinedev/core": "^4.49.1",
-    "@refinedev/react-router-v6": "^4.5.8",
-    "@refinedev/simple-rest": "^5.0.5",
-=======
-    "@ant-design/icons": "^5.0.1",
     "@refinedev/antd": "^5.38.1",
     "@refinedev/cli": "^2.16.31",
     "@refinedev/core": "^4.49.2",
     "@refinedev/react-router-v6": "^4.5.9",
     "@refinedev/simple-rest": "^5.0.6",
->>>>>>> 18b13d31
     "@uiw/react-md-editor": "^3.19.5",
     "antd": "5.16.5",
     "react": "^18.0.0",
