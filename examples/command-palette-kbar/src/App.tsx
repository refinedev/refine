<<<<<<< HEAD
import { Refine } from "@refinedev/core";
import { RefineKbarProvider } from "@refinedev/kbar";
import { notificationProvider, Layout, ErrorComponent } from "@refinedev/antd";
import { StarOutlined } from "@ant-design/icons";
import dataProvider from "@refinedev/simple-rest";
import routerProvider, { NavigateToResource } from "@refinedev/react-router-v6";
import { BrowserRouter, Routes, Route, Outlet } from "react-router-dom";
import "@refinedev/antd/dist/reset.css";
=======
import { GitHubBanner, Refine } from "@pankod/refine-core";
import { RefineKbarProvider } from "@pankod/refine-kbar";
import {
    notificationProvider,
    Layout,
    ErrorComponent,
    Icons,
} from "@pankod/refine-antd";
import dataProvider from "@pankod/refine-simple-rest";
import routerProvider from "@pankod/refine-react-router-v6";
import "@pankod/refine-antd/dist/reset.css";
>>>>>>> 12a3802e

import { PostList, PostCreate, PostEdit, PostShow } from "pages/posts";
import { CategoryList, CategoryCreate, CategoryEdit } from "pages/categories";

import { OffLayoutArea } from "./components";

const API_URL = "https://api.fake-rest.refine.dev";

const App: React.FC = () => {
    return (
<<<<<<< HEAD
        <BrowserRouter>
            <RefineKbarProvider>
                <Refine
                    routerProvider={routerProvider}
                    dataProvider={dataProvider(API_URL)}
                    resources={[
                        {
                            name: "posts",
                            list: "/posts",
                            show: "/posts/show/:id",
                            create: "/posts/create",
                            edit: "/posts/edit/:id",
                            meta: {
                                icon: <StarOutlined />,
                                canDelete: true,
                            },
                        },
                        {
                            name: "categories",
                            list: "/categories",
                            create: "/categories/create",
                            edit: "/categories/edit/:id",
                            meta: {
                                canDelete: true,
                            },
                        },
                    ]}
                    notificationProvider={notificationProvider}
                >
                    <Routes>
                        <Route
                            element={
                                <Layout OffLayoutArea={OffLayoutArea}>
                                    <Outlet />
                                </Layout>
                            }
                        >
                            <Route
                                index
                                element={
                                    <NavigateToResource resource="posts" />
                                }
                            />

                            <Route path="/posts">
                                <Route index element={<PostList />} />
                                <Route path="create" element={<PostCreate />} />
                                <Route path="edit/:id" element={<PostEdit />} />
                                <Route path="show/:id" element={<PostShow />} />
                            </Route>

                            <Route path="/categories">
                                <Route index element={<CategoryList />} />
                                <Route
                                    path="create"
                                    element={<CategoryCreate />}
                                />
                                <Route
                                    path="edit/:id"
                                    element={<CategoryEdit />}
                                />
                            </Route>

                            <Route path="*" element={<ErrorComponent />} />
                        </Route>
                    </Routes>
                </Refine>
            </RefineKbarProvider>
        </BrowserRouter>
=======
        <RefineKbarProvider>
            <GitHubBanner />
            <Refine
                routerProvider={routerProvider}
                dataProvider={dataProvider(API_URL)}
                resources={[
                    {
                        name: "posts",
                        list: PostList,
                        create: PostCreate,
                        edit: PostEdit,
                        show: PostShow,
                        icon: <Icons.StarOutlined />,
                        canDelete: true,
                    },
                    {
                        name: "categories",
                        list: CategoriesList,
                        create: CategoriesCreate,
                        edit: CategoriesEdit,
                        canDelete: true,
                    },
                ]}
                notificationProvider={notificationProvider}
                Layout={Layout}
                OffLayoutArea={OffLayoutArea}
                catchAll={<ErrorComponent />}
            />
        </RefineKbarProvider>
>>>>>>> 12a3802e
    );
};

export default App;<|MERGE_RESOLUTION|>--- conflicted
+++ resolved
@@ -1,5 +1,4 @@
-<<<<<<< HEAD
-import { Refine } from "@refinedev/core";
+import { GitHubBanner, Refine } from "@refinedev/core";
 import { RefineKbarProvider } from "@refinedev/kbar";
 import { notificationProvider, Layout, ErrorComponent } from "@refinedev/antd";
 import { StarOutlined } from "@ant-design/icons";
@@ -7,19 +6,6 @@
 import routerProvider, { NavigateToResource } from "@refinedev/react-router-v6";
 import { BrowserRouter, Routes, Route, Outlet } from "react-router-dom";
 import "@refinedev/antd/dist/reset.css";
-=======
-import { GitHubBanner, Refine } from "@pankod/refine-core";
-import { RefineKbarProvider } from "@pankod/refine-kbar";
-import {
-    notificationProvider,
-    Layout,
-    ErrorComponent,
-    Icons,
-} from "@pankod/refine-antd";
-import dataProvider from "@pankod/refine-simple-rest";
-import routerProvider from "@pankod/refine-react-router-v6";
-import "@pankod/refine-antd/dist/reset.css";
->>>>>>> 12a3802e
 
 import { PostList, PostCreate, PostEdit, PostShow } from "pages/posts";
 import { CategoryList, CategoryCreate, CategoryEdit } from "pages/categories";
@@ -30,8 +16,8 @@
 
 const App: React.FC = () => {
     return (
-<<<<<<< HEAD
         <BrowserRouter>
+            <GitHubBanner />
             <RefineKbarProvider>
                 <Refine
                     routerProvider={routerProvider}
@@ -100,37 +86,6 @@
                 </Refine>
             </RefineKbarProvider>
         </BrowserRouter>
-=======
-        <RefineKbarProvider>
-            <GitHubBanner />
-            <Refine
-                routerProvider={routerProvider}
-                dataProvider={dataProvider(API_URL)}
-                resources={[
-                    {
-                        name: "posts",
-                        list: PostList,
-                        create: PostCreate,
-                        edit: PostEdit,
-                        show: PostShow,
-                        icon: <Icons.StarOutlined />,
-                        canDelete: true,
-                    },
-                    {
-                        name: "categories",
-                        list: CategoriesList,
-                        create: CategoriesCreate,
-                        edit: CategoriesEdit,
-                        canDelete: true,
-                    },
-                ]}
-                notificationProvider={notificationProvider}
-                Layout={Layout}
-                OffLayoutArea={OffLayoutArea}
-                catchAll={<ErrorComponent />}
-            />
-        </RefineKbarProvider>
->>>>>>> 12a3802e
     );
 };
 
