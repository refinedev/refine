{
<<<<<<< HEAD
  "name": "form-mantine-use-drawer-form",
  "private": true,
  "scripts": {
    "start": "refine dev",
    "build": "tsc && refine build",
    "preview": "refine start",
    "refine": "refine"
  },
  "dependencies": {
    "@refinedev/mantine": "^2.8.0",
    "@refinedev/core": "^4.8.1",
    "@refinedev/cli": "^2.1.2",
    "@refinedev/react-router-v6": "^4.1.0",
    "@refinedev/simple-rest": "^4.1.0",
    "@refinedev/react-table": "^5.2.0",
    "@tanstack/react-table": "^8.2.6",
    "@uiw/react-md-editor": "^3.19.5",
    "@tabler/icons": "^1.1.0",
    "@emotion/react": "^11.8.2",
    "@mantine/core": "^5.10.4",
    "@mantine/hooks": "^5.10.4",
    "@mantine/form": "^5.10.4",
    "@mantine/notifications": "^5.10.4",
    "react": "^18.0.0",
    "react-dom": "^18.0.0"
  },
  "devDependencies": {
    "@types/react": "^18.0.0",
    "@types/react-dom": "^18.0.0",
    "@vitejs/plugin-react": "^1.0.7",
    "typescript": "^4.7.4",
    "vite": "^2.8.0"
  },
  "version": "3.25.0"
=======
    "name": "form-mantine-use-drawer-form",
    "private": true,
    "scripts": {
        "start": "vite",
        "build": "tsc && vite build",
        "preview": "vite preview",
        "refine": "refine"
    },
    "dependencies": {
        "@refinedev/mantine": "^2.8.0",
        "@refinedev/core": "^4.8.2",
        "@refinedev/cli": "^2.1.2",
        "@refinedev/react-router-v6": "^4.1.0",
        "@refinedev/simple-rest": "^4.1.0",
        "@refinedev/react-table": "^5.2.0",
        "@tanstack/react-table": "^8.2.6",
        "@uiw/react-md-editor": "^3.19.5",
        "@tabler/icons": "^1.1.0",
        "@emotion/react": "^11.8.2",
        "@mantine/core": "^5.10.4",
        "@mantine/hooks": "^5.10.4",
        "@mantine/form": "^5.10.4",
        "@mantine/notifications": "^5.10.4",
        "react": "^18.0.0",
        "react-dom": "^18.0.0"
    },
    "devDependencies": {
        "@types/react": "^18.0.0",
        "@types/react-dom": "^18.0.0",
        "@vitejs/plugin-react": "^1.0.7",
        "typescript": "^4.7.4",
        "vite": "^2.8.0"
    },
    "version": "3.25.0"
>>>>>>> 0cccf0c8
}<|MERGE_RESOLUTION|>--- conflicted
+++ resolved
@@ -1,5 +1,4 @@
 {
-<<<<<<< HEAD
   "name": "form-mantine-use-drawer-form",
   "private": true,
   "scripts": {
@@ -10,7 +9,7 @@
   },
   "dependencies": {
     "@refinedev/mantine": "^2.8.0",
-    "@refinedev/core": "^4.8.1",
+    "@refinedev/core": "^4.8.2",
     "@refinedev/cli": "^2.1.2",
     "@refinedev/react-router-v6": "^4.1.0",
     "@refinedev/simple-rest": "^4.1.0",
@@ -34,40 +33,4 @@
     "vite": "^2.8.0"
   },
   "version": "3.25.0"
-=======
-    "name": "form-mantine-use-drawer-form",
-    "private": true,
-    "scripts": {
-        "start": "vite",
-        "build": "tsc && vite build",
-        "preview": "vite preview",
-        "refine": "refine"
-    },
-    "dependencies": {
-        "@refinedev/mantine": "^2.8.0",
-        "@refinedev/core": "^4.8.2",
-        "@refinedev/cli": "^2.1.2",
-        "@refinedev/react-router-v6": "^4.1.0",
-        "@refinedev/simple-rest": "^4.1.0",
-        "@refinedev/react-table": "^5.2.0",
-        "@tanstack/react-table": "^8.2.6",
-        "@uiw/react-md-editor": "^3.19.5",
-        "@tabler/icons": "^1.1.0",
-        "@emotion/react": "^11.8.2",
-        "@mantine/core": "^5.10.4",
-        "@mantine/hooks": "^5.10.4",
-        "@mantine/form": "^5.10.4",
-        "@mantine/notifications": "^5.10.4",
-        "react": "^18.0.0",
-        "react-dom": "^18.0.0"
-    },
-    "devDependencies": {
-        "@types/react": "^18.0.0",
-        "@types/react-dom": "^18.0.0",
-        "@vitejs/plugin-react": "^1.0.7",
-        "typescript": "^4.7.4",
-        "vite": "^2.8.0"
-    },
-    "version": "3.25.0"
->>>>>>> 0cccf0c8
 }