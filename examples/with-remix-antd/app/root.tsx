import type { MetaFunction } from "@remix-run/node";
import {
    Links,
    LiveReload,
    Meta,
    Outlet,
    Scripts,
    ScrollRestoration,
} from "@remix-run/react";
import { Refine } from "@pankod/refine-core";
import {
    AuthPage,
    ErrorComponent,
    Layout,
    notificationProvider,
    ReadyPage,
} from "@pankod/refine-antd";

import dataProvider from "@pankod/refine-simple-rest";
import routerProvider from "@pankod/refine-remix-router/legacy";

import resetStyle from "@pankod/refine-antd/dist/reset.css";

import { authProvider } from "./authProvider";
import { PostCreate, PostEdit, PostList, PostShow } from "./pages/posts";

export const meta: MetaFunction = () => ({
    charset: "utf-8",
    title: "New Remix + Refine App",
    viewport: "width=device-width,initial-scale=1",
});

const API_URL = "https://api.fake-rest.refine.dev";
export default function App(): JSX.Element {
    return (
        <html lang="en">
            <head>
                <Meta />
                <Links />
            </head>
            <body>
                <Refine
                    dataProvider={dataProvider(API_URL)}
<<<<<<< HEAD
                    routerProvider={routerProvider}
                    authProvider={authProvider}
=======
                    legacyRouterProvider={routerProvider}
                    legacyAuthProvider={authProvider}
>>>>>>> 3f10c6e5
                    notificationProvider={notificationProvider}
                    Layout={Layout}
                    LoginPage={() => (
                        <AuthPage
                            formProps={{
                                initialValues: {
                                    email: "admin@refine.dev",
                                    password: "password",
                                },
                            }}
                        />
                    )}
                    ReadyPage={ReadyPage}
                    catchAll={<ErrorComponent />}
                    resources={[
                        {
                            name: "posts",
                            list: PostList,
                            create: PostCreate,
                            edit: PostEdit,
                            show: PostShow,
                        },
                    ]}
                    options={{ syncWithLocation: true }}
                >
                    <Outlet />
                </Refine>
                <ScrollRestoration />
                <Scripts />
                <LiveReload />
            </body>
        </html>
    );
}

export function links() {
    return [{ rel: "stylesheet", href: resetStyle }];
}<|MERGE_RESOLUTION|>--- conflicted
+++ resolved
@@ -41,13 +41,9 @@
             <body>
                 <Refine
                     dataProvider={dataProvider(API_URL)}
-<<<<<<< HEAD
                     routerProvider={routerProvider}
                     authProvider={authProvider}
-=======
                     legacyRouterProvider={routerProvider}
-                    legacyAuthProvider={authProvider}
->>>>>>> 3f10c6e5
                     notificationProvider={notificationProvider}
                     Layout={Layout}
                     LoginPage={() => (
