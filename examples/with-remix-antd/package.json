{
    "name": "with-remix-antd",
    "private": true,
    "sideEffects": false,
    "scripts": {
        "build": "remix build",
        "start": "remix dev",
        "start:prod": "remix-serve build",
        "refine": "refine"
    },
    "dependencies": {
        "@remix-run/node": "^1.6.7",
        "@remix-run/react": "^1.6.7",
        "@remix-run/serve": "^1.6.7",
        "@pankod/refine-core": "^3.99.4",
        "@pankod/refine-cli": "^1.17.0",
        "@pankod/refine-simple-rest": "^3.37.4",
        "@pankod/refine-remix-router": "^1.7.0",
<<<<<<< HEAD
        "@pankod/refine-antd": "^4.7.1",
        "antd": "^5.0.5",
        "@ant-design/icons": "^4.5.0",
=======
        "@pankod/refine-antd": "^4.7.3",
>>>>>>> 300c9744
        "cookie": "^0.5.0",
        "js-cookie": "^3.0.1",
        "react": "^18.0.0",
        "react-dom": "^18.0.0"
    },
    "devDependencies": {
        "@types/js-cookie": "^3.0.2",
        "@remix-run/dev": "^1.6.7",
        "@types/react": "^18.0.0",
        "@types/react-dom": "^18.0.0",
        "typescript": "^4.7.4"
    },
    "engines": {
        "node": ">=14"
    }
}<|MERGE_RESOLUTION|>--- conflicted
+++ resolved
@@ -16,13 +16,9 @@
         "@pankod/refine-cli": "^1.17.0",
         "@pankod/refine-simple-rest": "^3.37.4",
         "@pankod/refine-remix-router": "^1.7.0",
-<<<<<<< HEAD
-        "@pankod/refine-antd": "^4.7.1",
+        "@pankod/refine-antd": "^4.7.3",
         "antd": "^5.0.5",
         "@ant-design/icons": "^4.5.0",
-=======
-        "@pankod/refine-antd": "^4.7.3",
->>>>>>> 300c9744
         "cookie": "^0.5.0",
         "js-cookie": "^3.0.1",
         "react": "^18.0.0",
