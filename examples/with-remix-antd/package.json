{
  "name": "with-remix-antd",
  "version": "1.0.0",
  "private": true,
  "sideEffects": false,
  "scripts": {
    "build": "refine build",
    "dev": "refine dev",
    "refine": "refine",
    "start": "refine start"
  },
  "dependencies": {
    "@refinedev/antd": "^5.45.1",
    "@refinedev/cli": "^2.16.42",
<<<<<<< HEAD
    "@refinedev/core": "^4.57.1",
=======
    "@refinedev/core": "^4.57.5",
>>>>>>> 85c54ba6
    "@refinedev/remix-router": "^3.0.8",
    "@refinedev/simple-rest": "^5.0.10",
    "@remix-run/node": "^2.4.0",
    "@remix-run/react": "^2.4.0",
    "@remix-run/serve": "^2.4.0",
    "antd": "^5.17.0",
    "cookie": "^0.5.0",
    "js-cookie": "^3.0.1",
    "react": "^18.0.0",
    "react-dom": "^18.0.0"
  },
  "devDependencies": {
    "@remix-run/dev": "^2.3.1",
    "@types/js-cookie": "^3.0.2",
    "@types/react": "^18.0.0",
    "@types/react-dom": "^18.0.0",
    "typescript": "^5.4.2"
  },
  "engines": {
    "node": ">=14"
  }
}<|MERGE_RESOLUTION|>--- conflicted
+++ resolved
@@ -12,11 +12,7 @@
   "dependencies": {
     "@refinedev/antd": "^5.45.1",
     "@refinedev/cli": "^2.16.42",
-<<<<<<< HEAD
-    "@refinedev/core": "^4.57.1",
-=======
     "@refinedev/core": "^4.57.5",
->>>>>>> 85c54ba6
     "@refinedev/remix-router": "^3.0.8",
     "@refinedev/simple-rest": "^5.0.10",
     "@remix-run/node": "^2.4.0",
