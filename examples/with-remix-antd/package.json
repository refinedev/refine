--- conflicted
+++ resolved
@@ -1,5 +1,4 @@
 {
-<<<<<<< HEAD
   "name": "with-remix-antd",
   "private": true,
   "sideEffects": false,
@@ -13,7 +12,7 @@
     "@remix-run/node": "^1.6.7",
     "@remix-run/react": "^1.6.7",
     "@remix-run/serve": "^1.6.7",
-    "@refinedev/core": "^4.8.3",
+    "@refinedev/core": "^4.8.5",
     "@refinedev/cli": "^2.1.2",
     "@refinedev/simple-rest": "^4.1.0",
     "@refinedev/remix-router": "^2.1.0",
@@ -34,40 +33,4 @@
   "engines": {
     "node": ">=14"
   }
-=======
-    "name": "with-remix-antd",
-    "private": true,
-    "sideEffects": false,
-    "scripts": {
-        "build": "remix build",
-        "start": "remix dev",
-        "start:prod": "remix-serve build",
-        "refine": "refine"
-    },
-    "dependencies": {
-        "@remix-run/node": "^1.6.7",
-        "@remix-run/react": "^1.6.7",
-        "@remix-run/serve": "^1.6.7",
-        "@refinedev/core": "^4.8.5",
-        "@refinedev/cli": "^2.1.2",
-        "@refinedev/simple-rest": "^4.1.0",
-        "@refinedev/remix-router": "^2.1.0",
-        "@refinedev/antd": "^5.6.0",
-        "cookie": "^0.5.0",
-        "js-cookie": "^3.0.1",
-        "react": "^18.0.0",
-        "react-dom": "^18.0.0",
-        "antd": "^5.0.5"
-    },
-    "devDependencies": {
-        "@types/js-cookie": "^3.0.2",
-        "@remix-run/dev": "^1.6.7",
-        "@types/react": "^18.0.0",
-        "@types/react-dom": "^18.0.0",
-        "typescript": "^4.7.4"
-    },
-    "engines": {
-        "node": ">=14"
-    }
->>>>>>> 2625307d
 }