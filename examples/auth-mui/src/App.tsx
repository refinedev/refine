<<<<<<< HEAD
import { Refine, AuthBindings, Authenticated } from "@refinedev/core";
=======
import { Refine, AuthProvider, GitHubBanner } from "@pankod/refine-core";
>>>>>>> 12a3802e
import {
    Layout,
    ErrorComponent,
    LightTheme,
    notificationProvider,
    RefineSnackbarProvider,
    AuthPage,
} from "@refinedev/mui";
import {
    CssBaseline,
    GlobalStyles,
    FormControlLabel,
    Checkbox,
} from "@mui/material";
import { ThemeProvider } from "@mui/material/styles";
import dataProvider from "@refinedev/simple-rest";
import routerProvider, {
    NavigateToResource,
    CatchAllNavigate,
} from "@refinedev/react-router-v6";
import { BrowserRouter, Routes, Route, Outlet } from "react-router-dom";
import { useFormContext } from "react-hook-form";
import GitHubIcon from "@mui/icons-material/GitHub";
import GoogleIcon from "@mui/icons-material/Google";

import { PostList, PostCreate, PostEdit } from "pages/posts";

const App: React.FC = () => {
    const authProvider: AuthBindings = {
        login: async ({ providerName, email }) => {
            if (providerName === "google") {
                window.location.href =
                    "https://accounts.google.com/o/oauth2/v2/auth";
                return {
                    success: true,
                };
            }

            if (providerName === "github") {
                window.location.href =
                    "https://github.com/login/oauth/authorize";
                return {
                    success: true,
                };
            }

            if (email) {
                localStorage.setItem("email", email);
                return {
                    success: true,
                    redirectTo: "/",
                };
            }

            return {
                success: false,
                error: new Error("Invalid email or password"),
            };
        },
        register: async (params) => {
            if (params.email && params.password) {
                localStorage.setItem("email", params.email);
                return {
                    success: true,
                    redirectTo: "/",
                };
            }
            return {
                success: false,
                error: new Error("Invalid email or password"),
            };
        },
        updatePassword: async (params) => {
            if (params.newPassword) {
                //we can update password here
                return {
                    success: true,
                };
            }
            return {
                success: false,
                error: new Error("Invalid password"),
            };
        },
        forgotPassword: async (params) => {
            if (params.email) {
                //we can send email with reset password link here
                return {
                    success: true,
                };
            }
            return {
                success: false,
                error: new Error("Invalid email"),
            };
        },
        logout: async () => {
            localStorage.removeItem("email");
            return {
                success: true,
                redirectTo: "/login",
            };
        },
        onError: async () => ({}),
        check: async () =>
            localStorage.getItem("email")
                ? {
                      authenticated: true,
                  }
                : {
                      authenticated: false,
                      error: new Error("Not authenticated"),
                      logout: true,
                      redirectTo: "/login",
                  },
        getPermissions: async () => ["admin"],
        getIdentity: async () => ({
            id: 1,
            name: "Jane Doe",
            avatar: "https://unsplash.com/photos/IWLOvomUmWU/download?force=true&w=640",
        }),
    };

    const RememeberMe = () => {
        const { register } = useFormContext();

        return (
            <FormControlLabel
                sx={{
                    span: {
                        fontSize: "12px",
                        color: "text.secondary",
                    },
                }}
                color="secondary"
                control={
                    <Checkbox
                        size="small"
                        id="rememberMe"
                        {...register("rememberMe")}
                    />
                }
                label="Remember me"
            />
        );
    };

    return (
<<<<<<< HEAD
        <BrowserRouter>
            <ThemeProvider theme={LightTheme}>
                <CssBaseline />
                <GlobalStyles
                    styles={{ html: { WebkitFontSmoothing: "auto" } }}
                />
                <RefineSnackbarProvider>
                    <Refine
                        authProvider={authProvider}
                        dataProvider={dataProvider(
                            "https://api.fake-rest.refine.dev",
                        )}
                        routerProvider={routerProvider}
                        notificationProvider={notificationProvider}
                        resources={[
=======
        <ThemeProvider theme={LightTheme}>
            <CssBaseline />
            <GlobalStyles styles={{ html: { WebkitFontSmoothing: "auto" } }} />
            <RefineSnackbarProvider>
                <GitHubBanner />
                <Refine
                    authProvider={authProvider}
                    dataProvider={dataProvider(
                        "https://api.fake-rest.refine.dev",
                    )}
                    routerProvider={{
                        ...routerProvider,
                        routes: [
                            {
                                path: "/register",
                                element: (
                                    <AuthPage
                                        type="register"
                                        formProps={{
                                            onSubmit: (formValues) => {
                                                console.log(
                                                    JSON.stringify(
                                                        formValues,
                                                        null,
                                                        2,
                                                    ),
                                                );
                                            },
                                            defaultValues: {
                                                email: "test@mail.com",
                                            },
                                        }}
                                        providers={[
                                            {
                                                name: "google",
                                                label: "Sign in with Google",
                                                icon: (
                                                    <GoogleIcon
                                                        style={{ fontSize: 24 }}
                                                    />
                                                ),
                                            },
                                            {
                                                name: "github",
                                                label: "Sign in with GitHub",
                                                icon: (
                                                    <GitHubIcon
                                                        style={{ fontSize: 24 }}
                                                    />
                                                ),
                                            },
                                        ]}
                                    />
                                ),
                            },
                            {
                                path: "/forgot-password",
                                element: <AuthPage type="forgotPassword" />,
                            },
>>>>>>> 12a3802e
                            {
                                name: "posts",
                                list: "/posts",
                                edit: "/posts/edit/:id",
                                create: "/posts/create",
                            },
                        ]}
                    >
                        <Routes>
                            <Route
                                element={
                                    <Authenticated
                                        fallback={
                                            <CatchAllNavigate to="/login" />
                                        }
                                    >
                                        <Layout>
                                            <Outlet />
                                        </Layout>
                                    </Authenticated>
                                }
                            >
                                <Route
                                    index
                                    element={
                                        <NavigateToResource resource="posts" />
                                    }
                                />

                                <Route path="/posts">
                                    <Route index element={<PostList />} />
                                    <Route
                                        path="create"
                                        element={<PostCreate />}
                                    />
                                    <Route
                                        path="edit/:id"
                                        element={<PostEdit />}
                                    />
                                </Route>
                            </Route>

                            <Route
                                element={
                                    <Authenticated fallback={<Outlet />}>
                                        <NavigateToResource resource="posts" />
                                    </Authenticated>
                                }
                            >
                                <Route
                                    path="/login"
                                    element={
                                        <AuthPage
                                            type="login"
                                            rememberMe={<RememeberMe />}
                                            providers={[
                                                {
                                                    name: "google",
                                                    label: "Sign in with Google",
                                                    icon: (
                                                        <GoogleIcon
                                                            style={{
                                                                fontSize: 24,
                                                            }}
                                                        />
                                                    ),
                                                },
                                                {
                                                    name: "github",
                                                    label: "Sign in with GitHub",
                                                    icon: (
                                                        <GitHubIcon
                                                            style={{
                                                                fontSize: 24,
                                                            }}
                                                        />
                                                    ),
                                                },
                                            ]}
                                        />
                                    }
                                />
                                <Route
                                    path="/register"
                                    element={
                                        <AuthPage
                                            type="register"
                                            formProps={{
                                                onSubmit: (formValues) => {
                                                    console.log(
                                                        JSON.stringify(
                                                            formValues,
                                                            null,
                                                            2,
                                                        ),
                                                    );
                                                },
                                                defaultValues: {
                                                    email: "test@mail.com",
                                                },
                                            }}
                                            providers={[
                                                {
                                                    name: "google",
                                                    label: "Sign in with Google",
                                                    icon: (
                                                        <GoogleIcon
                                                            style={{
                                                                fontSize: 24,
                                                            }}
                                                        />
                                                    ),
                                                },
                                                {
                                                    name: "github",
                                                    label: "Sign in with GitHub",
                                                    icon: (
                                                        <GitHubIcon
                                                            style={{
                                                                fontSize: 24,
                                                            }}
                                                        />
                                                    ),
                                                },
                                            ]}
                                        />
                                    }
                                />
                                <Route
                                    path="/forgot-password"
                                    element={<AuthPage type="forgotPassword" />}
                                />
                                <Route
                                    path="/update-password"
                                    element={<AuthPage type="updatePassword" />}
                                />
                            </Route>

                            <Route
                                element={
                                    <Authenticated>
                                        <Layout>
                                            <Outlet />
                                        </Layout>
                                    </Authenticated>
                                }
                            >
                                <Route path="*" element={<ErrorComponent />} />
                            </Route>
                        </Routes>
                    </Refine>
                </RefineSnackbarProvider>
            </ThemeProvider>
        </BrowserRouter>
    );
};

export default App;<|MERGE_RESOLUTION|>--- conflicted
+++ resolved
@@ -1,8 +1,9 @@
-<<<<<<< HEAD
-import { Refine, AuthBindings, Authenticated } from "@refinedev/core";
-=======
-import { Refine, AuthProvider, GitHubBanner } from "@pankod/refine-core";
->>>>>>> 12a3802e
+import {
+    GitHubBanner,
+    Refine,
+    AuthBindings,
+    Authenticated,
+} from "@refinedev/core";
 import {
     Layout,
     ErrorComponent,
@@ -151,8 +152,8 @@
     };
 
     return (
-<<<<<<< HEAD
         <BrowserRouter>
+            <GitHubBanner />
             <ThemeProvider theme={LightTheme}>
                 <CssBaseline />
                 <GlobalStyles
@@ -167,67 +168,6 @@
                         routerProvider={routerProvider}
                         notificationProvider={notificationProvider}
                         resources={[
-=======
-        <ThemeProvider theme={LightTheme}>
-            <CssBaseline />
-            <GlobalStyles styles={{ html: { WebkitFontSmoothing: "auto" } }} />
-            <RefineSnackbarProvider>
-                <GitHubBanner />
-                <Refine
-                    authProvider={authProvider}
-                    dataProvider={dataProvider(
-                        "https://api.fake-rest.refine.dev",
-                    )}
-                    routerProvider={{
-                        ...routerProvider,
-                        routes: [
-                            {
-                                path: "/register",
-                                element: (
-                                    <AuthPage
-                                        type="register"
-                                        formProps={{
-                                            onSubmit: (formValues) => {
-                                                console.log(
-                                                    JSON.stringify(
-                                                        formValues,
-                                                        null,
-                                                        2,
-                                                    ),
-                                                );
-                                            },
-                                            defaultValues: {
-                                                email: "test@mail.com",
-                                            },
-                                        }}
-                                        providers={[
-                                            {
-                                                name: "google",
-                                                label: "Sign in with Google",
-                                                icon: (
-                                                    <GoogleIcon
-                                                        style={{ fontSize: 24 }}
-                                                    />
-                                                ),
-                                            },
-                                            {
-                                                name: "github",
-                                                label: "Sign in with GitHub",
-                                                icon: (
-                                                    <GitHubIcon
-                                                        style={{ fontSize: 24 }}
-                                                    />
-                                                ),
-                                            },
-                                        ]}
-                                    />
-                                ),
-                            },
-                            {
-                                path: "/forgot-password",
-                                element: <AuthPage type="forgotPassword" />,
-                            },
->>>>>>> 12a3802e
                             {
                                 name: "posts",
                                 list: "/posts",
