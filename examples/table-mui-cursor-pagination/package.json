{
    "name": "table-mui-cursor-pagination",
    "version": "3.25.0",
    "private": true,
    "dependencies": {
<<<<<<< HEAD
        "@refinedev/core": "^3.101.0",
        "@refinedev/cli": "^1.17.1",
        "@refinedev/mui": "^3.61.5",
        "@refinedev/react-router-v6": "^3.38.0",
        "@emotion/react": "^11.8.2",
        "@emotion/styled": "^11.8.1",
        "@mui/lab": "^5.0.0-alpha.85",
        "@mui/material": "^5.8.6",
        "@mui/x-data-grid": "^5.12.1",
=======
        "@pankod/refine-core": "^3.101.2",
        "@pankod/refine-cli": "^1.17.2",
        "@pankod/refine-mui": "^3.61.5",
        "@pankod/refine-react-router-v6": "^3.38.0",
>>>>>>> 12a3802e
        "@types/node": "^12.20.11",
        "@types/react": "^18.0.0",
        "@types/react-dom": "^18.0.0",
        "react": "^18.0.0",
        "react-dom": "^18.0.0",
        "react-scripts": "^5.0.0",
        "cross-env": "^7.0.3",
        "typescript": "^4.7.4"
    },
    "scripts": {
        "start": "cross-env DISABLE_ESLINT_PLUGIN=true react-scripts start",
        "build": "cross-env DISABLE_ESLINT_PLUGIN=true react-scripts build",
        "eject": "react-scripts eject",
        "refine": "refine"
    },
    "browserslist": {
        "production": [
            ">0.2%",
            "not dead",
            "not op_mini all"
        ],
        "development": [
            "last 1 chrome version",
            "last 1 firefox version",
            "last 1 safari version"
        ]
    }
}<|MERGE_RESOLUTION|>--- conflicted
+++ resolved
@@ -3,9 +3,8 @@
     "version": "3.25.0",
     "private": true,
     "dependencies": {
-<<<<<<< HEAD
-        "@refinedev/core": "^3.101.0",
-        "@refinedev/cli": "^1.17.1",
+        "@refinedev/core": "^3.101.2",
+        "@refinedev/cli": "^1.17.2",
         "@refinedev/mui": "^3.61.5",
         "@refinedev/react-router-v6": "^3.38.0",
         "@emotion/react": "^11.8.2",
@@ -13,12 +12,6 @@
         "@mui/lab": "^5.0.0-alpha.85",
         "@mui/material": "^5.8.6",
         "@mui/x-data-grid": "^5.12.1",
-=======
-        "@pankod/refine-core": "^3.101.2",
-        "@pankod/refine-cli": "^1.17.2",
-        "@pankod/refine-mui": "^3.61.5",
-        "@pankod/refine-react-router-v6": "^3.38.0",
->>>>>>> 12a3802e
         "@types/node": "^12.20.11",
         "@types/react": "^18.0.0",
         "@types/react-dom": "^18.0.0",
