import { Refine } from "@pankod/refine-core";
import {
    Layout,
    ErrorComponent,
    LightTheme,
    notificationProvider,
    RefineSnackbarProvider,
} from "@pankod/refine-mui";
<<<<<<< HEAD
import routerProvider from "@pankod/refine-react-router-v6/legacy";
=======
import { CssBaseline, GlobalStyles } from "@mui/material";
import { ThemeProvider } from "@mui/material/styles";
import routerProvider from "@pankod/refine-react-router-v6";
>>>>>>> b3fcb58e

import { dataProvider } from "rest-data-provider";
import { PostsList } from "pages/posts";

const App: React.FC = () => {
    return (
        <ThemeProvider theme={LightTheme}>
            <CssBaseline />
            <GlobalStyles styles={{ html: { WebkitFontSmoothing: "auto" } }} />
            <RefineSnackbarProvider>
                <Refine
                    routerProvider={routerProvider}
                    dataProvider={dataProvider("https://api.github.com")}
                    notificationProvider={notificationProvider}
                    Layout={Layout}
                    catchAll={<ErrorComponent />}
                    resources={[
                        {
                            name: "repos/refinedev/refine/commits",
                            list: PostsList,
                            options: {
                                label: "Commits",
                            },
                        },
                    ]}
                />
            </RefineSnackbarProvider>
        </ThemeProvider>
    );
};

export default App;<|MERGE_RESOLUTION|>--- conflicted
+++ resolved
@@ -6,13 +6,9 @@
     notificationProvider,
     RefineSnackbarProvider,
 } from "@pankod/refine-mui";
-<<<<<<< HEAD
-import routerProvider from "@pankod/refine-react-router-v6/legacy";
-=======
 import { CssBaseline, GlobalStyles } from "@mui/material";
 import { ThemeProvider } from "@mui/material/styles";
-import routerProvider from "@pankod/refine-react-router-v6";
->>>>>>> b3fcb58e
+import routerProvider from "@pankod/refine-react-router-v6/legacy";
 
 import { dataProvider } from "rest-data-provider";
 import { PostsList } from "pages/posts";
