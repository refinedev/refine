--- conflicted
+++ resolved
@@ -5,30 +5,6 @@
 
 export const authProvider: AuthProvider = {
     login: async ({ email, password }) => {
-<<<<<<< HEAD
-        if (email && password) {
-            localStorage.setItem(TOKEN_KEY, `${email}-${password}`);
-            return Promise.resolve();
-        }
-        return Promise.reject("Invalid email or password");
-    },
-    register: async ({ email, password }) => {
-        if (email && password) {
-            authProvider.login({ email, password });
-            return Promise.resolve();
-        }
-        return Promise.reject();
-    },
-    updatePassword: async ({ password }) => {
-        if (password) {
-            notification.success({
-                message: "Updated Password",
-                description: "Password updated successfully",
-            });
-            return Promise.resolve();
-        }
-        return Promise.reject();
-=======
         localStorage.setItem(TOKEN_KEY, `${email}-${password}`);
         return Promise.resolve();
     },
@@ -46,17 +22,13 @@
             description: "Password updated successfully",
         });
         return Promise.resolve();
->>>>>>> 65cd2264
     },
     resetPassword: async ({ email }) => {
         notification.success({
             message: "Reset Password",
             description: `Reset password link sent to "${email}"`,
         });
-<<<<<<< HEAD
-=======
         return Promise.resolve();
->>>>>>> 65cd2264
     },
     logout: () => {
         localStorage.removeItem(TOKEN_KEY);
