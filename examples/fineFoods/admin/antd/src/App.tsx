--- conflicted
+++ resolved
@@ -92,7 +92,6 @@
                             icon: <PizzaIcon />,
                         },
 
-<<<<<<< HEAD
                         {
                             name: "stores",
                             list: StoreList,
@@ -120,41 +119,10 @@
                     ]}
                     notificationProvider={notificationProvider}
                     catchAll={<ErrorComponent />}
+                    disableTelemetry={true}
                 ></Refine>
             </ConfigProvider>
         </RefineKbarProvider>
-=======
-                    {
-                        name: "stores",
-                        list: StoreList,
-                        edit: StoreEdit,
-                        create: StoreCreate,
-                        icon: <Icons.ShopOutlined />,
-                    },
-                    {
-                        name: "categories",
-                        list: CategoryList,
-                    },
-                    {
-                        name: "couriers",
-                        list: CourierList,
-                        show: CourierShow,
-                        create: CouriersCreate,
-                        edit: CouriersEdit,
-                        icon: <BikeWhiteIcon />,
-                    },
-                    {
-                        name: "reviews",
-                        list: ReviewsList,
-                        icon: <Icons.StarOutlined />,
-                    },
-                ]}
-                notificationProvider={notificationProvider}
-                catchAll={<ErrorComponent />}
-                disableTelemetry={true}
-            ></Refine>
-        </ConfigProvider>
->>>>>>> d4c73773
     );
 };
 
