--- conflicted
+++ resolved
@@ -82,11 +82,7 @@
                     authProvider={authProvider}
                     i18nProvider={i18nProvider}
                     OffLayoutArea={OffLayoutArea}
-<<<<<<< HEAD
-                    // DashboardPage={DashboardPage}
-=======
                     DashboardPage={DashboardPage}
->>>>>>> 65cd2264
                     LoginPage={() => <AuthPage type="login" />}
                     Title={Title}
                     Header={Header}
