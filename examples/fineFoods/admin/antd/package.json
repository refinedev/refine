--- conflicted
+++ resolved
@@ -3,19 +3,11 @@
 	"version": "3.25.0",
 	"private": true,
 	"dependencies": {
-<<<<<<< HEAD
-		"@pankod/refine-antd": "^3.27.2",
-		"@pankod/refine-core": "^3.38.2",
-=======
 		"@ant-design/charts": "^1.2.0",
 		"@craco/craco": "^6.1.2",
-		"@pankod/refine-antd": "^3.27.4",
 		"@pankod/refine-core": "^3.41.1",
->>>>>>> 3c891a05
 		"@pankod/refine-react-router-v6": "^3.25.1",
 		"@pankod/refine-simple-rest": "^3.25.6",
-		"@ant-design/charts": "^1.2.0",
-		"@craco/craco": "^6.1.2",
 		"@testing-library/jest-dom": "^5.16.4",
 		"@testing-library/react": "^13.1.1",
 		"@testing-library/user-event": "^14.1.1",
