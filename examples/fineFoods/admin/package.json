--- conflicted
+++ resolved
@@ -5,17 +5,11 @@
 	"dependencies": {
 		"@ant-design/charts": "^1.2.0",
 		"@craco/craco": "^6.1.2",
-<<<<<<< HEAD
-		"@pankod/refine-antd": "^3.2.1",
-		"@pankod/refine-core": "^3.2.0",
-		"@pankod/refine-react-router-v6": "^3.2.0",
-		"@pankod/refine-simple-rest": "^3.2.0",
-=======
 		"@pankod/refine-antd": "^3.2.2",
 		"@pankod/refine-core": "^3.2.2",
 		"@pankod/refine-react-router": "^3.2.2",
+		"@pankod/refine-react-router-v6": "^3.2.2",
 		"@pankod/refine-simple-rest": "^3.2.2",
->>>>>>> f534db5d
 		"@testing-library/jest-dom": "^5.12.0",
 		"@testing-library/react": "^11.2.6",
 		"@testing-library/user-event": "^12.8.3",
