--- conflicted
+++ resolved
@@ -1,25 +1,14 @@
 {
 	"name": "fine-foods",
-<<<<<<< HEAD
-	"version": "3.0.8",
-=======
 	"version": "3.1.0",
->>>>>>> f16e0c4b
 	"private": true,
 	"dependencies": {
 		"@ant-design/charts": "^1.1.9",
 		"@craco/craco": "^6.1.2",
-<<<<<<< HEAD
-		"@pankod/refine-antd": "^3.0.8",
-		"@pankod/refine-core": "^3.0.5",
-		"@pankod/refine-react-router": "^3.0.5",
-		"@pankod/refine-simple-rest": "^3.0.5",
-=======
 		"@pankod/refine-antd": "^3.1.0",
 		"@pankod/refine-core": "^3.1.0",
 		"@pankod/refine-react-router": "^3.1.0",
 		"@pankod/refine-simple-rest": "^3.1.0",
->>>>>>> f16e0c4b
 		"@testing-library/jest-dom": "^5.12.0",
 		"@testing-library/react": "^11.2.6",
 		"@testing-library/user-event": "^12.8.3",
