import { useRouterContext } from "@pankod/refine-core";
<<<<<<< HEAD
import { Box } from "@pankod/refine-mui";
=======

>>>>>>> a145bc14
import { BikeWhiteIcon } from "components/icons/bike-white";

type TitleProps = {
    collapsed: boolean;
};

export const Title: React.FC<TitleProps> = ({ collapsed }) => {
    const { Link } = useRouterContext();

    return (
        <Link to="/">
            <Box
                sx={{
                    height: "72px",
                    display: "flex",
                    justifyContent: "center",
                    alignItems: "center",
                }}
            >
                {collapsed ? (
                    <BikeWhiteIcon sx={{ color: "common.white" }} />
                ) : (
                    <img src="/images/fine-foods.svg" alt="Finefood" />
                )}
            </Box>
        </Link>
    );
};<|MERGE_RESOLUTION|>--- conflicted
+++ resolved
@@ -1,9 +1,6 @@
 import { useRouterContext } from "@pankod/refine-core";
-<<<<<<< HEAD
 import { Box } from "@pankod/refine-mui";
-=======
 
->>>>>>> a145bc14
 import { BikeWhiteIcon } from "components/icons/bike-white";
 
 type TitleProps = {
