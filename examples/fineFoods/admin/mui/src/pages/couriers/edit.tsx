--- conflicted
+++ resolved
@@ -260,7 +260,7 @@
                                                         ),
                                                     }}
                                                     // eslint-disable-next-line
-                                                defaultValue={null as any}
+                                                    defaultValue={null as any}
                                                     render={({ field }) => (
                                                         <Autocomplete
                                                             size="small"
@@ -332,13 +332,7 @@
                                                         ),
                                                     })}
                                                 >
-<<<<<<< HEAD
-                                                    {/* 
-                                        // eslint-disable-next-line @typescript-eslint/ban-ts-comment
-                                        // @ts-expect-error */}
-=======
                                                     {/* @ts-expect-error False alarm */}
->>>>>>> ac698dc1
                                                     {(
                                                         props: TextFieldProps,
                                                     ) => (
