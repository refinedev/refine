import { useEffect, useMemo, useState } from "react";
import { Refine } from "@pankod/refine-core";
import {
    ErrorComponent,
    ReadyPage,
    ThemeProvider,
    DarkTheme,
    LightTheme,
    notificationProviderHandle,
} from "@pankod/refine-mui";
import dataProvider from "@pankod/refine-simple-rest";
import routerProvider from "@pankod/refine-react-router-v6";
import { useTranslation } from "react-i18next";
import {
    AddShoppingCartOutlined,
    StarBorderOutlined,
    BikeScooterOutlined,
    StoreOutlined,
    LocalPizzaOutlined,
    PeopleOutlineOutlined,
} from "@mui/icons-material";

import { authProvider } from "authProvider";
import { DashboardPage } from "pages/dashboard";
import { OrderList, OrderShow } from "pages/orders";
import { UserList, UserShow } from "pages/users";
import { ReviewsList } from "pages/reviews";
import {
    CourierList,
    CourierShow,
    CourierCreate,
    CourierEdit,
} from "pages/couriers";
import { LoginPage } from "pages/login";
import { StoreList, StoreEdit, StoreCreate } from "pages/stores";
import { ProductList } from "pages/products";
import { Layout } from "components/layout";
import { ColorModeContext } from "contexts";

const App: React.FC = () => {
    const colorModeFromLocalStorage = localStorage.getItem("colorMode");

    const [mode, setMode] = useState(colorModeFromLocalStorage || "light");

    const colorMode = useMemo(
        () => ({
            toggleColorMode: () => {
                setMode((prevMode) =>
                    prevMode === "light" ? "dark" : "light",
                );
            },
            mode,
        }),
        [mode],
    );

    useEffect(() => {
        localStorage.setItem("colorMode", mode);
    }, [mode]);

    const { t, i18n } = useTranslation();
    const i18nProvider = {
        translate: (key: string, params: object) => t(key, params),
        changeLocale: (lang: string) => i18n.changeLanguage(lang),
        getLocale: () => i18n.language,
    };

    const notificationProvider = notificationProviderHandle();

    return (
<<<<<<< HEAD
        <ColorModeContext.Provider value={colorMode}>
            <ThemeProvider theme={mode === "dark" ? DarkTheme : LightTheme}>
                <Refine
                    routerProvider={routerProvider}
                    dataProvider={dataProvider(
                        "https://api.finefoods.refine.dev",
                    )}
                    authProvider={authProvider}
                    i18nProvider={i18nProvider}
                    DashboardPage={DashboardPage}
                    ReadyPage={ReadyPage}
                    Layout={Layout}
                    LoginPage={LoginPage}
                    catchAll={<ErrorComponent />}
                    syncWithLocation
                    warnWhenUnsavedChanges
                    notificationProvider={notificationProvider}
                    resources={[
                        {
                            name: "orders",
                            list: OrderList,
                            show: OrderShow,
                            icon: <AddShoppingCartOutlined />,
                        },
                        {
                            name: "reviews",
                            list: ReviewsList,
                            icon: <StarBorderOutlined />,
                        },
                        {
                            name: "stores",
                            list: StoreList,
                            edit: StoreEdit,
                            create: StoreCreate,
                            icon: <StoreOutlined />,
                        },
                        {
                            name: "users",
                            list: UserList,
                            show: UserShow,
                            icon: <PeopleOutlineOutlined />,
                        },
                        {
                            name: "products",
                            list: ProductList,
                            icon: <LocalPizzaOutlined />,
                        },
                        {
                            parentName: "products",
                            name: "Add Product",
                            list: ProductList,
                            icon: <LocalPizzaOutlined />,
                        },
                        {
                            parentName: "products",
                            name: "Sell Product",
                            list: ProductList,
                            icon: <LocalPizzaOutlined />,
                        },
                    ]}
                />
            </ThemeProvider>
        </ColorModeContext.Provider>
=======
        <ThemeProvider theme={theme}>
            <Refine
                routerProvider={routerProvider}
                dataProvider={dataProvider("https://api.finefoods.refine.dev")}
                authProvider={authProvider}
                i18nProvider={i18nProvider}
                DashboardPage={DashboardPage}
                ReadyPage={ReadyPage}
                Layout={Layout}
                LoginPage={LoginPage}
                catchAll={<ErrorComponent />}
                syncWithLocation
                warnWhenUnsavedChanges
                notificationProvider={notificationProvider}
                resources={[
                    {
                        name: "orders",
                        list: OrderList,
                        show: OrderShow,
                        icon: <AddShoppingCartOutlined />,
                    },
                    {
                        name: "reviews",
                        list: ReviewsList,
                        icon: <StarBorderOutlined />,
                    },
                    {
                        name: "stores",
                        list: StoreList,
                        edit: StoreEdit,
                        create: StoreCreate,
                        icon: <StoreOutlined />,
                    },
                    {
                        name: "users",
                        list: UserList,
                        show: UserShow,
                        icon: <PeopleOutlineOutlined />,
                    },
                    {
                        name: "products",
                        list: ProductList,
                        icon: <LocalPizzaOutlined />,
                    },
                    {
                        parentName: "products",
                        name: "Add Product",
                        list: ProductList,
                        icon: <LocalPizzaOutlined />,
                    },
                    {
                        parentName: "products",
                        name: "SellProduct",
                        list: ProductList,
                        icon: <LocalPizzaOutlined />,
                    },
                    {
                        parentName: "SellProduct",
                        name: "123",
                        list: ProductList,
                        icon: <LocalPizzaOutlined />,
                    },
                    {
                        parentName: "SellProduct",
                        name: "456",
                        list: ProductList,
                        icon: <LocalPizzaOutlined />,
                    },
                ]}
            />
        </ThemeProvider>
>>>>>>> 3044cf9e
    );
};

export default App;<|MERGE_RESOLUTION|>--- conflicted
+++ resolved
@@ -68,7 +68,6 @@
     const notificationProvider = notificationProviderHandle();
 
     return (
-<<<<<<< HEAD
         <ColorModeContext.Provider value={colorMode}>
             <ThemeProvider theme={mode === "dark" ? DarkTheme : LightTheme}>
                 <Refine
@@ -124,7 +123,19 @@
                         },
                         {
                             parentName: "products",
-                            name: "Sell Product",
+                            name: "SellProduct",
+                            list: ProductList,
+                            icon: <LocalPizzaOutlined />,
+                        },
+                        {
+                            parentName: "SellProduct",
+                            name: "123",
+                            list: ProductList,
+                            icon: <LocalPizzaOutlined />,
+                        },
+                        {
+                            parentName: "SellProduct",
+                            name: "456",
                             list: ProductList,
                             icon: <LocalPizzaOutlined />,
                         },
@@ -132,79 +143,6 @@
                 />
             </ThemeProvider>
         </ColorModeContext.Provider>
-=======
-        <ThemeProvider theme={theme}>
-            <Refine
-                routerProvider={routerProvider}
-                dataProvider={dataProvider("https://api.finefoods.refine.dev")}
-                authProvider={authProvider}
-                i18nProvider={i18nProvider}
-                DashboardPage={DashboardPage}
-                ReadyPage={ReadyPage}
-                Layout={Layout}
-                LoginPage={LoginPage}
-                catchAll={<ErrorComponent />}
-                syncWithLocation
-                warnWhenUnsavedChanges
-                notificationProvider={notificationProvider}
-                resources={[
-                    {
-                        name: "orders",
-                        list: OrderList,
-                        show: OrderShow,
-                        icon: <AddShoppingCartOutlined />,
-                    },
-                    {
-                        name: "reviews",
-                        list: ReviewsList,
-                        icon: <StarBorderOutlined />,
-                    },
-                    {
-                        name: "stores",
-                        list: StoreList,
-                        edit: StoreEdit,
-                        create: StoreCreate,
-                        icon: <StoreOutlined />,
-                    },
-                    {
-                        name: "users",
-                        list: UserList,
-                        show: UserShow,
-                        icon: <PeopleOutlineOutlined />,
-                    },
-                    {
-                        name: "products",
-                        list: ProductList,
-                        icon: <LocalPizzaOutlined />,
-                    },
-                    {
-                        parentName: "products",
-                        name: "Add Product",
-                        list: ProductList,
-                        icon: <LocalPizzaOutlined />,
-                    },
-                    {
-                        parentName: "products",
-                        name: "SellProduct",
-                        list: ProductList,
-                        icon: <LocalPizzaOutlined />,
-                    },
-                    {
-                        parentName: "SellProduct",
-                        name: "123",
-                        list: ProductList,
-                        icon: <LocalPizzaOutlined />,
-                    },
-                    {
-                        parentName: "SellProduct",
-                        name: "456",
-                        list: ProductList,
-                        icon: <LocalPizzaOutlined />,
-                    },
-                ]}
-            />
-        </ThemeProvider>
->>>>>>> 3044cf9e
     );
 };
 
