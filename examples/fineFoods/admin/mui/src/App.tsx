import { useMemo } from "react";
import { Refine } from "@pankod/refine-core";
import {
    Layout,
    ErrorComponent,
    ReadyPage,
    ThemeProvider,
    useMediaQuery,
    DarkTheme,
    LightTheme,
    notificationProviderHandle,
} from "@pankod/refine-mui";
import dataProvider from "@pankod/refine-simple-rest";
import routerProvider from "@pankod/refine-react-router-v6";
import { useTranslation } from "react-i18next";
import {
    AddShoppingCartOutlined,
    StarBorderOutlined,
    LocalPizzaOutlined,
    PeopleOutlineOutlined,
} from "@mui/icons-material";

import { authProvider } from "authProvider";
import { OrderList, OrderShow } from "pages/orders";
import { UserList, UserShow } from "pages/users";
import { ReviewsList } from "pages/reviews";
import { LoginPage } from "pages/login";
<<<<<<< HEAD
import { DashboardPage } from "pages/dashboard";
=======
import { ProductList } from "pages/products";
>>>>>>> 40bce2e0

const App: React.FC = () => {
    const { t, i18n } = useTranslation();

    const i18nProvider = {
        translate: (key: string, params: object) => t(key, params),
        changeLocale: (lang: string) => i18n.changeLanguage(lang),
        getLocale: () => i18n.language,
    };

    const prefersDarkMode = useMediaQuery("(prefers-color-scheme: dark)");

    const theme = useMemo(
        () => (prefersDarkMode ? DarkTheme : LightTheme),
        [prefersDarkMode],
    );
    const notificationProvider = notificationProviderHandle();

    return (
        <ThemeProvider theme={theme}>
            <Refine
                routerProvider={routerProvider}
                dataProvider={dataProvider("https://api.finefoods.refine.dev")}
                authProvider={authProvider}
                i18nProvider={i18nProvider}
                DashboardPage={DashboardPage}
                ReadyPage={ReadyPage}
                Layout={Layout}
                LoginPage={LoginPage}
                catchAll={<ErrorComponent />}
                syncWithLocation
                warnWhenUnsavedChanges
                notificationProvider={notificationProvider}
                resources={[
                    {
                        name: "orders",
                        list: OrderList,
                        show: OrderShow,
                        icon: <AddShoppingCartOutlined />,
                    },
                    {
                        name: "reviews",
                        list: ReviewsList,
                        icon: <StarBorderOutlined />,
                    },
                    {
                        name: "users",
                        list: UserList,
                        show: UserShow,
                        icon: <PeopleOutlineOutlined />,
                    },
                    {
                        name: "products",
                        list: ProductList,
                        icon: <LocalPizzaOutlined />,
                    },
                ]}
            />
        </ThemeProvider>
    );
};

export default App;<|MERGE_RESOLUTION|>--- conflicted
+++ resolved
@@ -21,15 +21,12 @@
 } from "@mui/icons-material";
 
 import { authProvider } from "authProvider";
+import { DashboardPage } from "pages/dashboard";
 import { OrderList, OrderShow } from "pages/orders";
 import { UserList, UserShow } from "pages/users";
 import { ReviewsList } from "pages/reviews";
 import { LoginPage } from "pages/login";
-<<<<<<< HEAD
-import { DashboardPage } from "pages/dashboard";
-=======
 import { ProductList } from "pages/products";
->>>>>>> 40bce2e0
 
 const App: React.FC = () => {
     const { t, i18n } = useTranslation();
