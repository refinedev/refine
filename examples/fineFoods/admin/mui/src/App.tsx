import { useContext } from "react";
import { Refine } from "@pankod/refine-core";
import {
    ErrorComponent,
    ReadyPage,
    ThemeProvider,
    notificationProviderHandle,
    Layout,
    GlobalStyles,
    CssBaseline,
} from "@pankod/refine-mui";
import dataProvider from "@pankod/refine-simple-rest";
import routerProvider from "@pankod/refine-react-router-v6";
import { useTranslation } from "react-i18next";
import {
    AddShoppingCartOutlined,
    StarBorderOutlined,
<<<<<<< HEAD
    CategoryOutlined,
    BikeScooterOutlined,
=======
>>>>>>> e360fb88
    StoreOutlined,
    LocalPizzaOutlined,
    PeopleOutlineOutlined,
} from "@mui/icons-material";

import { authProvider } from "authProvider";
import { DarkTheme, LightTheme } from "theme";
import { DashboardPage } from "pages/dashboard";
import { OrderList, OrderShow } from "pages/orders";
import { UserList, UserShow } from "pages/users";
import { ReviewsList } from "pages/reviews";
import {
    CourierList,
    CourierShow,
    CourierCreate,
    CourierEdit,
} from "pages/couriers";
import { LoginPage } from "pages/login";
import { StoreList, StoreEdit, StoreCreate } from "pages/stores";
import { ProductList } from "pages/products";
<<<<<<< HEAD
import { CategoryList } from "pages/categories";
=======
import { Header, Title } from "components";
import { ColorModeContext } from "contexts";
import { BikeWhiteIcon } from "components/icons/bike-white";
>>>>>>> e360fb88

const App: React.FC = () => {
    const { mode } = useContext(ColorModeContext);
    const { t, i18n } = useTranslation();
    const i18nProvider = {
        translate: (key: string, params: object) => t(key, params),
        changeLocale: (lang: string) => i18n.changeLanguage(lang),
        getLocale: () => i18n.language,
    };

    const notificationProvider = notificationProviderHandle();

    return (
        <ThemeProvider theme={mode === "dark" ? DarkTheme : LightTheme}>
            <CssBaseline />
            <GlobalStyles styles={{ html: { WebkitFontSmoothing: "auto" } }} />
            <Refine
                routerProvider={routerProvider}
                dataProvider={dataProvider("https://api.finefoods.refine.dev")}
                authProvider={authProvider}
                i18nProvider={i18nProvider}
                DashboardPage={DashboardPage}
                Title={Title}
                ReadyPage={ReadyPage}
                Layout={Layout}
                Header={Header}
                LoginPage={LoginPage}
                catchAll={<ErrorComponent />}
                syncWithLocation
                warnWhenUnsavedChanges
                notificationProvider={notificationProvider}
                resources={[
                    {
                        name: "orders",
                        list: OrderList,
                        show: OrderShow,
                        icon: <AddShoppingCartOutlined />,
                    },
                    {
                        name: "users",
                        list: UserList,
                        show: UserShow,
                        icon: <PeopleOutlineOutlined />,
                    },
                    {
                        name: "products",
                        list: ProductList,
                        icon: <LocalPizzaOutlined />,
                    },
                    {
                        name: "stores",
                        list: StoreList,
                        edit: StoreEdit,
                        create: StoreCreate,
                        icon: <StoreOutlined />,
                    },
                    {
<<<<<<< HEAD
                        name: "categories",
                        list: CategoryList,
                        icon: <CategoryOutlined />,
                    },
                    {
                        name: "couriers",
                        list: CourierList,
                        show: CourierShow,
                        create: CourierCreate,
                        edit: CourierEdit,
                        icon: <BikeScooterOutlined />,
                    },
                    {
=======
                        name: "couriers",
                        list: CourierList,
                        show: CourierShow,
                        create: CourierCreate,
                        edit: CourierEdit,
                        icon: <BikeWhiteIcon />,
                    },
                    {
>>>>>>> e360fb88
                        name: "reviews",
                        list: ReviewsList,
                        icon: <StarBorderOutlined />,
                    },
                ]}
            />
        </ThemeProvider>
    );
};

export default App;<|MERGE_RESOLUTION|>--- conflicted
+++ resolved
@@ -15,11 +15,8 @@
 import {
     AddShoppingCartOutlined,
     StarBorderOutlined,
-<<<<<<< HEAD
     CategoryOutlined,
     BikeScooterOutlined,
-=======
->>>>>>> e360fb88
     StoreOutlined,
     LocalPizzaOutlined,
     PeopleOutlineOutlined,
@@ -40,13 +37,10 @@
 import { LoginPage } from "pages/login";
 import { StoreList, StoreEdit, StoreCreate } from "pages/stores";
 import { ProductList } from "pages/products";
-<<<<<<< HEAD
 import { CategoryList } from "pages/categories";
-=======
 import { Header, Title } from "components";
 import { ColorModeContext } from "contexts";
 import { BikeWhiteIcon } from "components/icons/bike-white";
->>>>>>> e360fb88
 
 const App: React.FC = () => {
     const { mode } = useContext(ColorModeContext);
@@ -104,7 +98,6 @@
                         icon: <StoreOutlined />,
                     },
                     {
-<<<<<<< HEAD
                         name: "categories",
                         list: CategoryList,
                         icon: <CategoryOutlined />,
@@ -118,16 +111,6 @@
                         icon: <BikeScooterOutlined />,
                     },
                     {
-=======
-                        name: "couriers",
-                        list: CourierList,
-                        show: CourierShow,
-                        create: CourierCreate,
-                        edit: CourierEdit,
-                        icon: <BikeWhiteIcon />,
-                    },
-                    {
->>>>>>> e360fb88
                         name: "reviews",
                         list: ReviewsList,
                         icon: <StarBorderOutlined />,
