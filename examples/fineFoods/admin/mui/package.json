{
    "name": "mui-fine-foods",
    "version": "3.25.0",
    "private": true,
    "dependencies": {
<<<<<<< HEAD
        "@emotion/react": "^11.8.2",
        "@emotion/styled": "^11.8.1",
        "@mui/icons-material": "^5.8.3",
        "@mui/lab": "^5.0.0-alpha.85",
        "@mui/material": "^5.8.6",
        "@pankod/refine-core": "^3.48.0",
        "@pankod/refine-mui": "^3.39.0",
=======
        "@pankod/refine-core": "^3.49.0",
        "@pankod/refine-mui": "^3.39.1",
>>>>>>> ac700ccb
        "@pankod/refine-react-hook-form": "^3.29.0",
        "@pankod/refine-react-router-v6": "^3.27.0",
        "@pankod/refine-react-table": "^4.3.0",
        "@pankod/refine-simple-rest": "^3.27.0",
        "@pankod/refine-kbar": "0.4.0",
        "@types/google-map-react": "^2.1.7",
        "@types/node": "^12.20.11",
        "@types/react": "^18.0.0",
        "@types/react-dom": "^18.0.0",
        "axios": "^0.26.1",
        "dayjs": "^1.10.7",
        "google-map-react": "^2.1.10",
        "i18next": "^20.1.0",
        "i18next-browser-languagedetector": "^6.1.1",
        "i18next-xhr-backend": "^3.2.2",
        "react": "^18.0.0",
        "react-dom": "^18.0.0",
        "react-i18next": "^11.8.11",
        "react-input-mask": "^2.0.4",
        "react-markdown": "^6.0.1",
        "react-mde": "^11.1.0",
        "react-scripts": "^5.0.0",
        "recharts": "^2.1.9",
        "typescript": "^4.7.4"
    },
    "devDependencies": {
        "@types/react-input-mask": "^3.0.1"
    },
    "scripts": {
        "start": "FAST_REFRESH=false DISABLE_ESLINT_PLUGIN=true react-scripts start",
        "build": "DISABLE_ESLINT_PLUGIN=true react-scripts build",
        "eject": "react-scripts eject"
    },
    "browserslist": {
        "production": [
            ">0.2%",
            "not dead",
            "not op_mini all"
        ],
        "development": [
            "last 1 chrome version",
            "last 1 firefox version",
            "last 1 safari version"
        ]
    }
}<|MERGE_RESOLUTION|>--- conflicted
+++ resolved
@@ -3,18 +3,8 @@
     "version": "3.25.0",
     "private": true,
     "dependencies": {
-<<<<<<< HEAD
-        "@emotion/react": "^11.8.2",
-        "@emotion/styled": "^11.8.1",
-        "@mui/icons-material": "^5.8.3",
-        "@mui/lab": "^5.0.0-alpha.85",
-        "@mui/material": "^5.8.6",
-        "@pankod/refine-core": "^3.48.0",
-        "@pankod/refine-mui": "^3.39.0",
-=======
         "@pankod/refine-core": "^3.49.0",
         "@pankod/refine-mui": "^3.39.1",
->>>>>>> ac700ccb
         "@pankod/refine-react-hook-form": "^3.29.0",
         "@pankod/refine-react-router-v6": "^3.27.0",
         "@pankod/refine-react-table": "^4.3.0",
