--- conflicted
+++ resolved
@@ -37,11 +37,6 @@
         query,
     });
 
-<<<<<<< HEAD
-    console.log("dailyrevenue data:", data);
-
-=======
->>>>>>> 7167a715
     const { Text } = Typography;
     const { RangePicker } = DatePicker;
 
@@ -110,15 +105,9 @@
                             value={data?.data.total ?? 0}
                         />
                         {(data?.data?.trend ?? 0) > 0 ? (
-<<<<<<< HEAD
-                            <img src="images/increase.svg" />
-                        ) : (
-                            <img src="images/decrease.svg" />
-=======
                             <img src="images/increase.svg" alt="increase" />
                         ) : (
                             <img src="images/decrease.svg" alt="decrease" />
->>>>>>> 7167a715
                         )}
                     </div>
                 </div>
