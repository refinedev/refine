--- conflicted
+++ resolved
@@ -27,12 +27,9 @@
     useExport,
     useImport,
     useNavigation,
-<<<<<<< HEAD
     getDefaultFilter,
     FilterDropdown,
-=======
     HttpError,
->>>>>>> e50e3851
 } from "@pankod/refine";
 import dayjs from "dayjs";
 
@@ -152,16 +149,11 @@
     return (
         <Row gutter={[16, 16]}>
             <Col xl={6} lg={24} xs={24}>
-<<<<<<< HEAD
                 <Card bordered={false} title={t("orders:filter.title")}>
                     <Filter
                         formProps={searchFormProps}
                         filters={filters || []}
                     />
-=======
-                <Card bordered={false} title={t("orders.filter.title")}>
-                    <Filter formProps={searchFormProps} />
->>>>>>> e50e3851
                 </Card>
             </Col>
             <Col xl={18} xs={24}>
@@ -193,14 +185,8 @@
                         <Table.Column<IOrder>
                             key="status.text"
                             dataIndex={["status", "text"]}
-<<<<<<< HEAD
-                            // dataIndex={"status.text"}
-                            title={t("orders:fields.status")}
-                            render={(value, _record) => {
-=======
                             title={t("orders.fields.status")}
                             render={(value) => {
->>>>>>> e50e3851
                                 return <OrderStatus status={value} />;
                             }}
                             defaultSortOrder={getDefaultSortOrder(
