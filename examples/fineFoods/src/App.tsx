--- conflicted
+++ resolved
@@ -90,12 +90,7 @@
                 create={CategoryCreate}
                 show={CategoryShow}
             />
-<<<<<<< HEAD
-        </Admin>
-=======
-            <Resource name="stores" />
         </Refine>
->>>>>>> 2661f7d1
     );
 };
 
