--- conflicted
+++ resolved
@@ -6,18 +6,8 @@
 import { LoginPage } from "./pages/login";
 import { OrderList, OrderShow } from "./pages/orders";
 import { UserList, UserEdit, UserShow } from "./pages/users";
-<<<<<<< HEAD
 import { CourierList, CourierShow, CouriersCreate } from "./pages/couriers";
-import {
-    ProductCreate,
-    ProductEdit,
-    ProductList,
-    ProductShow,
-} from "./pages/products";
-=======
-import { CourierList } from "./pages/couriers";
 import { ProductList } from "./pages/products";
->>>>>>> 9d0d08b2
 import { StoreCreate, StoreEdit, StoreList } from "./pages/stores";
 import { CategoryList } from "./pages/categories";
 import { ReviewsList } from "./pages/reviews";
