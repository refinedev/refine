{
    "name": "fine-foods-client",
<<<<<<< HEAD
    "version": "2.5.6",
=======
    "version": "3.0.0",
>>>>>>> eaf89e89
    "private": true,
    "scripts": {
        "start": "next dev -p 3001",
        "build": "next build",
        "start:prod": "next start",
        "lint": "eslint '**/*.{js,jsx,ts,tsx}'",
        "prettier": "prettier --write '**/*.{js,jsx,ts,tsx}'"
    },
    "dependencies": {
<<<<<<< HEAD
        "@pankod/refine-core": "^2.4.3",
        "@pankod/refine-nextjs-router": "^2.4.3",
        "@pankod/refine-simple-rest": "^2.4.3",
=======
        "@pankod/refine-core": "^3.0.0",
        "@pankod/refine-nextjs-router": "^3.0.0",
        "@pankod/refine-simple-rest": "^3.0.0",
>>>>>>> eaf89e89
        "gsap": "^3.8.0",
        "js-confetti": "^0.9.0",
        "next": "^12.0.3",
        "next-compose-plugins": "^2.2.1",
        "next-plugin-antd-less": "^1.4.3",
        "nookies": "^2.5.2",
        "react": "^17.0.2",
        "react-dom": "^17.0.2"
    },
    "devDependencies": {
        "@types/node": "^14.14.13",
        "@types/react": "^17.0.4",
        "@types/react-dom": "^17.0.4",
        "babel-plugin-import": "^1.13.3",
        "typescript": "^4.4.3"
    }
}<|MERGE_RESOLUTION|>--- conflicted
+++ resolved
@@ -1,10 +1,6 @@
 {
     "name": "fine-foods-client",
-<<<<<<< HEAD
-    "version": "2.5.6",
-=======
     "version": "3.0.0",
->>>>>>> eaf89e89
     "private": true,
     "scripts": {
         "start": "next dev -p 3001",
@@ -14,15 +10,9 @@
         "prettier": "prettier --write '**/*.{js,jsx,ts,tsx}'"
     },
     "dependencies": {
-<<<<<<< HEAD
-        "@pankod/refine-core": "^2.4.3",
-        "@pankod/refine-nextjs-router": "^2.4.3",
-        "@pankod/refine-simple-rest": "^2.4.3",
-=======
         "@pankod/refine-core": "^3.0.0",
         "@pankod/refine-nextjs-router": "^3.0.0",
         "@pankod/refine-simple-rest": "^3.0.0",
->>>>>>> eaf89e89
         "gsap": "^3.8.0",
         "js-confetti": "^0.9.0",
         "next": "^12.0.3",
