{
  "name": "fine-foods-client",
  "version": "3.18.0",
  "private": true,
  "scripts": {
    "start": "next dev",
    "build": "next build",
    "start:prod": "next start",
    "svgr": "npx @svgr/cli src/icons -d src/components/icons --typescript --no-svgo"
  },
  "dependencies": {
<<<<<<< HEAD
    "@pankod/refine-core": "*",
    "@pankod/refine-nextjs-router": "*",
    "@pankod/refine-react-table": "*",
    "@pankod/refine-simple-rest": "*",
=======
    "@pankod/refine-core": "^3.18.0",
    "@pankod/refine-nextjs-router": "^3.18.0",
    "@pankod/refine-react-table": "^3.18.0",
    "@pankod/refine-simple-rest": "^3.18.0",
>>>>>>> 38278e6b
    "gsap": "^3.8.0",
    "js-confetti": "^0.9.0",
    "next": "^12.0.3",
    "react": "^17.0.2",
    "react-dom": "^17.0.2"
  },
  "devDependencies": {
    "@types/node": "17.0.4",
    "@types/react": "^17.0.4",
    "autoprefixer": "^10.4.0",
    "postcss": "^8.1.4",
    "tailwindcss": "^3.0.7",
    "typescript": "^4.4.3"
  }
}<|MERGE_RESOLUTION|>--- conflicted
+++ resolved
@@ -9,17 +9,10 @@
     "svgr": "npx @svgr/cli src/icons -d src/components/icons --typescript --no-svgo"
   },
   "dependencies": {
-<<<<<<< HEAD
-    "@pankod/refine-core": "*",
-    "@pankod/refine-nextjs-router": "*",
-    "@pankod/refine-react-table": "*",
-    "@pankod/refine-simple-rest": "*",
-=======
     "@pankod/refine-core": "^3.18.0",
     "@pankod/refine-nextjs-router": "^3.18.0",
     "@pankod/refine-react-table": "^3.18.0",
     "@pankod/refine-simple-rest": "^3.18.0",
->>>>>>> 38278e6b
     "gsap": "^3.8.0",
     "js-confetti": "^0.9.0",
     "next": "^12.0.3",
