--- conflicted
+++ resolved
@@ -9,11 +9,7 @@
     "svgr": "npx @svgr/cli src/icons -d src/components/icons --typescript --no-svgo"
   },
   "dependencies": {
-<<<<<<< HEAD
-    "@pankod/refine-core": "^3.57.1",
-=======
     "@pankod/refine-core": "^3.58.0",
->>>>>>> 985e5a87
     "@pankod/refine-nextjs-router": "^3.31.0",
     "@pankod/refine-react-table": "^4.5.0",
     "@pankod/refine-simple-rest": "^3.27.0",
