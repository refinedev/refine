{
  "name": "fine-foods-client",
<<<<<<< HEAD
  "version": "3.0.5",
=======
  "version": "3.1.0",
>>>>>>> f16e0c4b
  "private": true,
  "scripts": {
    "start": "next dev",
    "build": "next build",
    "start:prod": "next start",
    "svgr": "npx @svgr/cli src/icons -d src/components/icons --typescript --no-svgo"
  },
  "dependencies": {
<<<<<<< HEAD
    "@pankod/refine-core": "^3.0.5",
    "@pankod/refine-nextjs-router": "^3.0.5",
    "@pankod/refine-react-table": "^3.0.5",
    "@pankod/refine-simple-rest": "^3.0.5",
=======
    "@pankod/refine-core": "^3.1.0",
    "@pankod/refine-nextjs-router": "^3.1.0",
    "@pankod/refine-react-table": "^3.1.0",
    "@pankod/refine-simple-rest": "^3.1.0",
>>>>>>> f16e0c4b
    "gsap": "^3.8.0",
    "js-confetti": "^0.9.0",
    "next": "^12.0.3",
    "react": "^17.0.2",
    "react-dom": "^17.0.2"
  },
  "devDependencies": {
    "@types/node": "17.0.4",
    "@types/react": "^17.0.4",
    "autoprefixer": "^10.4.0",
    "postcss": "^8.1.4",
    "tailwindcss": "^3.0.7",
    "typescript": "^4.4.3"
  }
}<|MERGE_RESOLUTION|>--- conflicted
+++ resolved
@@ -1,10 +1,6 @@
 {
   "name": "fine-foods-client",
-<<<<<<< HEAD
-  "version": "3.0.5",
-=======
   "version": "3.1.0",
->>>>>>> f16e0c4b
   "private": true,
   "scripts": {
     "start": "next dev",
@@ -13,17 +9,10 @@
     "svgr": "npx @svgr/cli src/icons -d src/components/icons --typescript --no-svgo"
   },
   "dependencies": {
-<<<<<<< HEAD
-    "@pankod/refine-core": "^3.0.5",
-    "@pankod/refine-nextjs-router": "^3.0.5",
-    "@pankod/refine-react-table": "^3.0.5",
-    "@pankod/refine-simple-rest": "^3.0.5",
-=======
     "@pankod/refine-core": "^3.1.0",
     "@pankod/refine-nextjs-router": "^3.1.0",
     "@pankod/refine-react-table": "^3.1.0",
     "@pankod/refine-simple-rest": "^3.1.0",
->>>>>>> f16e0c4b
     "gsap": "^3.8.0",
     "js-confetti": "^0.9.0",
     "next": "^12.0.3",
