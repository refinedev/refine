/* eslint-disable react/jsx-key */
import React from "react";
import { GetServerSideProps } from "next";
import { useRouter } from "next/router";
import { GetListResponse, LayoutWrapper } from "@pankod/refine-core";
import dataProvider from "@pankod/refine-simple-rest";
import { useTable, Column, usePagination } from "@pankod/refine-react-table";

import {
    ProductListItem,
    ChevronLeftIcon,
    ChevronRightIcon,
} from "@components";
import { ICategory, IProduct } from "@interfaces";
import { API_URL } from "src/constants";

type CategoryPageProps = {
    category: ICategory;
    products: GetListResponse<IProduct>;
};

const Category: React.FC<CategoryPageProps> = ({ category, products }) => {
    const { query } = useRouter();
    const { id } = query;

    const columns: Array<Column> = React.useMemo(
        () => [
            {
                id: "product",
                accessor: (row: any) => row,
                // eslint-disable-next-line react/display-name
                Cell: ({ value }) => <ProductListItem product={value} />,
            },
        ],
        [],
    );

    const {
        getTableProps,
        getTableBodyProps,
        prepareRow,
        page,
        canPreviousPage,
        canNextPage,
        pageOptions,
        gotoPage,
        nextPage,
        previousPage,
        state: { pageIndex },
    } = useTable<IProduct>(
        {
            columns,
            refineCoreProps: {
                resource: "products",
                queryOptions: {
                    initialData: products,
                },
                initialPageSize: 6,
                permanentFilter: [
                    {
                        field: "category.id",
                        operator: "eq",
                        value: id,
                    },
                ],
            },
        },
        usePagination,
    );

    return (
        <LayoutWrapper>
            <div className="container mx-auto overflow-hidden rounded-xl bg-white">
                <div
<<<<<<< HEAD
                    className="flex items-center h-48 bg-cover bg-center bg-no-repeat pl-6"
=======
                    className="flex h-48 items-center bg-cover bg-center bg-no-repeat pl-6"
>>>>>>> f16e0c4b
                    style={{
                        backgroundImage: `linear-gradient(0deg, rgba(0, 0, 0, 0.3), rgba(0, 0, 0, 0.3)), url(${category.cover})`,
                    }}
                >
<<<<<<< HEAD
                    <h1 className="uppercase text-white text-5xl font-extrabold">
=======
                    <h1 className="text-5xl font-extrabold uppercase text-white">
>>>>>>> f16e0c4b
                        {category.title}
                    </h1>
                </div>
                <table className="w-full" {...getTableProps()}>
                    <tbody {...getTableBodyProps()}>
                        {page.map((row) => {
                            prepareRow(row);
                            return (
                                <tr
                                    {...row.getRowProps()}
                                    className="border-b border-gray-100"
                                >
                                    {row.cells.map((cell) => {
                                        return (
                                            <td
                                                className="p-4"
                                                {...cell.getCellProps()}
                                            >
                                                {cell.render("Cell")}
                                            </td>
                                        );
                                    })}
                                </tr>
                            );
                        })}
                    </tbody>
                </table>

<<<<<<< HEAD
                <div className="flex justify-end my-4 px-4">
                    <button
                        className="px-2 py-2 border text-sm font-medium hover:bg-gray-50"
                        onClick={() => previousPage()}
                        disabled={!canPreviousPage}
                    >
                        <ChevronLeftIcon className="h-5 w-5 text-primary" />
=======
                <div className="my-4 flex justify-end px-4">
                    <button
                        className="border px-2 py-2 text-sm font-medium hover:bg-gray-50"
                        onClick={() => previousPage()}
                        disabled={!canPreviousPage}
                    >
                        <ChevronLeftIcon className="text-primary h-5 w-5" />
>>>>>>> f16e0c4b
                    </button>
                    {pageOptions.map((page) => (
                        <button
                            key={page}
<<<<<<< HEAD
                            className={`px-4 py-2 border text-sm font-medium hover:bg-gray-50 ${
=======
                            className={`border px-4 py-2 text-sm font-medium hover:bg-gray-50 ${
>>>>>>> f16e0c4b
                                pageIndex === page ? "text-primary" : ""
                            }`}
                            onClick={() => gotoPage(page)}
                        >
                            {page + 1}
                        </button>
                    ))}
                    <button
<<<<<<< HEAD
                        className="px-2 py-2 border text-sm font-medium hover:bg-gray-50"
                        onClick={() => nextPage()}
                        disabled={!canNextPage}
                    >
                        <ChevronRightIcon className="h-5 w-5 text-primary" />
=======
                        className="border px-2 py-2 text-sm font-medium hover:bg-gray-50"
                        onClick={() => nextPage()}
                        disabled={!canNextPage}
                    >
                        <ChevronRightIcon className="text-primary h-5 w-5" />
>>>>>>> f16e0c4b
                    </button>
                </div>
            </div>
        </LayoutWrapper>
    );
};

export default Category;

export const getServerSideProps: GetServerSideProps = async (context) => {
    const { id } = context.query;

    try {
        const { data: categoryData } = await dataProvider(API_URL).getOne({
            resource: "categories",
            id: id as string,
        });

        const productData = await dataProvider(API_URL).getList({
            resource: "products",
            pagination: {
                pageSize: 6,
            },
            filters: [
                {
                    field: "category.id",
                    operator: "eq",
                    value: id,
                },
            ],
        });

        return {
            props: { category: categoryData, products: productData },
        };
    } catch (error) {
        return {
            redirect: {
                destination: "/",
                permanent: false,
            },
        };
    }
};<|MERGE_RESOLUTION|>--- conflicted
+++ resolved
@@ -72,20 +72,12 @@
         <LayoutWrapper>
             <div className="container mx-auto overflow-hidden rounded-xl bg-white">
                 <div
-<<<<<<< HEAD
-                    className="flex items-center h-48 bg-cover bg-center bg-no-repeat pl-6"
-=======
                     className="flex h-48 items-center bg-cover bg-center bg-no-repeat pl-6"
->>>>>>> f16e0c4b
                     style={{
                         backgroundImage: `linear-gradient(0deg, rgba(0, 0, 0, 0.3), rgba(0, 0, 0, 0.3)), url(${category.cover})`,
                     }}
                 >
-<<<<<<< HEAD
-                    <h1 className="uppercase text-white text-5xl font-extrabold">
-=======
                     <h1 className="text-5xl font-extrabold uppercase text-white">
->>>>>>> f16e0c4b
                         {category.title}
                     </h1>
                 </div>
@@ -114,15 +106,6 @@
                     </tbody>
                 </table>
 
-<<<<<<< HEAD
-                <div className="flex justify-end my-4 px-4">
-                    <button
-                        className="px-2 py-2 border text-sm font-medium hover:bg-gray-50"
-                        onClick={() => previousPage()}
-                        disabled={!canPreviousPage}
-                    >
-                        <ChevronLeftIcon className="h-5 w-5 text-primary" />
-=======
                 <div className="my-4 flex justify-end px-4">
                     <button
                         className="border px-2 py-2 text-sm font-medium hover:bg-gray-50"
@@ -130,16 +113,11 @@
                         disabled={!canPreviousPage}
                     >
                         <ChevronLeftIcon className="text-primary h-5 w-5" />
->>>>>>> f16e0c4b
                     </button>
                     {pageOptions.map((page) => (
                         <button
                             key={page}
-<<<<<<< HEAD
-                            className={`px-4 py-2 border text-sm font-medium hover:bg-gray-50 ${
-=======
                             className={`border px-4 py-2 text-sm font-medium hover:bg-gray-50 ${
->>>>>>> f16e0c4b
                                 pageIndex === page ? "text-primary" : ""
                             }`}
                             onClick={() => gotoPage(page)}
@@ -148,19 +126,11 @@
                         </button>
                     ))}
                     <button
-<<<<<<< HEAD
-                        className="px-2 py-2 border text-sm font-medium hover:bg-gray-50"
-                        onClick={() => nextPage()}
-                        disabled={!canNextPage}
-                    >
-                        <ChevronRightIcon className="h-5 w-5 text-primary" />
-=======
                         className="border px-2 py-2 text-sm font-medium hover:bg-gray-50"
                         onClick={() => nextPage()}
                         disabled={!canNextPage}
                     >
                         <ChevronRightIcon className="text-primary h-5 w-5" />
->>>>>>> f16e0c4b
                     </button>
                 </div>
             </div>
