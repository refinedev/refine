--- conflicted
+++ resolved
@@ -3,11 +3,8 @@
 import { Row, Col, LayoutWrapper, Card, Typography } from "@pankod/refine";
 import dataProvider from "@pankod/refine-simple-rest";
 
-<<<<<<< HEAD
 import { API_URL } from "../src/constants";
 import { authProvider } from "../src/authProvider";
-=======
->>>>>>> 206d438f
 import { CategoryCard, ProductCard, Promotional } from "@components";
 
 import { ICategory, IProduct } from "@interfaces";
