--- conflicted
+++ resolved
@@ -42,11 +42,7 @@
         <LayoutWrapper>
             <div className="container">
                 <Promotional />
-<<<<<<< HEAD
-                <div className="bg-white p-4 md:p-8 rounded-lg">
-=======
                 <div className="rounded-lg bg-white p-4 md:p-8">
->>>>>>> f16e0c4b
                     <div className="flex flex-wrap justify-center md:justify-between">
                         {categories.map((category) => (
                             <CategoryCard
@@ -58,11 +54,7 @@
                         ))}
                     </div>
                     <br />
-<<<<<<< HEAD
-                    <h1 className="font-extrabold text-gray-800 text-3xl uppercase">
-=======
                     <h1 className="text-3xl font-extrabold uppercase text-gray-800">
->>>>>>> f16e0c4b
                         Deals of the day
                     </h1>
                     <br />
@@ -88,11 +80,7 @@
                         ))}
                     </div>
                     <br />
-<<<<<<< HEAD
-                    <h1 className="font-extrabold text-gray-800 text-3xl uppercase">
-=======
                     <h1 className="text-3xl font-extrabold uppercase text-gray-800">
->>>>>>> f16e0c4b
                         Fast & delicious
                     </h1>
                     <br />
