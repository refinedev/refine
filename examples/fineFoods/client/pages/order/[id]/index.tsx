import { useLayoutEffect, useRef, useState } from "react";
import { GetServerSideProps } from "next";
import { LayoutWrapper } from "@pankod/refine-core";
import dataProvider from "@pankod/refine-simple-rest";
import JSConfetti from "js-confetti";
import { gsap, Power3 } from "gsap";

import { FastMotocycleIcon, OrderIcon } from "@components";
import { IOrder } from "@interfaces";
import { API_URL, TRANSLATIONS_BON_APPETIT } from "src/constants";

type OrderPageProps = {
    order: IOrder;
};

export const OrderDetail: React.FC<OrderPageProps> = ({ order }) => {
    const el = useRef<any>();
    const q = gsap.utils.selector(el);

    const [showMessage, setShowMessage] = useState(false);
    const [timeline] = useState(() => gsap.timeline());

    useLayoutEffect(() => {
        const jsConfetti = new JSConfetti();
        setTimeout(() => {
            jsConfetti.addConfetti();
        }, 500);

        const motoAnimation = timeline.to(q(".moto"), {
            rotate: -30,
            duration: 1,
            scale: 1.2,
            ease: Power3.easeIn,
            onComplete: () => {
                timeline.to(q(".moto"), {
                    x: 200,
                    duration: 4,
                    rotate: 0,
                    ease: Power3.easeOut,
                    onComplete: () => {
                        setShowMessage(true);
                    },
                });
            },
        });
        return () => {
            motoAnimation.kill();
        };
    }, []);

    return (
        <LayoutWrapper>
            <div
                ref={el}
<<<<<<< HEAD
                className="container bg-white overflow-hidden rounded-xl"
            >
                <div className="flex flex-wrap justify-center sm:justify-start  items-center gap-4 py-4 px-8 bg-green-600 text-white">
                    <OrderIcon />
                    <h1 className="main-title text-center text-3xl md:text-5xl font-bold uppercase">
=======
                className="container overflow-hidden rounded-xl bg-white"
            >
                <div className="flex flex-wrap items-center justify-center  gap-4 bg-green-600 py-4 px-8 text-white sm:justify-start">
                    <OrderIcon />
                    <h1 className="main-title text-center text-3xl font-bold uppercase md:text-5xl">
>>>>>>> d09eae78
                        Order received
                    </h1>
                </div>
                <div className="p-4">
                    <h1 className="text-3xl font-bold text-gray-800">
                        Order Summary
                    </h1>
<<<<<<< HEAD
                    <div className="flex flex-col sm:flex-row gap-2 sm:gap-16 mt-2">
                        <div className="flex flex-col gap-2">
                            <div className="flex items-center gap-2">
                                <h4 className="font-bold text-lg text-gray-700">
=======
                    <div className="mt-2 flex flex-col gap-2 sm:flex-row sm:gap-16">
                        <div className="flex flex-col gap-2">
                            <div className="flex items-center gap-2">
                                <h4 className="text-lg font-bold text-gray-700">
>>>>>>> d09eae78
                                    Order Number:
                                </h4>
                                <p>#{order.orderNumber}</p>
                            </div>
                            <div className="flex items-center gap-2">
<<<<<<< HEAD
                                <h4 className="font-bold text-lg text-gray-700">
=======
                                <h4 className="text-lg font-bold text-gray-700">
>>>>>>> d09eae78
                                    Order Date:
                                </h4>
                                <p>{order.createdAt}</p>
                            </div>
                            <div className="flex items-center gap-2">
<<<<<<< HEAD
                                <h4 className="font-bold text-lg text-gray-700">
=======
                                <h4 className="text-lg font-bold text-gray-700">
>>>>>>> d09eae78
                                    Total:
                                </h4>
                                <p>
                                    {order.products.reduce(
                                        (a, b) => a + b.price,
                                        0,
                                    ) / 100}
                                </p>
                            </div>
                        </div>
                        <div>
<<<<<<< HEAD
                            <h4 className="font-bold text-lg text-gray-700">
=======
                            <h4 className="text-lg font-bold text-gray-700">
>>>>>>> d09eae78
                                Order Details
                            </h4>
                            {order.products.map((product, index) => (
                                <p key={product.id}>
                                    <strong>{index + 1}. </strong>
                                    {product.name}
                                </p>
                            ))}
                        </div>
                    </div>
                </div>
                <hr />
                <div className="p-4">
                    <h1 className="text-3xl font-bold text-gray-800">
                        Delivery Details
                    </h1>
<<<<<<< HEAD
                    <div className="flex flex-col lg:flex-row gap-2 lg:gap-16 mt-2">
                        <div className="flex flex-col gap-2">
                            <h4 className="font-bold text-lg text-gray-700">
                                Address
                            </h4>
                            <p>{order.adress.text}</p>
                            <h4 className="font-bold text-lg text-gray-700">
=======
                    <div className="mt-2 flex flex-col gap-2 lg:flex-row lg:gap-16">
                        <div className="flex flex-col gap-2">
                            <h4 className="text-lg font-bold text-gray-700">
                                Address
                            </h4>
                            <p>{order.adress.text}</p>
                            <h4 className="text-lg font-bold text-gray-700">
>>>>>>> d09eae78
                                Estimated Delivery Time
                            </h4>
                            <p>12:55</p>
                        </div>
<<<<<<< HEAD
                        <div className="flex flex-col sm:flex-row items-center gap-2">
                            <img
                                className="rounded-full h-32 w-32"
                                src={order.courier.avatar[0].url}
                                alt={order.courier.name}
                            />
                            <div className="flex flex-col mt-16 md:mt-0 gap-4 relative">
                                {showMessage && (
                                    <a
                                        className="message border-2 border-primary font-semibold px-4 py-2 rounded-full text-primary hover:text-orange-600 hover:border-orange-600 active:scale-95 transition-all"
=======
                        <div className="flex flex-col items-center gap-2 sm:flex-row">
                            <img
                                className="h-32 w-32 rounded-full"
                                src={order.courier.avatar[0].url}
                                alt={order.courier.name}
                            />
                            <div className="relative mt-16 flex flex-col gap-4 md:mt-0">
                                {showMessage && (
                                    <a
                                        className="message border-primary text-primary rounded-full border-2 px-4 py-2 font-semibold transition-all hover:border-orange-600 hover:text-orange-600 active:scale-95"
>>>>>>> d09eae78
                                        href={`https://example.admin.refine.dev/orders/show/${order.id}`}
                                        rel="noreferrer"
                                    >
                                        Manage the order
                                    </a>
                                )}
                                <FastMotocycleIcon className="moto" />
                                <p>
                                    <strong>{order.courier.name}</strong> will
                                    deliver your order in 30 minutes.
                                </p>
                            </div>
                        </div>
                    </div>
                </div>
                <hr />
<<<<<<< HEAD
                <div className="flex flex-wrap justify-start md:justify-center items-center gap-1 p-8 opacity-50">
=======
                <div className="flex flex-wrap items-center justify-start gap-1 p-8 opacity-50 md:justify-center">
>>>>>>> d09eae78
                    {TRANSLATIONS_BON_APPETIT.map((p, index) => (
                        <p
                            key={p}
                            className="text-2xl"
                            style={{
                                fontWeight: index % 2 === 0 ? 800 : 500,
                            }}
                        >
                            {p}
                        </p>
                    ))}
                </div>
            </div>
        </LayoutWrapper>
    );
};

export default OrderDetail;

export const getServerSideProps: GetServerSideProps = async (conp) => {
    const { id } = conp.query;

    try {
        const { data: orderData } = await dataProvider(API_URL).getOne({
            resource: "orders",
            id: id as string,
        });

        return {
            props: { order: orderData },
        };
    } catch (error) {
        return {
            redirect: {
                destination: "/",
                permanent: false,
            },
        };
    }
};<|MERGE_RESOLUTION|>--- conflicted
+++ resolved
@@ -52,19 +52,11 @@
         <LayoutWrapper>
             <div
                 ref={el}
-<<<<<<< HEAD
-                className="container bg-white overflow-hidden rounded-xl"
-            >
-                <div className="flex flex-wrap justify-center sm:justify-start  items-center gap-4 py-4 px-8 bg-green-600 text-white">
-                    <OrderIcon />
-                    <h1 className="main-title text-center text-3xl md:text-5xl font-bold uppercase">
-=======
                 className="container overflow-hidden rounded-xl bg-white"
             >
                 <div className="flex flex-wrap items-center justify-center  gap-4 bg-green-600 py-4 px-8 text-white sm:justify-start">
                     <OrderIcon />
                     <h1 className="main-title text-center text-3xl font-bold uppercase md:text-5xl">
->>>>>>> d09eae78
                         Order received
                     </h1>
                 </div>
@@ -72,37 +64,22 @@
                     <h1 className="text-3xl font-bold text-gray-800">
                         Order Summary
                     </h1>
-<<<<<<< HEAD
-                    <div className="flex flex-col sm:flex-row gap-2 sm:gap-16 mt-2">
-                        <div className="flex flex-col gap-2">
-                            <div className="flex items-center gap-2">
-                                <h4 className="font-bold text-lg text-gray-700">
-=======
                     <div className="mt-2 flex flex-col gap-2 sm:flex-row sm:gap-16">
                         <div className="flex flex-col gap-2">
                             <div className="flex items-center gap-2">
                                 <h4 className="text-lg font-bold text-gray-700">
->>>>>>> d09eae78
                                     Order Number:
                                 </h4>
                                 <p>#{order.orderNumber}</p>
                             </div>
                             <div className="flex items-center gap-2">
-<<<<<<< HEAD
-                                <h4 className="font-bold text-lg text-gray-700">
-=======
                                 <h4 className="text-lg font-bold text-gray-700">
->>>>>>> d09eae78
                                     Order Date:
                                 </h4>
                                 <p>{order.createdAt}</p>
                             </div>
                             <div className="flex items-center gap-2">
-<<<<<<< HEAD
-                                <h4 className="font-bold text-lg text-gray-700">
-=======
                                 <h4 className="text-lg font-bold text-gray-700">
->>>>>>> d09eae78
                                     Total:
                                 </h4>
                                 <p>
@@ -114,11 +91,7 @@
                             </div>
                         </div>
                         <div>
-<<<<<<< HEAD
-                            <h4 className="font-bold text-lg text-gray-700">
-=======
                             <h4 className="text-lg font-bold text-gray-700">
->>>>>>> d09eae78
                                 Order Details
                             </h4>
                             {order.products.map((product, index) => (
@@ -135,15 +108,6 @@
                     <h1 className="text-3xl font-bold text-gray-800">
                         Delivery Details
                     </h1>
-<<<<<<< HEAD
-                    <div className="flex flex-col lg:flex-row gap-2 lg:gap-16 mt-2">
-                        <div className="flex flex-col gap-2">
-                            <h4 className="font-bold text-lg text-gray-700">
-                                Address
-                            </h4>
-                            <p>{order.adress.text}</p>
-                            <h4 className="font-bold text-lg text-gray-700">
-=======
                     <div className="mt-2 flex flex-col gap-2 lg:flex-row lg:gap-16">
                         <div className="flex flex-col gap-2">
                             <h4 className="text-lg font-bold text-gray-700">
@@ -151,23 +115,10 @@
                             </h4>
                             <p>{order.adress.text}</p>
                             <h4 className="text-lg font-bold text-gray-700">
->>>>>>> d09eae78
                                 Estimated Delivery Time
                             </h4>
                             <p>12:55</p>
                         </div>
-<<<<<<< HEAD
-                        <div className="flex flex-col sm:flex-row items-center gap-2">
-                            <img
-                                className="rounded-full h-32 w-32"
-                                src={order.courier.avatar[0].url}
-                                alt={order.courier.name}
-                            />
-                            <div className="flex flex-col mt-16 md:mt-0 gap-4 relative">
-                                {showMessage && (
-                                    <a
-                                        className="message border-2 border-primary font-semibold px-4 py-2 rounded-full text-primary hover:text-orange-600 hover:border-orange-600 active:scale-95 transition-all"
-=======
                         <div className="flex flex-col items-center gap-2 sm:flex-row">
                             <img
                                 className="h-32 w-32 rounded-full"
@@ -178,7 +129,6 @@
                                 {showMessage && (
                                     <a
                                         className="message border-primary text-primary rounded-full border-2 px-4 py-2 font-semibold transition-all hover:border-orange-600 hover:text-orange-600 active:scale-95"
->>>>>>> d09eae78
                                         href={`https://example.admin.refine.dev/orders/show/${order.id}`}
                                         rel="noreferrer"
                                     >
@@ -195,11 +145,7 @@
                     </div>
                 </div>
                 <hr />
-<<<<<<< HEAD
-                <div className="flex flex-wrap justify-start md:justify-center items-center gap-1 p-8 opacity-50">
-=======
                 <div className="flex flex-wrap items-center justify-start gap-1 p-8 opacity-50 md:justify-center">
->>>>>>> d09eae78
                     {TRANSLATIONS_BON_APPETIT.map((p, index) => (
                         <p
                             key={p}
