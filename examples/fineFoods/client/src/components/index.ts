--- conflicted
+++ resolved
@@ -3,9 +3,6 @@
 export * from "./header";
 export * from "./footer";
 export * from "./layout";
-<<<<<<< HEAD
 export * from "./icons";
-=======
 export * from "./category-card";
-export * from "./product-card";
->>>>>>> eab349cb
+export * from "./product-card";