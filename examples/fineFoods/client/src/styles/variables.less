@import url("https://fonts.googleapis.com/css2?family=Montserrat:wght@100;200;300;400;500;600;700;800;900&display=swap");

@import "~@pankod/refine/node_modules/antd/lib/style/themes/default.less";

// font
@font-family: "Montserrat", -apple-system, BlinkMacSystemFont, "Segoe UI",
    Roboto, "Helvetica Neue", Arial, "Noto Sans", sans-serif,
    "Apple Color Emoji", "Segoe UI Emoji", "Segoe UI Symbol", "Noto Color Emoji";

// custom finefoods colors
@finefoods-orange: rgba(250, 140, 22, 1);
@finefoods-red: rgba(250, 84, 28, 1);


// colors
@primary-color: #67be23;
@error-color: #fa541c;
@text-color: #626262;

//antd variables
@layout-body-background: @finefoods-orange;
<<<<<<< HEAD
@layout-header-background: @finefoods-orange;
@layout-footer-background: linear-gradient(180deg, @finefoods-orange 0%, #FB7A32 100%);
=======
@layout-footer-background: linear-gradient(
    180deg,
    #fb7a32 0%,
    @finefoods-orange 100%
);
>>>>>>> eab349cb
<|MERGE_RESOLUTION|>--- conflicted
+++ resolved
@@ -19,13 +19,5 @@
 
 //antd variables
 @layout-body-background: @finefoods-orange;
-<<<<<<< HEAD
 @layout-header-background: @finefoods-orange;
-@layout-footer-background: linear-gradient(180deg, @finefoods-orange 0%, #FB7A32 100%);
-=======
-@layout-footer-background: linear-gradient(
-    180deg,
-    #fb7a32 0%,
-    @finefoods-orange 100%
-);
->>>>>>> eab349cb
+@layout-footer-background: linear-gradient(180deg, @finefoods-orange 0%, #FB7A32 100%);