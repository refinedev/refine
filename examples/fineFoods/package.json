{
  "name": "fine-foods",
  "version": "0.1.0",
  "private": true,
  "dependencies": {
    "@ant-design/charts": "^1.1.9",
    "@craco/craco": "^6.1.2",
    "@pankod/refine": "../../packages/core",
    "@pankod/refine-simple-rest": "../../packages/simple-rest",
    "@testing-library/jest-dom": "^5.12.0",
    "@testing-library/react": "^11.2.6",
    "@testing-library/user-event": "^12.8.3",
    "@types/google-map-react": "^2.1.2",
    "@types/jest": "^26.0.23",
    "@types/node": "^12.20.10",
    "@types/react": "^17.0.4",
    "@types/react-dom": "^17.0.3",
    "craco-less": "^1.17.1",
    "dayjs": "1.10.5",
    "google-map-react": "^2.1.10",
    "i18next": "^20.1.0",
    "i18next-browser-languagedetector": "^6.1.1",
    "i18next-xhr-backend": "^3.2.2",
    "leaflet": "^1.7.1",
    "lodash": "^4.17.21",
    "react": "file:../../node_modules/react",
    "react-dom": "file:../../node_modules/react-dom",
    "react-i18next": "^11.8.11",
<<<<<<< HEAD
=======
    "react-input-mask": "^2.0.4",
    "react-leaflet": "^3.2.0",
>>>>>>> d00eaaa4
    "react-markdown": "^6.0.1",
    "react-mde": "^11.1.0",
    "react-scripts": "4.0.3",
    "tslib": "^2.2.0",
    "typescript": "^4.2.4",
    "web-vitals": "^1.1.1"
  },
  "scripts": {
    "start": "craco start",
    "build": "craco build",
    "test": "craco test",
    "eject": "craco eject"
  },
  "browserslist": [
    ">0.2%",
    "not dead",
    "not op_mini all"
  ],
  "devDependencies": {
    "@types/leaflet": "^1.7.1",
    "@types/lodash": "^4.14.171",
    "@types/react-input-mask": "^3.0.1"
  }
}<|MERGE_RESOLUTION|>--- conflicted
+++ resolved
@@ -26,11 +26,7 @@
     "react": "file:../../node_modules/react",
     "react-dom": "file:../../node_modules/react-dom",
     "react-i18next": "^11.8.11",
-<<<<<<< HEAD
-=======
     "react-input-mask": "^2.0.4",
-    "react-leaflet": "^3.2.0",
->>>>>>> d00eaaa4
     "react-markdown": "^6.0.1",
     "react-mde": "^11.1.0",
     "react-scripts": "4.0.3",
