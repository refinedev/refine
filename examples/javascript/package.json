{
  "name": "javascript-example",
  "version": "0.1.0",
  "private": true,
  "dependencies": {
<<<<<<< HEAD
    "@pankod/refine": "../../packages/core",
    "@pankod/refine-react-router": "../../packages/react-router",
    "@pankod/refine-simple-rest": "../../packages/simple-rest",
    "react": "../../node_modules/react",
    "react-dom": "../../node_modules/react-dom",
=======
    "@pankod/refine": "^1.0.80",
    "@pankod/refine-simple-rest": "^0.1.8",
    "react": "^17.0.2",
    "react-dom": "^17.0.2",
>>>>>>> efea349e
    "react-markdown": "^6.0.1",
    "react-mde": "^11.1.0",
    "react-scripts": "4.0.3",
    "web-vitals": "^1.0.1"
  },
  "scripts": {
    "start": "react-scripts start",
    "build": "react-scripts build",
    "eject": "react-scripts eject"
  },
  "browserslist": {
    "production": [
      ">0.2%",
      "not dead",
      "not op_mini all"
    ],
    "development": [
      "last 1 chrome version",
      "last 1 firefox version",
      "last 1 safari version"
    ]
  }
}<|MERGE_RESOLUTION|>--- conflicted
+++ resolved
@@ -3,18 +3,11 @@
   "version": "0.1.0",
   "private": true,
   "dependencies": {
-<<<<<<< HEAD
-    "@pankod/refine": "../../packages/core",
-    "@pankod/refine-react-router": "../../packages/react-router",
-    "@pankod/refine-simple-rest": "../../packages/simple-rest",
-    "react": "../../node_modules/react",
-    "react-dom": "../../node_modules/react-dom",
-=======
     "@pankod/refine": "^1.0.80",
     "@pankod/refine-simple-rest": "^0.1.8",
+    "@pankod/refine-react-router": "^0.1.0",
     "react": "^17.0.2",
     "react-dom": "^17.0.2",
->>>>>>> efea349e
     "react-markdown": "^6.0.1",
     "react-mde": "^11.1.0",
     "react-scripts": "4.0.3",
