<<<<<<< HEAD
import { ErrorComponent, Refine } from "@refinedev/core";
import routerProvider, { NavigateToResource } from "@refinedev/react-router-v6";
import { BrowserRouter, Routes, Route } from "react-router-dom";
import dataProvider from "@refinedev/simple-rest";
=======
import { GitHubBanner, Refine } from "@pankod/refine-core";
import routerProvider from "@pankod/refine-react-router-v6";
import dataProvider from "@pankod/refine-simple-rest";
>>>>>>> 12a3802e

import { DummyList } from "pages/posts";

const App: React.FC = () => {
    return (
<<<<<<< HEAD
        <BrowserRouter>
            <Refine
                dataProvider={dataProvider("https://api.fake-rest.refine.dev")}
                routerProvider={routerProvider}
                resources={[{ name: "posts", list: "/posts" }]}
            >
                <Routes>
                    <Route
                        index
                        element={<NavigateToResource resource="posts" />}
                    />
                    <Route path="/posts" element={<DummyList />} />
                    <Route path="*" element={<ErrorComponent />} />
                </Routes>
            </Refine>
        </BrowserRouter>
=======
        <>
            <GitHubBanner />
            <Refine
                dataProvider={dataProvider("https://api.fake-rest.refine.dev")}
                routerProvider={routerProvider}
                resources={[{ name: "posts", list: DummyList }]}
            />
        </>
>>>>>>> 12a3802e
    );
};

export default App;<|MERGE_RESOLUTION|>--- conflicted
+++ resolved
@@ -1,20 +1,14 @@
-<<<<<<< HEAD
-import { ErrorComponent, Refine } from "@refinedev/core";
+import { ErrorComponent, GitHubBanner, Refine } from "@refinedev/core";
 import routerProvider, { NavigateToResource } from "@refinedev/react-router-v6";
 import { BrowserRouter, Routes, Route } from "react-router-dom";
 import dataProvider from "@refinedev/simple-rest";
-=======
-import { GitHubBanner, Refine } from "@pankod/refine-core";
-import routerProvider from "@pankod/refine-react-router-v6";
-import dataProvider from "@pankod/refine-simple-rest";
->>>>>>> 12a3802e
 
 import { DummyList } from "pages/posts";
 
 const App: React.FC = () => {
     return (
-<<<<<<< HEAD
         <BrowserRouter>
+            <GitHubBanner />
             <Refine
                 dataProvider={dataProvider("https://api.fake-rest.refine.dev")}
                 routerProvider={routerProvider}
@@ -30,16 +24,6 @@
                 </Routes>
             </Refine>
         </BrowserRouter>
-=======
-        <>
-            <GitHubBanner />
-            <Refine
-                dataProvider={dataProvider("https://api.fake-rest.refine.dev")}
-                routerProvider={routerProvider}
-                resources={[{ name: "posts", list: DummyList }]}
-            />
-        </>
->>>>>>> 12a3802e
     );
 };
 
