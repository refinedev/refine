--- conflicted
+++ resolved
@@ -29,7 +29,7 @@
     "@refinedev/core": "^4.49.2",
     "@refinedev/react-router-v6": "^4.5.9",
     "@refinedev/supabase": "^5.7.10",
-    "antd": "5.16.5",
+    "antd": "^5.17.0",
     "cross-env": "^7.0.3",
     "react": "^18.0.0",
     "react-dom": "^18.0.0",
@@ -44,15 +44,6 @@
     "@types/node": "^18.16.2",
     "@types/react": "^18.0.0",
     "@types/react-dom": "^18.0.0",
-<<<<<<< HEAD
-    "antd": "^5.17.0",
-    "cross-env": "^7.0.3",
-    "react": "^18.0.0",
-    "react-dom": "^18.0.0",
-    "react-router-dom": "^6.8.1",
-    "react-scripts": "^5.0.0",
-=======
->>>>>>> 56aedddd
     "typescript": "^5.4.2"
   }
 }