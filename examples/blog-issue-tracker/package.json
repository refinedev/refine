--- conflicted
+++ resolved
@@ -3,15 +3,9 @@
     "version": "3.25.0",
     "private": true,
     "dependencies": {
-<<<<<<< HEAD
         "@ant-design/charts": "^1.2.0",
-        "@pankod/refine-antd": "^3.70.1",
-        "@pankod/refine-core": "^3.90.5",
-=======
-        "@ant-design/charts": "^1.2.14",
         "@pankod/refine-antd": "^3.70.3",
         "@pankod/refine-core": "^3.90.6",
->>>>>>> bf0b54fe
         "@pankod/refine-react-router-v6": "^3.38.0",
         "@pankod/refine-supabase": "^3.35.0",
         "@testing-library/jest-dom": "^5.16.4",
