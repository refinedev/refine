--- conflicted
+++ resolved
@@ -1,8 +1,9 @@
-<<<<<<< HEAD
-import { AuthBindings, Authenticated, Refine } from "@refinedev/core";
-=======
-import { Refine, AuthProvider, GitHubBanner } from "@pankod/refine-core";
->>>>>>> 12a3802e
+import {
+    AuthBindings,
+    Authenticated,
+    GitHubBanner,
+    Refine,
+} from "@refinedev/core";
 import {
     AuthPage,
     Layout,
@@ -119,8 +120,8 @@
     };
 
     return (
-<<<<<<< HEAD
         <BrowserRouter>
+            <GitHubBanner />
             <MantineProvider
                 theme={LightTheme}
                 withNormalizeCSS
@@ -136,20 +137,6 @@
                         routerProvider={routerProvider}
                         notificationProvider={notificationProvider}
                         resources={[
-=======
-        <MantineProvider theme={LightTheme} withNormalizeCSS withGlobalStyles>
-            <Global styles={{ body: { WebkitFontSmoothing: "auto" } }} />
-            <NotificationsProvider position="top-right">
-                <GitHubBanner />
-                <Refine
-                    dataProvider={dataProvider(
-                        "https://api.fake-rest.refine.dev",
-                    )}
-                    authProvider={authProvider}
-                    routerProvider={{
-                        ...routerProvider,
-                        routes: [
->>>>>>> 12a3802e
                             {
                                 name: "posts",
                                 list: "/posts",
