--- conflicted
+++ resolved
@@ -87,13 +87,8 @@
                     dataProvider={dataProvider(
                         "https://api.fake-rest.refine.dev",
                     )}
-<<<<<<< HEAD
-                    authProvider={authProvider}
+                    legacyAuthProvider={authProvider}
                     legacyRouterProvider={{
-=======
-                    legacyAuthProvider={authProvider}
-                    routerProvider={{
->>>>>>> 1abc51a8
                         ...routerProvider,
                         routes: [
                             {
