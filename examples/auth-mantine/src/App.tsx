--- conflicted
+++ resolved
@@ -120,13 +120,8 @@
                     dataProvider={dataProvider(
                         "https://api.fake-rest.refine.dev",
                     )}
-<<<<<<< HEAD
                     authProvider={authProvider}
-                    routerProvider={{
-=======
-                    legacyAuthProvider={authProvider}
                     legacyRouterProvider={{
->>>>>>> 3f10c6e5
                         ...routerProvider,
                         routes: [
                             {
