--- conflicted
+++ resolved
@@ -1,21 +1,10 @@
-import { Authenticated, Refine } from "@refinedev/core";
+import { Authenticated, GitHubBanner, Refine } from "@refinedev/core";
 import { ErrorComponent, Layout, notificationProvider } from "@refinedev/antd";
 import { ConfigProvider } from "antd";
 import { dataProvider, liveProvider } from "@refinedev/supabase";
 import routerBindings, { NavigateToResource } from "@refinedev/react-router-v6";
 import { BrowserRouter, Routes, Route, Outlet } from "react-router-dom";
 
-<<<<<<< HEAD
-=======
-import { GitHubBanner, Refine } from "@pankod/refine-core";
-import {
-    Layout,
-    notificationProvider,
-    ReadyPage,
-    ErrorComponent,
-    ConfigProvider,
-} from "@pankod/refine-antd";
->>>>>>> 12a3802e
 import { Title } from "./components/layout";
 import { supabaseClient } from "utility";
 
@@ -31,8 +20,8 @@
 
 function App() {
     return (
-<<<<<<< HEAD
         <BrowserRouter>
+            <GitHubBanner />
             <ConfigProvider
                 theme={{
                     token: {
@@ -55,31 +44,6 @@
                     routerProvider={routerBindings}
                     notificationProvider={notificationProvider}
                     resources={[
-=======
-        <ConfigProvider
-            theme={{
-                token: {
-                    colorPrimary: "#3ecf8e",
-                    colorText: "#80808a",
-                    colorError: "#fa541c",
-                    colorBgLayout: "#f0f2f5",
-                    colorLink: "#3ecf8e",
-                    colorLinkActive: "#3ecf8e",
-                    colorLinkHover: "#3ecf8e",
-                },
-            }}
-        >
-            <GitHubBanner />
-            <Refine
-                auditLogProvider={auditLogProvider}
-                dataProvider={dataProvider(supabaseClient)}
-                liveProvider={liveProvider(supabaseClient)}
-                authProvider={authProvider}
-                accessControlProvider={accessControlProvider}
-                routerProvider={{
-                    ...routerProvider,
-                    routes: [
->>>>>>> 12a3802e
                         {
                             name: "users",
                             list: "/users",
