{
  "name": "pixels-admin",
  "version": "1.0.0",
  "private": true,
  "type": "module",
  "scripts": {
    "build": "tsc && refine build",
    "dev": "refine dev",
    "preview": "refine start",
    "refine": "refine"
  },
  "browserslist": {
    "production": [
      ">0.2%",
      "not dead",
      "not op_mini all"
    ],
    "development": [
      "last 1 chrome version",
      "last 1 firefox version",
      "last 1 safari version"
    ]
  },
  "dependencies": {
<<<<<<< HEAD
    "@ant-design/icons": "^5.3.2",
    "@refinedev/antd": "^5.37.6",
    "@refinedev/cli": "^2.16.29",
    "@refinedev/core": "^4.49.0",
    "@refinedev/react-router-v6": "^4.5.7",
    "@refinedev/supabase": "^5.7.8",
=======
    "@ant-design/icons": "^5.0.1",
    "@refinedev/antd": "^5.38.0",
    "@refinedev/cli": "^2.16.30",
    "@refinedev/core": "^4.49.1",
    "@refinedev/react-router-v6": "^4.5.8",
    "@refinedev/supabase": "^5.7.9",
>>>>>>> 9b794847
    "antd": "5.16.5",
    "casbin": "^5.15.2",
    "dotenv": "^16.0.3",
    "react": "^18.0.0",
    "react-dom": "^18.0.0",
    "react-router-dom": "^6.8.1"
  },
  "devDependencies": {
    "@esbuild-plugins/node-globals-polyfill": "^0.2.3",
    "@esbuild-plugins/node-modules-polyfill": "^0.2.2",
    "@types/node": "^18.16.2",
    "@types/react": "^18.0.0",
    "@types/react-dom": "^18.0.0",
    "@vitejs/plugin-react": "^4.2.1",
    "rollup-plugin-polyfill-node": "^0.13.0",
    "typescript": "^5.4.2",
    "vite": "^5.1.6"
  }
}<|MERGE_RESOLUTION|>--- conflicted
+++ resolved
@@ -22,21 +22,12 @@
     ]
   },
   "dependencies": {
-<<<<<<< HEAD
     "@ant-design/icons": "^5.3.2",
-    "@refinedev/antd": "^5.37.6",
-    "@refinedev/cli": "^2.16.29",
-    "@refinedev/core": "^4.49.0",
-    "@refinedev/react-router-v6": "^4.5.7",
-    "@refinedev/supabase": "^5.7.8",
-=======
-    "@ant-design/icons": "^5.0.1",
     "@refinedev/antd": "^5.38.0",
     "@refinedev/cli": "^2.16.30",
     "@refinedev/core": "^4.49.1",
     "@refinedev/react-router-v6": "^4.5.8",
     "@refinedev/supabase": "^5.7.9",
->>>>>>> 9b794847
     "antd": "5.16.5",
     "casbin": "^5.15.2",
     "dotenv": "^16.0.3",
