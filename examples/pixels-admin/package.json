--- conflicted
+++ resolved
@@ -1,66 +1,4 @@
 {
-<<<<<<< HEAD
-    "name": "pixels-admin",
-    "version": "0.1.0",
-    "private": true,
-    "dependencies": {
-        "@pankod/refine-antd": "^4.7.1",
-        "@pankod/refine-core": "^3.99.4",
-        "@pankod/refine-react-router-v6": "^3.18.0",
-        "@pankod/refine-supabase": "^4.1.0",
-        "antd": "^5.0.5",
-        "@ant-design/icons": "^4.5.0",
-        "@testing-library/jest-dom": "^5.16.4",
-        "@testing-library/react": "^13.1.1",
-        "@testing-library/user-event": "^14.1.1",
-        "assert": "^2.0.0",
-        "browserify-fs": "^1.0.0",
-        "browserify-zlib": "^0.2.0",
-        "buffer": "^6.0.3",
-        "casbin": "^5.15.2",
-        "crypto-browserify": "^3.12.0",
-        "dotenv": "^16.0.3",
-        "path-browserify": "^1.0.1",
-        "process": "^0.11.10",
-        "react": "^18.0.0",
-        "react-app-rewired": "^2.2.1",
-        "react-dom": "^18.0.0",
-        "react-scripts": "^5.0.0",
-        "stream-browserify": "^3.0.0",
-        "util": "^0.12.5",
-        "cross-env": "^7.0.3",
-        "web-vitals": "^1.1.1"
-    },
-    "devDependencies": {
-        "@types/jest": "^29.2.4",
-        "@types/node": "^12.20.11",
-        "@types/react": "^18.0.0",
-        "@types/react-dom": "^18.0.0",
-        "https-browserify": "^1.0.0",
-        "os-browserify": "^0.3.0",
-        "path": "^0.12.7",
-        "stream-http": "^3.2.0",
-        "typescript": "^4.7.4"
-    },
-    "scripts": {
-        "start": "cross-env DISABLE_ESLINT_PLUGIN=true react-app-rewired start",
-        "build": "cross-env DISABLE_ESLINT_PLUGIN=true react-app-rewired build",
-        "eject": "react-scripts eject",
-        "refine": "refine"
-    },
-    "browserslist": {
-        "production": [
-            ">0.2%",
-            "not dead",
-            "not op_mini all"
-        ],
-        "development": [
-            "last 1 chrome version",
-            "last 1 firefox version",
-            "last 1 safari version"
-        ]
-    }
-=======
   "name": "pixels-admin",
   "version": "0.1.0",
   "private": true,
@@ -69,6 +7,8 @@
     "@pankod/refine-core": "^3.99.4",
     "@pankod/refine-react-router-v6": "^3.18.0",
     "@pankod/refine-supabase": "^4.1.2",
+    "antd": "^5.0.5",
+    "@ant-design/icons": "^4.5.0",
     "@testing-library/jest-dom": "^5.16.4",
     "@testing-library/react": "^13.1.1",
     "@testing-library/user-event": "^14.1.1",
@@ -119,5 +59,4 @@
       "last 1 safari version"
     ]
   }
->>>>>>> 300c9744
 }