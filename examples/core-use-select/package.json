--- conflicted
+++ resolved
@@ -22,19 +22,12 @@
     ]
   },
   "dependencies": {
-<<<<<<< HEAD
     "@refinedev/cli": "^2.16.41",
     "@refinedev/core": "^4.58.0",
     "@refinedev/react-router-v6": "^4.6.1",
     "@refinedev/simple-rest": "^5.0.9",
-=======
-    "@refinedev/cli": "^2.16.40",
-    "@refinedev/core": "^4.56.0",
-    "@refinedev/react-router-v6": "^4.6.0",
-    "@refinedev/simple-rest": "^5.0.8",
     "react": "^18.0.0",
     "react-dom": "^18.0.0",
->>>>>>> 7da1763f
     "react-router-dom": "^6.8.1"
   },
   "devDependencies": {
