{
  "name": "auth-google-login",
  "version": "1.0.0",
  "private": true,
  "type": "module",
  "scripts": {
    "build": "tsc && refine build",
    "dev": "refine dev",
    "refine": "refine",
    "start": "refine start"
  },
  "browserslist": {
    "production": [
      ">0.2%",
      "not dead",
      "not op_mini all"
    ],
    "development": [
      "last 1 chrome version",
      "last 1 firefox version",
      "last 1 safari version"
    ]
  },
  "dependencies": {
    "@refinedev/antd": "^5.45.1",
    "@refinedev/cli": "^2.16.42",
<<<<<<< HEAD
    "@refinedev/core": "^4.57.2",
=======
    "@refinedev/core": "^4.57.3",
>>>>>>> 4852c806
    "@refinedev/react-router": "^1.0.1",
    "@refinedev/simple-rest": "^5.0.10",
    "@uiw/react-md-editor": "^3.19.5",
    "antd": "^5.17.0",
    "axios": "^1.6.2",
    "react": "^18.0.0",
    "react-dom": "^18.0.0",
    "react-router": "^7.0.2"
  },
  "devDependencies": {
    "@types/node": "^18.16.2",
    "@types/react": "^18.0.0",
    "@types/react-dom": "^18.0.0",
    "@vitejs/plugin-react": "^4.2.1",
    "typescript": "^5.4.2",
    "vite": "^5.1.6"
  }
}<|MERGE_RESOLUTION|>--- conflicted
+++ resolved
@@ -24,11 +24,7 @@
   "dependencies": {
     "@refinedev/antd": "^5.45.1",
     "@refinedev/cli": "^2.16.42",
-<<<<<<< HEAD
-    "@refinedev/core": "^4.57.2",
-=======
     "@refinedev/core": "^4.57.3",
->>>>>>> 4852c806
     "@refinedev/react-router": "^1.0.1",
     "@refinedev/simple-rest": "^5.0.10",
     "@uiw/react-md-editor": "^3.19.5",
