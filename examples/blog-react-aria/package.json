--- conflicted
+++ resolved
@@ -4,22 +4,13 @@
     "private": true,
     "dependencies": {
         "@js-temporal/polyfill": "^0.4.2",
-<<<<<<< HEAD
-        "@refinedev/core": "^3.99.6",
+        "@refinedev/core": "^3.101.0",
         "@refinedev/cli": "^1.17.1",
         "@refinedev/react-hook-form": "^3.37.2",
         "@refinedev/react-router-v6": "^3.38.0",
         "@refinedev/react-table": "^4.9.1",
         "@tanstack/react-table": "^8.2.6",
         "@refinedev/simple-rest": "^3.37.4",
-=======
-        "@pankod/refine-core": "^3.101.0",
-        "@pankod/refine-cli": "^1.17.2",
-        "@pankod/refine-react-hook-form": "^3.37.2",
-        "@pankod/refine-react-router-v6": "^3.38.0",
-        "@pankod/refine-react-table": "^4.9.1",
-        "@pankod/refine-simple-rest": "^3.37.4",
->>>>>>> b5a7f99e
         "@testing-library/jest-dom": "^5.16.4",
         "@testing-library/react": "^13.1.1",
         "@testing-library/user-event": "^14.1.1",
