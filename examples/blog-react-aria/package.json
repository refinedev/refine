{
<<<<<<< HEAD
  "name": "blog-react-aria",
  "version": "0.1.0",
  "private": true,
  "dependencies": {
    "@js-temporal/polyfill": "^0.4.2",
    "@refinedev/core": "^4.8.3",
    "@refinedev/cli": "^2.1.2",
    "@refinedev/react-hook-form": "^4.2.0",
    "@refinedev/react-router-v6": "^4.1.0",
    "@refinedev/react-table": "^5.2.0",
    "@tanstack/react-table": "^8.2.6",
    "@refinedev/simple-rest": "^4.1.0",
    "@testing-library/jest-dom": "^5.16.4",
    "@testing-library/react": "^13.1.1",
    "@testing-library/user-event": "^14.1.1",
    "@types/jest": "^29.2.4",
    "react-stately": "^3.19.0",
    "react": "^18.0.0",
    "react-aria": "^0.1.0",
    "react-dom": "^18.0.0",
    "react-scripts": "^5.0.0",
    "cross-env": "^7.0.3",
    "web-vitals": "^1.1.1",
    "react-hook-form": "^7.30.0"
  },
  "devDependencies": {
    "@types/node": "^12.20.11",
    "@types/react": "^18.0.0",
    "@types/react-dom": "^18.0.0",
    "autoprefixer": "^10.4.1",
    "postcss": "^8.1.4",
    "tailwindcss": "^3.0.11",
    "typescript": "^4.7.4"
  },
  "scripts": {
    "dev": "refine start",
    "build": "cross-env DISABLE_ESLINT_PLUGIN=true refine build",
    "test": "react-scripts test",
    "eject": "react-scripts eject",
    "refine": "refine"
  },
  "browserslist": {
    "production": [
      ">0.2%",
      "not dead",
      "not op_mini all"
    ],
    "development": [
      "last 1 chrome version",
      "last 1 firefox version",
      "last 1 safari version"
    ]
  }
=======
    "name": "blog-react-aria",
    "version": "0.1.0",
    "private": true,
    "dependencies": {
        "@js-temporal/polyfill": "^0.4.2",
        "@refinedev/core": "^4.8.5",
        "@refinedev/cli": "^2.1.2",
        "@refinedev/react-hook-form": "^4.2.0",
        "@refinedev/react-router-v6": "^4.1.0",
        "@refinedev/react-table": "^5.2.0",
        "@tanstack/react-table": "^8.2.6",
        "@refinedev/simple-rest": "^4.1.0",
        "@testing-library/jest-dom": "^5.16.4",
        "@testing-library/react": "^13.1.1",
        "@testing-library/user-event": "^14.1.1",
        "@types/jest": "^29.2.4",
        "react-stately": "^3.19.0",
        "react": "^18.0.0",
        "react-aria": "^0.1.0",
        "react-dom": "^18.0.0",
        "react-scripts": "^5.0.0",
        "cross-env": "^7.0.3",
        "web-vitals": "^1.1.1",
        "react-hook-form": "^7.30.0"
    },
    "devDependencies": {
        "@types/node": "^12.20.11",
        "@types/react": "^18.0.0",
        "@types/react-dom": "^18.0.0",
        "autoprefixer": "^10.4.1",
        "postcss": "^8.1.4",
        "tailwindcss": "^3.0.11",
        "typescript": "^4.7.4"
    },
    "scripts": {
        "dev": "react-scripts start",
        "build": "cross-env DISABLE_ESLINT_PLUGIN=true react-scripts build",
        "test": "react-scripts test",
        "eject": "react-scripts eject",
        "refine": "refine"
    },
    "browserslist": {
        "production": [
            ">0.2%",
            "not dead",
            "not op_mini all"
        ],
        "development": [
            "last 1 chrome version",
            "last 1 firefox version",
            "last 1 safari version"
        ]
    }
>>>>>>> 2625307d
}<|MERGE_RESOLUTION|>--- conflicted
+++ resolved
@@ -1,11 +1,10 @@
 {
-<<<<<<< HEAD
   "name": "blog-react-aria",
   "version": "0.1.0",
   "private": true,
   "dependencies": {
     "@js-temporal/polyfill": "^0.4.2",
-    "@refinedev/core": "^4.8.3",
+    "@refinedev/core": "^4.8.5",
     "@refinedev/cli": "^2.1.2",
     "@refinedev/react-hook-form": "^4.2.0",
     "@refinedev/react-router-v6": "^4.1.0",
@@ -53,59 +52,4 @@
       "last 1 safari version"
     ]
   }
-=======
-    "name": "blog-react-aria",
-    "version": "0.1.0",
-    "private": true,
-    "dependencies": {
-        "@js-temporal/polyfill": "^0.4.2",
-        "@refinedev/core": "^4.8.5",
-        "@refinedev/cli": "^2.1.2",
-        "@refinedev/react-hook-form": "^4.2.0",
-        "@refinedev/react-router-v6": "^4.1.0",
-        "@refinedev/react-table": "^5.2.0",
-        "@tanstack/react-table": "^8.2.6",
-        "@refinedev/simple-rest": "^4.1.0",
-        "@testing-library/jest-dom": "^5.16.4",
-        "@testing-library/react": "^13.1.1",
-        "@testing-library/user-event": "^14.1.1",
-        "@types/jest": "^29.2.4",
-        "react-stately": "^3.19.0",
-        "react": "^18.0.0",
-        "react-aria": "^0.1.0",
-        "react-dom": "^18.0.0",
-        "react-scripts": "^5.0.0",
-        "cross-env": "^7.0.3",
-        "web-vitals": "^1.1.1",
-        "react-hook-form": "^7.30.0"
-    },
-    "devDependencies": {
-        "@types/node": "^12.20.11",
-        "@types/react": "^18.0.0",
-        "@types/react-dom": "^18.0.0",
-        "autoprefixer": "^10.4.1",
-        "postcss": "^8.1.4",
-        "tailwindcss": "^3.0.11",
-        "typescript": "^4.7.4"
-    },
-    "scripts": {
-        "dev": "react-scripts start",
-        "build": "cross-env DISABLE_ESLINT_PLUGIN=true react-scripts build",
-        "test": "react-scripts test",
-        "eject": "react-scripts eject",
-        "refine": "refine"
-    },
-    "browserslist": {
-        "production": [
-            ">0.2%",
-            "not dead",
-            "not op_mini all"
-        ],
-        "development": [
-            "last 1 chrome version",
-            "last 1 firefox version",
-            "last 1 safari version"
-        ]
-    }
->>>>>>> 2625307d
 }