<<<<<<< HEAD
import { Refine } from "@refinedev/core";
import routerProvider, { NavigateToResource } from "@refinedev/react-router-v6";
import { BrowserRouter, Routes, Route, Outlet } from "react-router-dom";
import dataProvider from "@refinedev/simple-rest";
=======
import { GitHubBanner, Refine } from "@pankod/refine-core";
import routerProvider from "@pankod/refine-react-router-v6";
import dataProvider from "@pankod/refine-simple-rest";
>>>>>>> 12a3802e
import { Layout } from "components/Layout";
import "index.css";
import { CategoryCreate } from "pages/category/create";
import { CategoryList } from "pages/category/list";

function App() {
    return (
<<<<<<< HEAD
        <BrowserRouter>
=======
        <>
            <GitHubBanner />{" "}
>>>>>>> 12a3802e
            <Refine
                routerProvider={routerProvider}
                dataProvider={dataProvider("https://api.fake-rest.refine.dev")}
                resources={[
                    {
                        name: "categories",
<<<<<<< HEAD
                        list: "/categories",
                        create: "/categories/create",
                    },
                ]}
            >
                <Routes>
                    <Route
                        element={
                            <Layout>
                                <Outlet />
                            </Layout>
                        }
                    >
                        <Route
                            index
                            element={
                                <NavigateToResource resource="categories" />
                            }
                        />
                        <Route path="/categories">
                            <Route index element={<CategoryList />} />
                            <Route path="create" element={<CategoryCreate />} />
                        </Route>
                    </Route>
                </Routes>
            </Refine>
        </BrowserRouter>
=======
                        create: CategoryCreate,
                        list: CategoryList,
                    },
                ]}
                Layout={({ children }) => <Layout> {children}</Layout>}
            />
        </>
>>>>>>> 12a3802e
    );
}

export default App;<|MERGE_RESOLUTION|>--- conflicted
+++ resolved
@@ -1,13 +1,7 @@
-<<<<<<< HEAD
-import { Refine } from "@refinedev/core";
+import { GitHubBanner, Refine } from "@refinedev/core";
 import routerProvider, { NavigateToResource } from "@refinedev/react-router-v6";
 import { BrowserRouter, Routes, Route, Outlet } from "react-router-dom";
 import dataProvider from "@refinedev/simple-rest";
-=======
-import { GitHubBanner, Refine } from "@pankod/refine-core";
-import routerProvider from "@pankod/refine-react-router-v6";
-import dataProvider from "@pankod/refine-simple-rest";
->>>>>>> 12a3802e
 import { Layout } from "components/Layout";
 import "index.css";
 import { CategoryCreate } from "pages/category/create";
@@ -15,19 +9,14 @@
 
 function App() {
     return (
-<<<<<<< HEAD
         <BrowserRouter>
-=======
-        <>
-            <GitHubBanner />{" "}
->>>>>>> 12a3802e
+            <GitHubBanner />
             <Refine
                 routerProvider={routerProvider}
                 dataProvider={dataProvider("https://api.fake-rest.refine.dev")}
                 resources={[
                     {
                         name: "categories",
-<<<<<<< HEAD
                         list: "/categories",
                         create: "/categories/create",
                     },
@@ -55,15 +44,6 @@
                 </Routes>
             </Refine>
         </BrowserRouter>
-=======
-                        create: CategoryCreate,
-                        list: CategoryList,
-                    },
-                ]}
-                Layout={({ children }) => <Layout> {children}</Layout>}
-            />
-        </>
->>>>>>> 12a3802e
     );
 }
 
