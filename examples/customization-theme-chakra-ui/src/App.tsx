--- conflicted
+++ resolved
@@ -1,8 +1,4 @@
-<<<<<<< HEAD
-import { Refine } from "@refinedev/core";
-=======
-import { GitHubBanner, Refine } from "@pankod/refine-core";
->>>>>>> 12a3802e
+import { GitHubBanner, Refine } from "@refinedev/core";
 import {
     ErrorComponent,
     Layout,
@@ -19,8 +15,8 @@
 
 const App: React.FC = () => {
     return (
-<<<<<<< HEAD
         <BrowserRouter>
+            <GitHubBanner />
             <ChakraProvider theme={refineTheme}>
                 <Refine
                     routerProvider={routerProvider}
@@ -66,29 +62,6 @@
                 </Refine>
             </ChakraProvider>
         </BrowserRouter>
-=======
-        <ChakraProvider theme={refineTheme}>
-            <GitHubBanner />
-            <Refine
-                routerProvider={routerProvider}
-                dataProvider={dataProvider("https://api.fake-rest.refine.dev")}
-                notificationProvider={notificationProvider()}
-                ReadyPage={ReadyPage}
-                catchAll={<ErrorComponent />}
-                Layout={Layout}
-                Header={Header}
-                resources={[
-                    {
-                        name: "posts",
-                        list: PostList,
-                        show: PostShow,
-                        create: PostCreate,
-                        edit: PostEdit,
-                    },
-                ]}
-            />
-        </ChakraProvider>
->>>>>>> 12a3802e
     );
 };
 
