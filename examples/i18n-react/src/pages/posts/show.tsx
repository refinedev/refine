--- conflicted
+++ resolved
@@ -1,13 +1,4 @@
-<<<<<<< HEAD
-import {
-  useShow,
-  IResourceComponentsProps,
-  useOne,
-  useTranslation,
-} from "@refinedev/core";
-=======
-import { useShow, useOne, useTranslate } from "@refinedev/core";
->>>>>>> d66fde4e
+import { useShow, useOne, useTranslation } from "@refinedev/core";
 import { Show, MarkdownField } from "@refinedev/antd";
 import { Typography } from "antd";
 
@@ -15,13 +6,8 @@
 
 const { Title, Text } = Typography;
 
-<<<<<<< HEAD
-export const PostShow: React.FC<IResourceComponentsProps> = () => {
+export const PostShow = () => {
   const { translate } = useTranslation();
-=======
-export const PostShow = () => {
-  const translate = useTranslate();
->>>>>>> d66fde4e
   const { queryResult } = useShow<IPost>();
   const { data, isLoading } = queryResult;
   const record = data?.data;
