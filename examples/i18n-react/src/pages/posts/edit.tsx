--- conflicted
+++ resolved
@@ -1,21 +1,12 @@
-<<<<<<< HEAD
-import { IResourceComponentsProps, useTranslation } from "@refinedev/core";
-=======
-import { useTranslate } from "@refinedev/core";
->>>>>>> d66fde4e
+import { useTranslation } from "@refinedev/core";
 import { Edit, useForm, useSelect } from "@refinedev/antd";
 import { Form, Input, Select } from "antd";
 import MDEditor from "@uiw/react-md-editor";
 
 import { IPost, ICategory } from "../../interfaces";
 
-<<<<<<< HEAD
-export const PostEdit: React.FC<IResourceComponentsProps> = (props) => {
+export const PostEdit = () => {
   const { translate } = useTranslation();
-=======
-export const PostEdit = () => {
-  const translate = useTranslate();
->>>>>>> d66fde4e
   const { formProps, saveButtonProps, queryResult } = useForm<IPost>();
 
   const postData = queryResult?.data?.data;
