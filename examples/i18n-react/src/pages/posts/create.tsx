--- conflicted
+++ resolved
@@ -1,21 +1,12 @@
-<<<<<<< HEAD
-import { IResourceComponentsProps, useTranslation } from "@refinedev/core";
-=======
-import { useTranslate } from "@refinedev/core";
->>>>>>> d66fde4e
+import { useTranslation } from "@refinedev/core";
 import { Create, useForm, useSelect } from "@refinedev/antd";
 import { Form, Input, Select } from "antd";
 import MDEditor from "@uiw/react-md-editor";
 
 import { IPost, ICategory } from "../../interfaces";
 
-<<<<<<< HEAD
-export const PostCreate: React.FC<IResourceComponentsProps> = () => {
+export const PostCreate = () => {
   const { translate } = useTranslation();
-=======
-export const PostCreate = () => {
-  const translate = useTranslate();
->>>>>>> d66fde4e
   const { formProps, saveButtonProps } = useForm<IPost>();
 
   const { selectProps: categorySelectProps } = useSelect<ICategory>({
