--- conflicted
+++ resolved
@@ -1,8 +1,4 @@
-<<<<<<< HEAD
-import { Authenticated, Refine } from "@refinedev/core";
-=======
-import { GitHubBanner, Refine } from "@pankod/refine-core";
->>>>>>> 12a3802e
+import { Authenticated, GitHubBanner, Refine } from "@refinedev/core";
 
 import { notificationProvider, Layout, ErrorComponent } from "@refinedev/antd";
 
@@ -48,8 +44,8 @@
 
 function App() {
     return (
-<<<<<<< HEAD
         <BrowserRouter>
+            <GitHubBanner />
             <Refine
                 dataProvider={dataProvider(supabaseClient)}
                 authProvider={authProvider}
@@ -187,51 +183,6 @@
                 </Routes>
             </Refine>
         </BrowserRouter>
-=======
-        <>
-            <GitHubBanner />
-            <Refine
-                dataProvider={dataProvider(supabaseClient)}
-                authProvider={authProvider}
-                LoginPage={Login}
-                DashboardPage={DashboardPage}
-                routerProvider={routerProvider}
-                resources={[
-                    {
-                        name: "hackathons",
-                        list: HackathonsList,
-                        create: HackathonsCreate,
-                        edit: HackathonsEdit,
-                        show: HackathonsShow,
-                    },
-                    {
-                        name: "projects",
-                        list: ProjectsList,
-                        create: ProjectsCreate,
-                        edit: ProjectsEdit,
-                        show: ProjectsShow,
-                    },
-                    {
-                        name: "hackathoners",
-                        list: HackathonersList,
-                        create: HackathonersCreate,
-                        edit: HackathonersEdit,
-                        show: HackathonersShow,
-                    },
-                    {
-                        name: "criterias",
-                        list: CriteriasList,
-                        create: CriteriasCreate,
-                        edit: CriteriasEdit,
-                        show: CriteriasShow,
-                    },
-                ]}
-                notificationProvider={notificationProvider}
-                Layout={Layout}
-                catchAll={<ErrorComponent />}
-            />
-        </>
->>>>>>> 12a3802e
     );
 }
 
