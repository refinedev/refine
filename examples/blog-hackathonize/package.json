{
<<<<<<< HEAD
  "name": "blog-hackathonize",
  "version": "3.25.0",
  "private": true,
  "dependencies": {
    "@refinedev/antd": "^5.6.0",
    "@refinedev/core": "^4.8.2",
    "@refinedev/cli": "^2.1.2",
    "@refinedev/react-router-v6": "^4.1.0",
    "@refinedev/supabase": "^5.1.0",
    "@testing-library/jest-dom": "^5.16.4",
    "@testing-library/react": "^13.1.1",
    "@testing-library/user-event": "^14.1.1",
    "@types/jest": "^29.2.4",
    "@types/node": "^12.20.11",
    "@types/react": "^18.0.0",
    "@types/react-dom": "^18.0.0",
    "dayjs": "^1.10.7",
    "react": "^18.0.0",
    "react-dom": "^18.0.0",
    "react-scripts": "^5.0.0",
    "cross-env": "^7.0.3",
    "typescript": "^4.7.4",
    "antd": "^5.0.5"
  },
  "scripts": {
    "start": "cross-env DISABLE_ESLINT_PLUGIN=true refine start",
    "build": "cross-env DISABLE_ESLINT_PLUGIN=true refine build",
    "test": "react-scripts test",
    "eject": "react-scripts eject",
    "refine": "refine"
  },
  "browserslist": {
    "production": [
      ">0.2%",
      "not dead",
      "not op_mini all"
    ],
    "development": [
      "last 1 chrome version",
      "last 1 firefox version",
      "last 1 safari version"
    ]
  }
=======
    "name": "blog-hackathonize",
    "version": "3.25.0",
    "private": true,
    "dependencies": {
        "@refinedev/antd": "^5.6.0",
        "@refinedev/core": "^4.8.3",
        "@refinedev/cli": "^2.1.2",
        "@refinedev/react-router-v6": "^4.1.0",
        "@refinedev/supabase": "^5.1.0",
        "@testing-library/jest-dom": "^5.16.4",
        "@testing-library/react": "^13.1.1",
        "@testing-library/user-event": "^14.1.1",
        "@types/jest": "^29.2.4",
        "@types/node": "^12.20.11",
        "@types/react": "^18.0.0",
        "@types/react-dom": "^18.0.0",
        "dayjs": "^1.10.7",
        "react": "^18.0.0",
        "react-dom": "^18.0.0",
        "react-scripts": "^5.0.0",
        "cross-env": "^7.0.3",
        "typescript": "^4.7.4",
        "antd": "^5.0.5"
    },
    "scripts": {
        "start": "cross-env DISABLE_ESLINT_PLUGIN=true react-scripts start",
        "build": "cross-env DISABLE_ESLINT_PLUGIN=true react-scripts build",
        "test": "react-scripts test",
        "eject": "react-scripts eject",
        "refine": "refine"
    },
    "browserslist": {
        "production": [
            ">0.2%",
            "not dead",
            "not op_mini all"
        ],
        "development": [
            "last 1 chrome version",
            "last 1 firefox version",
            "last 1 safari version"
        ]
    }
>>>>>>> 6d052a3e
}<|MERGE_RESOLUTION|>--- conflicted
+++ resolved
@@ -1,11 +1,10 @@
 {
-<<<<<<< HEAD
   "name": "blog-hackathonize",
   "version": "3.25.0",
   "private": true,
   "dependencies": {
     "@refinedev/antd": "^5.6.0",
-    "@refinedev/core": "^4.8.2",
+    "@refinedev/core": "^4.8.3",
     "@refinedev/cli": "^2.1.2",
     "@refinedev/react-router-v6": "^4.1.0",
     "@refinedev/supabase": "^5.1.0",
@@ -43,49 +42,4 @@
       "last 1 safari version"
     ]
   }
-=======
-    "name": "blog-hackathonize",
-    "version": "3.25.0",
-    "private": true,
-    "dependencies": {
-        "@refinedev/antd": "^5.6.0",
-        "@refinedev/core": "^4.8.3",
-        "@refinedev/cli": "^2.1.2",
-        "@refinedev/react-router-v6": "^4.1.0",
-        "@refinedev/supabase": "^5.1.0",
-        "@testing-library/jest-dom": "^5.16.4",
-        "@testing-library/react": "^13.1.1",
-        "@testing-library/user-event": "^14.1.1",
-        "@types/jest": "^29.2.4",
-        "@types/node": "^12.20.11",
-        "@types/react": "^18.0.0",
-        "@types/react-dom": "^18.0.0",
-        "dayjs": "^1.10.7",
-        "react": "^18.0.0",
-        "react-dom": "^18.0.0",
-        "react-scripts": "^5.0.0",
-        "cross-env": "^7.0.3",
-        "typescript": "^4.7.4",
-        "antd": "^5.0.5"
-    },
-    "scripts": {
-        "start": "cross-env DISABLE_ESLINT_PLUGIN=true react-scripts start",
-        "build": "cross-env DISABLE_ESLINT_PLUGIN=true react-scripts build",
-        "test": "react-scripts test",
-        "eject": "react-scripts eject",
-        "refine": "refine"
-    },
-    "browserslist": {
-        "production": [
-            ">0.2%",
-            "not dead",
-            "not op_mini all"
-        ],
-        "development": [
-            "last 1 chrome version",
-            "last 1 firefox version",
-            "last 1 safari version"
-        ]
-    }
->>>>>>> 6d052a3e
 }