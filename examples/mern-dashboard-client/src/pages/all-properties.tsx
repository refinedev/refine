import { Add } from "@mui/icons-material";
import { useTable } from "@pankod/refine-core";
import {
    Box,
    Stack,
    Typography,
    TextField,
    Select,
    MenuItem,
<<<<<<< HEAD
} from "@pankod/refine-mui";
import { useNavigate } from "@pankod/refine-react-router-v6/legacy";
=======
} from "@mui/material";
import { useNavigate } from "@pankod/refine-react-router-v6";
>>>>>>> b3fcb58e
import { useMemo } from "react";

import { PropertyCard, CustomButton } from "components";

const AllProperties = () => {
    const navigate = useNavigate();

    const {
        tableQueryResult: { data, isLoading, isError },
        current,
        setCurrent,
        setPageSize,
        pageCount,
        sorter,
        setSorter,
        filters,
        setFilters,
    } = useTable();

    const allProperties = data?.data ?? [];

    const currentPrice = sorter.find((item) => item.field === "price")?.order;

    const toggleSort = (field: string) => {
        setSorter([{ field, order: currentPrice === "asc" ? "desc" : "asc" }]);
    };

    const currentFilterValues = useMemo(() => {
        const logicalFilters = filters.flatMap((item) =>
            "field" in item ? item : [],
        );

        return {
            title:
                logicalFilters.find((item) => item.field === "title")?.value ||
                "",
            propertyType:
                logicalFilters.find((item) => item.field === "propertyType")
                    ?.value || "",
        };
    }, [filters]);

    if (isLoading) return <Typography>Loading...</Typography>;
    if (isError) return <Typography>Error...</Typography>;

    return (
        <Box>
            <Box mt="20px" sx={{ display: "flex", flexWrap: "wrap", gap: 3 }}>
                <Stack direction="column" width="100%">
                    <Typography fontSize={25} fontWeight={700} color="#11142d">
                        {!allProperties.length
                            ? "There are no properties"
                            : "All Properties"}
                    </Typography>
                    <Box
                        mb={2}
                        mt={3}
                        display="flex"
                        width="84%"
                        justifyContent="space-between"
                        flexWrap="wrap"
                    >
                        <Box
                            display="flex"
                            gap={2}
                            flexWrap="wrap"
                            mb={{ xs: "20px", sm: 0 }}
                        >
                            <CustomButton
                                title={`Sort price ${
                                    currentPrice === "asc" ? "↑" : "↓"
                                }`}
                                handleClick={() => toggleSort("price")}
                                backgroundColor="#475be8"
                                color="#fcfcfc"
                            />
                            <TextField
                                variant="outlined"
                                color="info"
                                placeholder="Search by title"
                                value={currentFilterValues.title}
                                onChange={(e) => {
                                    setFilters([
                                        {
                                            field: "title",
                                            operator: "contains",
                                            value: e.currentTarget.value
                                                ? e.currentTarget.value
                                                : undefined,
                                        },
                                    ]);
                                }}
                            />
                            <Select
                                variant="outlined"
                                color="info"
                                displayEmpty
                                required
                                inputProps={{ "aria-label": "Without label" }}
                                defaultValue=""
                                value={currentFilterValues.propertyType}
                                onChange={(e) => {
                                    setFilters(
                                        [
                                            {
                                                field: "propertyType",
                                                operator: "eq",
                                                value: e.target.value,
                                            },
                                        ],
                                        "replace",
                                    );
                                }}
                            >
                                <MenuItem value="">All</MenuItem>
                                {[
                                    "Apartment",
                                    "Villa",
                                    "Farmhouse",
                                    "Condos",
                                    "Townhouse",
                                    "Duplex",
                                    "Studio",
                                    "Chalet",
                                ].map((type) => (
                                    <MenuItem
                                        key={type}
                                        value={type.toLowerCase()}
                                    >
                                        {type}
                                    </MenuItem>
                                ))}
                            </Select>
                        </Box>
                    </Box>
                </Stack>
            </Box>

            <Stack
                direction="row"
                justifyContent="space-between"
                alignItems="center"
            >
                <CustomButton
                    title="Add Property"
                    handleClick={() => navigate("/properties/create")}
                    backgroundColor="#475be8"
                    color="#fcfcfc"
                    icon={<Add />}
                />
            </Stack>

            <Box mt="20px" sx={{ display: "flex", flexWrap: "wrap", gap: 3 }}>
                {allProperties?.map((property) => (
                    <PropertyCard
                        key={property._id}
                        id={property._id}
                        title={property.title}
                        location={property.location}
                        price={property.price}
                        photo={property.photo}
                    />
                ))}
            </Box>

            {allProperties.length > 0 && (
                <Box display="flex" gap={2} mt={3} flexWrap="wrap">
                    <CustomButton
                        title="Previous"
                        handleClick={() => setCurrent((prev) => prev - 1)}
                        backgroundColor="#475be8"
                        color="#fcfcfc"
                        disabled={!(current > 1)}
                    />
                    <Box
                        display={{ xs: "hidden", sm: "flex" }}
                        alignItems="center"
                        gap="5px"
                    >
                        Page{" "}
                        <strong>
                            {current} of {pageCount}
                        </strong>
                    </Box>
                    <CustomButton
                        title="Next"
                        handleClick={() => setCurrent((prev) => prev + 1)}
                        backgroundColor="#475be8"
                        color="#fcfcfc"
                        disabled={current === pageCount}
                    />
                    <Select
                        variant="outlined"
                        color="info"
                        displayEmpty
                        required
                        inputProps={{ "aria-label": "Without label" }}
                        defaultValue={10}
                        onChange={(e) =>
                            setPageSize(
                                e.target.value ? Number(e.target.value) : 10,
                            )
                        }
                    >
                        {[10, 20, 30, 40, 50].map((size) => (
                            <MenuItem key={size} value={size}>
                                Show {size}
                            </MenuItem>
                        ))}
                    </Select>
                </Box>
            )}
        </Box>
    );
};

export default AllProperties;<|MERGE_RESOLUTION|>--- conflicted
+++ resolved
@@ -7,13 +7,8 @@
     TextField,
     Select,
     MenuItem,
-<<<<<<< HEAD
-} from "@pankod/refine-mui";
+} from "@mui/material";
 import { useNavigate } from "@pankod/refine-react-router-v6/legacy";
-=======
-} from "@mui/material";
-import { useNavigate } from "@pankod/refine-react-router-v6";
->>>>>>> b3fcb58e
 import { useMemo } from "react";
 
 import { PropertyCard, CustomButton } from "components";
