import React from "react";

import {
    Refine,
    LegacyAuthProvider as AuthProvider,
} from "@pankod/refine-core";
import {
    notificationProvider,
    RefineSnackbarProvider,
    ReadyPage,
    ErrorComponent,
} from "@pankod/refine-mui";
import { CssBaseline, GlobalStyles } from "@mui/material";
import {
    AccountCircleOutlined,
    ChatBubbleOutline,
    PeopleAltOutlined,
    StarOutlineRounded,
    VillaOutlined,
} from "@mui/icons-material";

import dataProvider from "@pankod/refine-simple-rest";
import routerProvider from "@pankod/refine-react-router-v6/legacy";
import axios, { AxiosRequestConfig } from "axios";
import { Title, Sider, Layout, Header } from "components/layout";
import { ColorModeContextProvider } from "contexts";
import { CredentialResponse } from "interfaces/google";
import { parseJwt } from "utils/parse-jwt";

import {
    Login,
    Home,
    Agents,
    MyProfile,
    PropertyDetails,
    AllProperties,
    CreateProperty,
    AgentProfile,
    EditProperty,
} from "pages";

const axiosInstance = axios.create();
axiosInstance.interceptors.request.use((request: AxiosRequestConfig) => {
    const token = localStorage.getItem("token");
    if (request.headers) {
        request.headers["Authorization"] = `Bearer ${token}`;
    } else {
        request.headers = {
            Authorization: `Bearer ${token}`,
        };
    }

    return request;
});

function App() {
    const authProvider: AuthProvider = {
        login: async ({ credential }: CredentialResponse) => {
            const profileObj = credential ? parseJwt(credential) : null;

            if (profileObj) {
                const response = await fetch(
                    "http://localhost:8080/api/v1/users",
                    {
                        method: "POST",
                        headers: { "Content-Type": "application/json" },
                        body: JSON.stringify({
                            name: profileObj.name,
                            email: profileObj.email,
                            avatar: profileObj.picture,
                        }),
                    },
                );

                const data = await response.json();

                if (response.status === 200) {
                    localStorage.setItem(
                        "user",
                        JSON.stringify({
                            ...profileObj,
                            avatar: profileObj.picture,
                            userid: data._id,
                        }),
                    );
                } else {
                    return Promise.reject();
                }
            }
            localStorage.setItem("token", `${credential}`);

            return Promise.resolve();
        },
        logout: () => {
            const token = localStorage.getItem("token");

            if (token && typeof window !== "undefined") {
                localStorage.removeItem("token");
                localStorage.removeItem("user");
                axios.defaults.headers.common = {};
                window.google?.accounts.id.revoke(token, () => {
                    return Promise.resolve();
                });
            }

            return Promise.resolve();
        },
        checkError: () => Promise.resolve(),
        checkAuth: async () => {
            const token = localStorage.getItem("token");

            if (token) {
                return Promise.resolve();
            }
            return Promise.reject();
        },

        getPermissions: () => Promise.resolve(),
        getUserIdentity: async () => {
            const user = localStorage.getItem("user");
            if (user) {
                return Promise.resolve(JSON.parse(user));
            }
        },
    };

    return (
        <ColorModeContextProvider>
            <CssBaseline />
            <GlobalStyles styles={{ html: { WebkitFontSmoothing: "auto" } }} />
            <RefineSnackbarProvider>
                <Refine
                    dataProvider={dataProvider("http://localhost:8080/api/v1")}
                    notificationProvider={notificationProvider}
                    ReadyPage={ReadyPage}
                    catchAll={<ErrorComponent />}
                    resources={[
                        {
                            name: "properties",
                            list: AllProperties,
                            show: PropertyDetails,
                            create: CreateProperty,
                            edit: EditProperty,
                            icon: <VillaOutlined />,
                        },
                        {
                            name: "agents",
                            list: Agents,
                            show: AgentProfile,
                            icon: <PeopleAltOutlined />,
                        },
                        {
                            name: "reviews",
                            list: Home,
                            icon: <StarOutlineRounded />,
                        },
                        {
                            name: "messages",
                            list: Home,
                            icon: <ChatBubbleOutline />,
                        },
                        {
                            name: "my-profile",
                            options: { label: "My Profile " },
                            list: MyProfile,
                            icon: <AccountCircleOutlined />,
                        },
                    ]}
                    Title={Title}
                    Sider={Sider}
                    Layout={Layout}
                    Header={Header}
<<<<<<< HEAD
                    legacyRouterProvider={routerProvider}
                    authProvider={authProvider}
=======
                    routerProvider={routerProvider}
                    legacyAuthProvider={authProvider}
>>>>>>> 1abc51a8
                    LoginPage={Login}
                    DashboardPage={Home}
                />
            </RefineSnackbarProvider>
        </ColorModeContextProvider>
    );
}

export default App;<|MERGE_RESOLUTION|>--- conflicted
+++ resolved
@@ -170,13 +170,8 @@
                     Sider={Sider}
                     Layout={Layout}
                     Header={Header}
-<<<<<<< HEAD
                     legacyRouterProvider={routerProvider}
-                    authProvider={authProvider}
-=======
-                    routerProvider={routerProvider}
                     legacyAuthProvider={authProvider}
->>>>>>> 1abc51a8
                     LoginPage={Login}
                     DashboardPage={Home}
                 />
