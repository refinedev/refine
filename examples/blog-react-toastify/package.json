{
  "name": "blog-react-toastify",
  "version": "0.1.0",
  "private": true,
  "type": "module",
  "dependencies": {
<<<<<<< HEAD
    "@refinedev/cli": "^2.6.0",
    "@refinedev/core": "^4.21.0",
=======
    "@refinedev/cli": "^2.7.0",
    "@refinedev/core": "^4.22.0",
>>>>>>> d0520ce9
    "@refinedev/inferencer": "^4.1.2",
    "@refinedev/kbar": "^1.1.0",
    "@refinedev/react-hook-form": "^4.1.2",
    "@refinedev/react-router-v6": "^4.1.0",
    "@refinedev/react-table": "^5.0.0",
    "@refinedev/simple-rest": "^4.0.0",
    "i18next": "^20.1.0",
    "i18next-browser-languagedetector": "^6.1.1",
    "i18next-xhr-backend": "^3.2.2",
    "react": "^18.0.0",
    "react-dom": "^18.0.0",
    "react-i18next": "^11.8.11",
    "react-router-dom": "6.11.2",
    "react-toastify": "^9.1.3"
  },
  "devDependencies": {
    "@types/node": "^18.16.2",
    "@types/react": "^18.0.0",
    "@types/react-dom": "^18.0.0",
    "@typescript-eslint/eslint-plugin": "5.48.0",
    "@typescript-eslint/parser": "5.48.0",
    "@vitejs/plugin-react": "^4.0.0",
    "eslint": "^8.24.0",
    "eslint-plugin-react-hooks": "^4.6.0",
    "eslint-plugin-react-refresh": "^0.3.4",
    "typescript": "^4.7.4",
    "vite": "^4.3.1"
  },
  "scripts": {
    "dev": "refine dev",
    "build": "cross-env DISABLE_ESLINT_PLUGIN=true refine build",
    "preview": "refine start",
    "refine": "refine"
  },
  "browserslist": {
    "production": [
      ">0.2%",
      "not dead",
      "not op_mini all"
    ],
    "development": [
      "last 1 chrome version",
      "last 1 firefox version",
      "last 1 safari version"
    ]
  }
}<|MERGE_RESOLUTION|>--- conflicted
+++ resolved
@@ -4,13 +4,8 @@
   "private": true,
   "type": "module",
   "dependencies": {
-<<<<<<< HEAD
-    "@refinedev/cli": "^2.6.0",
-    "@refinedev/core": "^4.21.0",
-=======
     "@refinedev/cli": "^2.7.0",
     "@refinedev/core": "^4.22.0",
->>>>>>> d0520ce9
     "@refinedev/inferencer": "^4.1.2",
     "@refinedev/kbar": "^1.1.0",
     "@refinedev/react-hook-form": "^4.1.2",
