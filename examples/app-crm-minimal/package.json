{
  "name": "app-crm-minimal",
  "version": "0.1.0",
  "private": true,
  "scripts": {
    "start": "refine dev",
    "build": "tsc && cross-env NODE_OPTIONS=--max_old_space_size=4096 refine build",
    "preview": "refine start",
    "start:prod": "refine start",
    "lint": "eslint '**/*.{js,jsx,ts,tsx}'",
    "refine": "refine"
  },
  "dependencies": {
    "@ant-design/cssinjs": "^1.17.2",
    "@ant-design/icons": "5.0.1",
    "@ant-design/plots": "^1.2.5",
    "@dnd-kit/core": "^6.0.8",
    "@dnd-kit/modifiers": "^6.0.1",
    "@dnd-kit/sortable": "^7.0.2",
    "@refinedev/antd": "^5.36.19",
    "@refinedev/cli": "^2.16.16",
<<<<<<< HEAD
    "@refinedev/core": "^4.44.12",
    "@refinedev/devtools": "^1.1.23",
=======
    "@refinedev/core": "^4.45.0",
>>>>>>> 0b5bb09b
    "@refinedev/nestjs-query": "^1.0.8",
    "@refinedev/react-router-v6": "^4.5.4",
    "@uiw/react-md-editor": "^3.19.5",
    "antd": "^5.0.5",
    "classnames": "^2.3.2",
    "cross-env": "^7.0.3",
    "dayjs": "^1.10.7",
    "graphql-ws": "^5.9.1",
    "react": "^18.0.0",
    "react-dom": "^18.0.0",
    "react-router-dom": "^6.8.1"
  },
  "devDependencies": {
    "@graphql-codegen/cli": "^5.0.0",
    "@graphql-codegen/client-preset": "^4.1.0",
    "@graphql-codegen/typescript": "^4.0.1",
    "@types/node": "^18.16.2",
    "@types/react": "^18.0.0",
    "@types/react-dom": "^18.0.0",
    "@typescript-eslint/parser": "5.48.0",
    "@vitejs/plugin-react": "^4.0.0",
    "autoprefixer": "^10.4.1",
    "cross-env": "^7.0.3",
    "postcss": "^8.1.4",
    "postcss-nesting": "^12.0.1",
    "prettier": "^2.7.1",
    "typescript": "^4.7.4",
    "vite": "^4.3.1",
    "vite-tsconfig-paths": "^4.2.1"
  },
  "refine": {
    "projectId": "V7c2E1-MNc7Pr-7HlSQV"
  }
}<|MERGE_RESOLUTION|>--- conflicted
+++ resolved
@@ -19,12 +19,8 @@
     "@dnd-kit/sortable": "^7.0.2",
     "@refinedev/antd": "^5.36.19",
     "@refinedev/cli": "^2.16.16",
-<<<<<<< HEAD
-    "@refinedev/core": "^4.44.12",
     "@refinedev/devtools": "^1.1.23",
-=======
     "@refinedev/core": "^4.45.0",
->>>>>>> 0b5bb09b
     "@refinedev/nestjs-query": "^1.0.8",
     "@refinedev/react-router-v6": "^4.5.4",
     "@uiw/react-md-editor": "^3.19.5",
