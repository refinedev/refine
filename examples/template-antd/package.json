{
  "name": "template-antd",
  "version": "1.0.0",
  "private": true,
  "type": "module",
  "scripts": {
    "build": "tsc && refine build",
    "dev": "refine dev",
    "lint": "eslint . --ext ts,tsx --report-unused-disable-directives --max-warnings 0",
    "refine": "refine",
    "start": "refine start"
  },
  "dependencies": {
    "@refinedev/antd": "^5.45.1",
    "@refinedev/cli": "^2.16.42",
<<<<<<< HEAD
    "@refinedev/core": "^4.57.1",
=======
    "@refinedev/core": "^4.57.5",
>>>>>>> 85c54ba6
    "@refinedev/react-router": "^1.0.1",
    "@refinedev/simple-rest": "^5.0.10",
    "react": "^18.0.0",
    "react-dom": "^18.0.0",
    "react-router": "^7.0.2"
  },
  "devDependencies": {
    "@types/node": "^18.16.2",
    "@types/react": "^18.0.0",
    "@types/react-dom": "^18.0.0",
    "@typescript-eslint/eslint-plugin": "5.48.0",
    "@typescript-eslint/parser": "5.48.0",
    "@vitejs/plugin-react": "^4.2.1",
    "eslint": "^8.24.0",
    "eslint-plugin-react-hooks": "^4.6.0",
    "eslint-plugin-react-refresh": "^0.3.4",
    "typescript": "^5.4.2",
    "vite": "^5.1.6"
  }
}<|MERGE_RESOLUTION|>--- conflicted
+++ resolved
@@ -13,11 +13,7 @@
   "dependencies": {
     "@refinedev/antd": "^5.45.1",
     "@refinedev/cli": "^2.16.42",
-<<<<<<< HEAD
-    "@refinedev/core": "^4.57.1",
-=======
     "@refinedev/core": "^4.57.5",
->>>>>>> 85c54ba6
     "@refinedev/react-router": "^1.0.1",
     "@refinedev/simple-rest": "^5.0.10",
     "react": "^18.0.0",
