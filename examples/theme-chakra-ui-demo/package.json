{
  "name": "theme-chakra-ui-demo",
  "private": true,
  "scripts": {
    "start": "refine dev",
    "build": "tsc && refine build",
    "preview": "refine start",
    "refine": "refine"
  },
  "dependencies": {
<<<<<<< HEAD
    "@refinedev/chakra-ui": "^2.17.0",
    "@refinedev/core": "^4.21.0",
    "@refinedev/cli": "^2.6.0",
=======
    "@refinedev/chakra-ui": "^2.18.0",
    "@refinedev/core": "^4.22.0",
    "@refinedev/cli": "^2.7.0",
>>>>>>> d0520ce9
    "@refinedev/react-router-v6": "^4.3.2",
    "@refinedev/simple-rest": "^4.5.0",
    "@refinedev/react-table": "^5.4.0",
    "@tanstack/react-table": "^8.2.6",
    "@refinedev/react-hook-form": "^4.4.0",
    "@tabler/icons": "^1.1.0",
    "@chakra-ui/react": "^2.5.1",
    "react": "^18.0.0",
    "react-dom": "^18.0.0",
    "react-router-dom": "6.11.2"
  },
  "devDependencies": {
    "@types/react": "^18.0.0",
    "@types/react-dom": "^18.0.0",
    "@vitejs/plugin-react": "^4.0.0",
    "typescript": "^4.7.4",
    "vite": "^4.3.1"
  },
  "version": "3.25.0"
}<|MERGE_RESOLUTION|>--- conflicted
+++ resolved
@@ -8,15 +8,9 @@
     "refine": "refine"
   },
   "dependencies": {
-<<<<<<< HEAD
-    "@refinedev/chakra-ui": "^2.17.0",
-    "@refinedev/core": "^4.21.0",
-    "@refinedev/cli": "^2.6.0",
-=======
     "@refinedev/chakra-ui": "^2.18.0",
     "@refinedev/core": "^4.22.0",
     "@refinedev/cli": "^2.7.0",
->>>>>>> d0520ce9
     "@refinedev/react-router-v6": "^4.3.2",
     "@refinedev/simple-rest": "^4.5.0",
     "@refinedev/react-table": "^5.4.0",
