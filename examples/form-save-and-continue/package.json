{
  "name": "form-save-and-continue",
  "version": "1.0.0",
  "private": true,
  "type": "module",
  "scripts": {
    "build": "tsc && refine build",
    "cypress": "cypress open -C ./cypress.config.ts",
    "cypress:run": "cypress run -C ./cypress.config.ts",
    "dev": "refine dev",
    "preview": "refine start",
    "refine": "refine"
  },
  "browserslist": {
    "production": [
      ">0.2%",
      "not dead",
      "not op_mini all"
    ],
    "development": [
      "last 1 chrome version",
      "last 1 firefox version",
      "last 1 safari version"
    ]
  },
  "dependencies": {
    "@refinedev/cli": "^2.16.27",
    "@refinedev/core": "^4.48.0",
    "@refinedev/react-router-v6": "^4.5.6",
    "@refinedev/simple-rest": "^5.0.3",
    "axios": "^1.6.2",
    "react": "^18.0.0",
    "react-dom": "^18.0.0",
    "react-router-dom": "^6.8.1",
    "uuid": "^9.0.1"
  },
  "devDependencies": {
    "@types/node": "^18.16.2",
    "@types/react": "^18.0.0",
    "@types/react-dom": "^18.0.0",
<<<<<<< HEAD
    "@types/uuid": "^9.0.6",
    "@vitejs/plugin-react": "^4.0.0",
=======
    "@types/uuid": "^8.3.4",
    "@vitejs/plugin-react": "^4.2.1",
>>>>>>> 2b5ac6f5
    "cypress": "^13.6.3",
    "typescript": "^5.4.2",
    "vite": "^5.1.6"
  }
}<|MERGE_RESOLUTION|>--- conflicted
+++ resolved
@@ -38,13 +38,8 @@
     "@types/node": "^18.16.2",
     "@types/react": "^18.0.0",
     "@types/react-dom": "^18.0.0",
-<<<<<<< HEAD
     "@types/uuid": "^9.0.6",
-    "@vitejs/plugin-react": "^4.0.0",
-=======
-    "@types/uuid": "^8.3.4",
     "@vitejs/plugin-react": "^4.2.1",
->>>>>>> 2b5ac6f5
     "cypress": "^13.6.3",
     "typescript": "^5.4.2",
     "vite": "^5.1.6"
