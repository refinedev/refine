--- conflicted
+++ resolved
@@ -3,13 +3,8 @@
     "version": "3.25.0",
     "private": true,
     "dependencies": {
-<<<<<<< HEAD
-        "@pankod/refine-core": "^3.34.0",
-        "@pankod/refine-mui": "^3.30.10",
-=======
         "@pankod/refine-core": "^3.34.1",
         "@pankod/refine-mui": "^3.31.0",
->>>>>>> 776317e3
         "@pankod/refine-react-hook-form": "^3.27.1",
         "@pankod/refine-react-router-v6": "^3.25.1",
         "@pankod/refine-react-table": "^3.25.0",
