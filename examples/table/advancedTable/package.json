{
  "name": "refine-advanced-table-example",
  "version": "2.5.4",
  "private": true,
  "dependencies": {
<<<<<<< HEAD
    "@pankod/refine-core": "^2.0.7",
=======
    "@pankod/refine": "^2.5.4",
    "@pankod/refine-react-router": "^2.5.4",
>>>>>>> 3abefc9a
    "@pankod/refines-simple-rest": "^2.0.7",
    "@types/node": "^12.20.11",
    "@types/react": "^17.0.4",
    "@types/react-dom": "^17.0.4",
    "react": "^17.0.2",
    "react-dom": "^17.0.2",
    "react-markdown": "^6.0.1",
    "react-mde": "^11.1.0",
    "react-scripts": "^5.0.0",
    "typescript": "^4.4.3",
    "web-vitals": "^1.1.1"
  },
  "scripts": {
    "start": "react-scripts start",
    "build": "react-scripts build",
    "eject": "react-scripts eject"
  },
  "browserslist": {
    "production": [
      ">0.2%",
      "not dead",
      "not op_mini all"
    ],
    "development": [
      "last 1 chrome version",
      "last 1 firefox version",
      "last 1 safari version"
    ]
  }
}<|MERGE_RESOLUTION|>--- conflicted
+++ resolved
@@ -3,12 +3,7 @@
   "version": "2.5.4",
   "private": true,
   "dependencies": {
-<<<<<<< HEAD
     "@pankod/refine-core": "^2.0.7",
-=======
-    "@pankod/refine": "^2.5.4",
-    "@pankod/refine-react-router": "^2.5.4",
->>>>>>> 3abefc9a
     "@pankod/refines-simple-rest": "^2.0.7",
     "@types/node": "^12.20.11",
     "@types/react": "^17.0.4",
