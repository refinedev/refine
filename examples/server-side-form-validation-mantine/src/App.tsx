<<<<<<< HEAD
import "@mantine/core/styles.css";
import "@mantine/notifications/styles.css";

import { GitHubBanner, HttpError, Refine } from "@refinedev/core";
=======
import { GitHubBanner, type HttpError, Refine } from "@refinedev/core";
>>>>>>> b91275c5
import {
  ThemedLayoutV2,
  ErrorComponent,
  useNotificationProvider,
  RefineThemes,
} from "@refinedev/mantine";
import { Notifications } from "@mantine/notifications";
import { MantineProvider } from "@mantine/core";
import dataProvider from "@refinedev/simple-rest";
import routerProvider, {
  NavigateToResource,
  UnsavedChangesNotifier,
  DocumentTitleHandler,
} from "@refinedev/react-router-v6";
import { BrowserRouter, Routes, Route, Outlet } from "react-router-dom";

import { PostCreate, PostEdit, PostList, PostShow } from "./pages";

const App: React.FC = () => {
  return (
    <BrowserRouter>
      <GitHubBanner />
      <MantineProvider theme={RefineThemes.Blue}>
        <Refine
          routerProvider={routerProvider}
          dataProvider={{
            ...dataProvider("https://api.fake-rest.refine.dev"),

            // this is demonstration of how you can handle errors from API
            update: async () => {
              const error: HttpError = {
                message: "An error occurred while updating the record.",
                statusCode: 400,
                errors: {
                  title: ["Title is required."],
                  "category.id": ["Category is required."],
                  status: ["Status is required."],
                  content: {
                    key: "form.error.content",
                    message: "Content is required.",
                  },
                  tags: ["Tags is required."],
                },
              };

              return Promise.reject(error);
            },
            create: async () => {
              // this is demonstration of how you can handle errors from API
              const error: HttpError = {
                message: "An error occurred while creating the record.",
                statusCode: 400,
                errors: {
                  title: ["Title is required."],
                  "category.id": ["Category is required."],
                  status: ["Status is required."],
                  content: {
                    key: "form.error.content",
                    message: "Content is required.",
                  },
                  tags: ["Tags is required."],
                },
              };
              return Promise.reject(error);
            },
          }}
          notificationProvider={useNotificationProvider}
          resources={[
            {
              name: "posts",
              list: "/posts",
              show: "/posts/show/:id",
              create: "/posts/create",
              edit: "/posts/edit/:id",
              meta: {
                canDelete: true,
              },
            },
          ]}
          options={{
            syncWithLocation: true,
            warnWhenUnsavedChanges: true,
          }}
        >
          <Routes>
            <Route
              element={
                <ThemedLayoutV2>
                  <Outlet />
                </ThemedLayoutV2>
              }
            >
              <Route index element={<NavigateToResource resource="posts" />} />

              <Route path="/posts">
                <Route index element={<PostList />} />
                <Route path="create" element={<PostCreate />} />
                <Route path="edit/:id" element={<PostEdit />} />
                <Route path="show/:id" element={<PostShow />} />
              </Route>

              <Route path="*" element={<ErrorComponent />} />
            </Route>
          </Routes>
          <UnsavedChangesNotifier />
          <DocumentTitleHandler />
        </Refine>
        <Notifications />
      </MantineProvider>
    </BrowserRouter>
  );
};

export default App;<|MERGE_RESOLUTION|>--- conflicted
+++ resolved
@@ -1,11 +1,7 @@
-<<<<<<< HEAD
 import "@mantine/core/styles.css";
 import "@mantine/notifications/styles.css";
 
-import { GitHubBanner, HttpError, Refine } from "@refinedev/core";
-=======
 import { GitHubBanner, type HttpError, Refine } from "@refinedev/core";
->>>>>>> b91275c5
 import {
   ThemedLayoutV2,
   ErrorComponent,
