import { GetServerSideProps } from "next";
import { checkAuthentication } from "@pankod/refine-nextjs-router";
import { serverSideTranslations } from "next-i18next/serverSideTranslations";

import { authProvider } from "../../src/authProvider";

export { NextRouteComponent as default } from "@pankod/refine-nextjs-router";

export const getServerSideProps: GetServerSideProps = async (context) => {
    const { isAuthenticated, ...props } = await checkAuthentication(
        authProvider,
        context,
    );

    const translateProps = await serverSideTranslations(
        context.locale ?? "en",
        ["common"],
    );

    if (!isAuthenticated) {
<<<<<<< HEAD
        return {
            props: {
                ...props,
                ...translateProps,
            },
        };
=======
        return props;
>>>>>>> 51893203
    }

    return {
        props: {
            ...translateProps,
        },
    };
};<|MERGE_RESOLUTION|>--- conflicted
+++ resolved
@@ -18,16 +18,12 @@
     );
 
     if (!isAuthenticated) {
-<<<<<<< HEAD
         return {
             props: {
                 ...props,
                 ...translateProps,
             },
         };
-=======
-        return props;
->>>>>>> 51893203
     }
 
     return {
