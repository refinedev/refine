--- conflicted
+++ resolved
@@ -1,10 +1,6 @@
 {
     "name": "i18n-next",
-<<<<<<< HEAD
-    "version": "3.0.8",
-=======
     "version": "3.1.0",
->>>>>>> f16e0c4b
     "private": true,
     "scripts": {
         "start": "NODE_OPTIONS=--max_old_space_size=4096 next dev -p 3001",
@@ -13,17 +9,10 @@
         "lint": "eslint '**/*.{js,jsx,ts,tsx}'"
     },
     "dependencies": {
-<<<<<<< HEAD
-        "@pankod/refine-antd": "^3.0.8",
-        "@pankod/refine-core": "^3.0.5",
-        "@pankod/refine-nextjs-router": "^3.0.5",
-        "@pankod/refine-simple-rest": "^3.0.5",
-=======
         "@pankod/refine-antd": "^3.1.0",
         "@pankod/refine-core": "^3.1.0",
         "@pankod/refine-nextjs-router": "^3.1.0",
         "@pankod/refine-simple-rest": "^3.1.0",
->>>>>>> f16e0c4b
         "next": "^12.0.3",
         "next-compose-plugins": "^2.2.1",
         "next-i18next": "^8.9.0",
