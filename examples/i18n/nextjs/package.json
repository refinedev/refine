{
    "name": "i18n-next",
<<<<<<< HEAD
    "version": "2.5.6",
=======
    "version": "3.0.0",
>>>>>>> eaf89e89
    "private": true,
    "scripts": {
        "start": "NODE_OPTIONS=--max_old_space_size=4096 next dev -p 3001",
        "build": "next build",
        "start:prod": "next start",
        "lint": "eslint '**/*.{js,jsx,ts,tsx}'"
    },
    "dependencies": {
<<<<<<< HEAD
        "@pankod/refine-core": "^2.0.7",
        "@pankod/refine-nextjs-router": "^2.0.7",
        "@pankod/refine-simple-rest": "^2.0.7",
=======
        "@pankod/refine-core": "^3.0.0",
        "@pankod/refine-nextjs-router": "^3.0.0",
        "@pankod/refine-simple-rest": "^3.0.0",
>>>>>>> eaf89e89
        "next": "^12.0.3",
        "next-compose-plugins": "^2.2.1",
        "next-i18next": "^8.9.0",
        "nookies": "^2.5.2",
        "react": "^17.0.2",
        "react-dom": "^17.0.2",
        "react-mde": "^11.5.0"
    },
    "devDependencies": {
        "@types/node": "^14.14.13",
        "@types/react": "^17.0.0",
        "@types/react-dom": "^17.0.4",
        "@typescript-eslint/parser": "^4.9.1",
        "typescript": "^4.4.3"
    }
}<|MERGE_RESOLUTION|>--- conflicted
+++ resolved
@@ -1,10 +1,6 @@
 {
     "name": "i18n-next",
-<<<<<<< HEAD
-    "version": "2.5.6",
-=======
     "version": "3.0.0",
->>>>>>> eaf89e89
     "private": true,
     "scripts": {
         "start": "NODE_OPTIONS=--max_old_space_size=4096 next dev -p 3001",
@@ -13,15 +9,9 @@
         "lint": "eslint '**/*.{js,jsx,ts,tsx}'"
     },
     "dependencies": {
-<<<<<<< HEAD
-        "@pankod/refine-core": "^2.0.7",
-        "@pankod/refine-nextjs-router": "^2.0.7",
-        "@pankod/refine-simple-rest": "^2.0.7",
-=======
         "@pankod/refine-core": "^3.0.0",
         "@pankod/refine-nextjs-router": "^3.0.0",
         "@pankod/refine-simple-rest": "^3.0.0",
->>>>>>> eaf89e89
         "next": "^12.0.3",
         "next-compose-plugins": "^2.2.1",
         "next-i18next": "^8.9.0",
