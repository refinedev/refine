import {
    Refine,
    LegacyAuthProvider as AuthProvider,
} from "@pankod/refine-core";
import {
    notificationProvider,
    Layout,
    ErrorComponent,
} from "@pankod/refine-antd";
import {
    AppwriteException,
    dataProvider,
    liveProvider,
} from "@pankod/refine-appwrite";
import routerProvider from "@pankod/refine-react-router-v6/legacy";
import "@pankod/refine-antd/dist/reset.css";

import { Login } from "pages/login";
import { appwriteClient, account } from "utility";

import { PostsCreate, PostsList, PostsEdit, PostsShow } from "pages/posts";

const authProvider: AuthProvider = {
    login: async ({ email, password }) => {
        try {
            await account.createEmailSession(email, password);
            return Promise.resolve();
        } catch (e) {
            const { type, message, code } = e as AppwriteException;
            return Promise.reject({
                message,
                name: `${code} - ${type}`,
            });
        }
    },
    logout: async () => {
        await account.deleteSession("current");

        return "/";
    },
    checkError: () => Promise.resolve(),
    checkAuth: async () => {
        console.log("checkAuth");
        const session = await account.get();

        if (session) {
            return Promise.resolve();
        }

        return Promise.reject();
    },
    getPermissions: () => Promise.resolve(),
    getUserIdentity: async () => {
        const user = await account.get();

        if (user) {
            return user;
        }
    },
};

const App: React.FC = () => {
    return (
        <Refine
            dataProvider={dataProvider(appwriteClient, {
                databaseId: "default",
            })}
            liveProvider={liveProvider(appwriteClient, {
                databaseId: "default",
            })}
            options={{ liveMode: "auto" }}
<<<<<<< HEAD
            authProvider={authProvider}
            legacyRouterProvider={routerProvider}
=======
            legacyAuthProvider={authProvider}
            routerProvider={routerProvider}
>>>>>>> 1abc51a8
            LoginPage={Login}
            resources={[
                {
                    name: "61c43ad33b857",
                    create: PostsCreate,
                    list: PostsList,
                    edit: PostsEdit,
                    show: PostsShow,
                    options: {
                        label: "Post",
                    },
                },
            ]}
            notificationProvider={notificationProvider}
            Layout={Layout}
            catchAll={<ErrorComponent />}
        />
    );
};

export default App;<|MERGE_RESOLUTION|>--- conflicted
+++ resolved
@@ -69,13 +69,8 @@
                 databaseId: "default",
             })}
             options={{ liveMode: "auto" }}
-<<<<<<< HEAD
-            authProvider={authProvider}
             legacyRouterProvider={routerProvider}
-=======
             legacyAuthProvider={authProvider}
-            routerProvider={routerProvider}
->>>>>>> 1abc51a8
             LoginPage={Login}
             resources={[
                 {
