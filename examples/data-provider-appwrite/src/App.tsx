--- conflicted
+++ resolved
@@ -21,98 +21,12 @@
 import { appwriteClient, authProvider } from "./utility";
 
 import { PostCreate, PostEdit, PostList, PostShow } from "./pages/posts";
-<<<<<<< HEAD
-
-const authProvider: AuthProvider = {
-  login: async ({ email, password }) => {
-    try {
-      await account.createEmailPasswordSession(email, password);
-      return {
-        success: true,
-        redirectTo: "/",
-      };
-    } catch (e) {
-      const { type, message, code } = e as AppwriteException;
-      return {
-        success: false,
-        error: {
-          message,
-          name: `${code} - ${type}`,
-        },
-      };
-    }
-  },
-  logout: async () => {
-    try {
-      await account.deleteSession("current");
-    } catch (error: any) {
-      return {
-        success: false,
-        error,
-      };
-    }
-
-    return {
-      success: true,
-      redirectTo: "/login",
-    };
-  },
-  onError: async (error) => {
-    if (error?.code === 401) {
-      return {
-        logout: true,
-      };
-    }
-
-    return { error };
-  },
-  check: async () => {
-    try {
-      const session = await account.get();
-
-      if (session) {
-        return {
-          authenticated: true,
-        };
-      }
-    } catch (error: any) {
-      return {
-        authenticated: false,
-        error: error,
-        logout: true,
-        redirectTo: "/login",
-      };
-    }
-
-    return {
-      authenticated: false,
-      error: {
-        message: "Check failed",
-        name: "Session not found",
-      },
-      logout: true,
-      redirectTo: "/login",
-    };
-  },
-  getPermissions: async () => null,
-  getIdentity: async () => {
-    const user = await account.get();
-
-    if (user) {
-      return user;
-    }
-
-    return null;
-  },
-};
-=======
 import {
   CategoryCreate,
   CategoryList,
   CategoryShow,
   CategoryEdit,
 } from "./pages/categories";
->>>>>>> 6927e157
 
 const App: React.FC = () => {
   return (
