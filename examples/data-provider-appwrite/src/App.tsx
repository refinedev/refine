--- conflicted
+++ resolved
@@ -81,13 +81,9 @@
                 databaseId: "default",
             })}
             options={{ liveMode: "auto" }}
-<<<<<<< HEAD
             authProvider={authProvider}
             routerProvider={routerProvider}
-=======
             legacyRouterProvider={routerProvider}
-            legacyAuthProvider={authProvider}
->>>>>>> 3f10c6e5
             LoginPage={Login}
             resources={[
                 {
