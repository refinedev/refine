{
<<<<<<< HEAD
  "name": "blog-refine-supabase-auth",
  "version": "0.1.0",
  "private": true,
  "dependencies": {
    "@refinedev/core": "^4.8.2",
    "@refinedev/cli": "^2.1.2",
    "@refinedev/react-router-v6": "^4.1.0",
    "@refinedev/supabase": "^5.1.0",
    "@testing-library/jest-dom": "^5.16.4",
    "@testing-library/react": "^13.1.1",
    "@testing-library/user-event": "^14.1.1",
    "@types/jest": "^29.2.4",
    "daisyui": "^2.27.0",
    "react": "^18.0.0",
    "react-daisyui": "^2.4.1",
    "react-dom": "^18.0.0",
    "react-scripts": "^5.0.0",
    "tailwindcss": "^3.0.11",
    "web-vitals": "^1.1.1"
  },
  "devDependencies": {
    "@types/node": "^12.20.11",
    "@types/react": "^18.0.0",
    "@types/react-dom": "^18.0.0",
    "typescript": "^4.7.4",
    "prettier-plugin-tailwindcss": "^0.1.4"
  },
  "scripts": {
    "dev": "cross-env DISABLE_ESLINT_PLUGIN=true refine start",
    "start": "cross-env DISABLE_ESLINT_PLUGIN=true refine start",
    "build": "cross-env DISABLE_ESLINT_PLUGIN=true refine build",
    "test": "react-scripts test",
    "eject": "react-scripts eject",
    "refine": "refine"
  },
  "browserslist": {
    "production": [
      ">0.2%",
      "not dead",
      "not op_mini all"
    ],
    "development": [
      "last 1 chrome version",
      "last 1 firefox version",
      "last 1 safari version"
    ]
  }
=======
    "name": "blog-refine-supabase-auth",
    "version": "0.1.0",
    "private": true,
    "dependencies": {
        "@refinedev/core": "^4.8.3",
        "@refinedev/cli": "^2.1.2",
        "@refinedev/react-router-v6": "^4.1.0",
        "@refinedev/supabase": "^5.1.0",
        "@testing-library/jest-dom": "^5.16.4",
        "@testing-library/react": "^13.1.1",
        "@testing-library/user-event": "^14.1.1",
        "@types/jest": "^29.2.4",
        "daisyui": "^2.27.0",
        "react": "^18.0.0",
        "react-daisyui": "^2.4.1",
        "react-dom": "^18.0.0",
        "react-scripts": "^5.0.0",
        "tailwindcss": "^3.0.11",
        "web-vitals": "^1.1.1"
    },
    "devDependencies": {
        "@types/node": "^12.20.11",
        "@types/react": "^18.0.0",
        "@types/react-dom": "^18.0.0",
        "typescript": "^4.7.4",
        "prettier-plugin-tailwindcss": "^0.1.4"
    },
    "scripts": {
        "dev": "cross-env DISABLE_ESLINT_PLUGIN=true react-scripts start",
        "start": "cross-env DISABLE_ESLINT_PLUGIN=true react-scripts start",
        "build": "cross-env DISABLE_ESLINT_PLUGIN=true react-scripts build",
        "test": "react-scripts test",
        "eject": "react-scripts eject",
        "refine": "refine"
    },
    "browserslist": {
        "production": [
            ">0.2%",
            "not dead",
            "not op_mini all"
        ],
        "development": [
            "last 1 chrome version",
            "last 1 firefox version",
            "last 1 safari version"
        ]
    }
>>>>>>> 6d052a3e
}<|MERGE_RESOLUTION|>--- conflicted
+++ resolved
@@ -1,10 +1,9 @@
 {
-<<<<<<< HEAD
   "name": "blog-refine-supabase-auth",
   "version": "0.1.0",
   "private": true,
   "dependencies": {
-    "@refinedev/core": "^4.8.2",
+    "@refinedev/core": "^4.8.3",
     "@refinedev/cli": "^2.1.2",
     "@refinedev/react-router-v6": "^4.1.0",
     "@refinedev/supabase": "^5.1.0",
@@ -47,53 +46,4 @@
       "last 1 safari version"
     ]
   }
-=======
-    "name": "blog-refine-supabase-auth",
-    "version": "0.1.0",
-    "private": true,
-    "dependencies": {
-        "@refinedev/core": "^4.8.3",
-        "@refinedev/cli": "^2.1.2",
-        "@refinedev/react-router-v6": "^4.1.0",
-        "@refinedev/supabase": "^5.1.0",
-        "@testing-library/jest-dom": "^5.16.4",
-        "@testing-library/react": "^13.1.1",
-        "@testing-library/user-event": "^14.1.1",
-        "@types/jest": "^29.2.4",
-        "daisyui": "^2.27.0",
-        "react": "^18.0.0",
-        "react-daisyui": "^2.4.1",
-        "react-dom": "^18.0.0",
-        "react-scripts": "^5.0.0",
-        "tailwindcss": "^3.0.11",
-        "web-vitals": "^1.1.1"
-    },
-    "devDependencies": {
-        "@types/node": "^12.20.11",
-        "@types/react": "^18.0.0",
-        "@types/react-dom": "^18.0.0",
-        "typescript": "^4.7.4",
-        "prettier-plugin-tailwindcss": "^0.1.4"
-    },
-    "scripts": {
-        "dev": "cross-env DISABLE_ESLINT_PLUGIN=true react-scripts start",
-        "start": "cross-env DISABLE_ESLINT_PLUGIN=true react-scripts start",
-        "build": "cross-env DISABLE_ESLINT_PLUGIN=true react-scripts build",
-        "test": "react-scripts test",
-        "eject": "react-scripts eject",
-        "refine": "refine"
-    },
-    "browserslist": {
-        "production": [
-            ">0.2%",
-            "not dead",
-            "not op_mini all"
-        ],
-        "development": [
-            "last 1 chrome version",
-            "last 1 firefox version",
-            "last 1 safari version"
-        ]
-    }
->>>>>>> 6d052a3e
 }