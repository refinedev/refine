{
  "name": "refine-base64-upload-example",
<<<<<<< HEAD
  "version": "3.0.8",
  "private": true,
  "dependencies": {
    "@pankod/refine-antd": "^3.0.8",
    "@pankod/refine-core": "^3.0.5",
    "@pankod/refine-react-router": "^3.0.5",
    "@pankod/refine-simple-rest": "^3.0.5",
=======
  "version": "3.1.0",
  "private": true,
  "dependencies": {
    "@pankod/refine-antd": "^3.1.0",
    "@pankod/refine-core": "^3.1.0",
    "@pankod/refine-react-router": "^3.1.0",
    "@pankod/refine-simple-rest": "^3.1.0",
>>>>>>> d09eae78
    "@types/node": "^12.20.11",
    "@types/react": "^17.0.4",
    "@types/react-dom": "^17.0.4",
    "react": "^17.0.2",
    "react-dom": "^17.0.2",
    "react-markdown": "^6.0.1",
    "react-mde": "^11.1.0",
    "react-scripts": "^5.0.0",
    "typescript": "^4.4.3",
    "web-vitals": "^1.1.1"
  },
  "scripts": {
    "start": "react-scripts start",
    "build": "react-scripts build",
    "eject": "react-scripts eject"
  },
  "browserslist": {
    "production": [
      ">0.2%",
      "not dead",
      "not op_mini all"
    ],
    "development": [
      "last 1 chrome version",
      "last 1 firefox version",
      "last 1 safari version"
    ]
  }
}<|MERGE_RESOLUTION|>--- conflicted
+++ resolved
@@ -1,14 +1,5 @@
 {
   "name": "refine-base64-upload-example",
-<<<<<<< HEAD
-  "version": "3.0.8",
-  "private": true,
-  "dependencies": {
-    "@pankod/refine-antd": "^3.0.8",
-    "@pankod/refine-core": "^3.0.5",
-    "@pankod/refine-react-router": "^3.0.5",
-    "@pankod/refine-simple-rest": "^3.0.5",
-=======
   "version": "3.1.0",
   "private": true,
   "dependencies": {
@@ -16,7 +7,6 @@
     "@pankod/refine-core": "^3.1.0",
     "@pankod/refine-react-router": "^3.1.0",
     "@pankod/refine-simple-rest": "^3.1.0",
->>>>>>> d09eae78
     "@types/node": "^12.20.11",
     "@types/react": "^17.0.4",
     "@types/react-dom": "^17.0.4",
