{
  "name": "mantine-base64-upload",
  "private": true,
  "scripts": {
    "start": "vite",
    "build": "tsc && vite build",
    "preview": "vite preview"
  },
  "dependencies": {
<<<<<<< HEAD
    "@pankod/refine-mantine": "^1.11.4",
=======
    "@pankod/refine-mantine": "^1.11.5",
>>>>>>> e93df6f8
    "@pankod/refine-core": "^3.88.4",
    "@pankod/refine-react-router-v6": "^3.36.2",
    "@pankod/refine-simple-rest": "^3.35.2",
    "@pankod/refine-react-table": "^4.9.0",
    "@mantine/rte": "^5.4.1",
    "@mantine/dropzone": "^5.4.1",
    "@tabler/icons": "^1.1.0",
    "react": "^18.0.0",
    "react-dom": "^18.0.0"
  },
  "devDependencies": {
    "@types/react": "^18.0.0",
    "@types/react-dom": "^18.0.0",
    "@vitejs/plugin-react": "^1.0.7",
    "typescript": "^4.7.4",
    "vite": "^2.8.0"
  },
  "version": "3.25.0"
}<|MERGE_RESOLUTION|>--- conflicted
+++ resolved
@@ -7,11 +7,7 @@
     "preview": "vite preview"
   },
   "dependencies": {
-<<<<<<< HEAD
-    "@pankod/refine-mantine": "^1.11.4",
-=======
     "@pankod/refine-mantine": "^1.11.5",
->>>>>>> e93df6f8
     "@pankod/refine-core": "^3.88.4",
     "@pankod/refine-react-router-v6": "^3.36.2",
     "@pankod/refine-simple-rest": "^3.35.2",
