<<<<<<< HEAD
import { Refine, WelcomePage, ErrorComponent } from "@refinedev/core";
import dataProvider from "@refinedev/simple-rest";
import routerProvider from "@refinedev/react-router-v6";
import { BrowserRouter, Routes, Route } from "react-router-dom";

function App() {
    return (
        <BrowserRouter>
            <Refine
                routerProvider={routerProvider}
                dataProvider={dataProvider("https://api.fake-rest.refine.dev")}
            >
                <Routes>
                    <Route index element={<WelcomePage />} />

                    <Route path="*" element={<ErrorComponent />} />
                </Routes>
            </Refine>
        </BrowserRouter>
=======
import React from "react";

import { GitHubBanner, Refine } from "@pankod/refine-core";

import dataProvider from "@pankod/refine-simple-rest";
import routerProvider from "@pankod/refine-react-router-v6";

function App() {
    return (
        <>
            <GitHubBanner />
            <Refine
                dataProvider={dataProvider("https://api.fake-rest.refine.dev")}
                routerProvider={routerProvider}
            />
        </>
>>>>>>> 12a3802e
    );
}

export default App;<|MERGE_RESOLUTION|>--- conflicted
+++ resolved
@@ -1,5 +1,9 @@
-<<<<<<< HEAD
-import { Refine, WelcomePage, ErrorComponent } from "@refinedev/core";
+import {
+    GitHubBanner,
+    Refine,
+    WelcomePage,
+    ErrorComponent,
+} from "@refinedev/core";
 import dataProvider from "@refinedev/simple-rest";
 import routerProvider from "@refinedev/react-router-v6";
 import { BrowserRouter, Routes, Route } from "react-router-dom";
@@ -7,6 +11,7 @@
 function App() {
     return (
         <BrowserRouter>
+            <GitHubBanner />
             <Refine
                 routerProvider={routerProvider}
                 dataProvider={dataProvider("https://api.fake-rest.refine.dev")}
@@ -18,24 +23,6 @@
                 </Routes>
             </Refine>
         </BrowserRouter>
-=======
-import React from "react";
-
-import { GitHubBanner, Refine } from "@pankod/refine-core";
-
-import dataProvider from "@pankod/refine-simple-rest";
-import routerProvider from "@pankod/refine-react-router-v6";
-
-function App() {
-    return (
-        <>
-            <GitHubBanner />
-            <Refine
-                dataProvider={dataProvider("https://api.fake-rest.refine.dev")}
-                routerProvider={routerProvider}
-            />
-        </>
->>>>>>> 12a3802e
     );
 }
 
