import { AuthBindings, Refine } from "@pankod/refine-core";
import {
    notificationProvider,
    Layout,
    ErrorComponent,
} from "@pankod/refine-antd";
import dataProvider from "@pankod/refine-simple-rest";
import routerProvider from "@pankod/refine-react-router-v6/legacy";

import "@pankod/refine-antd/dist/reset.css";

import { PostList, PostCreate, PostEdit, PostShow } from "pages/posts";
import { Login } from "pages/login";

const API_URL = "https://api.fake-rest.refine.dev";

const App: React.FC = () => {
    const authProvider: AuthBindings = {
        login: ({ gsmNumber, code }) => {
            if (code === "1234") {
                localStorage.setItem("gsmNumber", gsmNumber);
                return Promise.resolve({
                    success: true,
                    redirectTo: "/",
                });
            }

            return Promise.resolve({
                success: false,
                error: new Error("Login code: 1234"),
            });
        },
        logout: () => {
            localStorage.removeItem("gsmNumber");
            return Promise.resolve({
                success: true,
                redirectTo: "/login",
            });
        },
        onError: () => Promise.resolve({}),
        check: () =>
            localStorage.getItem("gsmNumber")
                ? Promise.resolve({
                      authenticated: true,
                  })
                : Promise.resolve({
                      authenticated: false,
                      redirectTo: "/login",
                  }),
        getPermissions: () => Promise.resolve(["admin"]),
    };

    return (
        <Refine
            dataProvider={dataProvider(API_URL)}
<<<<<<< HEAD
            routerProvider={routerProvider}
            authProvider={authProvider}
=======
            legacyRouterProvider={routerProvider}
            legacyAuthProvider={authProvider}
>>>>>>> 3f10c6e5
            LoginPage={Login}
            resources={[
                {
                    name: "posts",
                    list: PostList,
                    create: PostCreate,
                    edit: PostEdit,
                    show: PostShow,
                },
            ]}
            notificationProvider={notificationProvider}
            Layout={Layout}
            catchAll={<ErrorComponent />}
        />
    );
};

export default App;<|MERGE_RESOLUTION|>--- conflicted
+++ resolved
@@ -53,13 +53,9 @@
     return (
         <Refine
             dataProvider={dataProvider(API_URL)}
-<<<<<<< HEAD
             routerProvider={routerProvider}
             authProvider={authProvider}
-=======
             legacyRouterProvider={routerProvider}
-            legacyAuthProvider={authProvider}
->>>>>>> 3f10c6e5
             LoginPage={Login}
             resources={[
                 {
