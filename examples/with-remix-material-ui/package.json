--- conflicted
+++ resolved
@@ -16,19 +16,11 @@
     "@remix-run/node": "^1.6.7",
     "@remix-run/react": "^1.6.7",
     "@remix-run/serve": "^1.6.7",
-<<<<<<< HEAD
-    "@refinedev/core": "^4.21.0",
-    "@refinedev/cli": "^2.6.0",
-    "@refinedev/simple-rest": "^4.5.0",
-    "@refinedev/remix-router": "^2.1.0",
-    "@refinedev/mui": "^5.2.0",
-=======
     "@refinedev/core": "^4.22.0",
     "@refinedev/cli": "^2.7.0",
     "@refinedev/simple-rest": "^4.5.0",
     "@refinedev/remix-router": "^2.1.0",
     "@refinedev/mui": "^5.3.0",
->>>>>>> d0520ce9
     "@emotion/react": "^11.8.2",
     "@emotion/styled": "^11.8.1",
     "@mui/lab": "^5.0.0-alpha.85",
