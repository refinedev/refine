--- conflicted
+++ resolved
@@ -1,32 +1,21 @@
-<<<<<<< HEAD
-import { ErrorComponent, Refine } from "@refinedev/core";
+import { ErrorComponent, GitHubBanner, Refine } from "@refinedev/core";
 import routerProvider, { NavigateToResource } from "@refinedev/react-router-v6";
 import { BrowserRouter, Routes, Route } from "react-router-dom";
 import dataProvider from "@refinedev/simple-rest";
-=======
-import { GitHubBanner, Refine } from "@pankod/refine-core";
-import routerProvider from "@pankod/refine-react-router-v6";
-import dataProvider from "@pankod/refine-simple-rest";
->>>>>>> 12a3802e
 import "./App.css";
 
 import { HeadlessInferencer } from "@refinedev/inferencer/headless";
 
 const App: React.FC = () => {
     return (
-<<<<<<< HEAD
         <BrowserRouter>
-=======
-        <>
             <GitHubBanner />
->>>>>>> 12a3802e
             <Refine
                 dataProvider={dataProvider("https://api.fake-rest.refine.dev")}
                 routerProvider={routerProvider}
                 resources={[
                     {
                         name: "samples",
-<<<<<<< HEAD
                         list: "/samples",
                         create: "/samples/create",
                         edit: "/samples/edit/:id",
@@ -105,33 +94,6 @@
                 </Routes>
             </Refine>
         </BrowserRouter>
-=======
-                        list: HeadlessInferencer,
-                        edit: HeadlessInferencer,
-                        show: HeadlessInferencer,
-                        create: HeadlessInferencer,
-                        canDelete: true,
-                    },
-                    {
-                        name: "categories",
-                        list: HeadlessInferencer,
-                        edit: HeadlessInferencer,
-                        show: HeadlessInferencer,
-                        create: HeadlessInferencer,
-                        canDelete: true,
-                    },
-                    {
-                        name: "users",
-                        list: HeadlessInferencer,
-                        edit: HeadlessInferencer,
-                        show: HeadlessInferencer,
-                        create: HeadlessInferencer,
-                        canDelete: true,
-                    },
-                ]}
-            />
-        </>
->>>>>>> 12a3802e
     );
 };
 
