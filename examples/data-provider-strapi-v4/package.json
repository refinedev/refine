--- conflicted
+++ resolved
@@ -1,11 +1,10 @@
 {
-<<<<<<< HEAD
   "name": "data-provider-strapi-v4",
   "version": "3.25.0",
   "private": true,
   "dependencies": {
     "@refinedev/antd": "^5.6.0",
-    "@refinedev/core": "^4.8.2",
+    "@refinedev/core": "^4.8.3",
     "@refinedev/cli": "^2.1.2",
     "@refinedev/react-router-v6": "^4.1.0",
     "@refinedev/strapi-v4": "^4.1.0",
@@ -44,50 +43,4 @@
     "@babel/core": "^7.13.14",
     "http-proxy-middleware": "^1.3.1"
   }
-=======
-    "name": "data-provider-strapi-v4",
-    "version": "3.25.0",
-    "private": true,
-    "dependencies": {
-        "@refinedev/antd": "^5.6.0",
-        "@refinedev/core": "^4.8.3",
-        "@refinedev/cli": "^2.1.2",
-        "@refinedev/react-router-v6": "^4.1.0",
-        "@refinedev/strapi-v4": "^4.1.0",
-        "@types/node": "^12.20.11",
-        "@types/react": "^18.0.0",
-        "@types/react-dom": "^18.0.0",
-        "axios": "^0.26.1",
-        "react": "^18.0.0",
-        "react-dom": "^18.0.0",
-        "@uiw/react-md-editor": "^3.19.5",
-        "react-scripts": "^5.0.0",
-        "cross-env": "^7.0.3",
-        "typescript": "^4.7.4",
-        "antd": "^5.0.5"
-    },
-    "scripts": {
-        "start": "cross-env DISABLE_ESLINT_PLUGIN=true react-scripts start",
-        "build": "cross-env DISABLE_ESLINT_PLUGIN=true react-scripts build",
-        "test": "react-scripts test",
-        "eject": "react-scripts eject",
-        "refine": "refine"
-    },
-    "browserslist": {
-        "production": [
-            ">0.2%",
-            "not dead",
-            "not op_mini all"
-        ],
-        "development": [
-            "last 1 chrome version",
-            "last 1 firefox version",
-            "last 1 safari version"
-        ]
-    },
-    "devDependencies": {
-        "@babel/core": "^7.13.14",
-        "http-proxy-middleware": "^1.3.1"
-    }
->>>>>>> 6d052a3e
 }