{
  "name": "data-provider-strapi-v4",
  "version": "1.0.0",
  "private": true,
  "type": "module",
  "scripts": {
    "build": "tsc && refine build",
    "dev": "refine dev",
    "refine": "refine",
    "start": "refine start"
  },
  "browserslist": {
    "production": [
      ">0.2%",
      "not dead",
      "not op_mini all"
    ],
    "development": [
      "last 1 chrome version",
      "last 1 firefox version",
      "last 1 safari version"
    ]
  },
  "dependencies": {
    "@ant-design/v5-patch-for-react-19": "^1.0.3",
<<<<<<< HEAD
    "@refinedev/antd": "^6.0.1",
    "@refinedev/cli": "^2.16.48",
    "@refinedev/core": "^5.0.1",
    "@refinedev/react-router": "^2.0.0",
    "@refinedev/rest": "^2.0.0",
=======
    "@refinedev/antd": "^6.0.2",
    "@refinedev/cli": "^2.16.49",
    "@refinedev/core": "^5.0.2",
    "@refinedev/react-router": "^2.0.1",
>>>>>>> 4e42ef4b
    "@refinedev/strapi-v4": "^7.0.0",
    "@uiw/react-md-editor": "^4.0.8",
    "antd": "^5.23.0",
    "axios": "^1.11.0",
    "ky": "^1.10.0",
    "react": "^19.1.0",
    "react-dom": "^19.1.0",
    "react-router": "^7.0.2"
  },
  "devDependencies": {
    "@babel/core": "^7.13.14",
    "@types/node": "^20",
    "@types/react": "^19.1.0",
    "@types/react-dom": "^19.1.0",
    "@vitejs/plugin-react": "^4.2.1",
    "typescript": "^5.8.3",
    "vite": "^5.4.15"
  },
  "engines": {
    "node": ">=20"
  }
}<|MERGE_RESOLUTION|>--- conflicted
+++ resolved
@@ -23,18 +23,11 @@
   },
   "dependencies": {
     "@ant-design/v5-patch-for-react-19": "^1.0.3",
-<<<<<<< HEAD
-    "@refinedev/antd": "^6.0.1",
-    "@refinedev/cli": "^2.16.48",
-    "@refinedev/core": "^5.0.1",
-    "@refinedev/react-router": "^2.0.0",
-    "@refinedev/rest": "^2.0.0",
-=======
     "@refinedev/antd": "^6.0.2",
     "@refinedev/cli": "^2.16.49",
     "@refinedev/core": "^5.0.2",
     "@refinedev/react-router": "^2.0.1",
->>>>>>> 4e42ef4b
+    "@refinedev/rest": "^2.0.0",
     "@refinedev/strapi-v4": "^7.0.0",
     "@uiw/react-md-editor": "^4.0.8",
     "antd": "^5.23.0",
