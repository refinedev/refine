--- conflicted
+++ resolved
@@ -1,8 +1,9 @@
-<<<<<<< HEAD
-import { AuthBindings, Authenticated, Refine } from "@refinedev/core";
-=======
-import { AuthProvider, Refine, GitHubBanner } from "@pankod/refine-core";
->>>>>>> 12a3802e
+import {
+    AuthBindings,
+    Authenticated,
+    GitHubBanner,
+    Refine,
+} from "@refinedev/core";
 import {
     notificationProvider,
     Layout,
@@ -107,19 +108,14 @@
 
 const App: React.FC = () => {
     return (
-<<<<<<< HEAD
         <BrowserRouter>
-=======
-        <>
             <GitHubBanner />
->>>>>>> 12a3802e
             <Refine
                 routerProvider={routerProvider}
                 dataProvider={dataProvider(API_URL)}
                 authProvider={authProvider}
                 resources={[
                     {
-<<<<<<< HEAD
                         name: "dashboard",
                         list: "/",
                         meta: {
@@ -149,35 +145,6 @@
                     },
                 ]}
                 notificationProvider={notificationProvider}
-=======
-                        name: "posts",
-                        list: PostList,
-                        create: PostCreate,
-                        edit: PostEdit,
-                        show: PostShow,
-                        canDelete: true,
-                        options: {
-                            auditLog: {
-                                permissions: ["create", "delete", "update"],
-                            },
-                        },
-                    },
-                    {
-                        name: "categories",
-                        list: CategoryList,
-                        create: CategoryCreate,
-                        edit: CategoryEdit,
-                        show: CategoryShow,
-                        canDelete: true,
-                    },
-                ]}
-                notificationProvider={notificationProvider}
-                Layout={Layout}
-                catchAll={<ErrorComponent />}
-                Header={() => null}
-                LoginPage={AuthPage}
-                DashboardPage={DashboardPage}
->>>>>>> 12a3802e
                 auditLogProvider={{
                     create: async ({ ...params }) => {
                         await refineSDK.log.create(params);
@@ -196,7 +163,6 @@
                         });
                     },
                 }}
-<<<<<<< HEAD
             >
                 <Routes>
                     <Route
@@ -251,10 +217,6 @@
                 </Routes>
             </Refine>
         </BrowserRouter>
-=======
-            />
-        </>
->>>>>>> 12a3802e
     );
 };
 
