import {
  ActionIcon,
  Avatar,
  Group,
  Menu,
<<<<<<< HEAD
=======
  type Sx,
>>>>>>> b91275c5
  Title,
  useMantineColorScheme,
} from "@mantine/core";

import { useGetIdentity, useGetLocale, useSetLocale } from "@refinedev/core";
import {
  HamburgerMenu,
  type RefineThemedLayoutV2HeaderProps,
} from "@refinedev/mantine";
import { IconLanguage, IconMoonStars, IconSun } from "@tabler/icons-react";
import i18n from "i18next";
import React from "react";

type IUser = {
  id: number;
  name: string;
  avatar: string;
};

export const Header: React.FC<RefineThemedLayoutV2HeaderProps> = () => {
  const { data: user } = useGetIdentity<IUser>();

  const changeLanguage = useSetLocale();
  const locale = useGetLocale();
  const currentLocale = locale();

  const { colorScheme, toggleColorScheme } = useMantineColorScheme();
  const dark = colorScheme === "dark";

  return (
    <Group align="center" justify="normal" wrap="nowrap" py={6} px="sm">
      <HamburgerMenu />
      <Group flex={1} />
      <Group align="flex-end">
        <Menu
          shadow="md"
          data-test-id="language-button"
          aria-label={currentLocale}
        >
          <Menu.Target>
            <ActionIcon variant="outline">
              <IconLanguage size={18} />
            </ActionIcon>
          </Menu.Target>

          <Menu.Dropdown>
            {[...(i18n.languages ?? [])].sort().map((lang: string) => (
              <Menu.Item
                key={lang}
                onClick={() => {
                  changeLanguage(lang);
                }}
                value={lang}
                color={lang === currentLocale ? "primary" : undefined}
                leftSection={
                  <Avatar
                    src={`/images/flags/${lang}.svg`}
                    size={18}
                    radius="lg"
                  />
                }
              >
                {lang === "en" ? "English" : "German"}
              </Menu.Item>
            ))}
          </Menu.Dropdown>
        </Menu>

        <ActionIcon
          variant="outline"
          color={dark ? "yellow" : "primary"}
          onClick={() => toggleColorScheme()}
          title="Toggle color scheme"
        >
          {dark ? <IconSun size={18} /> : <IconMoonStars size={18} />}
        </ActionIcon>
      </Group>
      <Group>
        {(user?.name || user?.avatar) && (
          <Group gap="xs">
            {user?.name && <Title order={6}>{user?.name}</Title>}
            <Avatar src={user?.avatar} alt={user?.name} radius="xl" />
          </Group>
        )}
      </Group>
    </Group>
  );
};<|MERGE_RESOLUTION|>--- conflicted
+++ resolved
@@ -3,10 +3,6 @@
   Avatar,
   Group,
   Menu,
-<<<<<<< HEAD
-=======
-  type Sx,
->>>>>>> b91275c5
   Title,
   useMantineColorScheme,
 } from "@mantine/core";
