{
  "name": "inferencer-mantine",
  "version": "1.0.0",
  "private": true,
  "type": "module",
  "scripts": {
    "build": "tsc && refine build",
    "dev": "refine dev",
    "refine": "refine",
    "start": "refine start"
  },
  "browserslist": {
    "production": [
      ">0.2%",
      "not dead",
      "not op_mini all"
    ],
    "development": [
      "last 1 chrome version",
      "last 1 firefox version",
      "last 1 safari version"
    ]
  },
  "dependencies": {
    "@emotion/react": "^11.8.2",
    "@mantine/core": "^5.10.4",
    "@mantine/form": "^5.10.4",
    "@mantine/hooks": "^5.10.4",
    "@mantine/notifications": "^5.10.4",
    "@refinedev/cli": "^2.16.42",
<<<<<<< HEAD
    "@refinedev/core": "^4.57.2",
=======
    "@refinedev/core": "^4.57.3",
>>>>>>> 4852c806
    "@refinedev/inferencer": "^5.0.1",
    "@refinedev/kbar": "^1.3.14",
    "@refinedev/mantine": "^2.35.1",
    "@refinedev/react-router": "^1.0.1",
    "@refinedev/react-table": "^5.6.15",
    "@refinedev/simple-rest": "^5.0.10",
    "@tabler/icons-react": "^3.1.0",
    "i18next": "^20.1.0",
    "i18next-browser-languagedetector": "^6.1.1",
    "i18next-xhr-backend": "^3.2.2",
    "react": "^18.0.0",
    "react-dom": "^18.0.0",
    "react-i18next": "^11.8.11",
    "react-router": "^7.0.2"
  },
  "devDependencies": {
    "@types/node": "^18.16.2",
    "@types/react": "^18.0.0",
    "@types/react-dom": "^18.0.0",
    "@typescript-eslint/eslint-plugin": "5.48.0",
    "@typescript-eslint/parser": "5.48.0",
    "@vitejs/plugin-react": "^4.2.1",
    "eslint": "^8.24.0",
    "eslint-plugin-react-hooks": "^4.6.0",
    "eslint-plugin-react-refresh": "^0.3.4",
    "typescript": "^5.4.2",
    "vite": "^5.1.6"
  }
}<|MERGE_RESOLUTION|>--- conflicted
+++ resolved
@@ -28,11 +28,7 @@
     "@mantine/hooks": "^5.10.4",
     "@mantine/notifications": "^5.10.4",
     "@refinedev/cli": "^2.16.42",
-<<<<<<< HEAD
-    "@refinedev/core": "^4.57.2",
-=======
     "@refinedev/core": "^4.57.3",
->>>>>>> 4852c806
     "@refinedev/inferencer": "^5.0.1",
     "@refinedev/kbar": "^1.3.14",
     "@refinedev/mantine": "^2.35.1",
