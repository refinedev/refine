{
  "name": "data-provider-airtable",
  "version": "1.0.0",
  "private": true,
  "type": "module",
  "scripts": {
    "build": "tsc && refine build",
    "dev": "refine dev",
    "refine": "refine",
    "start": "refine start"
  },
  "browserslist": {
    "production": [
      ">0.2%",
      "not dead",
      "not op_mini all"
    ],
    "development": [
      "last 1 chrome version",
      "last 1 firefox version",
      "last 1 safari version"
    ]
  },
  "dependencies": {
    "@refinedev/airtable": "^4.4.13",
    "@refinedev/antd": "^5.45.1",
    "@refinedev/cli": "^2.16.42",
<<<<<<< HEAD
    "@refinedev/core": "^4.57.2",
=======
    "@refinedev/core": "^4.57.3",
>>>>>>> 4852c806
    "@refinedev/react-router": "^1.0.1",
    "@uiw/react-md-editor": "^3.19.5",
    "antd": "^5.17.0",
    "react": "^18.0.0",
    "react-dom": "^18.0.0",
    "react-router": "^7.0.2"
  },
  "devDependencies": {
    "@types/node": "^18.16.2",
    "@types/react": "^18.0.0",
    "@types/react-dom": "^18.0.0",
    "@vitejs/plugin-react": "^4.2.1",
    "typescript": "^5.4.2",
    "vite": "^5.1.6"
  }
}<|MERGE_RESOLUTION|>--- conflicted
+++ resolved
@@ -25,11 +25,7 @@
     "@refinedev/airtable": "^4.4.13",
     "@refinedev/antd": "^5.45.1",
     "@refinedev/cli": "^2.16.42",
-<<<<<<< HEAD
-    "@refinedev/core": "^4.57.2",
-=======
     "@refinedev/core": "^4.57.3",
->>>>>>> 4852c806
     "@refinedev/react-router": "^1.0.1",
     "@uiw/react-md-editor": "^3.19.5",
     "antd": "^5.17.0",
