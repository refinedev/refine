<<<<<<< HEAD
import { Refine } from "@refinedev/core";
import { notificationProvider, ErrorComponent } from "@refinedev/antd";
import dataProvider from "@refinedev/simple-rest";
import routerProvider, { NavigateToResource } from "@refinedev/react-router-v6";
import { BrowserRouter, Routes, Route, Outlet } from "react-router-dom";
=======
import { GitHubBanner, Refine } from "@pankod/refine-core";
import {
    BackTop,
    AntdLayout,
    Grid,
    notificationProvider,
    ErrorComponent,
} from "@pankod/refine-antd";
import dataProvider from "@pankod/refine-simple-rest";
import routerProvider from "@pankod/refine-react-router-v6";
>>>>>>> 12a3802e

import "@refinedev/antd/dist/reset.css";

import { PostList } from "pages/posts";
import { Layout, FixedSider, OffLayoutArea } from "components";

const API_URL = "https://api.fake-rest.refine.dev";

const App: React.FC = () => {
    return (
<<<<<<< HEAD
        <BrowserRouter>
            <Refine
                dataProvider={dataProvider(API_URL)}
                routerProvider={routerProvider}
                notificationProvider={notificationProvider}
                resources={[
                    {
                        name: "posts",
                        list: "/posts",
                    },
                ]}
            >
                <Routes>
                    <Route
                        element={
                            <Layout
                                Sider={FixedSider}
                                OffLayoutArea={OffLayoutArea}
                            >
                                <Outlet />
                            </Layout>
                        }
                    >
                        <Route
                            index
                            element={<NavigateToResource resource="posts" />}
                        />

                        <Route path="/posts" element={<PostList />} />

                        <Route path="*" element={<ErrorComponent />} />
                    </Route>
                </Routes>
            </Refine>
        </BrowserRouter>
=======
        <>
            <GitHubBanner />
            <Refine
                dataProvider={dataProvider(API_URL)}
                routerProvider={routerProvider}
                Layout={({ children, Header, Footer, OffLayoutArea }) => (
                    <AntdLayout
                        style={{ minHeight: "100vh", flexDirection: "row" }}
                    >
                        <FixedSider />
                        <AntdLayout style={{ marginLeft: 200 }}>
                            {Header && <Header />}
                            <AntdLayout.Content>
                                <div
                                    style={{
                                        padding: breakpoint.sm ? 24 : 12,
                                        minHeight: 360,
                                    }}
                                >
                                    {children}
                                </div>
                            </AntdLayout.Content>
                            {Footer && <Footer />}
                        </AntdLayout>
                        {OffLayoutArea && <OffLayoutArea />}
                    </AntdLayout>
                )}
                OffLayoutArea={() => (
                    <>
                        <BackTop />
                    </>
                )}
                resources={[
                    {
                        name: "posts",
                        list: PostList,
                    },
                ]}
                notificationProvider={notificationProvider}
                catchAll={<ErrorComponent />}
            />
        </>
>>>>>>> 12a3802e
    );
};

export default App;<|MERGE_RESOLUTION|>--- conflicted
+++ resolved
@@ -1,21 +1,8 @@
-<<<<<<< HEAD
-import { Refine } from "@refinedev/core";
+import { GitHubBanner, Refine } from "@refinedev/core";
 import { notificationProvider, ErrorComponent } from "@refinedev/antd";
 import dataProvider from "@refinedev/simple-rest";
 import routerProvider, { NavigateToResource } from "@refinedev/react-router-v6";
 import { BrowserRouter, Routes, Route, Outlet } from "react-router-dom";
-=======
-import { GitHubBanner, Refine } from "@pankod/refine-core";
-import {
-    BackTop,
-    AntdLayout,
-    Grid,
-    notificationProvider,
-    ErrorComponent,
-} from "@pankod/refine-antd";
-import dataProvider from "@pankod/refine-simple-rest";
-import routerProvider from "@pankod/refine-react-router-v6";
->>>>>>> 12a3802e
 
 import "@refinedev/antd/dist/reset.css";
 
@@ -26,8 +13,8 @@
 
 const App: React.FC = () => {
     return (
-<<<<<<< HEAD
         <BrowserRouter>
+            <GitHubBanner />
             <Refine
                 dataProvider={dataProvider(API_URL)}
                 routerProvider={routerProvider}
@@ -62,50 +49,6 @@
                 </Routes>
             </Refine>
         </BrowserRouter>
-=======
-        <>
-            <GitHubBanner />
-            <Refine
-                dataProvider={dataProvider(API_URL)}
-                routerProvider={routerProvider}
-                Layout={({ children, Header, Footer, OffLayoutArea }) => (
-                    <AntdLayout
-                        style={{ minHeight: "100vh", flexDirection: "row" }}
-                    >
-                        <FixedSider />
-                        <AntdLayout style={{ marginLeft: 200 }}>
-                            {Header && <Header />}
-                            <AntdLayout.Content>
-                                <div
-                                    style={{
-                                        padding: breakpoint.sm ? 24 : 12,
-                                        minHeight: 360,
-                                    }}
-                                >
-                                    {children}
-                                </div>
-                            </AntdLayout.Content>
-                            {Footer && <Footer />}
-                        </AntdLayout>
-                        {OffLayoutArea && <OffLayoutArea />}
-                    </AntdLayout>
-                )}
-                OffLayoutArea={() => (
-                    <>
-                        <BackTop />
-                    </>
-                )}
-                resources={[
-                    {
-                        name: "posts",
-                        list: PostList,
-                    },
-                ]}
-                notificationProvider={notificationProvider}
-                catchAll={<ErrorComponent />}
-            />
-        </>
->>>>>>> 12a3802e
     );
 };
 
