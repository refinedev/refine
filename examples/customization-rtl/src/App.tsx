<<<<<<< HEAD
import { Refine } from "@refinedev/core";
import { notificationProvider, Layout, ErrorComponent } from "@refinedev/antd";
import { ConfigProvider } from "antd";
import dataProvider from "@refinedev/simple-rest";
import routerProvider, { NavigateToResource } from "@refinedev/react-router-v6";
import { BrowserRouter, Routes, Route, Outlet } from "react-router-dom";
=======
import { GitHubBanner, Refine } from "@pankod/refine-core";
import {
    notificationProvider,
    ConfigProvider,
    Layout,
    ErrorComponent,
} from "@pankod/refine-antd";
import dataProvider from "@pankod/refine-simple-rest";
import routerProvider from "@pankod/refine-react-router-v6";
>>>>>>> 12a3802e

import "@refinedev/antd/dist/reset.css";

import { PostList, PostCreate, PostEdit, PostShow } from "pages/posts";

const API_URL = "https://api.fake-rest.refine.dev";

const App: React.FC = () => {
    return (
<<<<<<< HEAD
        <BrowserRouter>
            <ConfigProvider direction={"rtl"}>
                <Refine
                    dataProvider={dataProvider(API_URL)}
                    routerProvider={routerProvider}
                    resources={[
                        {
                            name: "posts",
                            list: "/posts",
                            show: "/posts/show/:id",
                            create: "/posts/create",
                            edit: "/posts/edit/:id",
                        },
                    ]}
                    notificationProvider={notificationProvider}
                >
                    <Routes>
                        <Route
                            element={
                                <Layout>
                                    <Outlet />
                                </Layout>
                            }
                        >
                            <Route
                                index
                                element={
                                    <NavigateToResource resource="posts" />
                                }
                            />

                            <Route path="/posts">
                                <Route index element={<PostList />} />
                                <Route path="create" element={<PostCreate />} />
                                <Route path="edit/:id" element={<PostEdit />} />
                                <Route path="show/:id" element={<PostShow />} />
                            </Route>

                            <Route path="*" element={<ErrorComponent />} />
                        </Route>
                    </Routes>
                </Refine>
            </ConfigProvider>
        </BrowserRouter>
=======
        <ConfigProvider direction={"rtl"}>
            <GitHubBanner />
            <Refine
                dataProvider={dataProvider(API_URL)}
                routerProvider={routerProvider}
                resources={[
                    {
                        name: "posts",
                        list: PostList,
                        create: PostCreate,
                        edit: PostEdit,
                        show: PostShow,
                    },
                ]}
                notificationProvider={notificationProvider}
                Layout={Layout}
                catchAll={<ErrorComponent />}
            />
        </ConfigProvider>
>>>>>>> 12a3802e
    );
};

export default App;<|MERGE_RESOLUTION|>--- conflicted
+++ resolved
@@ -1,21 +1,9 @@
-<<<<<<< HEAD
-import { Refine } from "@refinedev/core";
+import { GitHubBanner, Refine } from "@refinedev/core";
 import { notificationProvider, Layout, ErrorComponent } from "@refinedev/antd";
 import { ConfigProvider } from "antd";
 import dataProvider from "@refinedev/simple-rest";
 import routerProvider, { NavigateToResource } from "@refinedev/react-router-v6";
 import { BrowserRouter, Routes, Route, Outlet } from "react-router-dom";
-=======
-import { GitHubBanner, Refine } from "@pankod/refine-core";
-import {
-    notificationProvider,
-    ConfigProvider,
-    Layout,
-    ErrorComponent,
-} from "@pankod/refine-antd";
-import dataProvider from "@pankod/refine-simple-rest";
-import routerProvider from "@pankod/refine-react-router-v6";
->>>>>>> 12a3802e
 
 import "@refinedev/antd/dist/reset.css";
 
@@ -25,8 +13,8 @@
 
 const App: React.FC = () => {
     return (
-<<<<<<< HEAD
         <BrowserRouter>
+            <GitHubBanner />
             <ConfigProvider direction={"rtl"}>
                 <Refine
                     dataProvider={dataProvider(API_URL)}
@@ -70,27 +58,6 @@
                 </Refine>
             </ConfigProvider>
         </BrowserRouter>
-=======
-        <ConfigProvider direction={"rtl"}>
-            <GitHubBanner />
-            <Refine
-                dataProvider={dataProvider(API_URL)}
-                routerProvider={routerProvider}
-                resources={[
-                    {
-                        name: "posts",
-                        list: PostList,
-                        create: PostCreate,
-                        edit: PostEdit,
-                        show: PostShow,
-                    },
-                ]}
-                notificationProvider={notificationProvider}
-                Layout={Layout}
-                catchAll={<ErrorComponent />}
-            />
-        </ConfigProvider>
->>>>>>> 12a3802e
     );
 };
 
