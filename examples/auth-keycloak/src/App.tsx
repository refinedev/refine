--- conflicted
+++ resolved
@@ -1,5 +1,9 @@
-<<<<<<< HEAD
-import { Refine, AuthBindings, Authenticated } from "@refinedev/core";
+import {
+    GitHubBanner,
+    Refine,
+    AuthBindings,
+    Authenticated,
+} from "@refinedev/core";
 import { notificationProvider, Layout, ErrorComponent } from "@refinedev/antd";
 import dataProvider from "@refinedev/simple-rest";
 import routerProvider, {
@@ -7,16 +11,6 @@
     CatchAllNavigate,
 } from "@refinedev/react-router-v6";
 import { BrowserRouter, Routes, Route, Outlet } from "react-router-dom";
-=======
-import { Refine, AuthProvider, GitHubBanner } from "@pankod/refine-core";
-import {
-    notificationProvider,
-    Layout,
-    ErrorComponent,
-} from "@pankod/refine-antd";
-import dataProvider from "@pankod/refine-simple-rest";
-import routerProvider from "@pankod/refine-react-router-v6";
->>>>>>> 12a3802e
 
 import axios from "axios";
 
@@ -103,22 +97,15 @@
     };
 
     return (
-<<<<<<< HEAD
         <BrowserRouter>
-            <Refine
-=======
-        <>
             <GitHubBanner />
             <Refine
-                LoginPage={Login}
->>>>>>> 12a3802e
                 authProvider={authProvider}
                 dataProvider={dataProvider(API_URL, axios)}
                 routerProvider={routerProvider}
                 resources={[
                     {
                         name: "posts",
-<<<<<<< HEAD
                         list: "/posts",
                         show: "/posts/show/:id",
                         create: "/posts/create",
@@ -176,19 +163,6 @@
                 </Routes>
             </Refine>
         </BrowserRouter>
-=======
-                        list: PostList,
-                        create: PostCreate,
-                        edit: PostEdit,
-                        show: PostShow,
-                    },
-                ]}
-                notificationProvider={notificationProvider}
-                Layout={Layout}
-                catchAll={<ErrorComponent />}
-            />
-        </>
->>>>>>> 12a3802e
     );
 };
 
