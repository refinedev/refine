<<<<<<< HEAD
import { Refine, AuthBindings, Authenticated } from "@refinedev/core";
=======
import { Refine, AuthProvider, GitHubBanner } from "@pankod/refine-core";
>>>>>>> 12a3802e
import {
    notificationProvider,
    Layout,
    ErrorComponent,
    AuthPage,
} from "@refinedev/antd";
import {
    GoogleOutlined,
    GithubOutlined,
    DashboardOutlined,
} from "@ant-design/icons";

import dataProvider from "@refinedev/simple-rest";
import routerProvider, {
    NavigateToResource,
    CatchAllNavigate,
} from "@refinedev/react-router-v6";
import { BrowserRouter, Routes, Route, Outlet } from "react-router-dom";

import "@refinedev/antd/dist/reset.css";

import { PostList, PostEdit, PostShow } from "pages/posts";
import { DashboardPage } from "pages/dashboard";

const API_URL = "https://api.fake-rest.refine.dev";

const App: React.FC = () => {
    const authProvider: AuthBindings = {
        login: async ({ providerName, email }) => {
            if (providerName === "google") {
                window.location.href =
                    "https://accounts.google.com/o/oauth2/v2/auth";
                return {
                    success: true,
                };
            }

            if (providerName === "github") {
                window.location.href =
                    "https://github.com/login/oauth/authorize";
                return {
                    success: true,
                };
            }

            if (email) {
                localStorage.setItem("email", email);
                return {
                    success: true,
                    redirectTo: "/",
                };
            }

            return {
                success: false,
                error: new Error("Invalid email or password"),
            };
        },
        register: async (params) => {
            if (params.email && params.password) {
                localStorage.setItem("email", params.email);
                return {
                    success: true,
                    redirectTo: "/",
                };
            }
            return {
                success: false,
                error: new Error("Invalid email or password"),
            };
        },
        updatePassword: async (params) => {
            if (params.newPassword) {
                //we can update password here
                return {
                    success: true,
                };
            }
            return {
                success: false,
                error: new Error("Invalid password"),
            };
        },
        forgotPassword: async (params) => {
            if (params.email) {
                //we can send email with reset password link here
                return {
                    success: true,
                };
            }
            return {
                success: false,
                error: new Error("Invalid email"),
            };
        },
        logout: async () => {
            localStorage.removeItem("email");
            return {
                success: true,
                redirectTo: "/login",
            };
        },
        onError: async () => ({}),
        check: async () =>
            localStorage.getItem("email")
                ? {
                      authenticated: true,
                  }
                : {
                      authenticated: false,
                      error: new Error("Not authenticated"),
                      logout: true,
                      redirectTo: "/login",
                  },
        getPermissions: async () => ["admin"],
        getIdentity: async () => ({
            id: 1,
            name: "Jane Doe",
            avatar: "https://unsplash.com/photos/IWLOvomUmWU/download?force=true&w=640",
        }),
    };

    return (
<<<<<<< HEAD
        <BrowserRouter>
            <Refine
                authProvider={authProvider}
                dataProvider={dataProvider(API_URL)}
                routerProvider={routerProvider}
                resources={[
                    {
                        name: "dashboard",
                        list: "/",
                        meta: {
                            icon: <DashboardOutlined />,
                        },
                    },
                    {
                        name: "posts",
                        list: "/posts",
                        show: "/posts/show/:id",
                        edit: "/posts/edit/:id",
                    },
                ]}
                notificationProvider={notificationProvider}
            >
                <Routes>
                    <Route
                        element={
                            <Authenticated
                                fallback={<CatchAllNavigate to="/login" />}
                            >
                                <Layout>
                                    <Outlet />
                                </Layout>
                            </Authenticated>
                        }
                    >
                        <Route index element={<DashboardPage />} />

                        <Route path="/posts">
                            <Route index element={<PostList />} />
                            <Route path="edit/:id" element={<PostEdit />} />
                            <Route path="show/:id" element={<PostShow />} />
                        </Route>
                    </Route>

                    <Route
                        element={
                            <Authenticated fallback={<Outlet />}>
                                <NavigateToResource resource="posts" />
                            </Authenticated>
                        }
                    >
                        <Route
                            path="/login"
                            element={
                                <AuthPage
                                    type="login"
=======
        <>
            <GitHubBanner />
            <Refine
                authProvider={authProvider}
                dataProvider={dataProvider(API_URL)}
                routerProvider={{
                    ...routerProvider,
                    routes: [
                        {
                            path: "/register",
                            element: (
                                <AuthPage
                                    type="register"
>>>>>>> 12a3802e
                                    providers={[
                                        {
                                            name: "google",
                                            label: "Sign in with Google",
                                            icon: (
                                                <GoogleOutlined
                                                    style={{
                                                        fontSize: 24,
                                                        lineHeight: 0,
                                                    }}
                                                />
                                            ),
                                        },
                                        {
                                            name: "github",
                                            label: "Sign in with GitHub",
                                            icon: (
                                                <GithubOutlined
                                                    style={{
                                                        fontSize: 24,
                                                        lineHeight: 0,
                                                    }}
                                                />
                                            ),
                                        },
                                    ]}
                                />
<<<<<<< HEAD
                            }
                        />
                        <Route
                            path="/register"
                            element={
                                <AuthPage
                                    type="register"
                                    providers={[
                                        {
                                            name: "google",
                                            label: "Sign in with Google",
                                            icon: (
                                                <GoogleOutlined
                                                    style={{
                                                        fontSize: 24,
                                                        lineHeight: 0,
                                                    }}
                                                />
                                            ),
                                        },
                                        {
                                            name: "github",
                                            label: "Sign in with GitHub",
                                            icon: (
                                                <GithubOutlined
                                                    style={{
                                                        fontSize: 24,
                                                        lineHeight: 0,
                                                    }}
                                                />
                                            ),
                                        },
                                    ]}
                                />
                            }
                        />
                        <Route
                            path="/forgot-password"
                            element={<AuthPage type="forgotPassword" />}
                        />
                        <Route
                            path="/update-password"
                            element={<AuthPage type="updatePassword" />}
                        />
                    </Route>

                    <Route
                        element={
                            <Authenticated>
                                <Layout>
                                    <Outlet />
                                </Layout>
                            </Authenticated>
                        }
                    >
                        <Route path="*" element={<ErrorComponent />} />
                    </Route>
                </Routes>
            </Refine>
        </BrowserRouter>
=======
                            ),
                        },
                        {
                            path: "/forgot-password",
                            element: <AuthPage type="forgotPassword" />,
                        },
                        {
                            path: "/update-password",
                            element: <AuthPage type="updatePassword" />,
                        },
                    ],
                }}
                DashboardPage={DashboardPage}
                resources={[
                    {
                        name: "posts",
                        list: PostList,
                        edit: PostEdit,
                        show: PostShow,
                    },
                ]}
                notificationProvider={notificationProvider}
                LoginPage={() => (
                    <AuthPage
                        providers={[
                            {
                                name: "google",
                                label: "Sign in with Google",
                                icon: (
                                    <GoogleOutlined
                                        style={{ fontSize: 24, lineHeight: 0 }}
                                    />
                                ),
                            },
                            {
                                name: "github",
                                label: "Sign in with GitHub",
                                icon: (
                                    <GithubOutlined
                                        style={{ fontSize: 24, lineHeight: 0 }}
                                    />
                                ),
                            },
                        ]}
                    />
                )}
                Layout={Layout}
                catchAll={<ErrorComponent />}
            />
        </>
>>>>>>> 12a3802e
    );
};

export default App;<|MERGE_RESOLUTION|>--- conflicted
+++ resolved
@@ -1,8 +1,9 @@
-<<<<<<< HEAD
-import { Refine, AuthBindings, Authenticated } from "@refinedev/core";
-=======
-import { Refine, AuthProvider, GitHubBanner } from "@pankod/refine-core";
->>>>>>> 12a3802e
+import {
+    GitHubBanner,
+    Refine,
+    AuthBindings,
+    Authenticated,
+} from "@refinedev/core";
 import {
     notificationProvider,
     Layout,
@@ -126,8 +127,8 @@
     };
 
     return (
-<<<<<<< HEAD
         <BrowserRouter>
+            <GitHubBanner />
             <Refine
                 authProvider={authProvider}
                 dataProvider={dataProvider(API_URL)}
@@ -182,21 +183,6 @@
                             element={
                                 <AuthPage
                                     type="login"
-=======
-        <>
-            <GitHubBanner />
-            <Refine
-                authProvider={authProvider}
-                dataProvider={dataProvider(API_URL)}
-                routerProvider={{
-                    ...routerProvider,
-                    routes: [
-                        {
-                            path: "/register",
-                            element: (
-                                <AuthPage
-                                    type="register"
->>>>>>> 12a3802e
                                     providers={[
                                         {
                                             name: "google",
@@ -224,7 +210,6 @@
                                         },
                                     ]}
                                 />
-<<<<<<< HEAD
                             }
                         />
                         <Route
@@ -285,58 +270,6 @@
                 </Routes>
             </Refine>
         </BrowserRouter>
-=======
-                            ),
-                        },
-                        {
-                            path: "/forgot-password",
-                            element: <AuthPage type="forgotPassword" />,
-                        },
-                        {
-                            path: "/update-password",
-                            element: <AuthPage type="updatePassword" />,
-                        },
-                    ],
-                }}
-                DashboardPage={DashboardPage}
-                resources={[
-                    {
-                        name: "posts",
-                        list: PostList,
-                        edit: PostEdit,
-                        show: PostShow,
-                    },
-                ]}
-                notificationProvider={notificationProvider}
-                LoginPage={() => (
-                    <AuthPage
-                        providers={[
-                            {
-                                name: "google",
-                                label: "Sign in with Google",
-                                icon: (
-                                    <GoogleOutlined
-                                        style={{ fontSize: 24, lineHeight: 0 }}
-                                    />
-                                ),
-                            },
-                            {
-                                name: "github",
-                                label: "Sign in with GitHub",
-                                icon: (
-                                    <GithubOutlined
-                                        style={{ fontSize: 24, lineHeight: 0 }}
-                                    />
-                                ),
-                            },
-                        ]}
-                    />
-                )}
-                Layout={Layout}
-                catchAll={<ErrorComponent />}
-            />
-        </>
->>>>>>> 12a3802e
     );
 };
 
