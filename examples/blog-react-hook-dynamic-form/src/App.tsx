import React from "react";

<<<<<<< HEAD
import { Refine } from "@refinedev/core";
=======
import { GitHubBanner, Refine } from "@pankod/refine-core";
>>>>>>> 12a3802e
import {
    notificationProvider,
    RefineSnackbarProvider,
    Layout,
    LightTheme,
    ErrorComponent,
} from "@refinedev/mui";

import { ThemeProvider } from "@mui/material/styles";
import { CssBaseline, GlobalStyles } from "@mui/material";

import UserCreate from "pages/userCreate";
import UserEdit from "pages/userEdit";
import UserList from "pages/userList";

import routerProvider, { NavigateToResource } from "@refinedev/react-router-v6";
import { BrowserRouter, Routes, Route, Outlet } from "react-router-dom";
import dataProvider from "@refinedev/simple-rest";

function App() {
    return (
<<<<<<< HEAD
        <BrowserRouter>
            <ThemeProvider theme={LightTheme}>
                <CssBaseline />
                <GlobalStyles
                    styles={{ html: { WebkitFontSmoothing: "auto" } }}
=======
        <ThemeProvider theme={LightTheme}>
            <CssBaseline />
            <GlobalStyles styles={{ html: { WebkitFontSmoothing: "auto" } }} />
            <RefineSnackbarProvider>
                <GitHubBanner />
                <Refine
                    notificationProvider={notificationProvider}
                    Layout={Layout}
                    ReadyPage={ReadyPage}
                    catchAll={<ErrorComponent />}
                    routerProvider={routerProvider}
                    dataProvider={dataProvider(
                        "https://api.fake-rest.refine.dev",
                    )}
                    resources={[
                        {
                            name: "users",
                            list: UserList,
                            create: UserCreate,
                            edit: UserEdit,
                        },
                    ]}
>>>>>>> 12a3802e
                />
                <RefineSnackbarProvider>
                    <Refine
                        notificationProvider={notificationProvider}
                        routerProvider={routerProvider}
                        dataProvider={dataProvider(
                            "https://api.fake-rest.refine.dev",
                        )}
                        resources={[
                            {
                                name: "users",
                                list: "/users",
                                create: "/users/create",
                                edit: "/users/edit/:id",
                            },
                        ]}
                    >
                        <Routes>
                            <Route
                                element={
                                    <Layout>
                                        <Outlet />
                                    </Layout>
                                }
                            >
                                <Route
                                    index
                                    element={
                                        <NavigateToResource resource="users" />
                                    }
                                />
                                <Route path="/users">
                                    <Route index element={<UserList />} />
                                    <Route
                                        path="create"
                                        element={<UserCreate />}
                                    />
                                    <Route
                                        path="edit/:id"
                                        element={<UserEdit />}
                                    />
                                </Route>
                                <Route path="*" element={<ErrorComponent />} />
                            </Route>
                        </Routes>
                    </Refine>
                </RefineSnackbarProvider>
            </ThemeProvider>
        </BrowserRouter>
    );
}

export default App;<|MERGE_RESOLUTION|>--- conflicted
+++ resolved
@@ -1,10 +1,6 @@
 import React from "react";
 
-<<<<<<< HEAD
-import { Refine } from "@refinedev/core";
-=======
-import { GitHubBanner, Refine } from "@pankod/refine-core";
->>>>>>> 12a3802e
+import { GitHubBanner, Refine } from "@refinedev/core";
 import {
     notificationProvider,
     RefineSnackbarProvider,
@@ -26,36 +22,12 @@
 
 function App() {
     return (
-<<<<<<< HEAD
         <BrowserRouter>
+            <GitHubBanner />
             <ThemeProvider theme={LightTheme}>
                 <CssBaseline />
                 <GlobalStyles
                     styles={{ html: { WebkitFontSmoothing: "auto" } }}
-=======
-        <ThemeProvider theme={LightTheme}>
-            <CssBaseline />
-            <GlobalStyles styles={{ html: { WebkitFontSmoothing: "auto" } }} />
-            <RefineSnackbarProvider>
-                <GitHubBanner />
-                <Refine
-                    notificationProvider={notificationProvider}
-                    Layout={Layout}
-                    ReadyPage={ReadyPage}
-                    catchAll={<ErrorComponent />}
-                    routerProvider={routerProvider}
-                    dataProvider={dataProvider(
-                        "https://api.fake-rest.refine.dev",
-                    )}
-                    resources={[
-                        {
-                            name: "users",
-                            list: UserList,
-                            create: UserCreate,
-                            edit: UserEdit,
-                        },
-                    ]}
->>>>>>> 12a3802e
                 />
                 <RefineSnackbarProvider>
                     <Refine
