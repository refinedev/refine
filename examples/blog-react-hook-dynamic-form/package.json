{
  "name": "blog-react-hook-dynamic-form",
  "version": "1.0.0",
  "private": true,
  "scripts": {
    "build": "cross-env DISABLE_ESLINT_PLUGIN=true refine build",
    "dev": "refine dev",
    "eject": "react-scripts eject",
    "start": "refine start",
    "test": "craco test"
  },
  "browserslist": {
    "production": [
      ">0.2%",
      "not dead",
      "not op_mini all"
    ],
    "development": [
      "last 1 chrome version",
      "last 1 firefox version",
      "last 1 safari version"
    ]
  },
  "dependencies": {
    "@craco/craco": "^7.1.0",
    "@emotion/react": "^11.8.2",
    "@emotion/styled": "^11.8.1",
    "@mui/icons-material": "^6.1.6",
    "@mui/lab": "^6.0.0-beta.14",
    "@mui/material": "^6.1.7",
<<<<<<< HEAD
    "@mui/x-data-grid": "^7.22.2",
=======
    "@mui/x-data-grid": "^7.23.5",
>>>>>>> 85c54ba6
    "@refinedev/cli": "^2.16.40",
    "@refinedev/core": "^4.56.0",
    "@refinedev/mui": "^5.22.0",
    "@refinedev/react-hook-form": "^4.9.1",
    "@refinedev/react-router": "^0.1.0",
    "@refinedev/simple-rest": "^5.0.8",
    "cross-env": "^7.0.3",
    "react": "^18.0.0",
    "react-dom": "^18.0.0",
    "react-hook-form": "^7.43.5",
    "react-router": "^7.0.2",
    "react-scripts": "^5.0.0",
    "web-vitals": "^1.1.1"
  },
  "devDependencies": {
    "@testing-library/jest-dom": "^5.16.4",
    "@testing-library/react": "^13.1.1",
    "@testing-library/user-event": "^14.1.1",
    "@types/jest": "^29.2.4",
    "@types/node": "^18.16.2",
    "@types/react": "^18.0.0",
    "@types/react-dom": "^18.0.0",
    "typescript": "^5.4.2"
  }
}<|MERGE_RESOLUTION|>--- conflicted
+++ resolved
@@ -28,11 +28,7 @@
     "@mui/icons-material": "^6.1.6",
     "@mui/lab": "^6.0.0-beta.14",
     "@mui/material": "^6.1.7",
-<<<<<<< HEAD
-    "@mui/x-data-grid": "^7.22.2",
-=======
     "@mui/x-data-grid": "^7.23.5",
->>>>>>> 85c54ba6
     "@refinedev/cli": "^2.16.40",
     "@refinedev/core": "^4.56.0",
     "@refinedev/mui": "^5.22.0",
