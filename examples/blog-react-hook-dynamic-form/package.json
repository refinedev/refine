{
  "name": "blog-react-hook-dynamic-form",
  "version": "0.1.0",
  "private": true,
  "dependencies": {
    "@mui/icons-material": "^5.8.3",
<<<<<<< HEAD
    "@pankod/refine-core": "^3.103.0",
    "@pankod/refine-mui": "^3.63.0",
    "@pankod/refine-react-hook-form": "^3.39.0",
    "@pankod/refine-react-router-v6": "^3.40.0",
    "@pankod/refine-simple-rest": "^3.39.0",
=======
    "@refinedev/core": "^4.0.0",
    "@refinedev/mui": "^4.0.0",
    "@refinedev/react-hook-form": "^4.0.0",
    "@refinedev/react-router-v6": "^4.0.0",
    "@refinedev/simple-rest": "^4.0.0",
    "@emotion/react": "^11.8.2",
    "@emotion/styled": "^11.8.1",
    "@mui/lab": "^5.0.0-alpha.85",
    "@mui/material": "^5.8.6",
    "@mui/x-data-grid": "^5.12.1",
>>>>>>> ea7bb9b5
    "@testing-library/jest-dom": "^5.16.4",
    "@testing-library/react": "^13.1.1",
    "@testing-library/user-event": "^14.1.1",
    "@types/jest": "^29.2.4",
    "react": "^18.0.0",
    "react-dom": "^18.0.0",
    "react-scripts": "^5.0.0",
    "cross-env": "^7.0.3",
    "web-vitals": "^1.1.1",
    "react-hook-form": "^7.30.0"
  },
  "devDependencies": {
    "@types/node": "^12.20.11",
    "@types/react": "^18.0.0",
    "@types/react-dom": "^18.0.0",
    "typescript": "^4.7.4"
  },
  "scripts": {
    "start": "react-scripts start",
    "dev": "react-scripts start",
    "build": "cross-env DISABLE_ESLINT_PLUGIN=true react-scripts build",
    "test": "react-scripts test",
    "eject": "react-scripts eject"
  },
  "browserslist": {
    "production": [
      ">0.2%",
      "not dead",
      "not op_mini all"
    ],
    "development": [
      "last 1 chrome version",
      "last 1 firefox version",
      "last 1 safari version"
    ]
  }
}<|MERGE_RESOLUTION|>--- conflicted
+++ resolved
@@ -4,13 +4,6 @@
   "private": true,
   "dependencies": {
     "@mui/icons-material": "^5.8.3",
-<<<<<<< HEAD
-    "@pankod/refine-core": "^3.103.0",
-    "@pankod/refine-mui": "^3.63.0",
-    "@pankod/refine-react-hook-form": "^3.39.0",
-    "@pankod/refine-react-router-v6": "^3.40.0",
-    "@pankod/refine-simple-rest": "^3.39.0",
-=======
     "@refinedev/core": "^4.0.0",
     "@refinedev/mui": "^4.0.0",
     "@refinedev/react-hook-form": "^4.0.0",
@@ -21,7 +14,6 @@
     "@mui/lab": "^5.0.0-alpha.85",
     "@mui/material": "^5.8.6",
     "@mui/x-data-grid": "^5.12.1",
->>>>>>> ea7bb9b5
     "@testing-library/jest-dom": "^5.16.4",
     "@testing-library/react": "^13.1.1",
     "@testing-library/user-event": "^14.1.1",
