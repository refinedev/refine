{
  "name": "finefoods-material-ui",
  "version": "3.25.0",
  "private": true,
  "dependencies": {
    "@googlemaps/react-wrapper": "^1.1.35",
    "@types/google.maps": "^3.50.4",
<<<<<<< HEAD
    "@refinedev/core": "^4.21.0",
    "@refinedev/cli": "^2.6.0",
    "@refinedev/mui": "^5.2.0",
=======
    "@refinedev/core": "^4.22.0",
    "@refinedev/cli": "^2.7.0",
    "@refinedev/mui": "^5.3.0",
>>>>>>> d0520ce9
    "@refinedev/kbar": "1.1.0",
    "@refinedev/react-hook-form": "^4.4.0",
    "@refinedev/react-router-v6": "^4.3.2",
    "@refinedev/react-table": "^5.4.0",
    "@tanstack/react-table": "^8.2.6",
    "@refinedev/simple-rest": "^4.5.0",
    "@emotion/react": "^11.8.2",
    "@emotion/styled": "^11.8.1",
    "@mui/lab": "^5.0.0-alpha.85",
    "@mui/material": "^5.8.6",
    "@mui/x-data-grid": "^6.6.0",
    "@types/node": "^18.16.2",
    "@types/react": "^18.0.0",
    "@types/react-dom": "^18.0.0",
    "axios": "^0.26.1",
    "dayjs": "^1.10.7",
    "google-map-react": "^2.1.10",
    "i18next": "^20.1.0",
    "i18next-browser-languagedetector": "^6.1.1",
    "i18next-xhr-backend": "^3.2.2",
    "react": "^18.0.0",
    "react-dom": "^18.0.0",
    "react-router-dom": "6.11.2",
    "react-i18next": "^11.8.11",
    "react-input-mask": "^2.0.4",
    "@uiw/react-md-editor": "^3.19.5",
    "react-scripts": "^5.0.0",
    "recharts": "^2.1.9",
    "typescript": "^4.7.4",
    "cross-env": "^7.0.3",
    "react-hook-form": "^7.30.0"
  },
  "devDependencies": {
    "@types/react-input-mask": "^3.0.1"
  },
  "scripts": {
    "start": "cross-env FAST_REFRESH=false DISABLE_ESLINT_PLUGIN=true refine start",
    "build": "cross-env DISABLE_ESLINT_PLUGIN=true refine build",
    "eject": "react-scripts eject",
    "refine": "refine"
  },
  "browserslist": {
    "production": [
      ">0.2%",
      "not dead",
      "not op_mini all"
    ],
    "development": [
      "last 1 chrome version",
      "last 1 firefox version",
      "last 1 safari version"
    ]
  }
}<|MERGE_RESOLUTION|>--- conflicted
+++ resolved
@@ -5,15 +5,9 @@
   "dependencies": {
     "@googlemaps/react-wrapper": "^1.1.35",
     "@types/google.maps": "^3.50.4",
-<<<<<<< HEAD
-    "@refinedev/core": "^4.21.0",
-    "@refinedev/cli": "^2.6.0",
-    "@refinedev/mui": "^5.2.0",
-=======
     "@refinedev/core": "^4.22.0",
     "@refinedev/cli": "^2.7.0",
     "@refinedev/mui": "^5.3.0",
->>>>>>> d0520ce9
     "@refinedev/kbar": "1.1.0",
     "@refinedev/react-hook-form": "^4.4.0",
     "@refinedev/react-router-v6": "^4.3.2",
