--- conflicted
+++ resolved
@@ -28,19 +28,11 @@
     "@mui/icons-material": "^6.1.6",
     "@mui/lab": "^6.0.0-beta.14",
     "@mui/material": "^6.1.7",
-<<<<<<< HEAD
-    "@mui/x-data-grid": "^7.22.2",
-    "@refinedev/cli": "^2.16.42",
-    "@refinedev/core": "^4.57.1",
-    "@refinedev/kbar": "1.3.14",
-    "@refinedev/mui": "^6.0.1",
-=======
     "@mui/x-data-grid": "^7.23.5",
     "@refinedev/cli": "^2.16.42",
     "@refinedev/core": "^4.57.5",
     "@refinedev/kbar": "1.3.14",
     "@refinedev/mui": "^6.0.3",
->>>>>>> 85c54ba6
     "@refinedev/react-hook-form": "^4.9.3",
     "@refinedev/react-router": "^1.0.1",
     "@refinedev/react-table": "^5.6.15",
