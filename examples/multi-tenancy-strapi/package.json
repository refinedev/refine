{
  "name": "multi-tenancy-strapi",
  "version": "1.0.0",
  "private": true,
  "type": "module",
  "scripts": {
    "build": "tsc && refine build",
    "dev": "refine dev",
    "preview": "refine start",
    "refine": "refine"
  },
  "browserslist": {
    "production": [
      ">0.2%",
      "not dead",
      "not op_mini all"
    ],
    "development": [
      "last 1 chrome version",
      "last 1 firefox version",
      "last 1 safari version"
    ]
  },
  "dependencies": {
<<<<<<< HEAD
    "@ant-design/icons": "^5.3.2",
    "@refinedev/antd": "^5.38.0",
    "@refinedev/cli": "^2.16.30",
    "@refinedev/core": "^4.49.1",
    "@refinedev/react-router-v6": "^4.5.8",
    "@refinedev/strapi-v4": "^6.0.5",
=======
    "@ant-design/icons": "^5.0.1",
    "@refinedev/antd": "^5.38.1",
    "@refinedev/cli": "^2.16.31",
    "@refinedev/core": "^4.49.2",
    "@refinedev/react-router-v6": "^4.5.9",
    "@refinedev/strapi-v4": "^6.0.6",
>>>>>>> 18b13d31
    "antd": "5.16.5",
    "axios": "^1.6.2",
    "react": "^18.0.0",
    "react-dom": "^18.0.0",
    "react-router-dom": "^6.8.1"
  },
  "devDependencies": {
    "@types/node": "^18.16.2",
    "@types/react": "^18.0.0",
    "@types/react-dom": "^18.0.0",
    "@vitejs/plugin-react": "^4.2.1",
    "typescript": "^5.4.2",
    "vite": "^5.1.6"
  }
}<|MERGE_RESOLUTION|>--- conflicted
+++ resolved
@@ -22,21 +22,12 @@
     ]
   },
   "dependencies": {
-<<<<<<< HEAD
     "@ant-design/icons": "^5.3.2",
-    "@refinedev/antd": "^5.38.0",
-    "@refinedev/cli": "^2.16.30",
-    "@refinedev/core": "^4.49.1",
-    "@refinedev/react-router-v6": "^4.5.8",
-    "@refinedev/strapi-v4": "^6.0.5",
-=======
-    "@ant-design/icons": "^5.0.1",
     "@refinedev/antd": "^5.38.1",
     "@refinedev/cli": "^2.16.31",
     "@refinedev/core": "^4.49.2",
     "@refinedev/react-router-v6": "^4.5.9",
     "@refinedev/strapi-v4": "^6.0.6",
->>>>>>> 18b13d31
     "antd": "5.16.5",
     "axios": "^1.6.2",
     "react": "^18.0.0",
