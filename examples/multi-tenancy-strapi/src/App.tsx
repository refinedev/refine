--- conflicted
+++ resolved
@@ -1,8 +1,4 @@
-<<<<<<< HEAD
-import { Authenticated, Refine } from "@refinedev/core";
-=======
-import { GitHubBanner, Refine } from "@pankod/refine-core";
->>>>>>> 12a3802e
+import { Authenticated, GitHubBanner, Refine } from "@refinedev/core";
 import {
     notificationProvider,
     Layout,
@@ -27,8 +23,8 @@
 
 const App: React.FC = () => {
     return (
-<<<<<<< HEAD
         <BrowserRouter>
+            <GitHubBanner />
             <StoreProvider>
                 <Refine
                     authProvider={authProvider}
@@ -112,33 +108,6 @@
                 </Refine>
             </StoreProvider>
         </BrowserRouter>
-=======
-        <StoreProvider>
-            <GitHubBanner />
-            <Refine
-                authProvider={authProvider}
-                dataProvider={DataProvider(API_URL + "/api", axiosInstance)}
-                routerProvider={routerProvider}
-                Sider={CustomSider}
-                resources={[
-                    {
-                        name: "products",
-                        list: ProductList,
-                    },
-                    {
-                        name: "orders",
-                        list: OrderList,
-                        create: CreateOrder,
-                        edit: OrderEdit,
-                    },
-                ]}
-                notificationProvider={notificationProvider}
-                LoginPage={LoginPage}
-                Layout={Layout}
-                catchAll={<ErrorComponent />}
-            />
-        </StoreProvider>
->>>>>>> 12a3802e
     );
 };
 
