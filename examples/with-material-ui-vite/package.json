{
  "name": "with-material-ui-vite",
  "version": "0.1.0",
  "private": true,
  "type": "module",
  "scripts": {
    "build": "tsc && refine build",
    "dev": "refine dev",
    "refine": "refine",
    "start": "refine start"
  },
  "browserslist": {
    "production": [
      ">0.2%",
      "not dead",
      "not op_mini all"
    ],
    "development": [
      "last 1 chrome version",
      "last 1 firefox version",
      "last 1 safari version"
    ]
  },
  "dependencies": {
    "@emotion/react": "^11.8.2",
    "@emotion/styled": "^11.8.1",
    "@mui/icons-material": "^6.1.6",
    "@mui/lab": "^6.0.0-beta.14",
    "@mui/material": "^6.1.7",
    "@mui/x-data-grid": "^7.23.5",
    "@refinedev/cli": "^2.16.42",
<<<<<<< HEAD
    "@refinedev/core": "^4.57.2",
=======
    "@refinedev/core": "^4.57.3",
>>>>>>> 4852c806
    "@refinedev/devtools": "^1.2.12",
    "@refinedev/kbar": "^1.3.14",
    "@refinedev/mui": "^6.0.1",
    "@refinedev/react-hook-form": "^4.9.3",
    "@refinedev/react-router": "^1.0.1",
    "@refinedev/simple-rest": "^5.0.10",
    "react": "^18.0.0",
    "react-dom": "^18.0.0",
    "react-hook-form": "^7.43.5",
    "react-router": "^7.0.2"
  },
  "devDependencies": {
    "@types/node": "^18.16.2",
    "@types/react": "^18.0.0",
    "@types/react-dom": "^18.0.0",
    "@typescript-eslint/eslint-plugin": "5.48.0",
    "@typescript-eslint/parser": "5.48.0",
    "@vitejs/plugin-react": "^4.2.1",
    "eslint": "^8.24.0",
    "eslint-plugin-react-hooks": "^4.6.0",
    "eslint-plugin-react-refresh": "^0.3.4",
    "typescript": "^5.4.2",
    "vite": "^5.1.6"
  },
  "refine": {
    "projectId": "EeHbXW-UB0cNm-ODd29d"
  }
}<|MERGE_RESOLUTION|>--- conflicted
+++ resolved
@@ -29,11 +29,7 @@
     "@mui/material": "^6.1.7",
     "@mui/x-data-grid": "^7.23.5",
     "@refinedev/cli": "^2.16.42",
-<<<<<<< HEAD
-    "@refinedev/core": "^4.57.2",
-=======
     "@refinedev/core": "^4.57.3",
->>>>>>> 4852c806
     "@refinedev/devtools": "^1.2.12",
     "@refinedev/kbar": "^1.3.14",
     "@refinedev/mui": "^6.0.1",
