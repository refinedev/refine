--- conflicted
+++ resolved
@@ -25,11 +25,7 @@
     "@chakra-ui/react": "^2.5.1",
     "@refinedev/chakra-ui": "^2.34.1",
     "@refinedev/cli": "^2.16.42",
-<<<<<<< HEAD
-    "@refinedev/core": "^4.57.2",
-=======
     "@refinedev/core": "^4.57.3",
->>>>>>> 4852c806
     "@refinedev/inferencer": "^5.0.1",
     "@refinedev/react-hook-form": "^4.9.3",
     "@refinedev/react-router": "^1.0.1",
