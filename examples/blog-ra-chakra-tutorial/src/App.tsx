<<<<<<< HEAD
import { Authenticated, Refine } from "@refinedev/core";

=======
import React from "react";
import { GitHubBanner, Refine } from "@pankod/refine-core";
>>>>>>> 12a3802e
import {
    notificationProvider,
    refineTheme,
    ErrorComponent,
    Layout,
    AuthPage,
} from "@refinedev/chakra-ui";

import { ChakraProvider } from "@chakra-ui/react";
import { DataProvider } from "@refinedev/strapi-v4";
import routerProvider, {
    CatchAllNavigate,
    NavigateToResource,
} from "@refinedev/react-router-v6";
import { BrowserRouter, Routes, Route, Outlet } from "react-router-dom";
import { authProvider, axiosInstance } from "./authProvider";
import { API_URL } from "./constants";
import { PostList, PostCreate, PostEdit, PostShow } from "./pages/posts";

function App() {
    return (
<<<<<<< HEAD
        <BrowserRouter>
            <ChakraProvider theme={refineTheme}>
                <Refine
                    authProvider={authProvider}
                    dataProvider={DataProvider(API_URL + `/api`, axiosInstance)}
                    notificationProvider={notificationProvider()}
                    routerProvider={routerProvider}
                    resources={[
                        {
                            name: "posts",
                            list: "/posts",
                            create: "/posts/create",
                            edit: "/posts/edit/:id",
                            show: "/posts/show/:id",
                            meta: {
                                canDelete: true,
                            },
                        },
                    ]}
                    options={{ mutationMode: "undoable" }}
                >
                    <Routes>
                        <Route
                            element={
                                <Authenticated
                                    fallback={<CatchAllNavigate to="/login" />}
                                >
                                    <Layout>
                                        <Outlet />
                                    </Layout>
                                </Authenticated>
                            }
                        >
                            <Route
                                index
                                element={
                                    <NavigateToResource resource="posts" />
                                }
                            />

                            <Route path="/posts">
                                <Route index element={<PostList />} />
                                <Route path="create" element={<PostCreate />} />
                                <Route path="edit/:id" element={<PostEdit />} />
                                <Route path="show/:id" element={<PostShow />} />
                            </Route>
                        </Route>

                        <Route
                            element={
                                <Authenticated fallback={<Outlet />}>
                                    <NavigateToResource resource="posts" />
                                </Authenticated>
                            }
                        >
                            <Route
                                path="/login"
                                element={<AuthPage type="login" />}
                            />
                        </Route>

                        <Route
                            element={
                                <Authenticated>
                                    <Layout>
                                        <Outlet />
                                    </Layout>
                                </Authenticated>
                            }
                        >
                            <Route path="*" element={<ErrorComponent />} />
                        </Route>
                    </Routes>
                </Refine>
            </ChakraProvider>
        </BrowserRouter>
=======
        <ChakraProvider theme={refineTheme}>
            <GitHubBanner />
            <Refine
                authProvider={authProvider}
                dataProvider={DataProvider(API_URL + `/api`, axiosInstance)}
                notificationProvider={notificationProvider()}
                ReadyPage={ReadyPage}
                catchAll={<ErrorComponent />}
                Layout={Layout}
                routerProvider={routerProvider}
                LoginPage={AuthPage}
                resources={[
                    {
                        name: "posts",
                        list: PostList,
                        show: PostShow,
                        create: PostCreate,
                        edit: PostEdit,
                        canDelete: true,
                    },
                ]}
                options={{ mutationMode: "undoable" }}
            />
        </ChakraProvider>
>>>>>>> 12a3802e
    );
}

export default App;<|MERGE_RESOLUTION|>--- conflicted
+++ resolved
@@ -1,10 +1,5 @@
-<<<<<<< HEAD
-import { Authenticated, Refine } from "@refinedev/core";
+import { Authenticated, GitHubBanner, Refine } from "@refinedev/core";
 
-=======
-import React from "react";
-import { GitHubBanner, Refine } from "@pankod/refine-core";
->>>>>>> 12a3802e
 import {
     notificationProvider,
     refineTheme,
@@ -26,8 +21,8 @@
 
 function App() {
     return (
-<<<<<<< HEAD
         <BrowserRouter>
+            <GitHubBanner />
             <ChakraProvider theme={refineTheme}>
                 <Refine
                     authProvider={authProvider}
@@ -103,32 +98,6 @@
                 </Refine>
             </ChakraProvider>
         </BrowserRouter>
-=======
-        <ChakraProvider theme={refineTheme}>
-            <GitHubBanner />
-            <Refine
-                authProvider={authProvider}
-                dataProvider={DataProvider(API_URL + `/api`, axiosInstance)}
-                notificationProvider={notificationProvider()}
-                ReadyPage={ReadyPage}
-                catchAll={<ErrorComponent />}
-                Layout={Layout}
-                routerProvider={routerProvider}
-                LoginPage={AuthPage}
-                resources={[
-                    {
-                        name: "posts",
-                        list: PostList,
-                        show: PostShow,
-                        create: PostCreate,
-                        edit: PostEdit,
-                        canDelete: true,
-                    },
-                ]}
-                options={{ mutationMode: "undoable" }}
-            />
-        </ChakraProvider>
->>>>>>> 12a3802e
     );
 }
 
