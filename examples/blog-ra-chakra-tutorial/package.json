{
  "name": "blog-ra-chakra-tutorial",
  "private": true,
  "type": "module",
  "scripts": {
    "build": "tsc && refine build",
    "dev": "refine dev",
    "refine": "refine",
    "start": "refine start"
  },
  "dependencies": {
    "@chakra-ui/react": "^2.5.1",
    "@refinedev/chakra-ui": "^2.33.0",
    "@refinedev/cli": "^2.16.40",
    "@refinedev/core": "^4.56.0",
    "@refinedev/inferencer": "^4.7.1",
    "@refinedev/kbar": "^1.3.12",
    "@refinedev/react-hook-form": "^4.9.1",
    "@refinedev/react-router": "^0.1.0",
    "@refinedev/react-table": "^5.6.13",
    "@refinedev/strapi-v4": "^6.0.9",
    "@tabler/icons-react": "^3.1.0",
<<<<<<< HEAD
    "axios": "^1.6.2",
    "react": "^19.1.0",
    "react-dom": "^19.1.0",
=======
    "axios": "^1.11.0",
    "react": "^18.0.0",
    "react-dom": "^18.0.0",
>>>>>>> dfc8d6f0
    "react-hook-form": "^7.57.0",
    "react-router": "^7.0.2"
  },
  "devDependencies": {
    "@types/react": "^19.1.0",
    "@types/react-dom": "^19.1.0",
    "@vitejs/plugin-react": "^4.2.1",
    "typescript": "^5.8.3",
    "vite": "^5.4.15"
  }
}<|MERGE_RESOLUTION|>--- conflicted
+++ resolved
@@ -20,15 +20,9 @@
     "@refinedev/react-table": "^5.6.13",
     "@refinedev/strapi-v4": "^6.0.9",
     "@tabler/icons-react": "^3.1.0",
-<<<<<<< HEAD
-    "axios": "^1.6.2",
+    "axios": "^1.11.0",
     "react": "^19.1.0",
     "react-dom": "^19.1.0",
-=======
-    "axios": "^1.11.0",
-    "react": "^18.0.0",
-    "react-dom": "^18.0.0",
->>>>>>> dfc8d6f0
     "react-hook-form": "^7.57.0",
     "react-router": "^7.0.2"
   },
