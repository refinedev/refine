--- conflicted
+++ resolved
@@ -7,15 +7,9 @@
     Scripts,
     ScrollRestoration,
 } from "@remix-run/react";
-<<<<<<< HEAD
-import { Refine } from "@refinedev/core";
+import { GitHubBanner, Refine } from "@refinedev/core";
 import dataProvider from "@refinedev/simple-rest";
 import routerProvider from "@refinedev/remix-router";
-=======
-import { GitHubBanner, AuthPage, Refine } from "@pankod/refine-core";
-import dataProvider from "@pankod/refine-simple-rest";
-import routerProvider from "@pankod/refine-remix-router";
->>>>>>> 12a3802e
 
 import { authProvider } from "./authProvider";
 import { API_URL } from "./constants";
