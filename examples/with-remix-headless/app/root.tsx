--- conflicted
+++ resolved
@@ -32,13 +32,8 @@
             <body>
                 <Refine
                     dataProvider={dataProvider(API_URL)}
-<<<<<<< HEAD
                     legacyRouterProvider={routerProvider}
-                    authProvider={authProvider}
-=======
-                    routerProvider={routerProvider}
                     legacyAuthProvider={authProvider}
->>>>>>> 1abc51a8
                     resources={[
                         {
                             name: "posts",
