--- conflicted
+++ resolved
@@ -32,13 +32,9 @@
             <body>
                 <Refine
                     dataProvider={dataProvider(API_URL)}
-<<<<<<< HEAD
                     routerProvider={routerProvider}
                     authProvider={authProvider}
-=======
                     legacyRouterProvider={routerProvider}
-                    legacyAuthProvider={authProvider}
->>>>>>> 3f10c6e5
                     resources={[
                         {
                             name: "posts",
