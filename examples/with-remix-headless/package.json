{
  "private": true,
  "sideEffects": false,
  "name": "with-remix-headless",
  "scripts": {
    "build": "refine build",
    "start": "refine dev",
    "start:prod": "refine start",
    "refine": "refine",
    "cypress": "cypress open -C ./cypress.config.ts",
    "cypress:run": "cypress run -C ./cypress.config.ts"
  },
  "dependencies": {
<<<<<<< HEAD
    "@remix-run/node": "^2.4.0",
    "@remix-run/react": "^2.4.0",
    "@remix-run/serve": "^2.4.0",
    "@refinedev/core": "^4.46.0",
    "@refinedev/cli": "^2.16.20",
    "@refinedev/simple-rest": "^5.0.0",
    "@refinedev/remix-router": "^2.3.0",
    "@refinedev/react-hook-form": "^4.8.12",
    "@refinedev/react-table": "^5.6.4",
=======
    "@remix-run/node": "^1.6.7",
    "@remix-run/react": "^1.6.7",
    "@remix-run/serve": "^1.6.7",
    "@refinedev/core": "^4.46.1",
    "@refinedev/cli": "^2.16.21",
    "@refinedev/simple-rest": "^5.0.1",
    "@refinedev/remix-router": "^2.3.1",
    "@refinedev/react-hook-form": "^4.8.13",
    "@refinedev/react-table": "^5.6.5",
>>>>>>> 75bb61dd
    "@tanstack/react-table": "^8.2.6",
    "js-cookie": "^3.0.1",
    "react": "^18.0.0",
    "react-dom": "^18.0.0"
  },
  "devDependencies": {
    "@remix-run/dev": "^2.3.1",
    "@types/react": "^18.0.0",
    "@types/react-dom": "^18.0.0",
    "typescript": "^4.7.4",
    "cypress": "^12.11.0"
  },
  "engines": {
    "node": ">=14"
  }
}<|MERGE_RESOLUTION|>--- conflicted
+++ resolved
@@ -11,27 +11,15 @@
     "cypress:run": "cypress run -C ./cypress.config.ts"
   },
   "dependencies": {
-<<<<<<< HEAD
     "@remix-run/node": "^2.4.0",
     "@remix-run/react": "^2.4.0",
     "@remix-run/serve": "^2.4.0",
-    "@refinedev/core": "^4.46.0",
-    "@refinedev/cli": "^2.16.20",
-    "@refinedev/simple-rest": "^5.0.0",
-    "@refinedev/remix-router": "^2.3.0",
-    "@refinedev/react-hook-form": "^4.8.12",
-    "@refinedev/react-table": "^5.6.4",
-=======
-    "@remix-run/node": "^1.6.7",
-    "@remix-run/react": "^1.6.7",
-    "@remix-run/serve": "^1.6.7",
     "@refinedev/core": "^4.46.1",
     "@refinedev/cli": "^2.16.21",
     "@refinedev/simple-rest": "^5.0.1",
     "@refinedev/remix-router": "^2.3.1",
     "@refinedev/react-hook-form": "^4.8.13",
     "@refinedev/react-table": "^5.6.5",
->>>>>>> 75bb61dd
     "@tanstack/react-table": "^8.2.6",
     "js-cookie": "^3.0.1",
     "react": "^18.0.0",
