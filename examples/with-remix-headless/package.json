--- conflicted
+++ resolved
@@ -11,11 +11,7 @@
   },
   "dependencies": {
     "@refinedev/cli": "^2.16.42",
-<<<<<<< HEAD
-    "@refinedev/core": "^4.57.1",
-=======
     "@refinedev/core": "^4.57.5",
->>>>>>> 85c54ba6
     "@refinedev/react-hook-form": "^4.9.3",
     "@refinedev/react-table": "^5.6.15",
     "@refinedev/remix-router": "^3.0.8",
