<<<<<<< HEAD
import { useState } from "react";
import { Refine } from "@refinedev/core";
import { notificationProvider, Layout, ErrorComponent } from "@refinedev/antd";
import { ConfigProvider, theme } from "antd";
import dataProvider from "@refinedev/simple-rest";
import routerProvider, { NavigateToResource } from "@refinedev/react-router-v6";
import { BrowserRouter, Routes, Route, Outlet } from "react-router-dom";
=======
import { GitHubBanner, Refine } from "@pankod/refine-core";
import {
    notificationProvider,
    Layout,
    ErrorComponent,
    ConfigProvider,
    theme,
} from "@pankod/refine-antd";
import dataProvider from "@pankod/refine-simple-rest";
import routerProvider from "@pankod/refine-react-router-v6";
>>>>>>> 12a3802e

import { PostList, PostCreate, PostEdit, PostShow } from "pages/posts";

import "@refinedev/antd/dist/reset.css";

import Header from "components/Header";

const API_URL = "https://api.fake-rest.refine.dev";

const App: React.FC = () => {
    const [currentTheme, setCurrentTheme] = useState<"light" | "dark">("dark");

    return (
        <BrowserRouter>
            <ConfigProvider
                theme={{
                    algorithm:
                        currentTheme === "light"
                            ? theme.defaultAlgorithm
                            : theme.darkAlgorithm,
                    components: {
                        Button: {
                            borderRadius: 0,
                        },
                        Typography: {
                            colorTextHeading: "#1890ff",
                        },
                    },
<<<<<<< HEAD
                    token: {
                        colorPrimary: "#f0f",
=======
                },
                token: {
                    colorPrimary: "#f0f",
                },
            }}
        >
            <GitHubBanner />
            <Refine
                dataProvider={dataProvider(API_URL)}
                routerProvider={routerProvider}
                Header={() => (
                    <Header theme={currentTheme} setTheme={setCurrentTheme} />
                )}
                resources={[
                    {
                        name: "posts",
                        list: PostList,
                        create: PostCreate,
                        edit: PostEdit,
                        show: PostShow,
>>>>>>> 12a3802e
                    },
                }}
            >
                <Refine
                    dataProvider={dataProvider(API_URL)}
                    routerProvider={routerProvider}
                    resources={[
                        {
                            name: "posts",
                            list: "/posts",
                            show: "/posts/show/:id",
                            create: "/posts/create",
                            edit: "/posts/edit/:id",
                        },
                    ]}
                    notificationProvider={notificationProvider}
                >
                    <Routes>
                        <Route
                            element={
                                <Layout
                                    Header={() => (
                                        <Header
                                            theme={currentTheme}
                                            setTheme={setCurrentTheme}
                                        />
                                    )}
                                >
                                    <Outlet />
                                </Layout>
                            }
                        >
                            <Route
                                index
                                element={
                                    <NavigateToResource resource="posts" />
                                }
                            />

                            <Route path="/posts">
                                <Route index element={<PostList />} />
                                <Route path="create" element={<PostCreate />} />
                                <Route path="edit/:id" element={<PostEdit />} />
                                <Route path="show/:id" element={<PostShow />} />
                            </Route>

                            <Route path="*" element={<ErrorComponent />} />
                        </Route>
                    </Routes>
                </Refine>
            </ConfigProvider>
        </BrowserRouter>
    );
};

export default App;<|MERGE_RESOLUTION|>--- conflicted
+++ resolved
@@ -1,23 +1,10 @@
-<<<<<<< HEAD
 import { useState } from "react";
-import { Refine } from "@refinedev/core";
+import { GitHubBanner, Refine } from "@refinedev/core";
 import { notificationProvider, Layout, ErrorComponent } from "@refinedev/antd";
 import { ConfigProvider, theme } from "antd";
 import dataProvider from "@refinedev/simple-rest";
 import routerProvider, { NavigateToResource } from "@refinedev/react-router-v6";
 import { BrowserRouter, Routes, Route, Outlet } from "react-router-dom";
-=======
-import { GitHubBanner, Refine } from "@pankod/refine-core";
-import {
-    notificationProvider,
-    Layout,
-    ErrorComponent,
-    ConfigProvider,
-    theme,
-} from "@pankod/refine-antd";
-import dataProvider from "@pankod/refine-simple-rest";
-import routerProvider from "@pankod/refine-react-router-v6";
->>>>>>> 12a3802e
 
 import { PostList, PostCreate, PostEdit, PostShow } from "pages/posts";
 
@@ -32,6 +19,7 @@
 
     return (
         <BrowserRouter>
+            <GitHubBanner />
             <ConfigProvider
                 theme={{
                     algorithm:
@@ -46,31 +34,8 @@
                             colorTextHeading: "#1890ff",
                         },
                     },
-<<<<<<< HEAD
                     token: {
                         colorPrimary: "#f0f",
-=======
-                },
-                token: {
-                    colorPrimary: "#f0f",
-                },
-            }}
-        >
-            <GitHubBanner />
-            <Refine
-                dataProvider={dataProvider(API_URL)}
-                routerProvider={routerProvider}
-                Header={() => (
-                    <Header theme={currentTheme} setTheme={setCurrentTheme} />
-                )}
-                resources={[
-                    {
-                        name: "posts",
-                        list: PostList,
-                        create: PostCreate,
-                        edit: PostEdit,
-                        show: PostShow,
->>>>>>> 12a3802e
                     },
                 }}
             >
