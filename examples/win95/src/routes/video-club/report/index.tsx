--- conflicted
+++ resolved
@@ -16,12 +16,8 @@
 import { NIGHTLY_RENTAL_FEE } from "@/utils/app-settings";
 import { convertToUSD } from "@/utils/convert-to-usd";
 import { getImagesUrl } from "@/utils/get-cdn-url";
-<<<<<<< HEAD
 import type { Rental } from "@/types";
-=======
-import { Rental } from "@/types";
 import { getToday } from "@/utils/get-today";
->>>>>>> 96e8c6ad
 
 const today = getToday();
 
