--- conflicted
+++ resolved
@@ -11,21 +11,12 @@
   },
   "dependencies": {
     "@emotion/react": "^11.8.2",
-<<<<<<< HEAD
     "@mantine/core": "^7.13.2",
     "@mantine/dates": "^7.13.2",
     "@mantine/form": "^7.13.2",
     "@mantine/hooks": "^7.13.2",
     "@mantine/notifications": "^7.13.2",
-    "@refinedev/cli": "^2.16.39",
-=======
-    "@mantine/core": "^5.10.4",
-    "@mantine/dates": "^5.4.1",
-    "@mantine/form": "^5.10.4",
-    "@mantine/hooks": "^5.10.4",
-    "@mantine/notifications": "^5.10.4",
     "@refinedev/cli": "^2.16.40",
->>>>>>> 6af8cf95
     "@refinedev/core": "^4.56.0",
     "@refinedev/mantine": "^2.34.0",
     "@refinedev/react-router-v6": "^4.6.0",
