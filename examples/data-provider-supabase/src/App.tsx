--- conflicted
+++ resolved
@@ -1,8 +1,9 @@
-<<<<<<< HEAD
-import { Refine, AuthBindings, Authenticated } from "@refinedev/core";
-=======
-import { GitHubBanner, Refine, AuthProvider } from "@pankod/refine-core";
->>>>>>> 12a3802e
+import {
+    GitHubBanner,
+    Refine,
+    AuthBindings,
+    Authenticated,
+} from "@refinedev/core";
 import {
     notificationProvider,
     Layout,
@@ -243,8 +244,8 @@
 
 const App: React.FC = () => {
     return (
-<<<<<<< HEAD
         <BrowserRouter>
+            <GitHubBanner />
             <Refine
                 dataProvider={dataProvider(supabaseClient)}
                 liveProvider={liveProvider(supabaseClient)}
@@ -261,70 +262,11 @@
                 ]}
                 /**
                  * Multiple subscriptions are currently not supported with the supabase JS client v2 and @refinedev/supabase v4.
-=======
-        <>
-            <GitHubBanner />
-            <Refine
-                dataProvider={dataProvider(supabaseClient)}
-                liveProvider={liveProvider(supabaseClient)}
-                routerProvider={{
-                    ...routerProvider,
-                    routes: [
-                        {
-                            path: "/register",
-                            element: <AuthPage type="register" />,
-                        },
-                        {
-                            path: "/forgot-password",
-                            element: <AuthPage type="forgotPassword" />,
-                        },
-                        {
-                            path: "/update-password",
-                            element: <AuthPage type="updatePassword" />,
-                        },
-                    ],
-                }}
-                authProvider={authProvider}
-                LoginPage={() => (
-                    <AuthPage
-                        type="login"
-                        providers={[
-                            {
-                                name: "google",
-                                label: "Sign in with Google",
-                                icon: (
-                                    <GoogleOutlined
-                                        style={{ fontSize: 18, lineHeight: 0 }}
-                                    />
-                                ),
-                            },
-                        ]}
-                        formProps={{
-                            initialValues: {
-                                email: "info@refine.dev",
-                                password: "refine-supabase",
-                            },
-                        }}
-                    />
-                )}
-                resources={[
-                    {
-                        name: "posts",
-                        list: PostList,
-                        create: PostCreate,
-                        edit: PostEdit,
-                        show: PostShow,
-                    },
-                ]}
-                /**
-                 * Multiple subscriptions are currently not supported with the supabase JS client v2 and @pankod/refine-supabase v4.
->>>>>>> 12a3802e
                  * Therefore, enabling global live mode will cause unexpected behaviors.
                  * Please set `liveMode: "auto"` or `liveMode: "manual"` manually while using real-time features of refine.
                  */
                 options={{ liveMode: "off" }}
                 notificationProvider={notificationProvider}
-<<<<<<< HEAD
             >
                 <Routes>
                     <Route
@@ -414,12 +356,6 @@
                 </Routes>
             </Refine>
         </BrowserRouter>
-=======
-                Layout={Layout}
-                catchAll={<ErrorComponent />}
-            />
-        </>
->>>>>>> 12a3802e
     );
 };
 
