import { useShow, IResourceComponentsProps, useOne } from "@refinedev/core";

import {
    Show,
    MarkdownField,
    ImageField,
    ListButton,
    EditButton,
    RefreshButton,
} from "@refinedev/antd";

import { Typography, Space, Alert, Button } from "antd";

import { IPost, ICategory } from "../../interfaces";
import { useState } from "react";

const { Title, Text } = Typography;

export const PostShow: React.FC<IResourceComponentsProps> = () => {
    const [isDeprecated, setIsDeprecated] = useState(false);

    const { queryResult } = useShow<IPost>({
        liveMode: "manual",
        onLiveEvent: () => {
            setIsDeprecated(true);
        },
    });

    const { data, isLoading } = queryResult;
    const record = data?.data;

    const { data: categoryData, isLoading: categoryIsLoading } =
        useOne<ICategory>({
            resource: "categories",
            id: record?.categoryId || "",
            queryOptions: {
                enabled: !!record,
            },
        });

    const handleRefresh = () => {
        queryResult.refetch();
        setIsDeprecated(false);
    };

    return (
        <Show
            isLoading={isLoading}
            headerProps={{
                extra: (
                    <>
                        <ListButton />
                        <EditButton />
                        <RefreshButton onClick={handleRefresh} />
                    </>
                ),
            }}
        >
            {isDeprecated && (
                <Alert
                    message="This post is changed. Reload to see it's latest version."
                    type="warning"
                    style={{
                        marginBottom: 20,
                    }}
                    action={
<<<<<<< HEAD
                        <Button
                            onClick={handleRefresh}
                            size="small"
                            type="dashed"
                        >
=======
                        <Button onClick={handleRefresh} size="small" ghost>
>>>>>>> ec1e273b
                            Refresh
                        </Button>
                    }
                />
            )}

            <Title level={5}>Id</Title>
            <Text>{record?.id}</Text>

            <Title level={5}>Title</Title>
            <Text>{record?.title}</Text>

            <Title level={5}>Category</Title>
            <Text>
                {categoryIsLoading ? "Loading..." : categoryData?.data.title}
            </Text>

            <Title level={5}>Content</Title>
            <MarkdownField value={record?.content} />

            <Title level={5}>Images</Title>
            <Space wrap>
                {record?.images ? (
                    record?.images.map((img) => (
                        <ImageField
                            key={img.name}
                            value={img.url}
                            title={img.name}
                            width={200}
                        />
                    ))
                ) : (
                    <Text>Not found any images</Text>
                )}
            </Space>
        </Show>
    );
};<|MERGE_RESOLUTION|>--- conflicted
+++ resolved
@@ -64,15 +64,7 @@
                         marginBottom: 20,
                     }}
                     action={
-<<<<<<< HEAD
-                        <Button
-                            onClick={handleRefresh}
-                            size="small"
-                            type="dashed"
-                        >
-=======
                         <Button onClick={handleRefresh} size="small" ghost>
->>>>>>> ec1e273b
                             Refresh
                         </Button>
                     }
