--- conflicted
+++ resolved
@@ -21,13 +21,8 @@
     "@types/react-dom": "^18.0.0",
     "typescript": "^4.7.4",
     "vite": "^4.3.1",
-<<<<<<< HEAD
-    "cypress": "^12.11.0",
-    "@vitejs/plugin-react": "^4.0.0"
-=======
     "@vitejs/plugin-react": "^4.0.0",
     "cypress": "^12.11.0"
->>>>>>> ec1e273b
   },
   "scripts": {
     "start": "refine dev",
