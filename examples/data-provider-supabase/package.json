--- conflicted
+++ resolved
@@ -7,13 +7,9 @@
         "@pankod/refine-core": "^3.99.4",
         "@pankod/refine-cli": "^1.17.0",
         "@pankod/refine-react-router-v6": "^3.38.0",
-<<<<<<< HEAD
-        "@pankod/refine-supabase": "^4.1.0",
+        "@pankod/refine-supabase": "^4.1.2",
         "antd": "^5.0.5",
         "@ant-design/icons": "^4.5.0",
-=======
-        "@pankod/refine-supabase": "^4.1.2",
->>>>>>> 300c9744
         "@types/node": "^12.20.11",
         "@types/react": "^18.0.0",
         "@types/react-dom": "^18.0.0",
