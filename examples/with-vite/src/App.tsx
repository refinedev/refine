--- conflicted
+++ resolved
@@ -1,22 +1,10 @@
-<<<<<<< HEAD
-import { Refine } from "@refinedev/core";
+import { GitHubBanner, Refine } from "@refinedev/core";
 import { notificationProvider, Layout, ErrorComponent } from "@refinedev/antd";
 import dataProvider from "@refinedev/simple-rest";
 import routerProvider, { NavigateToResource } from "@refinedev/react-router-v6";
 import { BrowserRouter, Routes, Route, Outlet } from "react-router-dom";
 
 import "@refinedev/antd/dist/reset.css";
-=======
-import { GitHubBanner, Refine } from "@pankod/refine-core";
-import {
-    notificationProvider,
-    Layout,
-    ErrorComponent,
-} from "@pankod/refine-antd";
-import dataProvider from "@pankod/refine-simple-rest";
-import routerProvider from "@pankod/refine-react-router-v6";
-import "@pankod/refine-antd/dist/reset.css";
->>>>>>> 12a3802e
 
 import { PostList, PostCreate, PostEdit, PostShow } from "./pages/posts";
 
@@ -24,8 +12,8 @@
 
 const App: React.FC = () => {
     return (
-<<<<<<< HEAD
         <BrowserRouter>
+            <GitHubBanner />
             <Refine
                 routerProvider={routerProvider}
                 dataProvider={dataProvider(API_URL)}
@@ -68,28 +56,6 @@
                 </Routes>
             </Refine>
         </BrowserRouter>
-=======
-        <>
-            <GitHubBanner />
-            <Refine
-                routerProvider={routerProvider}
-                dataProvider={dataProvider("https://api.fake-rest.refine.dev")}
-                notificationProvider={notificationProvider}
-                Layout={Layout}
-                catchAll={<ErrorComponent />}
-                resources={[
-                    {
-                        name: "posts",
-                        list: PostList,
-                        create: PostCreate,
-                        edit: PostEdit,
-                        show: PostShow,
-                        canDelete: true,
-                    },
-                ]}
-            />
-        </>
->>>>>>> 12a3802e
     );
 };
 
