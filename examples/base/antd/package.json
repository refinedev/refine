--- conflicted
+++ resolved
@@ -5,12 +5,9 @@
     "dependencies": {
         "@pankod/refine-antd": "^3.62.0",
         "@pankod/refine-core": "^3.88.4",
-<<<<<<< HEAD
-        "@pankod/refine-guesser": "^0.1.0",
-=======
->>>>>>> e93df6f8
         "@pankod/refine-react-router-v6": "^3.36.2",
         "@pankod/refine-simple-rest": "^3.35.2",
+        "@pankod/refine-guesser": "^0.1.0",
         "@types/node": "^12.20.11",
         "@types/react": "^18.0.0",
         "@types/react-dom": "^18.0.0",
