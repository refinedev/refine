--- conflicted
+++ resolved
@@ -3,14 +3,9 @@
     "version": "3.25.0",
     "private": true,
     "dependencies": {
-<<<<<<< HEAD
+        "@pankod/refine-core": "^3.88.4",
         "@pankod/refine-guesser": "^0.1.0",
-        "@pankod/refine-core": "^3.88.0",
-        "@pankod/refine-mui": "^3.55.0",
-=======
-        "@pankod/refine-core": "^3.88.4",
         "@pankod/refine-mui": "^3.55.2",
->>>>>>> 22a8e4ee
         "@pankod/refine-react-hook-form": "^3.33.2",
         "@pankod/refine-react-router-v6": "^3.36.2",
         "@pankod/refine-simple-rest": "^3.35.2",
