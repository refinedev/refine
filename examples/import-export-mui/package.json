{
    "name": "import-export-mui",
    "version": "3.25.0",
    "private": true,
    "dependencies": {
        "@pankod/refine-core": "^3.99.6",
<<<<<<< HEAD
        "@pankod/refine-cli": "^1.17.2",
=======
        "@pankod/refine-cli": "^1.17.1",
>>>>>>> 1101fe2c
        "@pankod/refine-mui": "^3.61.5",
        "@pankod/refine-react-hook-form": "^3.37.2",
        "@pankod/refine-react-router-v6": "^3.38.0",
        "@pankod/refine-simple-rest": "^3.37.4",
        "@types/node": "^12.20.11",
        "@types/react": "^18.0.0",
        "@types/react-dom": "^18.0.0",
        "react": "^18.0.0",
        "react-dom": "^18.0.0",
        "react-scripts": "^5.0.0",
        "cross-env": "^7.0.3",
        "typescript": "^4.7.4"
    },
    "scripts": {
        "start": "cross-env DISABLE_ESLINT_PLUGIN=true react-scripts start",
        "build": "cross-env DISABLE_ESLINT_PLUGIN=true react-scripts build",
        "eject": "react-scripts eject",
        "refine": "refine"
    },
    "browserslist": {
        "production": [
            ">0.2%",
            "not dead",
            "not op_mini all"
        ],
        "development": [
            "last 1 chrome version",
            "last 1 firefox version",
            "last 1 safari version"
        ]
    }
}<|MERGE_RESOLUTION|>--- conflicted
+++ resolved
@@ -4,11 +4,7 @@
     "private": true,
     "dependencies": {
         "@pankod/refine-core": "^3.99.6",
-<<<<<<< HEAD
-        "@pankod/refine-cli": "^1.17.2",
-=======
         "@pankod/refine-cli": "^1.17.1",
->>>>>>> 1101fe2c
         "@pankod/refine-mui": "^3.61.5",
         "@pankod/refine-react-hook-form": "^3.37.2",
         "@pankod/refine-react-router-v6": "^3.38.0",
