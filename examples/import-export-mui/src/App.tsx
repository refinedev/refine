--- conflicted
+++ resolved
@@ -1,8 +1,4 @@
-<<<<<<< HEAD
-import { Refine } from "@refinedev/core";
-=======
-import { GitHubBanner, Refine } from "@pankod/refine-core";
->>>>>>> 12a3802e
+import { GitHubBanner, Refine } from "@refinedev/core";
 import {
     Layout,
     ErrorComponent,
@@ -21,32 +17,12 @@
 const API_URL = "https://api.fake-rest.refine.dev";
 const App: React.FC = () => {
     return (
-<<<<<<< HEAD
         <BrowserRouter>
+            <GitHubBanner />
             <ThemeProvider theme={LightTheme}>
                 <CssBaseline />
                 <GlobalStyles
                     styles={{ html: { WebkitFontSmoothing: "auto" } }}
-=======
-        <ThemeProvider theme={LightTheme}>
-            <CssBaseline />
-            <GlobalStyles styles={{ html: { WebkitFontSmoothing: "auto" } }} />
-            <RefineSnackbarProvider>
-                <GitHubBanner />
-                <Refine
-                    routerProvider={routerProvider}
-                    notificationProvider={notificationProvider}
-                    dataProvider={dataProvider(API_URL)}
-                    ReadyPage={ReadyPage}
-                    Layout={Layout}
-                    catchAll={<ErrorComponent />}
-                    resources={[
-                        {
-                            name: "posts",
-                            list: ImportList,
-                        },
-                    ]}
->>>>>>> 12a3802e
                 />
                 <RefineSnackbarProvider>
                     <Refine
