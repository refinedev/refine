--- conflicted
+++ resolved
@@ -1,16 +1,15 @@
-<<<<<<< HEAD
-import { Authenticated, ErrorComponent, Refine } from "@refinedev/core";
+import {
+    Authenticated,
+    ErrorComponent,
+    GitHubBanner,
+    Refine,
+} from "@refinedev/core";
 import routerProvider, {
     NavigateToResource,
     CatchAllNavigate,
 } from "@refinedev/react-router-v6";
 import { BrowserRouter, Routes, Route, Outlet } from "react-router-dom";
 import { dataProvider } from "@refinedev/supabase";
-=======
-import { GitHubBanner, Refine } from "@pankod/refine-core";
-import routerProvider from "@pankod/refine-react-router-v6";
-import { dataProvider } from "@pankod/refine-supabase";
->>>>>>> 12a3802e
 import authProvider from "./authProvider";
 import { supabaseClient } from "utility";
 
@@ -26,8 +25,8 @@
 
 function App() {
     return (
-<<<<<<< HEAD
         <BrowserRouter>
+            <GitHubBanner />
             <ThemeProvider theme={original}>
                 <Refine
                     routerProvider={routerProvider}
@@ -109,41 +108,6 @@
                 </Refine>
             </ThemeProvider>
         </BrowserRouter>
-=======
-        <ThemeProvider theme={original}>
-            <GitHubBanner />
-            <Refine
-                routerProvider={routerProvider}
-                dataProvider={dataProvider(supabaseClient)}
-                authProvider={authProvider}
-                LoginPage={LoginPage}
-                Layout={({ children }) => {
-                    return (
-                        <div className="main">
-                            <div className="layout">{children}</div>
-                            <div>
-                                <Footer />
-                            </div>
-                        </div>
-                    );
-                }}
-                resources={[
-                    {
-                        name: "posts",
-                        list: PostList,
-                        create: PostCreate,
-                        edit: PostEdit,
-                    },
-                    {
-                        name: "categories",
-                        list: CategoryList,
-                        create: CategoryCreate,
-                        edit: CategoryEdit,
-                    },
-                ]}
-            />
-        </ThemeProvider>
->>>>>>> 12a3802e
     );
 }
 
