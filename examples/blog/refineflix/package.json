--- conflicted
+++ resolved
@@ -16,13 +16,8 @@
     "react-dom": "^17.0.2",
     "react-scripts": "^5.0.0",
     "typescript": "^4.2.4",
-<<<<<<< HEAD
     "web-vitals": "^1.1.1",
-    "@pankod/refine-core": "^1.0.76",
-    "@pankod/refine-supabase": "^0.1.0"
-=======
-    "web-vitals": "^1.1.1"
->>>>>>> 3abefc9a
+    "@pankod/refine-core": "^1.0.76"
   },
   "scripts": {
     "dev": "react-scripts start",
