--- conflicted
+++ resolved
@@ -5,13 +5,8 @@
   "dependencies": {
     "@pankod/refine": "2.0.12",
     "@pankod/refine-antd": "^3.25.7",
-<<<<<<< HEAD
-    "@pankod/refine-core": "^3.30.0",
-    "@pankod/refine-react-router-v6": "^3.25.2",
-=======
     "@pankod/refine-core": "^3.31.0",
     "@pankod/refine-react-router-v6": "^3.25.1",
->>>>>>> 8551155c
     "@pankod/refine-supabase": "^3.25.0",
     "@testing-library/jest-dom": "^5.12.0",
     "@testing-library/react": "^11.2.6",
