--- conflicted
+++ resolved
@@ -1,10 +1,6 @@
 {
   "name": "admin",
-<<<<<<< HEAD
-  "version": "3.0.1",
-=======
   "version": "3.1.0",
->>>>>>> d09eae78
   "private": true,
   "dependencies": {
     "@craco/craco": "^6.1.2",
