--- conflicted
+++ resolved
@@ -5,19 +5,8 @@
   "dependencies": {
     "@craco/craco": "^6.1.2",
     "@pankod/refine": "2.0.12",
-<<<<<<< HEAD
-    "@pankod/refine-nestjsx-crud": "2.0.12",
-    "@pankod/refine-react-router": "2.0.12",
-    "@testing-library/jest-dom": "^5.16.4",
-    "@testing-library/react": "^13.1.1",
-    "@testing-library/user-event": "^14.1.1",
-=======
     "@pankod/refine-nestjsx-crud": "^3.25.6",
     "@pankod/refine-react-router": "^3.25.0",
-    "@testing-library/jest-dom": "^5.12.0",
-    "@testing-library/react": "^11.2.6",
-    "@testing-library/user-event": "^12.8.3",
->>>>>>> fa3f4876
     "@types/jest": "^26.0.23",
     "@types/react": "^17.0.4",
     "@types/react-dom": "^17.0.4",
