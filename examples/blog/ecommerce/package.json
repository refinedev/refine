{
  "name": "refine-ecommerce-example",
  "version": "3.25.0",
  "private": true,
  "scripts": {
    "dev": "NODE_OPTIONS=--max_old_space_size=4096 next dev",
    "build": "next build",
    "start": "next start",
    "lint": "eslint '**/*.{js,jsx,ts,tsx}'"
  },
  "dependencies": {
    "@chakra-ui/icons": "^1.1.5",
    "@chakra-ui/react": "^1.8.3",
    "@emotion/react": "^11.8.2",
    "@emotion/styled": "^11.8.1",
<<<<<<< HEAD
    "@pankod/refine-core": "^3.30.0",
    "@pankod/refine-nextjs-router": "^3.25.2",
=======
    "@pankod/refine-core": "^3.31.0",
    "@pankod/refine-nextjs-router": "^3.25.1",
>>>>>>> 8551155c
    "@pankod/refine-strapi": "^3.25.4",
    "@pankod/refine-strapi-v4": "^3.25.6",
    "axios": "^0.26.1",
    "framer-motion": "^5.6.0",
    "next": "^12.1.6",
    "next-compose-plugins": "^2.2.1",
    "nookies": "^2.5.2",
    "react": "^17.0.2",
    "react-dom": "^17.0.2",
    "react-icons": "^4.3.1"
  },
  "devDependencies": {
    "@types/node": "^12.20.11",
    "@types/react": "^17.0.4",
    "@types/react-dom": "^17.0.4",
    "@typescript-eslint/parser": "^4.25.0",
    "typescript": "^4.4.3"
  }
}<|MERGE_RESOLUTION|>--- conflicted
+++ resolved
@@ -13,13 +13,8 @@
     "@chakra-ui/react": "^1.8.3",
     "@emotion/react": "^11.8.2",
     "@emotion/styled": "^11.8.1",
-<<<<<<< HEAD
-    "@pankod/refine-core": "^3.30.0",
-    "@pankod/refine-nextjs-router": "^3.25.2",
-=======
     "@pankod/refine-core": "^3.31.0",
     "@pankod/refine-nextjs-router": "^3.25.1",
->>>>>>> 8551155c
     "@pankod/refine-strapi": "^3.25.4",
     "@pankod/refine-strapi-v4": "^3.25.6",
     "axios": "^0.26.1",
