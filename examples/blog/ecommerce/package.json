{
<<<<<<< HEAD
    "name": "refine-ecommerce-example",
    "version": "3.22.1",
    "private": true,
    "scripts": {
        "dev": "NODE_OPTIONS=--max_old_space_size=4096 next dev",
        "build": "next build",
        "start": "next start",
        "lint": "eslint '**/*.{js,jsx,ts,tsx}'"
    },
    "dependencies": {
        "@chakra-ui/icons": "^1.1.5",
        "@chakra-ui/react": "^1.8.3",
        "@emotion/react": "^11.7.1",
        "@emotion/styled": "^11.6.0",
        "@pankod/refine-core": "^3.23.2",
        "@pankod/refine-nextjs-router": "^3.22.2",
        "@pankod/refine-strapi": "^3.22.2",
        "@pankod/refine-strapi-v4": "^3.22.2",
        "axios": "^0.21.4",
        "framer-motion": "^5.6.0",
        "next": "^12.0.3",
        "next-compose-plugins": "^2.2.1",
        "nookies": "^2.5.2",
        "react": "^17.0.2",
        "react-dom": "^17.0.2",
        "react-icons": "^4.3.1"
    },
    "devDependencies": {
        "@types/node": "^12.20.11",
        "@types/react": "^17.0.4",
        "@types/react-dom": "^17.0.4",
        "@typescript-eslint/parser": "^4.25.0",
        "typescript": "^4.4.3"
    }
=======
  "name": "refine-ecommerce-example",
  "version": "3.22.1",
  "private": true,
  "scripts": {
    "dev": "NODE_OPTIONS=--max_old_space_size=4096 next dev",
    "build": "next build",
    "start": "next start",
    "lint": "eslint '**/*.{js,jsx,ts,tsx}'"
  },
  "dependencies": {
    "@chakra-ui/icons": "^1.1.5",
    "@chakra-ui/react": "^1.8.3",
    "@emotion/react": "^11.8.2",
    "@emotion/styled": "^11.8.1",
    "@pankod/refine-core": "^3.23.2",
    "@pankod/refine-nextjs-router": "^3.22.2",
    "@pankod/refine-strapi": "^3.22.2",
    "@pankod/refine-strapi-v4": "^3.22.2",
    "axios": "^0.21.4",
    "framer-motion": "^5.6.0",
    "next": "^12.0.3",
    "next-compose-plugins": "^2.2.1",
    "nookies": "^2.5.2",
    "react": "^17.0.2",
    "react-dom": "^17.0.2",
    "react-icons": "^4.3.1"
  },
  "devDependencies": {
    "@types/node": "^12.20.11",
    "@types/react": "^17.0.4",
    "@types/react-dom": "^17.0.4",
    "@typescript-eslint/parser": "^4.25.0",
    "typescript": "^4.4.3"
  }
>>>>>>> d56e165d
}<|MERGE_RESOLUTION|>--- conflicted
+++ resolved
@@ -1,40 +1,4 @@
 {
-<<<<<<< HEAD
-    "name": "refine-ecommerce-example",
-    "version": "3.22.1",
-    "private": true,
-    "scripts": {
-        "dev": "NODE_OPTIONS=--max_old_space_size=4096 next dev",
-        "build": "next build",
-        "start": "next start",
-        "lint": "eslint '**/*.{js,jsx,ts,tsx}'"
-    },
-    "dependencies": {
-        "@chakra-ui/icons": "^1.1.5",
-        "@chakra-ui/react": "^1.8.3",
-        "@emotion/react": "^11.7.1",
-        "@emotion/styled": "^11.6.0",
-        "@pankod/refine-core": "^3.23.2",
-        "@pankod/refine-nextjs-router": "^3.22.2",
-        "@pankod/refine-strapi": "^3.22.2",
-        "@pankod/refine-strapi-v4": "^3.22.2",
-        "axios": "^0.21.4",
-        "framer-motion": "^5.6.0",
-        "next": "^12.0.3",
-        "next-compose-plugins": "^2.2.1",
-        "nookies": "^2.5.2",
-        "react": "^17.0.2",
-        "react-dom": "^17.0.2",
-        "react-icons": "^4.3.1"
-    },
-    "devDependencies": {
-        "@types/node": "^12.20.11",
-        "@types/react": "^17.0.4",
-        "@types/react-dom": "^17.0.4",
-        "@typescript-eslint/parser": "^4.25.0",
-        "typescript": "^4.4.3"
-    }
-=======
   "name": "refine-ecommerce-example",
   "version": "3.22.1",
   "private": true,
@@ -69,5 +33,4 @@
     "@typescript-eslint/parser": "^4.25.0",
     "typescript": "^4.4.3"
   }
->>>>>>> d56e165d
 }