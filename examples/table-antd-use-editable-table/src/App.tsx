<<<<<<< HEAD
import { Refine } from "@refinedev/core";
import { notificationProvider, Layout, ErrorComponent } from "@refinedev/antd";
import dataProvider from "@refinedev/simple-rest";
import routerProvider, { NavigateToResource } from "@refinedev/react-router-v6";
import { BrowserRouter, Routes, Route, Outlet } from "react-router-dom";
=======
import { GitHubBanner, Refine } from "@pankod/refine-core";
import {
    notificationProvider,
    Layout,
    ErrorComponent,
} from "@pankod/refine-antd";
import dataProvider from "@pankod/refine-simple-rest";
import routerProvider from "@pankod/refine-react-router-v6";
>>>>>>> 12a3802e

import "@refinedev/antd/dist/reset.css";

import { PostList } from "pages/posts";

const API_URL = "https://api.fake-rest.refine.dev";

const App: React.FC = () => {
    return (
<<<<<<< HEAD
        <BrowserRouter>
=======
        <>
            <GitHubBanner />
>>>>>>> 12a3802e
            <Refine
                dataProvider={dataProvider(API_URL)}
                routerProvider={routerProvider}
                resources={[
                    {
                        name: "posts",
<<<<<<< HEAD
                        list: "/posts",
                    },
                ]}
                notificationProvider={notificationProvider}
            >
                <Routes>
                    <Route
                        element={
                            <Layout>
                                <Outlet />
                            </Layout>
                        }
                    >
                        <Route
                            index
                            element={<NavigateToResource resource="posts" />}
                        />

                        <Route path="/posts" element={<PostList />} />

                        <Route path="*" element={<ErrorComponent />} />
                    </Route>
                </Routes>
            </Refine>
        </BrowserRouter>
=======
                        list: PostList,
                    },
                ]}
                notificationProvider={notificationProvider}
                Layout={Layout}
                catchAll={<ErrorComponent />}
            />
        </>
>>>>>>> 12a3802e
    );
};

export default App;<|MERGE_RESOLUTION|>--- conflicted
+++ resolved
@@ -1,19 +1,8 @@
-<<<<<<< HEAD
-import { Refine } from "@refinedev/core";
+import { GitHubBanner, Refine } from "@refinedev/core";
 import { notificationProvider, Layout, ErrorComponent } from "@refinedev/antd";
 import dataProvider from "@refinedev/simple-rest";
 import routerProvider, { NavigateToResource } from "@refinedev/react-router-v6";
 import { BrowserRouter, Routes, Route, Outlet } from "react-router-dom";
-=======
-import { GitHubBanner, Refine } from "@pankod/refine-core";
-import {
-    notificationProvider,
-    Layout,
-    ErrorComponent,
-} from "@pankod/refine-antd";
-import dataProvider from "@pankod/refine-simple-rest";
-import routerProvider from "@pankod/refine-react-router-v6";
->>>>>>> 12a3802e
 
 import "@refinedev/antd/dist/reset.css";
 
@@ -23,19 +12,14 @@
 
 const App: React.FC = () => {
     return (
-<<<<<<< HEAD
         <BrowserRouter>
-=======
-        <>
             <GitHubBanner />
->>>>>>> 12a3802e
             <Refine
                 dataProvider={dataProvider(API_URL)}
                 routerProvider={routerProvider}
                 resources={[
                     {
                         name: "posts",
-<<<<<<< HEAD
                         list: "/posts",
                     },
                 ]}
@@ -61,16 +45,6 @@
                 </Routes>
             </Refine>
         </BrowserRouter>
-=======
-                        list: PostList,
-                    },
-                ]}
-                notificationProvider={notificationProvider}
-                Layout={Layout}
-                catchAll={<ErrorComponent />}
-            />
-        </>
->>>>>>> 12a3802e
     );
 };
 
