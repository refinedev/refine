--- conflicted
+++ resolved
@@ -27,21 +27,12 @@
     "@refinedev/core": "^4.57.11",
     "@refinedev/devtools": "^1.2.17",
     "@refinedev/react-router": "^1.0.1",
-<<<<<<< HEAD
-    "@refinedev/strapi-v4": "^6.0.11",
+    "@refinedev/strapi-v4": "^6.0.12",
     "antd": "^5.23.0",
     "antd-style": "^3.6.1",
-    "axios": "^1.6.2",
+    "axios": "^1.11.0",
     "react": "^19.1.0",
     "react-dom": "^19.1.0",
-=======
-    "@refinedev/strapi-v4": "^6.0.12",
-    "antd": "^5.17.0",
-    "antd-style": "^3.6.1",
-    "axios": "^1.11.0",
-    "react": "^18.0.0",
-    "react-dom": "^18.0.0",
->>>>>>> dfc8d6f0
     "react-input-mask": "^2.0.4",
     "react-router": "^7.0.2"
   },
