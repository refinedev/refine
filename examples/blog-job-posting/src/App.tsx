import { Refine } from "@pankod/refine-core";
import {
    notificationProvider,
    Layout,
    ErrorComponent,
} from "@pankod/refine-antd";
import nestjsxCrudDataProvider from "@pankod/refine-nestjsx-crud";
import routerProvider from "@pankod/refine-react-router-v6";
import "@pankod/refine-antd/dist/styles.min.css";

<<<<<<< HEAD
import nestjsxCrudDataProvider from "@pankod/refine-nestjsx-crud";

=======
>>>>>>> 5aabfa19
import {
    CompanyList,
    CompanyShow,
    CompanyCreate,
    CompanyEdit,
} from "./pages/companies";
import { JobList, JobCreate, JobEdit } from "pages/jobs";

<<<<<<< HEAD
import "@pankod/refine-antd/dist/reset.css";

function App() {
    const API_URL = "http://localhost:3000";
    const dataProvider = nestjsxCrudDataProvider(API_URL);
=======
const API_URL = "http://localhost:3000";
const dataProvider = nestjsxCrudDataProvider(API_URL);
>>>>>>> 5aabfa19

const App: React.FC = () => {
    return (
        <Refine
            routerProvider={{
                ...routerProvider,
                /**
                 * By default refine uses the first route with `list` property as the initial route.
                 * If you want to change the initial route, you can bind the `initialRoute` property to the `RouterComponent` property.
                 *
                 * Example:
                 *
                 *  RouterComponent: routerProvider.RouterComponent.bind({
                 *     initialRoute: "/posts",
                 *  }),
                 */
            }}
            dataProvider={dataProvider}
            resources={[
                {
                    name: "companies",
                    list: CompanyList,
                    create: CompanyCreate,
                    edit: CompanyEdit,
                    show: CompanyShow,
                },
                {
                    name: "jobs",
                    list: JobList,
                    create: JobCreate,
                    edit: JobEdit,
                    show: CompanyShow,
                },
            ]}
            notificationProvider={notificationProvider}
            Layout={Layout}
            catchAll={<ErrorComponent />}
        />
    );
};

export default App;<|MERGE_RESOLUTION|>--- conflicted
+++ resolved
@@ -1,18 +1,13 @@
 import { Refine } from "@pankod/refine-core";
+import routerProvider from "@pankod/refine-react-router-v6";
+import nestjsxCrudDataProvider from "@pankod/refine-nestjsx-crud";
 import {
     notificationProvider,
     Layout,
     ErrorComponent,
 } from "@pankod/refine-antd";
-import nestjsxCrudDataProvider from "@pankod/refine-nestjsx-crud";
-import routerProvider from "@pankod/refine-react-router-v6";
-import "@pankod/refine-antd/dist/styles.min.css";
+import "@pankod/refine-antd/dist/reset.css";
 
-<<<<<<< HEAD
-import nestjsxCrudDataProvider from "@pankod/refine-nestjsx-crud";
-
-=======
->>>>>>> 5aabfa19
 import {
     CompanyList,
     CompanyShow,
@@ -21,18 +16,10 @@
 } from "./pages/companies";
 import { JobList, JobCreate, JobEdit } from "pages/jobs";
 
-<<<<<<< HEAD
-import "@pankod/refine-antd/dist/reset.css";
-
-function App() {
+const App: React.FC = () => {
     const API_URL = "http://localhost:3000";
     const dataProvider = nestjsxCrudDataProvider(API_URL);
-=======
-const API_URL = "http://localhost:3000";
-const dataProvider = nestjsxCrudDataProvider(API_URL);
->>>>>>> 5aabfa19
 
-const App: React.FC = () => {
     return (
         <Refine
             routerProvider={{
