--- conflicted
+++ resolved
@@ -41,16 +41,12 @@
             </Dropdown>
 
             <div className={styles.personal}>
-<<<<<<< HEAD
-                <Avatar className={styles.avatar} size={64} src={avatarUrl} />
-=======
                 <Avatar
                     className={styles.avatar}
                     size={64}
                     src={avatarUrl}
                     alt={name}
                 />
->>>>>>> 4df2e4d9
                 <Text
                     className={styles.name}
                     strong
