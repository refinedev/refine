import { BaseKey, HttpError, useGetIdentity, useParsed } from "@refinedev/core";
import { useForm } from "@refinedev/antd";
import { Form, Input } from "antd";
import { LoadingOutlined } from "@ant-design/icons";

import { CustomAvatar } from "../../custom-avatar";
import { ContactNote, User } from "../../../interfaces/graphql";

type FormValues = ContactNote & {
    contactId: BaseKey;
};

export const ContactCommentForm = () => {
    const { id: contactId } = useParsed();

    const { data: me } = useGetIdentity<User>();

    const { formProps, onFinish, form, formLoading } = useForm<
        ContactNote,
        HttpError,
        FormValues
    >({
        action: "create",
        resource: "contactNotes",
        queryOptions: {
            enabled: false,
        },
        meta: {
            operation: "contactNotes",
        },
        redirect: false,
        mutationMode: "optimistic",
        successNotification: () => ({
            key: "contact-note",
            message: "Successfully added note",
            description: "Successful",
            type: "success",
        }),
    });

    const handleOnFinish = async (values: ContactNote) => {
        if (!contactId) {
            return;
        }

        const note = values.note.trim();
        if (!note) {
            return;
        }

        try {
            await onFinish({
                ...values,
                contactId,
            });

            form.resetFields();
        } catch (error) {}
    };

    return (
        <div
            style={{
                display: "flex",
                alignItems: "center",
                gap: "12px",
                padding: "1rem",
                borderBottom: "1px solid #F0F0F0",
            }}
        >
            <CustomAvatar
                style={{ flexShrink: 0 }}
                name={me?.name}
                src={me?.avatarUrl}
            />
            <Form
                {...formProps}
                style={{ width: "100%" }}
                onFinish={handleOnFinish}
            >
                <Form.Item
                    name="note"
                    noStyle
                    rules={[
                        {
                            required: true,
                            pattern: new RegExp(
                                /^[a-zA-Z@~`!@#$%^&*()_=+\\\\';:\"\\/?>.<,-]+$/i,
                            ),
                            message: "Please enter a note",
                        },
                    ]}
                >
                    <Input
<<<<<<< HEAD
                        placeholder="Add your note"
=======
                        placeholder="Write a note"
>>>>>>> 876baeec
                        style={{ backgroundColor: "#fff" }}
                        addonAfter={formLoading && <LoadingOutlined />}
                    />
                </Form.Item>
            </Form>
        </div>
    );
};<|MERGE_RESOLUTION|>--- conflicted
+++ resolved
@@ -92,11 +92,7 @@
                     ]}
                 >
                     <Input
-<<<<<<< HEAD
                         placeholder="Add your note"
-=======
-                        placeholder="Write a note"
->>>>>>> 876baeec
                         style={{ backgroundColor: "#fff" }}
                         addonAfter={formLoading && <LoadingOutlined />}
                     />
