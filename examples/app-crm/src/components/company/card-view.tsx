--- conflicted
+++ resolved
@@ -16,7 +16,6 @@
 import { Company } from "../../interfaces/graphql";
 import { useDelete, useNavigation } from "@refinedev/core";
 import { CustomAvatarGroup } from "../custom-avatar-group";
-import { CardSkeleton } from "./card-skeleton";
 
 type Props = {
     loading?: boolean;
@@ -29,44 +28,23 @@
     };
 };
 
-export const CompaniesCardView: FC<Props> = ({
-    companies,
-    pagination,
-    loading,
-}) => {
+export const CompaniesCardView: FC<Props> = ({ companies, pagination }) => {
     const { edit } = useNavigation();
     const { mutate } = useDelete();
 
     return (
         <>
             <Row wrap gutter={[32, 32]}>
-                {loading &&
-                    Array.from({ length: 12 }).map((_, index) => {
-                        return (
-                            <Col key={index} span={6}>
-                                <CardSkeleton />
-                            </Col>
-                        );
-                    })}
-                {!loading &&
-                    companies.map((company) => {
-                        const relatedContactAvatars =
-                            company.contacts?.nodes?.map((contact) => {
-                                return {
-                                    name: contact.name,
-                                    src: contact.avatarUrl as
-                                        | string
-                                        | undefined,
-                                };
-                            });
-
-<<<<<<< HEAD
-                        return (
-                            <Col key={company.id} span={6}>
-                                <Card
-                                    size="small"
-                                    actions={[
-=======
+                {companies.map((company) => {
+                    const relatedContactAvatars = company.contacts?.nodes?.map(
+                        (contact) => {
+                            return {
+                                name: contact.name,
+                                src: contact.avatarUrl as string | undefined,
+                            };
+                        },
+                    );
+
                     return (
                         <Col
                             key={company.id}
@@ -89,180 +67,158 @@
                                             padding: "0 16px",
                                         }}
                                     >
->>>>>>> de02c2a7
                                         <div
-                                            key="1"
-                                            style={{
-                                                width: "100%",
-                                                height: "60px",
+                                            style={{
                                                 display: "flex",
-                                                justifyContent: "space-between",
+                                                flexDirection: "column",
                                                 alignItems: "flex-start",
-                                                padding: "0 16px",
+                                                gap: "6px",
                                             }}
                                         >
-                                            <div
-                                                style={{
-                                                    display: "flex",
-                                                    flexDirection: "column",
-                                                    alignItems: "flex-start",
-                                                    gap: "6px",
-                                                }}
+                                            <Text size="xs">
+                                                Related contacts
+                                            </Text>
+                                            <CustomAvatarGroup
+                                                size={"small"}
+                                                overlap
+                                                gap="4px"
+                                                avatars={relatedContactAvatars}
+                                            />
+                                        </div>
+                                        <div
+                                            style={{
+                                                display: "flex",
+                                                flexDirection: "column",
+                                                alignItems: "flex-end",
+                                                gap: "6px",
+                                            }}
+                                        >
+                                            <Text size="xs">Sales owner</Text>
+                                            <Tooltip
+                                                title={company.salesOwner?.name}
+                                                key={company.salesOwner?.id}
                                             >
-                                                <Text size="xs">
-                                                    Related contacts
-                                                </Text>
-                                                <CustomAvatarGroup
-                                                    size={"small"}
-                                                    overlap
-                                                    gap="4px"
-                                                    avatars={
-                                                        relatedContactAvatars
+                                                <CustomAvatar
+                                                    name={
+                                                        company.salesOwner?.name
+                                                    }
+                                                    src={
+                                                        company.salesOwner
+                                                            ?.avatarUrl
                                                     }
                                                 />
-                                            </div>
-                                            <div
-                                                style={{
-                                                    display: "flex",
-                                                    flexDirection: "column",
-                                                    alignItems: "flex-end",
-                                                    gap: "6px",
-                                                }}
-                                            >
-                                                <Text size="xs">
-                                                    Sales owner
-                                                </Text>
-                                                <Tooltip
-                                                    title={
-                                                        company.salesOwner?.name
-                                                    }
-                                                    key={company.salesOwner?.id}
-                                                >
-                                                    <CustomAvatar
-                                                        name={
-                                                            company.salesOwner
-                                                                ?.name
-                                                        }
-                                                        src={
-                                                            company.salesOwner
-                                                                ?.avatarUrl
-                                                        }
-                                                    />
-                                                </Tooltip>
-                                            </div>
-                                        </div>,
-                                    ]}
+                                            </Tooltip>
+                                        </div>
+                                    </div>,
+                                ]}
+                            >
+                                <div
+                                    style={{
+                                        display: "flex",
+                                        flexDirection: "column",
+                                        alignItems: "center",
+                                        position: "relative",
+                                    }}
                                 >
-                                    <div
-                                        style={{
-                                            display: "flex",
-                                            flexDirection: "column",
+                                    <Dropdown
+                                        menu={{
+                                            items: [
+                                                {
+                                                    label: "View company",
+                                                    key: "1",
+                                                    icon: <EyeOutlined />,
+                                                    onClick: () => {
+                                                        edit(
+                                                            "companies",
+                                                            company.id,
+                                                        );
+                                                    },
+                                                },
+                                                {
+                                                    danger: true,
+                                                    label: "Delete company",
+                                                    key: "2",
+                                                    icon: <DeleteOutlined />,
+                                                    onClick: () => {
+                                                        mutate({
+                                                            resource: "company",
+                                                            id: company.id,
+                                                        });
+                                                    },
+                                                },
+                                            ],
+                                        }}
+                                        placement="bottom"
+                                        arrow
+                                    >
+                                        <Button
+                                            type="text"
+                                            shape="circle"
+                                            style={{
+                                                position: "absolute",
+                                                top: 0,
+                                                right: 0,
+                                            }}
+                                            icon={
+                                                <MoreOutlined
+                                                    style={{
+                                                        transform:
+                                                            "rotate(90deg)",
+                                                    }}
+                                                />
+                                            }
+                                        />
+                                    </Dropdown>
+
+                                    <CustomAvatar
+                                        name={company.name}
+                                        src={company.avatarUrl}
+                                        shape="square"
+                                        style={{
+                                            width: "48px",
+                                            height: "48px",
+                                        }}
+                                    />
+                                    <Text
+                                        strong
+                                        size="md"
+                                        ellipsis={{ tooltip: company.name }}
+                                        style={{
+                                            marginTop: "12px",
+                                        }}
+                                    >
+                                        {company.name}
+                                    </Text>
+
+                                    <Space
+                                        direction="vertical"
+                                        size={0}
+                                        style={{
+                                            marginTop: "8px",
                                             alignItems: "center",
-                                            position: "relative",
-                                        }}
-                                    >
-                                        <Dropdown
-                                            menu={{
-                                                items: [
-                                                    {
-                                                        label: "View company",
-                                                        key: "1",
-                                                        icon: <EyeOutlined />,
-                                                        onClick: () => {
-                                                            edit(
-                                                                "companies",
-                                                                company.id,
-                                                            );
-                                                        },
-                                                    },
-                                                    {
-                                                        danger: true,
-                                                        label: "Delete company",
-                                                        key: "2",
-                                                        icon: (
-                                                            <DeleteOutlined />
-                                                        ),
-                                                        onClick: () => {
-                                                            mutate({
-                                                                resource:
-                                                                    "company",
-                                                                id: company.id,
-                                                            });
-                                                        },
-                                                    },
-                                                ],
-                                            }}
-                                            placement="bottom"
-                                            arrow
-                                        >
-                                            <Button
-                                                type="text"
-                                                shape="circle"
-                                                style={{
-                                                    position: "absolute",
-                                                    top: 0,
-                                                    right: 0,
-                                                }}
-                                                icon={
-                                                    <MoreOutlined
-                                                        style={{
-                                                            transform:
-                                                                "rotate(90deg)",
-                                                        }}
-                                                    />
-                                                }
-                                            />
-                                        </Dropdown>
-
-                                        <CustomAvatar
-                                            name={company.name}
-                                            src={company.avatarUrl}
-                                            shape="square"
-                                            style={{
-                                                width: "48px",
-                                                height: "48px",
-                                            }}
-                                        />
+                                        }}
+                                    >
+                                        <Text type="secondary">
+                                            Open deals amount
+                                        </Text>
                                         <Text
                                             strong
                                             size="md"
-                                            ellipsis={{ tooltip: company.name }}
                                             style={{
                                                 marginTop: "12px",
                                             }}
                                         >
-                                            {company.name}
+                                            {currencyNumber(
+                                                company?.dealsAggregate?.[0].sum
+                                                    ?.value || 0,
+                                            )}
                                         </Text>
-
-                                        <Space
-                                            direction="vertical"
-                                            size={0}
-                                            style={{
-                                                marginTop: "8px",
-                                                alignItems: "center",
-                                            }}
-                                        >
-                                            <Text type="secondary">
-                                                Open deals amount
-                                            </Text>
-                                            <Text
-                                                strong
-                                                size="md"
-                                                style={{
-                                                    marginTop: "12px",
-                                                }}
-                                            >
-                                                {currencyNumber(
-                                                    company?.dealsAggregate?.[0]
-                                                        .sum?.value || 0,
-                                                )}
-                                            </Text>
-                                        </Space>
-                                    </div>
-                                </Card>
-                            </Col>
-                        );
-                    })}
+                                    </Space>
+                                </div>
+                            </Card>
+                        </Col>
+                    );
+                })}
             </Row>
             <Pagination
                 style={{
