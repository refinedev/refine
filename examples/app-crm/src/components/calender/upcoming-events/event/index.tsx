import React from "react";
import dayjs from "dayjs";

import { Text } from "../../../text";
import type { Event } from "../../../../interfaces/graphql";

<<<<<<< HEAD
import styles from "../index.module.css";
import { Badge } from "antd";
=======
import styles from "./index.module.css";
import { Skeleton } from "antd";
>>>>>>> e227f405

type CalendarUpcomingEventProps = {
    item: Event;
    isLoading?: boolean;
};

export const CalendarUpcomingEvent: React.FC<CalendarUpcomingEventProps> = ({
    item,
    isLoading,
}) => {
    const { id, title, startDate, endDate, color } = item;
    const isToday = dayjs.utc(startDate).isSame(dayjs.utc(), "day");
    const isTomorrow = dayjs
        .utc(startDate)
        .isSame(dayjs.utc().add(1, "day"), "day");
    const isAllDayEvent =
        dayjs.utc(startDate).startOf("day").isSame(startDate) &&
        dayjs.utc(endDate).endOf("day").isSame(endDate);

    const renderDate = () => {
        if (isToday) {
            return `Today`;
        }

        if (isTomorrow) {
            return `Tomorrow`;
        }

        return dayjs(startDate).format("MMM DD");
    };

    const renderTime = () => {
        if (isAllDayEvent) {
            return "All day";
        }

        return `${dayjs(startDate).format("HH:mm")} - ${dayjs(endDate).format(
            "HH:mm",
        )}`;
    };

    return (
<<<<<<< HEAD
        <div key={id} className={styles.item}>
            <div className={styles.date}>
                <Badge color={color} className={styles.badge} />

                <Text size="xs">{`${renderDate()}, ${renderTime()}`}</Text>
            </div>
            <Text
                ellipsis={{
                    tooltip: true,
                }}
                strong
                className={styles.title}
            >
                {title}
            </Text>
=======
        <div key={id} className={styles.container}>
            <Skeleton
                loading={isLoading}
                active
                avatar
                paragraph={{
                    rows: 0,
                }}
                style={{
                    padding: 0,
                }}
            >
                <div className={styles.date}>
                    <span
                        className={styles.icon}
                        style={{
                            backgroundColor: color,
                        }}
                    />

                    <Text size="xs">{`${renderDate()}, ${renderTime()}`}</Text>
                </div>
                <Text strong className={styles.title}>
                    {title}
                </Text>
            </Skeleton>
>>>>>>> e227f405
        </div>
    );
};<|MERGE_RESOLUTION|>--- conflicted
+++ resolved
@@ -1,16 +1,11 @@
 import React from "react";
 import dayjs from "dayjs";
+import { Badge, Skeleton } from "antd";
 
 import { Text } from "../../../text";
 import type { Event } from "../../../../interfaces/graphql";
 
-<<<<<<< HEAD
 import styles from "../index.module.css";
-import { Badge } from "antd";
-=======
-import styles from "./index.module.css";
-import { Skeleton } from "antd";
->>>>>>> e227f405
 
 type CalendarUpcomingEventProps = {
     item: Event;
@@ -53,23 +48,6 @@
     };
 
     return (
-<<<<<<< HEAD
-        <div key={id} className={styles.item}>
-            <div className={styles.date}>
-                <Badge color={color} className={styles.badge} />
-
-                <Text size="xs">{`${renderDate()}, ${renderTime()}`}</Text>
-            </div>
-            <Text
-                ellipsis={{
-                    tooltip: true,
-                }}
-                strong
-                className={styles.title}
-            >
-                {title}
-            </Text>
-=======
         <div key={id} className={styles.container}>
             <Skeleton
                 loading={isLoading}
@@ -96,7 +74,6 @@
                     {title}
                 </Text>
             </Skeleton>
->>>>>>> e227f405
         </div>
     );
 };