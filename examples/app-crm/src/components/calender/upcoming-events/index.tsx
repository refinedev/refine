import React from "react";
import { Card, theme, CardProps } from "antd";
import { CalendarOutlined } from "@ant-design/icons";
import { useList } from "@refinedev/core";
import dayjs from "dayjs";

import { Text } from "../../text";
import { CalendarUpcomingEvent } from "./event";

import { Event } from "../../../interfaces/graphql";
import styles from "./index.module.css";

type CalendarUpcomingEventsProps = { limit?: number } & CardProps;

export const CalendarUpcomingEvents: React.FC<CalendarUpcomingEventsProps> = ({
    limit = 5,
    ...rest
}) => {
    const { token } = theme.useToken();
    const { data } = useList<Event>({
        resource: "events",
        pagination: {
            pageSize: limit,
        },
        sorters: [
            {
                field: "startDate",
                order: "asc",
            },
        ],
        filters: [
            {
                field: "startDate",
                operator: "gte",
                value: dayjs().format("YYYY-MM-DD"),
            },
        ],
        meta: {
            operation: "events",
            fields: ["id", "title", "color", "startDate", "endDate"],
        },
    });

    return (
        <Card
            title={
                <span>
                    <CalendarOutlined style={{ color: token.colorPrimary }} />
                    <Text size="sm" style={{ marginLeft: ".5rem" }}>
                        Upcoming events
                    </Text>
                </span>
            }
            bodyStyle={{
                padding: "0 1rem",
            }}
            {...rest}
        >
<<<<<<< HEAD
            <div className={styles.container}>
                {data?.data.map((item) => (
                    <CalendarUpcomingEvent key={item.id} {...item} />
                ))}
            </div>
=======
            {data.data.map((item) => (
                <CalendarUpcomingEvent
                    key={item.id}
                    isLoading={isLoading}
                    item={item}
                />
            ))}
>>>>>>> e227f405
        </Card>
    );
};<|MERGE_RESOLUTION|>--- conflicted
+++ resolved
@@ -56,13 +56,6 @@
             }}
             {...rest}
         >
-<<<<<<< HEAD
-            <div className={styles.container}>
-                {data?.data.map((item) => (
-                    <CalendarUpcomingEvent key={item.id} {...item} />
-                ))}
-            </div>
-=======
             {data.data.map((item) => (
                 <CalendarUpcomingEvent
                     key={item.id}
@@ -70,7 +63,6 @@
                     item={item}
                 />
             ))}
->>>>>>> e227f405
         </Card>
     );
 };