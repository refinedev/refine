import { Refine, Authenticated } from "@refinedev/core";
import { ReactQueryDevtools } from "@tanstack/react-query-devtools";
import { notificationProvider, ErrorComponent } from "@refinedev/antd";

import routerProvider, {
    NavigateToResource,
    CatchAllNavigate,
    UnsavedChangesNotifier,
    DocumentTitleHandler,
} from "@refinedev/react-router-v6";
import { BrowserRouter, Routes, Route, Outlet } from "react-router-dom";
import { ConfigProvider } from "antd";

import "@refinedev/antd/dist/reset.css";

import { authProvider } from "./providers/auth";
import { dataProvider, liveProvider } from "./providers/data";
import { resources } from "./providers/resources";

import { LoginPage } from "./routes/login";
import { RegisterPage } from "./routes/register";
import { ForgotPasswordPage } from "./routes/forgot-password";
import { UpdatePasswordPage } from "./routes/update-password";

import { DashboardPage } from "./routes/dashboard/index";

import { CalendarPageWrapper } from "./routes/calendar/wrapper";
import {
    KanbanPage,
    KanbanCreatePage,
    KanbanEditPage,
    KanbanCreateStage,
    KanbanEditStage,
} from "./routes/scrumboard/kanban";
<<<<<<< HEAD
import { SalesPage } from "./routes/scrumboard/sales";
import { CompanyListPage, CompanyShowPage } from "./routes/companies";
=======
import {
    SalesPage,
    SalesCreatePage,
    SalesEditPage,
    SalesCreateStage,
    SalesEditStage,
    SalesCreateDetails,
} from "./routes/scrumboard/sales";
import { CompaniesPage } from "./routes/companies";
import { CompanyShowPage } from "./routes/companies/show";
>>>>>>> 671fc78e
import { ContactsPageWrapper } from "./routes/contacts/wrapper";
import { ContactCreatePage } from "./routes/contacts/create";
import { ContactEditPage } from "./routes/contacts/edit";
import { ContactShowPage } from "./routes/contacts/show";
import { QuotesPage } from "./routes/quotes";
import { SettingsPage } from "./routes/administration/settings";
import { AuditLogPage } from "./routes/administration/audit-log";
import { Layout } from "./components/layout";
import { themeConfig } from "./providers/antd";
import { CalendarShowPage } from "./routes/calendar/show";
import { CalendarEditPage } from "./routes/calendar/edit";
import { CalendarCreatePage } from "./routes/calendar/create";
import { CompanyCreatePage } from "./routes/companies/create";

import "./utilities/init-dayjs";

import "./styles/antd.css";
import "./styles/index.css";

const App: React.FC = () => {
    return (
        <BrowserRouter>
            <ConfigProvider theme={themeConfig}>
                <Refine
                    authProvider={authProvider}
                    dataProvider={dataProvider}
                    liveProvider={liveProvider}
                    routerProvider={routerProvider}
                    resources={resources}
                    notificationProvider={notificationProvider}
                    options={{
                        liveMode: "auto",
                        syncWithLocation: true,
                        warnWhenUnsavedChanges: true,
                    }}
                >
                    <Routes>
                        <Route
                            element={
                                <Authenticated
                                    fallback={<CatchAllNavigate to="/login" />}
                                >
                                    <Layout>
                                        <Outlet />
                                    </Layout>
                                </Authenticated>
                            }
                        >
                            <Route index element={<DashboardPage />} />
                            <Route
                                path="/calendar"
                                element={
                                    <CalendarPageWrapper>
                                        <Outlet />
                                    </CalendarPageWrapper>
                                }
                            >
                                <Route index element={null} />
                                <Route
                                    path="show/:id"
                                    element={<CalendarShowPage />}
                                />
                                <Route
                                    path="edit/:id"
                                    element={<CalendarEditPage />}
                                />
                                <Route
                                    path="create"
                                    element={<CalendarCreatePage />}
                                />
                            </Route>
                            <Route path="/scrumboard" element={<Outlet />}>
                                <Route
                                    path="kanban"
                                    element={
                                        <KanbanPage>
                                            <Outlet />
                                        </KanbanPage>
                                    }
                                >
                                    <Route
                                        path="create"
                                        element={<KanbanCreatePage />}
                                    />
                                    <Route
                                        path="edit/:id"
                                        element={<KanbanEditPage />}
                                    />
                                    <Route
                                        path="stages/create"
                                        element={<KanbanCreateStage />}
                                    />
                                    <Route
                                        path="stages/edit/:id"
                                        element={<KanbanEditStage />}
                                    />
                                </Route>
                                <Route
                                    path="sales"
                                    element={
                                        <SalesPage>
                                            <Outlet />
                                        </SalesPage>
                                    }
                                >
                                    <Route
                                        path="create"
                                        element={
                                            <SalesCreatePage>
                                                <Outlet />
                                            </SalesCreatePage>
                                        }
                                    >
                                        <Route
                                            path="company/create"
                                            element={
                                                <CompanyCreatePage
                                                    isOverModal
                                                />
                                            }
                                        />
                                    </Route>
                                    <Route
                                        path="edit/:id"
                                        element={<SalesEditPage />}
                                    />
                                    <Route
                                        path="stages/create"
                                        element={<SalesCreateStage />}
                                    />
                                    <Route
                                        path="stages/edit/:id"
                                        element={<SalesEditStage />}
                                    />
                                    <Route
                                        path="details/edit/:id"
                                        element={<SalesCreateDetails />}
                                    />
                                </Route>
                            </Route>

                            <Route path="/companies">
                                <Route index element={<CompanyListPage />} />
                                <Route
                                    path=":id"
                                    element={<CompanyShowPage />}
                                />
                            </Route>

                            <Route
                                path="/contacts"
                                element={
                                    <ContactsPageWrapper>
                                        <Outlet />
                                    </ContactsPageWrapper>
                                }
                            >
                                <Route index />
                                <Route
                                    path="show/:id"
                                    element={<ContactShowPage />}
                                />
                                <Route
                                    path="edit/:id"
                                    element={<ContactEditPage />}
                                />
                                <Route
                                    path="create"
                                    element={<ContactCreatePage />}
                                />
                            </Route>

                            <Route path="/quotes" element={<QuotesPage />} />
                            <Route path="/administration" element={<Outlet />}>
                                <Route
                                    path="settings"
                                    element={<SettingsPage />}
                                />
                                <Route
                                    path="audit-log"
                                    element={<AuditLogPage />}
                                />
                            </Route>
                            <Route path="*" element={<ErrorComponent />} />
                        </Route>
                        <Route
                            element={
                                <Authenticated fallback={<Outlet />}>
                                    <NavigateToResource resource="dashboard" />
                                </Authenticated>
                            }
                        >
                            <Route path="/login" element={<LoginPage />} />
                            <Route
                                path="/register"
                                element={<RegisterPage />}
                            />
                            <Route
                                path="/forgot-password"
                                element={<ForgotPasswordPage />}
                            />
                            <Route
                                path="/update-password"
                                element={<UpdatePasswordPage />}
                            />
                        </Route>
                    </Routes>
                    <UnsavedChangesNotifier />
                    <DocumentTitleHandler />
                    <ReactQueryDevtools />
                </Refine>
            </ConfigProvider>
        </BrowserRouter>
    );
};

export default App;<|MERGE_RESOLUTION|>--- conflicted
+++ resolved
@@ -32,10 +32,7 @@
     KanbanCreateStage,
     KanbanEditStage,
 } from "./routes/scrumboard/kanban";
-<<<<<<< HEAD
-import { SalesPage } from "./routes/scrumboard/sales";
 import { CompanyListPage, CompanyShowPage } from "./routes/companies";
-=======
 import {
     SalesPage,
     SalesCreatePage,
@@ -44,9 +41,6 @@
     SalesEditStage,
     SalesCreateDetails,
 } from "./routes/scrumboard/sales";
-import { CompaniesPage } from "./routes/companies";
-import { CompanyShowPage } from "./routes/companies/show";
->>>>>>> 671fc78e
 import { ContactsPageWrapper } from "./routes/contacts/wrapper";
 import { ContactCreatePage } from "./routes/contacts/create";
 import { ContactEditPage } from "./routes/contacts/edit";
