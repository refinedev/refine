--- conflicted
+++ resolved
@@ -30,6 +30,7 @@
     KanbanCreatePage,
     KanbanEditPage,
     KanbanCreateStage,
+    KanbanEditStage,
 } from "./routes/scrumboard/kanban";
 import { SalesPage } from "./routes/scrumboard/sales";
 import { CompaniesPage } from "./routes/companies";
@@ -44,17 +45,10 @@
 import { CalendarEditPage } from "./routes/calendar/edit";
 import { CalendarCreatePage } from "./routes/calendar/create";
 
-<<<<<<< HEAD
+import "./utilities/init-dayjs";
+
 import "./styles/antd.css";
 import "./styles/index.css";
-
-import "./utilities/init-dayjs";
-import { KanbanEditStage } from "./routes/scrumboard/kanban/edit-stage";
-=======
-import "./utilities/init-dayjs";
-
-import "./styles/index.css";
->>>>>>> 76665b64
 
 const App: React.FC = () => {
     return (
