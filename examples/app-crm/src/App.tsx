--- conflicted
+++ resolved
@@ -40,11 +40,8 @@
 import { CalendarEditPage } from "./routes/calendar/edit";
 import { CalendarCreatePage } from "./routes/calendar/create";
 
-<<<<<<< HEAD
 import "./styles/antd.css";
-=======
 import "./styles/index.css";
->>>>>>> 24699ad0
 
 const App: React.FC = () => {
     return (
