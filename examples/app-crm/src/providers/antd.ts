--- conflicted
+++ resolved
@@ -24,7 +24,6 @@
             boxShadowTertiary:
                 "0px 1px 2px 0px #00000008,0px 1px 6px -1px #000000050px,2px 4px 0px #00000005",
         },
-<<<<<<< HEAD
         Table: {
             colorBgContainer: "#fff",
         },
@@ -33,10 +32,9 @@
         },
         InputNumber: {
             colorBgContainer: "#fff",
-=======
+        },
         Calendar: {
             colorBgContainer: "#FFFFFF",
->>>>>>> c9773588
         },
     },
 };