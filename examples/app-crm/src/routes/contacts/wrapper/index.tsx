import React from "react";
import {
    CreateButton,
    DeleteButton,
    FilterDropdown,
    SaveButton,
    ShowButton,
    getDefaultSortOrder,
    useSelect,
    useTable,
} from "@refinedev/antd";
import {
    Form,
    Input,
    Radio,
    Select,
    Space,
    Table,
    Pagination,
    Row,
    Col,
    TableProps,
    Avatar,
    Button,
} from "antd";
import {
    UnorderedListOutlined,
    AppstoreOutlined,
    PlusSquareOutlined,
    SearchOutlined,
    PhoneOutlined,
} from "@ant-design/icons";
import { useNavigate } from "react-router-dom";
import {
    CrudFilters,
    CrudSorting,
    getDefaultFilter,
    useGetToPath,
} from "@refinedev/core";
import debounce from "lodash/debounce";

import { ContactStatusTag } from "../../../components/contact/status-tag";
import { ContactStatusEnum } from "../../../enums/contact-status";
import { ContactCard } from "../../../components/contact/card";
import { Text } from "../../../components";

import { Contact } from "../../../interfaces/graphql";
import styles from "./index.module.css";

type Props = React.PropsWithChildren<{}>;
type TableViewProps = TableProps<Contact> & {
    filters?: CrudFilters;
    sorters?: CrudSorting;
};
type CardViewProps = TableProps<Contact> & {
    setCurrent: (current: number) => void;
    setPageSize: (pageSize: number) => void;
};

const statusOptions = Object.keys(ContactStatusEnum).map((key) => ({
    label: `${key[0]}${key.slice(1).toLowerCase()}`,
    value: ContactStatusEnum[key as keyof typeof ContactStatusEnum],
}));

const TableView: React.FC<TableViewProps> = ({ filters, sorters, ...rest }) => {
    const { selectProps } = useSelect({
        resource: "companies",
        optionLabel: "name",
        meta: {
            fields: ["id", "name"],
        },
    });

    return (
        <Table
            {...rest}
            pagination={{
                ...rest.pagination,
                showTotal: (total) => {
                    return (
                        <span
                            style={{
                                marginLeft: "48px",
                            }}
                        >
                            <span className="ant-text secondary">{total}</span>{" "}
                            contacts in total
                        </span>
                    );
                },
            }}
            rowKey="id"
        >
            <Table.Column
                dataIndex="name"
                title="Name"
                width={200}
                defaultFilteredValue={getDefaultFilter("name", filters)}
                defaultSortOrder={getDefaultSortOrder("name", sorters)}
                filterDropdown={(props) => (
                    <FilterDropdown {...props}>
                        <Input placeholder="Search Name" />
                    </FilterDropdown>
                )}
                render={(_, record: Contact) => {
                    return (
                        <Space>
                            <Avatar
                                size="small"
                                src={record.avatarUrl}
                                alt={record.name}
                            />
                            <Text>{record.name}</Text>
                        </Space>
                    );
                }}
            />
            <Table.Column
                dataIndex="email"
                title="Email"
                defaultFilteredValue={getDefaultFilter("email", filters)}
                defaultSortOrder={getDefaultSortOrder("email", sorters)}
                filterDropdown={(props) => (
                    <FilterDropdown {...props}>
                        <Input placeholder="Search Email" />
                    </FilterDropdown>
                )}
            />
            <Table.Column
                dataIndex={["company", "id"]}
                title="Company"
                defaultFilteredValue={getDefaultFilter("company.id", filters)}
                defaultSortOrder={getDefaultSortOrder("company.id", sorters)}
                filterDropdown={(props) => (
                    <FilterDropdown {...props}>
                        <Select
                            placeholder="Search Company"
                            style={{ width: 220 }}
                            {...selectProps}
                        />
                    </FilterDropdown>
                )}
                render={(_, record: Contact) => {
                    return <span>{record?.company.name}</span>;
                }}
            />
            <Table.Column
                dataIndex="jobTitle"
                title="Title"
                filterDropdown={(props) => (
                    <FilterDropdown {...props}>
                        <Input placeholder="Search Title" />
                    </FilterDropdown>
                )}
            />
            <Table.Column
                dataIndex="status"
                title="Status"
                sorter
                defaultFilteredValue={getDefaultFilter("status", filters)}
                defaultSortOrder={getDefaultSortOrder("status", sorters)}
                filterDropdown={(props) => (
                    <FilterDropdown {...props}>
                        <Select
                            style={{ width: "200px" }}
                            defaultValue={null}
                            mode="multiple"
                            options={statusOptions}
                        ></Select>
                    </FilterDropdown>
                )}
                render={(value: ContactStatusEnum) => (
                    <ContactStatusTag status={value} />
                )}
            />
            <Table.Column<Contact>
                title="Actions"
                dataIndex="actions"
                render={(_, record) => (
                    <Space>
                        <ShowButton
                            hideText
                            size="small"
                            recordItemId={record.id}
                        />
                        <Button
                            size="small"
                            href="tel:1234567890"
                            icon={<PhoneOutlined />}
                        />
                        <DeleteButton
                            hideText
                            size="small"
                            recordItemId={record.id}
                        />
                    </Space>
                )}
            />
        </Table>
    );
};

const CardView: React.FC<CardViewProps> = ({
    dataSource,
    pagination,
    setCurrent,
    setPageSize,
}) => {
    const navigate = useNavigate();
    const getToPath = useGetToPath();

    return (
        <div
            style={{
                marginTop: "1rem",
            }}
        >
            <Row gutter={[32, 32]}>
                {dataSource?.map((contact) => (
                    <Col key={contact.id} span="6">
                        <ContactCard
                            onClick={({ key }) => {
                                if (key === "show") {
                                    navigate(
                                        getToPath({
                                            action: "show",
                                            meta: {
                                                id: contact.id,
                                            },
                                        }) ?? "",
                                        {
                                            replace: true,
                                        },
                                    );
                                }
                            }}
                            contact={contact}
                        />
                    </Col>
                ))}
            </Row>

            <Pagination
                style={{ display: "flex", marginTop: "1rem" }}
                {...pagination}
                showTotal={(total) => {
                    return (
                        <span
                            style={{
                                marginLeft: "48px",
                            }}
                        >
                            <span className="ant-text secondary">{total}</span>{" "}
                            contacts in total
                        </span>
                    );
                }}
                onChange={(page, pageSize) => {
                    setCurrent(page);
                    setPageSize(pageSize);
                }}
            />
        </div>
    );
};

export const ContactsPageWrapper: React.FC<Props> = ({ children }) => {
    const [type, setType] = React.useState("table");

<<<<<<< HEAD
    const {
        tableProps,
        searchFormProps,
        setCurrent,
        setPageSize,
        tableQueryResult,
        filters,
        sorters,
    } = useTable<Contact>({
        filters: {
            initial: [
                {
                    field: "name",
                    value: undefined,
                    operator: "contains",
                },
                {
                    field: "email",
                    value: undefined,
                    operator: "contains",
                },
                {
                    field: "company.id",
                    value: undefined,
                    operator: "eq",
                },
                {
                    field: "jobTitle",
                    value: undefined,
                    operator: "contains",
                },
                {
                    field: "status",
                    value: undefined,
                    operator: "in",
                },
            ],
        },
        onSearch: (values: any) => {
            return [
                {
                    field: "name",
                    operator: "contains",
                    value: values.name,
                },
            ];
        },
        meta: {
            fields: [
                "id",
                "name",
                "email",
                {
                    company: ["id", "name", "avatarUrl"],
                },
                "jobTitle",
                "status",
                "avatarUrl",
            ],
        },
    });
=======
    const { tableProps, searchFormProps, setCurrent, setPageSize } =
        useTable<Contact>({
            filters: {
                initial: [
                    {
                        field: "name",
                        value: undefined,
                        operator: "contains",
                    },
                    {
                        field: "email",
                        value: undefined,
                        operator: "contains",
                    },
                    {
                        field: "company.id",
                        value: undefined,
                        operator: "eq",
                    },
                    {
                        field: "jobTitle",
                        value: undefined,
                        operator: "contains",
                    },
                    {
                        field: "status",
                        value: undefined,
                        operator: "in",
                    },
                ],
            },
            onSearch: (values: any) => {
                return [
                    {
                        field: "name",
                        operator: "contains",
                        value: values.name,
                    },
                ];
            },
            meta: {
                fields: [
                    "id",
                    "name",
                    "email",
                    {
                        company: ["id", "name", "avatarUrl"],
                    },
                    "jobTitle",
                    "status",
                    "avatarUrl",
                ],
            },
        });
>>>>>>> 7ffaf0ce

    const onSearch = (e: React.ChangeEvent<HTMLInputElement>) => {
        searchFormProps?.onFinish?.({
            name: e.target.value,
        });
    };
    const debouncedOnChange = debounce(onSearch, 500);

    return (
        <div className={styles.container}>
            <div className={styles.header}>
                <CreateButton block size="large" icon={<PlusSquareOutlined />}>
                    Add new Contact
                </CreateButton>
                <div className={styles.search}>
                    <Form {...searchFormProps} layout="inline">
                        <Form.Item name="name">
                            <Input
                                size="large"
                                prefix={
                                    <SearchOutlined className="anticon tertiary" />
                                }
                                placeholder="Search by name"
                                onChange={debouncedOnChange}
                            />
                        </Form.Item>
                        <SaveButton
                            hidden
                            onClick={searchFormProps.form?.submit}
                        />
                    </Form>
                    <Radio.Group
                        size="large"
                        value={type}
                        onChange={(e) => setType(e.target.value)}
                    >
                        <Radio.Button value="table">
                            <UnorderedListOutlined />
                        </Radio.Button>
                        <Radio.Button value="card">
                            <AppstoreOutlined />
                        </Radio.Button>
                    </Radio.Group>
                </div>
            </div>

            {type === "table" ? (
                <TableView
                    {...tableProps}
                    filters={filters}
                    sorters={sorters}
                />
            ) : (
                <CardView
                    setPageSize={setPageSize}
                    setCurrent={setCurrent}
                    {...tableProps}
                />
            )}
<<<<<<< HEAD
            <Text
                className="ant-text secondary"
                style={{
                    bottom: type === "table" ? 20 : 4,
                    position: "absolute",
                }}
            >
                <b>{tableQueryResult.data?.total}</b> contacts in total
            </Text>
=======
>>>>>>> 7ffaf0ce
            {children}
        </div>
    );
};<|MERGE_RESOLUTION|>--- conflicted
+++ resolved
@@ -267,13 +267,11 @@
 export const ContactsPageWrapper: React.FC<Props> = ({ children }) => {
     const [type, setType] = React.useState("table");
 
-<<<<<<< HEAD
     const {
         tableProps,
         searchFormProps,
         setCurrent,
         setPageSize,
-        tableQueryResult,
         filters,
         sorters,
     } = useTable<Contact>({
@@ -329,62 +327,6 @@
             ],
         },
     });
-=======
-    const { tableProps, searchFormProps, setCurrent, setPageSize } =
-        useTable<Contact>({
-            filters: {
-                initial: [
-                    {
-                        field: "name",
-                        value: undefined,
-                        operator: "contains",
-                    },
-                    {
-                        field: "email",
-                        value: undefined,
-                        operator: "contains",
-                    },
-                    {
-                        field: "company.id",
-                        value: undefined,
-                        operator: "eq",
-                    },
-                    {
-                        field: "jobTitle",
-                        value: undefined,
-                        operator: "contains",
-                    },
-                    {
-                        field: "status",
-                        value: undefined,
-                        operator: "in",
-                    },
-                ],
-            },
-            onSearch: (values: any) => {
-                return [
-                    {
-                        field: "name",
-                        operator: "contains",
-                        value: values.name,
-                    },
-                ];
-            },
-            meta: {
-                fields: [
-                    "id",
-                    "name",
-                    "email",
-                    {
-                        company: ["id", "name", "avatarUrl"],
-                    },
-                    "jobTitle",
-                    "status",
-                    "avatarUrl",
-                ],
-            },
-        });
->>>>>>> 7ffaf0ce
 
     const onSearch = (e: React.ChangeEvent<HTMLInputElement>) => {
         searchFormProps?.onFinish?.({
@@ -444,18 +386,6 @@
                     {...tableProps}
                 />
             )}
-<<<<<<< HEAD
-            <Text
-                className="ant-text secondary"
-                style={{
-                    bottom: type === "table" ? 20 : 4,
-                    position: "absolute",
-                }}
-            >
-                <b>{tableQueryResult.data?.total}</b> contacts in total
-            </Text>
-=======
->>>>>>> 7ffaf0ce
             {children}
         </div>
     );
