import React, { useState } from "react";

import { useDelete, useNavigation, useShow, useUpdate } from "@refinedev/core";
import type { GetFields } from "@refinedev/nestjs-query";

import {
  CloseOutlined,
  DeleteOutlined,
  EditOutlined,
  GlobalOutlined,
  IdcardOutlined,
  MailOutlined,
  PhoneOutlined,
  ShopOutlined,
} from "@ant-design/icons";
import {
  Button,
  Card,
  Drawer,
  Form,
  Input,
  Popconfirm,
  Select,
  Space,
  Spin,
  Typography,
} from "antd";
import dayjs from "dayjs";

import {
  CustomAvatar,
  SelectOptionWithAvatar,
  SingleElementForm,
  Text,
  TextIcon,
} from "@/components";
import { TimezoneEnum } from "@/enums";
import type { Contact } from "@/graphql/schema.types";
import type { ContactShowQuery } from "@/graphql/types";
import { useCompaniesSelect } from "@/hooks/useCompaniesSelect";
import { useUsersSelect } from "@/hooks/useUsersSelect";

import { ContactComment, ContactStatus } from "../components";
import styles from "./index.module.css";
import { CONTACT_SHOW_QUERY } from "./queries";

const timezoneOptions = Object.keys(TimezoneEnum).map((key) => ({
  label: TimezoneEnum[key as keyof typeof TimezoneEnum],
  value: TimezoneEnum[key as keyof typeof TimezoneEnum],
}));

export const ContactShowPage: React.FC = () => {
  const [activeForm, setActiveForm] = useState<
    "email" | "companyId" | "jobTitle" | "phone" | "timezone"
  >();
  const { list } = useNavigation();
<<<<<<< HEAD
  const { queryResult } = useShow<GetFields<ContactShowQuery>>({
=======
  const { mutate } = useUpdate<Contact>();
  const { mutate: deleteMutation } = useDelete<Contact>();
  const { query: queryResult } = useShow<GetFields<ContactShowQuery>>({
>>>>>>> 8ed027ee
    meta: {
      gqlQuery: CONTACT_SHOW_QUERY,
    },
  });
  const { data, isLoading, isError } = queryResult;

  const { mutate } = useUpdate<Contact>({
    resource: "contacts",
    successNotification: false,
    id: data?.data?.id,
  });
  const { mutate: deleteMutation } = useDelete<Contact>();

  const {
    selectProps: companySelectProps,
    queryResult: companySelectQueryResult,
  } = useCompaniesSelect();
  const { selectProps: usersSelectProps, queryResult: usersSelectQueryResult } =
    useUsersSelect();

  const closeModal = () => {
    setActiveForm(undefined);

    list("contacts");
  };

  if (isError) {
    closeModal();
    return null;
  }

  if (isLoading) {
    return (
      <Drawer
        open
        width={756}
        bodyStyle={{
          background: "#f5f5f5",
          display: "flex",
          alignItems: "center",
          justifyContent: "center",
        }}
      >
        <Spin />
      </Drawer>
    );
  }

  const {
    id,
    name,
    email,
    jobTitle,
    phone,
    timezone,
    avatarUrl,
    company,
    createdAt,
    salesOwner,
  } = data?.data ?? {};

  return (
    <Drawer
      open
      onClose={() => closeModal()}
      width={756}
      bodyStyle={{ background: "#f5f5f5", padding: 0 }}
      headerStyle={{ display: "none" }}
    >
      <div className={styles.header}>
        <Button
          type="text"
          // @ts-expect-error Ant Design Icon's v5.0.1 has an issue with @types/react@^18.2.66
          icon={<CloseOutlined />}
          onClick={() => closeModal()}
        />
      </div>
      <div className={styles.container}>
        <div className={styles.name}>
          <CustomAvatar
            style={{
              marginRight: "1rem",
              flexShrink: 0,
              fontSize: "40px",
            }}
            size={96}
            src={avatarUrl}
            name={name}
          />
          <Typography.Title
            level={3}
            style={{ padding: 0, margin: 0, width: "100%" }}
            className={styles.title}
            editable={{
              onChange(value) {
                mutate({
                  values: {
                    name: value,
                  },
                });
              },
              triggerType: ["text", "icon"],
              // @ts-expect-error Ant Design Icon's v5.0.1 has an issue with @types/react@^18.2.66
              icon: <EditOutlined className={styles.titleEditIcon} />,
            }}
          >
            {name}
          </Typography.Title>
        </div>

        <div className={styles.form}>
          <SingleElementForm
            // @ts-expect-error Ant Design Icon's v5.0.1 has an issue with @types/react@^18.2.66
            icon={<MailOutlined className="tertiary" />}
            state={
              activeForm && activeForm === "email"
                ? "form"
                : email
                  ? "view"
                  : "empty"
            }
            itemProps={{
              name: "email",
              label: "Email",
            }}
            view={<Text>{email}</Text>}
            onClick={() => setActiveForm("email")}
            onUpdate={() => setActiveForm(undefined)}
            onCancel={() => setActiveForm(undefined)}
          >
            <Input defaultValue={email} />
          </SingleElementForm>

          <SingleElementForm
            // @ts-expect-error Ant Design Icon's v5.0.1 has an issue with @types/react@^18.2.66
            icon={<ShopOutlined className="tertiary" />}
            state={
              activeForm && activeForm === "companyId"
                ? "form"
                : company.id
                  ? "view"
                  : "empty"
            }
            itemProps={{
              name: "companyId",
              label: "Company",
            }}
            view={
              <Space>
                <CustomAvatar src={company.avatarUrl} name={company.name} />
                <Text>{company.name}</Text>
              </Space>
            }
            onClick={() => setActiveForm("companyId")}
            onCancel={() => setActiveForm(undefined)}
            onUpdate={() => {
              setActiveForm(undefined);
            }}
            extra={
              <Form.Item
                name="salesOwnerId"
                label="Sales Owner"
                labelCol={{
                  style: {
                    marginTop: "0.8rem",
                  },
                }}
              >
                <Select
                  style={{
                    width: "100%",
                  }}
                  defaultValue={{
                    label: salesOwner.name,
                    value: salesOwner.id,
                  }}
                  {...usersSelectProps}
                  options={
                    usersSelectQueryResult.data?.data?.map(
                      ({ id, name, avatarUrl }) => ({
                        value: id,
                        label: (
                          <SelectOptionWithAvatar
                            name={name}
                            avatarUrl={avatarUrl ?? undefined}
                          />
                        ),
                      }),
                    ) ?? []
                  }
                />
              </Form.Item>
            }
          >
            <Select
              style={{ width: "100%" }}
              defaultValue={{
                label: data.data.company.name,
                value: data.data.company.id,
              }}
              {...companySelectProps}
              options={
                companySelectQueryResult.data?.data?.map(
                  ({ id, name, avatarUrl }) => ({
                    value: id,
                    label: (
                      <SelectOptionWithAvatar
                        name={name}
                        avatarUrl={avatarUrl ?? undefined}
                      />
                    ),
                  }),
                ) ?? []
              }
            />
          </SingleElementForm>
          <SingleElementForm
            // @ts-expect-error Ant Design Icon's v5.0.1 has an issue with @types/react@^18.2.66
            icon={<IdcardOutlined className="tertiary" />}
            state={
              activeForm && activeForm === "jobTitle"
                ? "form"
                : jobTitle
                  ? "view"
                  : "empty"
            }
            itemProps={{
              name: "jobTitle",
              label: "Title",
            }}
            view={<Text>{jobTitle}</Text>}
            onClick={() => setActiveForm("jobTitle")}
            onUpdate={() => setActiveForm(undefined)}
            onCancel={() => setActiveForm(undefined)}
          >
            <Input defaultValue={jobTitle || ""} />
          </SingleElementForm>
          <SingleElementForm
            // @ts-expect-error Ant Design Icon's v5.0.1 has an issue with @types/react@^18.2.66
            icon={<PhoneOutlined className="tertiary" />}
            state={
              activeForm && activeForm === "phone"
                ? "form"
                : phone
                  ? "view"
                  : "empty"
            }
            itemProps={{
              name: "phone",
              label: "Phone",
            }}
            view={<Text>{phone}</Text>}
            onClick={() => setActiveForm("phone")}
            onUpdate={() => setActiveForm(undefined)}
            onCancel={() => setActiveForm(undefined)}
          >
            <Input defaultValue={phone || ""} />
          </SingleElementForm>
          <SingleElementForm
            style={{ borderBottom: "none" }}
            // @ts-expect-error Ant Design Icon's v5.0.1 has an issue with @types/react@^18.2.66
            icon={<GlobalOutlined className="tertiary" />}
            state={
              activeForm && activeForm === "timezone"
                ? "form"
                : timezone
                  ? "view"
                  : "empty"
            }
            itemProps={{
              name: "timezone",
              label: "TimezoneEnum",
            }}
            view={<Text>{timezone}</Text>}
            onClick={() => setActiveForm("timezone")}
            onUpdate={() => setActiveForm(undefined)}
            onCancel={() => setActiveForm(undefined)}
          >
            <Select
              style={{ width: "100%" }}
              options={timezoneOptions}
              defaultValue={data.data.timezone}
            />
          </SingleElementForm>
        </div>

        <div className={styles.stage}>
          <ContactStatus contact={data.data} />
        </div>

        <Card
          title={
            <>
              <TextIcon />
              <Text style={{ marginLeft: ".8rem" }}>Notes</Text>
            </>
          }
          bodyStyle={{
            padding: 0,
          }}
        >
          <ContactComment />
        </Card>

        <div className={styles.actions}>
          <Text className="ant-text tertiary">
            Created on: {dayjs(createdAt).format("MMMM DD, YYYY")}
          </Text>

          <Popconfirm
            title="Delete the contact"
            description="Are you sure to delete this contact?"
            onConfirm={() => {
              deleteMutation(
                {
                  id,
                  resource: "contacts",
                },
                {
                  onSuccess: () => closeModal(),
                },
              );
            }}
            okText="Yes"
            cancelText="No"
          >
            {/* @ts-expect-error Ant Design Icon's v5.0.1 has an issue with @types/react@^18.2.66 */}
            <Button type="link" danger icon={<DeleteOutlined />}>
              Delete Contact
            </Button>
          </Popconfirm>
        </div>
      </div>
    </Drawer>
  );
};<|MERGE_RESOLUTION|>--- conflicted
+++ resolved
@@ -54,13 +54,9 @@
     "email" | "companyId" | "jobTitle" | "phone" | "timezone"
   >();
   const { list } = useNavigation();
-<<<<<<< HEAD
-  const { queryResult } = useShow<GetFields<ContactShowQuery>>({
-=======
   const { mutate } = useUpdate<Contact>();
   const { mutate: deleteMutation } = useDelete<Contact>();
   const { query: queryResult } = useShow<GetFields<ContactShowQuery>>({
->>>>>>> 8ed027ee
     meta: {
       gqlQuery: CONTACT_SHOW_QUERY,
     },
