.header {
    display: flex;
    justify-content: flex-end;
    align-items: center;
    background-color: #fff;
    padding: 16px;
}

.container {
    padding: 24px;

    .title {
        display: block;
        height: 2.5rem;
        margin: 0 !important;

        .titleEditIcon {
            visibility: hidden;
            opacity: 0;
            transition: all 0.2s ease-in-out;
        }

        &:hover {
            .titleEditIcon {
                opacity: 1;
                visibility: visible !important;
            }
        }
    }

    .name {
        display: flex;
        align-items: center;
<<<<<<< HEAD
        justify-content: flex-start;
        padding: 1rem;
=======
        justify-content: start;
        margin-bottom: 16px;
>>>>>>> f3eea2a8
    }

    .form {
        background-color: #fff;
        border-radius: 0.5rem;
        margin-bottom: 1.75rem;
    }

    .stage {
        padding: 0 1rem;
        margin-bottom: 2rem;
    }

    .actions {
        margin: 2rem 0;
        padding: 0 1rem;
        display: flex;
        justify-content: space-between;
    }
}<|MERGE_RESOLUTION|>--- conflicted
+++ resolved
@@ -31,13 +31,8 @@
     .name {
         display: flex;
         align-items: center;
-<<<<<<< HEAD
         justify-content: flex-start;
         padding: 1rem;
-=======
-        justify-content: start;
-        margin-bottom: 16px;
->>>>>>> f3eea2a8
     }
 
     .form {
