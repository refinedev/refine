import { type FC, useMemo } from "react";
import { useParams } from "react-router-dom";

import { EditButton, FilterDropdown, useTable } from "@refinedev/antd";
import { Link, useOne } from "@refinedev/core";
import type { GetFields, GetFieldsFromList } from "@refinedev/nestjs-query";

import {
  AuditOutlined,
  ExportOutlined,
  PlusCircleOutlined,
  SearchOutlined,
} from "@ant-design/icons";
import { Button, Card, Input, Select, Skeleton, Space, Table, Tag } from "antd";

import { Participants, Text } from "@/components";
import type {
  CompanyDealsTableQuery,
  CompanyTotalDealsAmountQuery,
} from "@/graphql/types";
import { useDealStagesSelect } from "@/hooks/useDealStagesSelect";
import { useUsersSelect } from "@/hooks/useUsersSelect";
import { currencyNumber } from "@/utilities";

import {
  COMPANY_DEALS_TABLE_QUERY,
  COMPANY_TOTAL_DEALS_AMOUNT_QUERY,
} from "./queries";

type Props = {
  style?: React.CSSProperties;
};

type Deal = GetFieldsFromList<CompanyDealsTableQuery>;

export const CompanyDealsTable: FC<Props> = ({ style }) => {
  const params = useParams();

  const { tableProps, filters, setFilters } = useTable<Deal>({
    resource: "deals",
    syncWithLocation: false,
    sorters: {
      initial: [
        {
          field: "updatedAt",
          order: "desc",
        },
      ],
    },
    filters: {
      initial: [
        {
          field: "title",
          value: "",
          operator: "contains",
        },
        {
          field: "stage.id",
          value: "",
          operator: "in",
        },
      ],
      permanent: [
        {
          field: "company.id",
          operator: "eq",
          value: params.id,
        },
      ],
    },
    meta: {
      gqlQuery: COMPANY_DEALS_TABLE_QUERY,
    },
  });

  const { data: companyData, isLoading: isLoadingCompany } = useOne<
    GetFields<CompanyTotalDealsAmountQuery>
  >({
    resource: "companies",
    id: params.id,
    meta: {
      gqlQuery: COMPANY_TOTAL_DEALS_AMOUNT_QUERY,
    },
  });

  const { selectProps: usersSelectProps } = useUsersSelect();
  const { selectProps: dealStagesSelectProps } = useDealStagesSelect();

  const hasData = tableProps.loading
    ? true
    : (tableProps?.dataSource?.length || 0) > 0;

  const showResetFilters = useMemo(() => {
    return filters?.filter((filter) => {
      if ("field" in filter && filter.field === "company.id") {
        return false;
      }

      if (!filter.value) {
        return false;
      }

      return true;
    });
  }, [filters]);

  return (
    <Card
      style={style}
      headStyle={{
        borderBottom: "1px solid #D9D9D9",
        marginBottom: "1px",
      }}
      bodyStyle={{ padding: 0 }}
      title={
        <Space size="middle">
          <AuditOutlined />
          <Text>Deals</Text>

          {showResetFilters?.length > 0 && (
            <Button size="small" onClick={() => setFilters([], "replace")}>
              Reset filters
            </Button>
          )}
        </Space>
      }
      extra={
        <>
          <Text className="tertiary">Total deal amount: </Text>
          {isLoadingCompany ? (
            <Skeleton.Input active size="small" />
          ) : (
            <Text strong>
              {currencyNumber(
                companyData?.data.dealsAggregate?.[0]?.sum?.value || 0,
              )}
            </Text>
          )}
        </>
      }
    >
      {!hasData && (
        <Space
          direction="vertical"
          size={16}
          style={{
            padding: 16,
          }}
        >
          <Text>No deals yet</Text>
<<<<<<< HEAD
          <Link to={listUrl("deals")}>
=======
          <Link
            go={{
              to: {
                resource: "deals",
                action: "list",
              },
            }}
          >
            {/* @ts-expect-error Ant Design Icon's v5.0.1 has an issue with @types/react@^18.2.66 */}
>>>>>>> a0f2d7bb
            <PlusCircleOutlined
              style={{
                marginRight: 4,
              }}
            />{" "}
            Add deals through sales pipeline
          </Link>
        </Space>
      )}

      {hasData && (
        <Table
          {...tableProps}
          rowKey="id"
          pagination={{
            ...tableProps.pagination,
            showSizeChanger: false,
          }}
        >
          <Table.Column
            title="Deal Title"
            dataIndex="title"
            filterIcon={<SearchOutlined />}
            filterDropdown={(props) => (
              <FilterDropdown {...props}>
                <Input placeholder="Search Title" />
              </FilterDropdown>
            )}
          />
          <Table.Column<Deal>
            title="Deal amount"
            dataIndex="value"
            sorter
            render={(_, record) => {
              return <Text>{currencyNumber(record.value || 0)}</Text>;
            }}
          />
          <Table.Column<Deal>
            title="Stage"
            dataIndex={["stage", "id"]}
            render={(_, record) => {
              if (!record.stage) return null;

              return <Tag>{record.stage.title}</Tag>;
            }}
            filterDropdown={(props) => (
              <FilterDropdown {...props}>
                <Select
                  {...dealStagesSelectProps}
                  style={{ width: "200px" }}
                  mode="multiple"
                  placeholder="Select Stage"
                />
              </FilterDropdown>
            )}
          />
          <Table.Column<Deal>
            dataIndex={["dealOwnerId"]}
            title="Participants"
            render={(_, record) => {
              return (
                <Participants
                  userOne={record.dealOwner}
                  userTwo={record.dealContact}
                />
              );
            }}
            filterDropdown={(props) => {
              return (
                <FilterDropdown {...props}>
                  <Select
                    style={{ width: "200px" }}
                    placeholder="Select Sales Owner"
                    {...usersSelectProps}
                  />
                </FilterDropdown>
              );
            }}
          />
          <Table.Column<Deal>
            dataIndex="id"
            width={48}
            render={(value) => {
              return (
                <EditButton
                  recordItemId={value}
                  hideText
                  size="small"
                  resource="deals"
                  icon={<ExportOutlined />}
                />
              );
            }}
          />
        </Table>
      )}
    </Card>
  );
};<|MERGE_RESOLUTION|>--- conflicted
+++ resolved
@@ -148,9 +148,6 @@
           }}
         >
           <Text>No deals yet</Text>
-<<<<<<< HEAD
-          <Link to={listUrl("deals")}>
-=======
           <Link
             go={{
               to: {
@@ -159,8 +156,6 @@
               },
             }}
           >
-            {/* @ts-expect-error Ant Design Icon's v5.0.1 has an issue with @types/react@^18.2.66 */}
->>>>>>> a0f2d7bb
             <PlusCircleOutlined
               style={{
                 marginRight: 4,
