--- conflicted
+++ resolved
@@ -115,9 +115,6 @@
           }}
         >
           <Text>No quotes yet</Text>
-<<<<<<< HEAD
-          <Link to={listUrl("quotes")}>
-=======
           <Link
             go={{
               to: {
@@ -126,8 +123,6 @@
               },
             }}
           >
-            {/* @ts-expect-error Ant Design Icon's v5.0.1 has an issue with @types/react@^18.2.66 */}
->>>>>>> a0f2d7bb
             <PlusCircleOutlined
               style={{
                 marginRight: 4,
