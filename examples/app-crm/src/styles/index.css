--- conflicted
+++ resolved
@@ -41,11 +41,7 @@
         line-height: 1.11;
     }
 }
-<<<<<<< HEAD
-.ant-text, 
-=======
 .ant-text,
->>>>>>> 56b9002b
 .anticon {
     &.primary {
         color: rgba(0, 0, 0, 0.85);
