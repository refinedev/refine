{
  "name": "refine-react-toastify-example",
<<<<<<< HEAD
  "version": "3.16.3",
  "private": true,
  "dependencies": {
    "@pankod/refine-core": "*",
    "@pankod/refine-react-hook-form": "^3.16.3",
    "@pankod/refine-react-router-v6": "*",
    "@pankod/refine-react-table": "^3.16.3",
    "@pankod/refine-simple-rest": "*",
=======
  "version": "3.17.0",
  "private": true,
  "dependencies": {
    "@pankod/refine-core": "^3.16.4",
    "@pankod/refine-react-hook-form": "^3.16.4",
    "@pankod/refine-react-router-v6": "^3.17.0",
    "@pankod/refine-react-table": "^3.16.4",
    "@pankod/refine-simple-rest": "^3.16.4",
>>>>>>> 74a0b306
    "@types/node": "^12.20.11",
    "@types/react": "^17.0.4",
    "@types/react-dom": "^17.0.4",
    "react": "^17.0.2",
    "react-dom": "^17.0.2",
    "react-markdown": "^6.0.1",
    "react-mde": "^11.1.0",
    "react-scripts": "^5.0.0",
    "react-toastify": "^8.1.0",
    "typescript": "^4.4.3",
    "web-vitals": "^1.1.1"
  },
  "scripts": {
    "start": "DISABLE_ESLINT_PLUGIN=true react-scripts start",
    "build": "DISABLE_ESLINT_PLUGIN=true react-scripts build",
    "eject": "react-scripts eject"
  },
  "browserslist": {
    "production": [
      ">0.2%",
      "not dead",
      "not op_mini all"
    ],
    "development": [
      "last 1 chrome version",
      "last 1 firefox version",
      "last 1 safari version"
    ]
  }
}<|MERGE_RESOLUTION|>--- conflicted
+++ resolved
@@ -1,24 +1,13 @@
 {
   "name": "refine-react-toastify-example",
-<<<<<<< HEAD
-  "version": "3.16.3",
+  "version": "3.17.0",
   "private": true,
   "dependencies": {
     "@pankod/refine-core": "*",
-    "@pankod/refine-react-hook-form": "^3.16.3",
+    "@pankod/refine-react-hook-form": "*",
     "@pankod/refine-react-router-v6": "*",
-    "@pankod/refine-react-table": "^3.16.3",
+    "@pankod/refine-react-table": "*",
     "@pankod/refine-simple-rest": "*",
-=======
-  "version": "3.17.0",
-  "private": true,
-  "dependencies": {
-    "@pankod/refine-core": "^3.16.4",
-    "@pankod/refine-react-hook-form": "^3.16.4",
-    "@pankod/refine-react-router-v6": "^3.17.0",
-    "@pankod/refine-react-table": "^3.16.4",
-    "@pankod/refine-simple-rest": "^3.16.4",
->>>>>>> 74a0b306
     "@types/node": "^12.20.11",
     "@types/react": "^17.0.4",
     "@types/react-dom": "^17.0.4",
