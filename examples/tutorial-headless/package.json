--- conflicted
+++ resolved
@@ -3,11 +3,7 @@
     "version": "0.1.0",
     "private": true,
     "dependencies": {
-<<<<<<< HEAD
-        "@pankod/refine-cli": "^1.17.2",
-=======
         "@pankod/refine-cli": "^1.17.1",
->>>>>>> 830890b8
         "@pankod/refine-core": "^3.99.6",
         "@pankod/refine-inferencer": "^2.8.2",
         "@pankod/refine-react-hook-form": "^3.37.2",
