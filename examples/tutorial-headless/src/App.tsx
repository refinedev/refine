<<<<<<< HEAD
import { Refine, ErrorComponent } from "@refinedev/core";
import dataProvider from "@refinedev/simple-rest";
import routerProvider, { NavigateToResource } from "@refinedev/react-router-v6";
import { BrowserRouter, Routes, Route } from "react-router-dom";
=======
import React from "react";

import { GitHubBanner, Refine } from "@pankod/refine-core";

import dataProvider from "@pankod/refine-simple-rest";
import routerProvider from "@pankod/refine-react-router-v6";
>>>>>>> 12a3802e

import { ProductList } from "pages/products/list";
import { ProductEdit } from "pages/products/edit";
import { ProductShow } from "pages/products/show";
import { ProductCreate } from "pages/products/create";

function App() {
    return (
<<<<<<< HEAD
        <BrowserRouter>
=======
        <>
            <GitHubBanner />
>>>>>>> 12a3802e
            <Refine
                dataProvider={dataProvider("https://api.fake-rest.refine.dev")}
                routerProvider={routerProvider}
                resources={[
                    {
                        name: "products",
<<<<<<< HEAD
                        list: "/products",
                        show: "/products/show/:id",
                        create: "/products/create",
                        edit: "/products/edit/:id",
                    },
                ]}
            >
                <Routes>
                    <Route
                        index
                        element={<NavigateToResource resource="products" />}
                    />

                    <Route path="/products">
                        <Route index element={<ProductList />} />
                        <Route path="show/:id" element={<ProductShow />} />
                        <Route path="create" element={<ProductCreate />} />
                        <Route path="edit/:id" element={<ProductEdit />} />
                    </Route>

                    <Route path="*" element={<ErrorComponent />} />
                </Routes>
            </Refine>
        </BrowserRouter>
=======
                        list: ProductList,
                        show: ProductShow,
                        create: ProductCreate,
                        edit: ProductEdit,
                    },
                ]}
            />
        </>
>>>>>>> 12a3802e
    );
}

export default App;<|MERGE_RESOLUTION|>--- conflicted
+++ resolved
@@ -1,16 +1,7 @@
-<<<<<<< HEAD
-import { Refine, ErrorComponent } from "@refinedev/core";
+import { GitHubBanner, Refine, ErrorComponent } from "@refinedev/core";
 import dataProvider from "@refinedev/simple-rest";
 import routerProvider, { NavigateToResource } from "@refinedev/react-router-v6";
 import { BrowserRouter, Routes, Route } from "react-router-dom";
-=======
-import React from "react";
-
-import { GitHubBanner, Refine } from "@pankod/refine-core";
-
-import dataProvider from "@pankod/refine-simple-rest";
-import routerProvider from "@pankod/refine-react-router-v6";
->>>>>>> 12a3802e
 
 import { ProductList } from "pages/products/list";
 import { ProductEdit } from "pages/products/edit";
@@ -19,19 +10,14 @@
 
 function App() {
     return (
-<<<<<<< HEAD
         <BrowserRouter>
-=======
-        <>
             <GitHubBanner />
->>>>>>> 12a3802e
             <Refine
                 dataProvider={dataProvider("https://api.fake-rest.refine.dev")}
                 routerProvider={routerProvider}
                 resources={[
                     {
                         name: "products",
-<<<<<<< HEAD
                         list: "/products",
                         show: "/products/show/:id",
                         create: "/products/create",
@@ -56,16 +42,6 @@
                 </Routes>
             </Refine>
         </BrowserRouter>
-=======
-                        list: ProductList,
-                        show: ProductShow,
-                        create: ProductCreate,
-                        edit: ProductEdit,
-                    },
-                ]}
-            />
-        </>
->>>>>>> 12a3802e
     );
 }
 
