import type { AppProps } from "next/app";
import Head from "next/head";
<<<<<<< HEAD
import { Refine } from "@refinedev/core";
import dataProvider from "@refinedev/simple-rest";
import routerProvider from "@refinedev/nextjs-router";
=======
import { GitHubBanner, Refine } from "@pankod/refine-core";
import dataProvider from "@pankod/refine-simple-rest";
import routerProvider from "@pankod/refine-nextjs-router";
>>>>>>> 12a3802e

import { Layout } from "@components";
import { BasketContextProvider } from "@context";
import { API_URL } from "src/constants";

import "src/styles/globals.css";

function MyApp({ Component, pageProps }: AppProps): JSX.Element {
    return (
<<<<<<< HEAD
        <Refine
            routerProvider={routerProvider}
            dataProvider={dataProvider(API_URL)}
        >
            <Head>
                <title>Finefoods headless storefront example - refine</title>
                <meta
                    name="viewport"
                    content="width=device-width, initial-scale=1.0, maximum-scale=1.0, user-scalable=0"
                />
                <link rel="icon" type="image/png" href="/favicon.ico" />
            </Head>
            <BasketContextProvider>
                <Layout>
                    <Component {...pageProps} />
                </Layout>
            </BasketContextProvider>
        </Refine>
=======
        <>
            <GitHubBanner />
            <Refine
                routerProvider={routerProvider}
                dataProvider={dataProvider(API_URL)}
                Layout={Layout}
                resources={[{ name: "users" }]}
            >
                <Head>
                    <title>
                        Finefoods headless storefront example - refine
                    </title>
                    <meta
                        name="viewport"
                        content="width=device-width, initial-scale=1.0, maximum-scale=1.0, user-scalable=0"
                    />
                    <link rel="icon" type="image/png" href="/favicon.ico" />
                </Head>
                <BasketContextProvider>
                    <Component {...pageProps} />
                </BasketContextProvider>
            </Refine>
        </>
>>>>>>> 12a3802e
    );
}

export default MyApp;<|MERGE_RESOLUTION|>--- conflicted
+++ resolved
@@ -1,14 +1,8 @@
 import type { AppProps } from "next/app";
 import Head from "next/head";
-<<<<<<< HEAD
-import { Refine } from "@refinedev/core";
+import { GitHubBanner, Refine } from "@refinedev/core";
 import dataProvider from "@refinedev/simple-rest";
 import routerProvider from "@refinedev/nextjs-router";
-=======
-import { GitHubBanner, Refine } from "@pankod/refine-core";
-import dataProvider from "@pankod/refine-simple-rest";
-import routerProvider from "@pankod/refine-nextjs-router";
->>>>>>> 12a3802e
 
 import { Layout } from "@components";
 import { BasketContextProvider } from "@context";
@@ -18,33 +12,11 @@
 
 function MyApp({ Component, pageProps }: AppProps): JSX.Element {
     return (
-<<<<<<< HEAD
-        <Refine
-            routerProvider={routerProvider}
-            dataProvider={dataProvider(API_URL)}
-        >
-            <Head>
-                <title>Finefoods headless storefront example - refine</title>
-                <meta
-                    name="viewport"
-                    content="width=device-width, initial-scale=1.0, maximum-scale=1.0, user-scalable=0"
-                />
-                <link rel="icon" type="image/png" href="/favicon.ico" />
-            </Head>
-            <BasketContextProvider>
-                <Layout>
-                    <Component {...pageProps} />
-                </Layout>
-            </BasketContextProvider>
-        </Refine>
-=======
         <>
             <GitHubBanner />
             <Refine
                 routerProvider={routerProvider}
                 dataProvider={dataProvider(API_URL)}
-                Layout={Layout}
-                resources={[{ name: "users" }]}
             >
                 <Head>
                     <title>
@@ -57,11 +29,12 @@
                     <link rel="icon" type="image/png" href="/favicon.ico" />
                 </Head>
                 <BasketContextProvider>
-                    <Component {...pageProps} />
+                    <Layout>
+                        <Component {...pageProps} />
+                    </Layout>
                 </BasketContextProvider>
             </Refine>
         </>
->>>>>>> 12a3802e
     );
 }
 
