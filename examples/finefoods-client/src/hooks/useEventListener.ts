--- conflicted
+++ resolved
@@ -1,10 +1,6 @@
-<<<<<<< HEAD
-import { type RefObject, useEffect, useRef } from "react";
-=======
 "use client";
 
-import { RefObject, useEffect, useRef } from "react";
->>>>>>> 96e8c6ad
+import { type RefObject, useEffect, useRef } from "react";
 
 function useEventListener<K extends keyof WindowEventMap>(
   eventName: K,
