--- conflicted
+++ resolved
@@ -1,10 +1,6 @@
-<<<<<<< HEAD
-import type { RefObject } from "react";
-=======
 "use client";
 
-import { RefObject } from "react";
->>>>>>> 96e8c6ad
+import type { RefObject } from "react";
 
 import { useEventListener } from "./useEventListener";
 
