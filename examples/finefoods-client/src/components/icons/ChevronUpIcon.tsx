"use client";

import * as React from "react";
<<<<<<< HEAD
import type { SVGProps } from "react";
=======

import { SVGProps } from "react";
>>>>>>> 96e8c6ad

const SvgChevronUpIcon = (props: SVGProps<SVGSVGElement>) => (
  <svg
    xmlns="http://www.w3.org/2000/svg"
    viewBox="0 0 24 24"
    fill="none"
    stroke="currentColor"
    strokeWidth={2}
    strokeLinecap="round"
    strokeLinejoin="round"
    className="feather feather-chevron-up"
    {...props}
  >
    <polyline points="18 15 12 9 6 15" />
  </svg>
);

export default SvgChevronUpIcon;<|MERGE_RESOLUTION|>--- conflicted
+++ resolved
@@ -1,12 +1,7 @@
 "use client";
 
 import * as React from "react";
-<<<<<<< HEAD
 import type { SVGProps } from "react";
-=======
-
-import { SVGProps } from "react";
->>>>>>> 96e8c6ad
 
 const SvgChevronUpIcon = (props: SVGProps<SVGSVGElement>) => (
   <svg
