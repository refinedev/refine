<<<<<<< HEAD
import React, {
  createContext,
  type PropsWithChildren,
  useReducer,
} from "react";
import { useMany } from "@refinedev/core";

import type { IBasketOrder, IProduct } from "../interfaces";
import { OrdersModalContextProvider } from "@context";
=======
"use client";

import React, { createContext, PropsWithChildren, useReducer } from "react";
import { useMany } from "@refinedev/core";
import { OrdersModalContextProvider } from "@/context";
import { BasketOrder, Product } from "../types";
>>>>>>> 96e8c6ad

export const BasketContext = createContext<{
  orders: BasketOrder[];
  findOrderByProductId: (productId: number) => BasketOrder | undefined;
  dispatch: Function;
  totalPrice: number;
  products: Product[];
}>({
  orders: [],
  findOrderByProductId: () => undefined,
  dispatch: () => null,
  totalPrice: 0,
  products: [],
});

const initialBasket: BasketOrder[] = [];

const basketReducer = (
  state: BasketOrder[],
  action: {
    payload: BasketOrder;
    type: string;
  },
): BasketOrder[] => {
  switch (action.type) {
    case "addProduct": {
      const currentOrder = state.find(
        (order) => order.productId === action.payload.productId,
      );

      if (currentOrder) {
        return state.map((order) =>
          order.productId === action.payload.productId
            ? { ...order, amount: order.amount + 1 }
            : order,
        );
      }

      return [...state, action.payload];
    }

    case "incrementProductAmount":
      return state.map((order) => {
        return order.productId === action.payload.productId
          ? { ...order, amount: order.amount + 1 }
          : order;
      });
    case "decrementProductAmount": {
      const currentOrder = state.find(
        (order) => order.productId === action.payload.productId,
      );
      if (!currentOrder) {
        return state;
      }

      if (currentOrder.amount === 1) {
        return state.filter(
          (order) => order.productId !== action.payload.productId,
        );
      }

      return state.map((order) =>
        order.productId === action.payload.productId
          ? { ...order, amount: order.amount - 1 }
          : order,
      );
    }
    case "setProductAmount": {
      if (action.payload.amount <= 0) {
        return state.filter(
          (order) => order.productId !== action.payload.productId,
        );
      }

      return state.map((order) =>
        order.productId === action.payload.productId
          ? { ...order, amount: action.payload.amount }
          : order,
      );
    }

    case "resetBasket":
      return [];
    default:
      return [];
  }
};
export const BasketContextProvider: React.FC<PropsWithChildren> = ({
  children,
}) => {
  const [orders, dispatch] = useReducer(basketReducer, initialBasket);
  const isBasketHaveOrders = orders.length > 0;

  const productIds = orders
    .map((o) => o.productId)
    .filter((value, index, array) => array.indexOf(value) === index);

  const { data: productsData } = useMany<Product>({
    resource: "products",
    ids: productIds,
    queryOptions: {
      enabled: isBasketHaveOrders,
    },
  });

  const totalPrice = orders.reduce((total, currentValue) => {
    const product = productsData?.data.find(
      (value) => value.id === currentValue.productId,
    );

    return total + currentValue.amount * (product?.price ?? 0);
  }, 0);

  const findOrderByProductId = (productId: number) => {
    return orders.find((order) => order.productId === productId);
  };

  return (
    <BasketContext.Provider
      value={{
        orders,
        findOrderByProductId,
        dispatch,
        totalPrice,
        products: productsData?.data ?? [],
      }}
    >
      <OrdersModalContextProvider>{children}</OrdersModalContextProvider>
    </BasketContext.Provider>
  );
};<|MERGE_RESOLUTION|>--- conflicted
+++ resolved
@@ -1,21 +1,13 @@
-<<<<<<< HEAD
+"use client";
+
 import React, {
   createContext,
   type PropsWithChildren,
   useReducer,
 } from "react";
 import { useMany } from "@refinedev/core";
-
-import type { IBasketOrder, IProduct } from "../interfaces";
-import { OrdersModalContextProvider } from "@context";
-=======
-"use client";
-
-import React, { createContext, PropsWithChildren, useReducer } from "react";
-import { useMany } from "@refinedev/core";
 import { OrdersModalContextProvider } from "@/context";
-import { BasketOrder, Product } from "../types";
->>>>>>> 96e8c6ad
+import type { BasketOrder, Product } from "../types";
 
 export const BasketContext = createContext<{
   orders: BasketOrder[];
