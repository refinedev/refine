--- conflicted
+++ resolved
@@ -9,20 +9,12 @@
         "svgr": "npx @svgr/cli src/icons -d src/components/icons --typescript --no-svgo"
     },
     "dependencies": {
-<<<<<<< HEAD
-        "@pankod/refine-core": "^3.103.0",
-        "@pankod/refine-cli": "^1.19.0",
-        "@pankod/refine-nextjs-router": "^4.5.0",
-        "@pankod/refine-react-table": "^4.11.0",
-        "@pankod/refine-simple-rest": "^3.39.0",
-=======
         "@refinedev/core": "^4.0.0",
         "@refinedev/cli": "^2.0.0",
         "@refinedev/nextjs-router": "^5.0.0",
         "@refinedev/react-table": "^5.0.0",
         "@tanstack/react-table": "^8.2.6",
         "@refinedev/simple-rest": "^4.0.0",
->>>>>>> ea7bb9b5
         "gsap": "^3.8.0",
         "js-confetti": "^0.9.0",
         "next": "^13.0.6",
