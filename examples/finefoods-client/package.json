--- conflicted
+++ resolved
@@ -1,5 +1,4 @@
 {
-<<<<<<< HEAD
   "name": "finefoods-client",
   "version": "3.25.0",
   "private": true,
@@ -10,7 +9,7 @@
     "svgr": "npx @svgr/cli src/icons -d src/components/icons --typescript --no-svgo"
   },
   "dependencies": {
-    "@refinedev/core": "^4.8.3",
+    "@refinedev/core": "^4.8.5",
     "@refinedev/cli": "^2.1.2",
     "@refinedev/nextjs-router": "^5.1.4",
     "@refinedev/react-table": "^5.2.0",
@@ -30,36 +29,4 @@
     "tailwindcss": "^3.0.11",
     "typescript": "^4.7.4"
   }
-=======
-    "name": "finefoods-client",
-    "version": "3.25.0",
-    "private": true,
-    "scripts": {
-        "start": "next dev",
-        "build": "next build && rm -rf .next/cache",
-        "start:prod": "next start",
-        "svgr": "npx @svgr/cli src/icons -d src/components/icons --typescript --no-svgo"
-    },
-    "dependencies": {
-        "@refinedev/core": "^4.8.5",
-        "@refinedev/cli": "^2.1.2",
-        "@refinedev/nextjs-router": "^5.1.4",
-        "@refinedev/react-table": "^5.2.0",
-        "@tanstack/react-table": "^8.2.6",
-        "@refinedev/simple-rest": "^4.1.0",
-        "gsap": "^3.8.0",
-        "js-confetti": "^0.9.0",
-        "next": "^13.0.6",
-        "react": "^18.0.0",
-        "react-dom": "^18.0.0"
-    },
-    "devDependencies": {
-        "@types/node": "^12.20.11",
-        "@types/react": "^18.0.0",
-        "autoprefixer": "^10.4.1",
-        "postcss": "^8.1.4",
-        "tailwindcss": "^3.0.11",
-        "typescript": "^4.7.4"
-    }
->>>>>>> 2625307d
 }