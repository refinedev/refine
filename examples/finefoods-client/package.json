--- conflicted
+++ resolved
@@ -10,11 +10,7 @@
     },
     "dependencies": {
         "@pankod/refine-core": "^3.99.6",
-<<<<<<< HEAD
-        "@pankod/refine-cli": "^1.17.2",
-=======
         "@pankod/refine-cli": "^1.17.1",
->>>>>>> 1101fe2c
         "@pankod/refine-nextjs-router": "^4.3.0",
         "@pankod/refine-react-table": "^4.9.1",
         "@pankod/refine-simple-rest": "^3.37.4",
