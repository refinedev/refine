--- conflicted
+++ resolved
@@ -9,20 +9,12 @@
         "svgr": "npx @svgr/cli src/icons -d src/components/icons --typescript --no-svgo"
     },
     "dependencies": {
-<<<<<<< HEAD
-        "@refinedev/core": "^3.101.0",
-        "@refinedev/cli": "^1.17.1",
+        "@refinedev/core": "^3.101.2",
+        "@refinedev/cli": "^1.17.2",
         "@refinedev/nextjs-router": "^4.3.0",
         "@refinedev/react-table": "^4.9.1",
         "@tanstack/react-table": "^8.2.6",
         "@refinedev/simple-rest": "^3.37.4",
-=======
-        "@pankod/refine-core": "^3.101.2",
-        "@pankod/refine-cli": "^1.17.2",
-        "@pankod/refine-nextjs-router": "^4.3.0",
-        "@pankod/refine-react-table": "^4.9.1",
-        "@pankod/refine-simple-rest": "^3.37.4",
->>>>>>> 12a3802e
         "gsap": "^3.8.0",
         "js-confetti": "^0.9.0",
         "next": "^13.0.6",
