--- conflicted
+++ resolved
@@ -3,15 +3,9 @@
   "version": "0.1.0",
   "private": true,
   "dependencies": {
-<<<<<<< HEAD
-    "@refinedev/cli": "^1.17.1",
-    "@refinedev/core": "^3.101.0",
+    "@refinedev/cli": "^1.17.2",
+    "@refinedev/core": "^3.101.2",
     "@refinedev/inferencer": "^2.0.2",
-=======
-    "@pankod/refine-cli": "^1.17.2",
-    "@pankod/refine-core": "^3.101.2",
-    "@pankod/refine-inferencer": "^2.0.2",
->>>>>>> 12a3802e
     "@testing-library/jest-dom": "^5.16.4",
     "@testing-library/react": "^13.1.1",
     "@testing-library/user-event": "^14.1.1",
