<<<<<<< HEAD
import { Refine, AuthBindings, Authenticated } from "@refinedev/core";
=======
import { GitHubBanner, Refine, AuthProvider } from "@pankod/refine-core";
>>>>>>> 12a3802e
import {
    notificationProvider,
    Layout,
    ErrorComponent,
    AuthPage,
} from "@refinedev/antd";
import { DataProvider, AuthHelper } from "@refinedev/strapi";
import routerProvider, {
    NavigateToResource,
    CatchAllNavigate,
} from "@refinedev/react-router-v6";
import axios from "axios";
import { BrowserRouter, Routes, Route, Outlet } from "react-router-dom";

import "@refinedev/antd/dist/reset.css";

import { PostList, PostCreate, PostEdit } from "pages/posts";
import { CategoryList, CategoryCreate, CategoryEdit } from "pages/categories";

import { TOKEN_KEY, API_URL } from "./constants";

const App: React.FC = () => {
    const axiosInstance = axios.create();
    const strapiAuthHelper = AuthHelper(API_URL);

    const authProvider: AuthBindings = {
        login: async ({ email, password }) => {
            const { data, status } = await strapiAuthHelper.login(
                email,
                password,
            );
            if (status === 200) {
                localStorage.setItem(TOKEN_KEY, data.jwt);

                // set header axios instance
                axiosInstance.defaults.headers.common[
                    "Authorization"
                ] = `Bearer ${data.jwt}`;

                return {
                    success: true,
                    redirectTo: "/",
                };
            }
            return {
                success: false,
                error: new Error("Invalid username or password"),
            };
        },
        logout: async () => {
            localStorage.removeItem(TOKEN_KEY);
            return {
                success: true,
                redirectTo: "/login",
            };
        },
        onError: async () => ({}),
        check: async () => {
            const token = localStorage.getItem(TOKEN_KEY);
            if (token) {
                axiosInstance.defaults.headers.common[
                    "Authorization"
                ] = `Bearer ${token}`;
                return {
                    authenticated: true,
                };
            }

            return {
                authenticated: false,
                error: new Error("Not authenticated"),
                logout: true,
                redirectTo: "/login",
            };
        },
        getPermissions: async () => null,
        getIdentity: async () => {
            const token = localStorage.getItem(TOKEN_KEY);
            if (!token) {
                return null;
            }

            const { data, status } = await strapiAuthHelper.me(token);
            if (status === 200) {
                const { id, username, email } = data;
                return {
                    id,
                    username,
                    email,
                };
            }

            return null;
        },
    };
    const dataProvider = DataProvider(API_URL, axiosInstance);

    return (
<<<<<<< HEAD
        <BrowserRouter>
=======
        <>
            <GitHubBanner />
>>>>>>> 12a3802e
            <Refine
                authProvider={authProvider}
                dataProvider={dataProvider}
                routerProvider={routerProvider}
                resources={[
                    {
                        name: "posts",
<<<<<<< HEAD
                        list: "/posts",
                        create: "/posts/create",
                        edit: "/posts/edit/:id",
                    },
                    {
                        name: "categories",
                        list: "/categories",
                        create: "/categories/create",
                        edit: "/categories/edit/:id",
                    },
                ]}
                notificationProvider={notificationProvider}
            >
                <Routes>
                    <Route
                        element={
                            <Authenticated
                                fallback={<CatchAllNavigate to="/login" />}
                            >
                                <Layout>
                                    <Outlet />
                                </Layout>
                            </Authenticated>
                        }
                    >
                        <Route
                            index
                            element={<NavigateToResource resource="posts" />}
                        />

                        <Route path="/posts">
                            <Route index element={<PostList />} />
                            <Route path="create" element={<PostCreate />} />
                            <Route path="edit/:id" element={<PostEdit />} />
                        </Route>

                        <Route path="/categories">
                            <Route index element={<CategoryList />} />
                            <Route path="create" element={<CategoryCreate />} />
                            <Route path="edit/:id" element={<CategoryEdit />} />
                        </Route>
                    </Route>

                    <Route
                        element={
                            <Authenticated fallback={<Outlet />}>
                                <NavigateToResource />
                            </Authenticated>
                        }
                    >
                        <Route
                            path="/login"
                            element={
                                <AuthPage
                                    formProps={{
                                        initialValues: {
                                            email: "demo@refine.dev",
                                            password: "demodemo",
                                        },
                                    }}
                                />
                            }
                        />
                    </Route>

                    <Route
                        element={
                            <Authenticated>
                                <Layout>
                                    <Outlet />
                                </Layout>
                            </Authenticated>
                        }
                    >
                        <Route path="*" element={<ErrorComponent />} />
                    </Route>
                </Routes>
            </Refine>
        </BrowserRouter>
=======
                        list: PostList,
                        create: PostCreate,
                        edit: PostEdit,
                    },
                    {
                        name: "categories",
                        list: CategoryList,
                        create: CategoryCreate,
                        edit: CategoryEdit,
                    },
                ]}
                notificationProvider={notificationProvider}
                LoginPage={LoginPage}
                Layout={Layout}
                catchAll={<ErrorComponent />}
            />
        </>
>>>>>>> 12a3802e
    );
};

export default App;<|MERGE_RESOLUTION|>--- conflicted
+++ resolved
@@ -1,8 +1,9 @@
-<<<<<<< HEAD
-import { Refine, AuthBindings, Authenticated } from "@refinedev/core";
-=======
-import { GitHubBanner, Refine, AuthProvider } from "@pankod/refine-core";
->>>>>>> 12a3802e
+import {
+    GitHubBanner,
+    Refine,
+    AuthBindings,
+    Authenticated,
+} from "@refinedev/core";
 import {
     notificationProvider,
     Layout,
@@ -101,12 +102,8 @@
     const dataProvider = DataProvider(API_URL, axiosInstance);
 
     return (
-<<<<<<< HEAD
         <BrowserRouter>
-=======
-        <>
             <GitHubBanner />
->>>>>>> 12a3802e
             <Refine
                 authProvider={authProvider}
                 dataProvider={dataProvider}
@@ -114,7 +111,6 @@
                 resources={[
                     {
                         name: "posts",
-<<<<<<< HEAD
                         list: "/posts",
                         create: "/posts/create",
                         edit: "/posts/edit/:id",
@@ -194,25 +190,6 @@
                 </Routes>
             </Refine>
         </BrowserRouter>
-=======
-                        list: PostList,
-                        create: PostCreate,
-                        edit: PostEdit,
-                    },
-                    {
-                        name: "categories",
-                        list: CategoryList,
-                        create: CategoryCreate,
-                        edit: CategoryEdit,
-                    },
-                ]}
-                notificationProvider={notificationProvider}
-                LoginPage={LoginPage}
-                Layout={Layout}
-                catchAll={<ErrorComponent />}
-            />
-        </>
->>>>>>> 12a3802e
     );
 };
 
