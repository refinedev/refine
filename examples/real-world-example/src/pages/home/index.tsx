import { useEffect, useState } from "react";
import {
    useGetIdentity,
    useList,
    useTable,
    useUpdate,
    useDelete,
} from "@pankod/refine-core";
import routerProvider from "@pankod/refine-react-router-v6";

import { ArticleList } from "components/article";

import dayjs from "dayjs";
import { IArticle, ITag } from "interfaces";
import { Tag } from "components/tag";
import { Banner } from "components/home";
import { Pagination } from "components/Pagination";

const { Link } = routerProvider;

export const HomePage: React.FC = () => {
<<<<<<< HEAD
    const [activeTab, setActiveTab] =
        useState<"global" | "yourFeed" | "tags">("global");
    const { isSuccess } = useGetIdentity();
=======
    const [activeTab, setActiveTab] = useState<"global" | "yourFeed">("global");
    const { isSuccess, isFetching } = useGetIdentity();
>>>>>>> 7628470c
    const { mutate: favoriteMutate, isLoading: favoriteIsLoading } =
        useUpdate();
    const { mutate: unFavoriteMutate, isLoading: unFavoriteIsLoading } =
        useDelete();

    const tagList = useList<ITag[]>({
        resource: "tags",
    });

<<<<<<< HEAD
    const {
        tableQueryResult,
        pageSize,
        current,
        setCurrent,
        filters,
        setFilters,
    } = useTable<IArticle>({
        resource: activeTab === "yourFeed" ? "articles/feed" : "articles",
        metaData: {
            resource: "articles",
        },
        initialCurrent: 1,
        initialPageSize: 6,
    });
=======
    useEffect(() => {
        if (isSuccess) {
            setActiveTab("yourFeed");
        }
    }, [isSuccess]);

    const { tableQueryResult, pageSize, current, setCurrent } =
        useTable<IArticle>({
            resource: activeTab === "global" ? "articles" : "articles/feed",
            metaData: {
                resource: "articles",
            },
            initialCurrent: 1,
            initialPageSize: 6,
        });
>>>>>>> 7628470c

    const favoriteUnFavoriteIslLoading =
        tableQueryResult.isFetching || favoriteIsLoading || unFavoriteIsLoading;

    const favArticle = (slug: string) => {
        favoriteMutate({
            resource: "articles",
            id: slug,
            metaData: {
                resource: "favorite",
            },
            values: "",
        });
    };

    const unFavArticle = (slug: string) => {
        unFavoriteMutate({
            resource: "articles",
            id: slug,
            metaData: {
                resource: "favorite",
            },
            values: "",
        });
    };

<<<<<<< HEAD
    useEffect(() => {
        setCurrent(1);
    }, [activeTab]);
=======
    if (isFetching) {
        return null;
    }
>>>>>>> 7628470c

    return (
        <div className="home-page">
            {!isSuccess && !isFetching && <Banner />}
            <div className="container page">
                <div className="row">
                    <div className="col-md-9">
                        <div className="feed-toggle">
                            <ul className="nav nav-pills outline-active">
                                <li className="nav-item">
                                    <Link
                                        to={"/"}
                                        className={`nav-link ${
                                            activeTab === "yourFeed"
                                                ? "active"
                                                : ""
                                        }`}
                                        onClick={() => {
                                            setActiveTab("yourFeed");
                                            setFilters([
                                                {
                                                    field: "tag",
                                                    operator: "eq",
                                                    value: undefined,
                                                },
                                            ]);
                                        }}
                                    >
                                        Your Feed
                                    </Link>
                                </li>
                                <li className="nav-item">
                                    <Link
                                        to={"/"}
                                        className={`nav-link ${
                                            activeTab === "global"
                                                ? "active"
                                                : ""
                                        }`}
                                        onClick={() => {
                                            setActiveTab("global");
                                            setFilters([
                                                {
                                                    field: "tag",
                                                    operator: "eq",
                                                    value: undefined,
                                                },
                                            ]);
                                        }}
                                    >
                                        Global Feed
                                    </Link>
                                </li>
                                {filters.map((filter, index) => {
                                    return (
                                        <li className="nav-item" key={index}>
                                            <Link
                                                to="/"
                                                className={`nav-link ${
                                                    activeTab === "tags"
                                                        ? "active"
                                                        : ""
                                                }`}
                                            >
                                                # {filter.value}
                                            </Link>
                                        </li>
                                    );
                                })}
                            </ul>
                        </div>

                        {tableQueryResult.isLoading && (
                            <div className="article-preview">
                                Loading arcticles...
                            </div>
                        )}

                        {!tableQueryResult.data?.data?.length &&
                            !tableQueryResult.isFetching && (
                                <div className="article-preview">
                                    No articles are here... yet
                                </div>
                            )}

                        {tableQueryResult?.data?.data.map((item) => {
                            return (
                                <ArticleList
                                    key={item.slug}
                                    slug={item.slug}
                                    author={item.author.username}
                                    image={item.author.image}
                                    title={item.title}
                                    createdAt={dayjs(item.createdAt).format(
                                        "MMM DD, YYYY",
                                    )}
                                    favCount={item.favoritesCount}
                                    description={item.description}
                                    tagList={item.tagList}
                                    favArticle={(slug: string) => {
                                        item.favorited
                                            ? unFavArticle(slug)
                                            : favArticle(slug);
                                    }}
                                    isItemFavorited={item.favorited}
                                    isItemLoading={favoriteUnFavoriteIslLoading}
                                />
                            );
                        })}
                    </div>
                    <Tag
                        tags={tagList.data?.data}
                        setFilter={setFilters}
                        onTagClick={() => {
                            setActiveTab("tags");
                        }}
                    />
                </div>
                {(tableQueryResult.data?.total || 0) > 6 && (
                    <Pagination
                        pageSize={pageSize}
                        current={current}
                        setCurrent={setCurrent}
                        total={tableQueryResult.data?.total}
                    />
                )}
            </div>
        </div>
    );
};<|MERGE_RESOLUTION|>--- conflicted
+++ resolved
@@ -19,14 +19,9 @@
 const { Link } = routerProvider;
 
 export const HomePage: React.FC = () => {
-<<<<<<< HEAD
     const [activeTab, setActiveTab] =
         useState<"global" | "yourFeed" | "tags">("global");
-    const { isSuccess } = useGetIdentity();
-=======
-    const [activeTab, setActiveTab] = useState<"global" | "yourFeed">("global");
     const { isSuccess, isFetching } = useGetIdentity();
->>>>>>> 7628470c
     const { mutate: favoriteMutate, isLoading: favoriteIsLoading } =
         useUpdate();
     const { mutate: unFavoriteMutate, isLoading: unFavoriteIsLoading } =
@@ -36,7 +31,6 @@
         resource: "tags",
     });
 
-<<<<<<< HEAD
     const {
         tableQueryResult,
         pageSize,
@@ -52,23 +46,6 @@
         initialCurrent: 1,
         initialPageSize: 6,
     });
-=======
-    useEffect(() => {
-        if (isSuccess) {
-            setActiveTab("yourFeed");
-        }
-    }, [isSuccess]);
-
-    const { tableQueryResult, pageSize, current, setCurrent } =
-        useTable<IArticle>({
-            resource: activeTab === "global" ? "articles" : "articles/feed",
-            metaData: {
-                resource: "articles",
-            },
-            initialCurrent: 1,
-            initialPageSize: 6,
-        });
->>>>>>> 7628470c
 
     const favoriteUnFavoriteIslLoading =
         tableQueryResult.isFetching || favoriteIsLoading || unFavoriteIsLoading;
@@ -95,15 +72,19 @@
         });
     };
 
-<<<<<<< HEAD
+    useEffect(() => {
+        if (isSuccess) {
+            setActiveTab("yourFeed");
+        }
+    }, [isSuccess]);
+
     useEffect(() => {
         setCurrent(1);
     }, [activeTab]);
-=======
+
     if (isFetching) {
         return null;
     }
->>>>>>> 7628470c
 
     return (
         <div className="home-page">
