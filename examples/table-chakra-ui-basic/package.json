{
    "name": "table-chakra-ui-basic",
    "private": true,
    "scripts": {
        "start": "vite",
        "build": "tsc && vite build",
        "preview": "vite preview",
        "refine": "refine"
    },
    "dependencies": {
        "@refinedev/chakra-ui": "^1.6.6",
        "@tabler/icons": "^1.1.0",
<<<<<<< HEAD
        "@refinedev/core": "^3.101.0",
        "@refinedev/cli": "^1.17.1",
        "@refinedev/react-router-v6": "^3.38.0",
        "@refinedev/simple-rest": "^3.37.4",
        "@refinedev/react-table": "^4.9.1",
        "@tanstack/react-table": "^8.2.6",
        "@refinedev/react-hook-form": "^3.37.2",
        "@chakra-ui/react": "^2.3.6",
=======
        "@pankod/refine-core": "^3.101.2",
        "@pankod/refine-cli": "^1.17.2",
        "@pankod/refine-react-router-v6": "^3.38.0",
        "@pankod/refine-simple-rest": "^3.37.4",
        "@pankod/refine-react-table": "^4.9.1",
        "@pankod/refine-react-hook-form": "^3.37.2",
>>>>>>> 12a3802e
        "react": "^18.0.0",
        "react-dom": "^18.0.0"
    },
    "devDependencies": {
        "@types/react": "^18.0.0",
        "@types/react-dom": "^18.0.0",
        "@vitejs/plugin-react": "^1.0.7",
        "typescript": "^4.7.4",
        "vite": "^2.8.0"
    },
    "version": "3.25.0"
}<|MERGE_RESOLUTION|>--- conflicted
+++ resolved
@@ -10,23 +10,14 @@
     "dependencies": {
         "@refinedev/chakra-ui": "^1.6.6",
         "@tabler/icons": "^1.1.0",
-<<<<<<< HEAD
-        "@refinedev/core": "^3.101.0",
-        "@refinedev/cli": "^1.17.1",
+        "@refinedev/core": "^3.101.2",
+        "@refinedev/cli": "^1.17.2",
         "@refinedev/react-router-v6": "^3.38.0",
         "@refinedev/simple-rest": "^3.37.4",
         "@refinedev/react-table": "^4.9.1",
         "@tanstack/react-table": "^8.2.6",
         "@refinedev/react-hook-form": "^3.37.2",
         "@chakra-ui/react": "^2.3.6",
-=======
-        "@pankod/refine-core": "^3.101.2",
-        "@pankod/refine-cli": "^1.17.2",
-        "@pankod/refine-react-router-v6": "^3.38.0",
-        "@pankod/refine-simple-rest": "^3.37.4",
-        "@pankod/refine-react-table": "^4.9.1",
-        "@pankod/refine-react-hook-form": "^3.37.2",
->>>>>>> 12a3802e
         "react": "^18.0.0",
         "react-dom": "^18.0.0"
     },
