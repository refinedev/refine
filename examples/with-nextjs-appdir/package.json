{
    "name": "with-nextjs-appdir",
    "version": "3.25.0",
    "private": true,
    "scripts": {
        "start": "NODE_OPTIONS=--max_old_space_size=4096 PORT=3002 next dev",
<<<<<<< HEAD
        "_build": "next build",
=======
        "build": "next build && rm -rf .next/cache",
>>>>>>> 3b3284e9
        "start:prod": "next start",
        "lint": "eslint '**/*.{js,jsx,ts,tsx}'"
    },
    "dependencies": {
        "@pankod/refine-antd": "^3.70.4",
        "@pankod/refine-core": "^3.90.6",
        "@pankod/refine-nextjs-router": "^4.1.0",
        "@pankod/refine-simple-rest": "^3.37.4",
        "next": "^13.0.6",
        "nookies": "^2.5.2",
        "react": "^18.0.0",
        "react-dom": "^18.0.0"
    },
    "devDependencies": {
        "@types/node": "^12.20.11",
        "@types/react": "^18.0.0",
        "@types/react-dom": "^18.0.0",
        "@typescript-eslint/parser": "^5.38.1",
        "typescript": "^4.7.4"
    }
}<|MERGE_RESOLUTION|>--- conflicted
+++ resolved
@@ -4,11 +4,7 @@
     "private": true,
     "scripts": {
         "start": "NODE_OPTIONS=--max_old_space_size=4096 PORT=3002 next dev",
-<<<<<<< HEAD
-        "_build": "next build",
-=======
-        "build": "next build && rm -rf .next/cache",
->>>>>>> 3b3284e9
+        "_build": "next build && rm -rf .next/cache",
         "start:prod": "next start",
         "lint": "eslint '**/*.{js,jsx,ts,tsx}'"
     },
