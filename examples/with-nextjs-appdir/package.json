--- conflicted
+++ resolved
@@ -9,19 +9,11 @@
         "lint": "eslint '**/*.{js,jsx,ts,tsx}'"
     },
     "dependencies": {
-<<<<<<< HEAD
         "@refinedev/antd": "^4.7.3",
-        "@refinedev/core": "^3.101.0",
-        "@refinedev/cli": "^1.17.1",
+        "@refinedev/core": "^3.101.2",
+        "@refinedev/cli": "^1.17.2",
         "@refinedev/nextjs-router": "^4.3.0",
         "@refinedev/simple-rest": "^3.37.4",
-=======
-        "@pankod/refine-antd": "^4.7.3",
-        "@pankod/refine-core": "^3.101.2",
-        "@pankod/refine-cli": "^1.17.2",
-        "@pankod/refine-nextjs-router": "^4.3.0",
-        "@pankod/refine-simple-rest": "^3.37.4",
->>>>>>> 12a3802e
         "next": "^13.0.6",
         "cross-env": "^7.0.3",
         "nookies": "^2.5.2",
