--- conflicted
+++ resolved
@@ -29,13 +29,8 @@
 }) {
     return (
         <Refine
-<<<<<<< HEAD
             legacyRouterProvider={routerProvider.call({ params })}
-            authProvider={authProvider}
-=======
-            routerProvider={routerProvider.call({ params })}
             legacyAuthProvider={authProvider}
->>>>>>> 1abc51a8
             dataProvider={dataProvider(API_URL)}
             resources={[
                 {
