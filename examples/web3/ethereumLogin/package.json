--- conflicted
+++ resolved
@@ -3,15 +3,9 @@
   "version": "2.5.5",
   "private": true,
   "dependencies": {
-<<<<<<< HEAD
     "@pankod/refine-core": "^2.0.7",
     "@pankod/refine-react-router": "^2.0.7",
     "@pankod/refine-simple-rest": "^2.0.7",
-=======
-    "@pankod/refine": "^2.5.4",
-    "@pankod/refine-react-router": "^2.5.5",
-    "@pankod/refine-simple-rest": "^2.5.4",
->>>>>>> e62eab31
     "@testing-library/jest-dom": "^5.12.0",
     "@testing-library/react": "^11.2.6",
     "@testing-library/user-event": "^12.8.3",
