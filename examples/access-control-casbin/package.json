--- conflicted
+++ resolved
@@ -1,5 +1,4 @@
 {
-<<<<<<< HEAD
   "name": "access-control-casbin",
   "version": "3.25.0",
   "private": true,
@@ -14,8 +13,8 @@
     "refine": "refine"
   },
   "dependencies": {
-    "@refinedev/antd": "^5.13.1",
-    "@refinedev/core": "^4.13.0",
+    "@refinedev/antd": "^5.13.2",
+    "@refinedev/core": "^4.14.0",
     "@refinedev/cli": "^2.5.3",
     "@refinedev/react-router-v6": "^4.1.0",
     "@refinedev/simple-rest": "^4.5.0",
@@ -58,64 +57,4 @@
       "last 1 safari version"
     ]
   }
-=======
-    "name": "access-control-casbin",
-    "version": "3.25.0",
-    "private": true,
-    "engines": {
-        "node": "~16.14.0",
-        "npm": "~7.17.0"
-    },
-    "scripts": {
-        "start": "react-app-rewired start",
-        "build": "react-app-rewired build",
-        "eject": "react-scripts eject",
-        "refine": "refine"
-    },
-    "dependencies": {
-        "@refinedev/antd": "^5.13.2",
-        "@refinedev/core": "^4.14.0",
-        "@refinedev/cli": "^2.5.3",
-        "@refinedev/react-router-v6": "^4.1.0",
-        "@refinedev/simple-rest": "^4.5.0",
-        "@types/node": "^12.20.11",
-        "@types/react": "^18.0.0",
-        "@types/react-dom": "^18.0.0",
-        "casbin": "^5.15.2",
-        "crypto-browserify": "^3.12.0",
-        "path-browserify": "^1.0.1",
-        "react": "^18.0.0",
-        "react-app-rewired": "^2.2.1",
-        "react-dom": "^18.0.0",
-        "react-scripts": "^5.0.0",
-        "typescript": "^4.7.4",
-        "@uiw/react-md-editor": "^3.19.5",
-        "antd": "^5.0.5"
-    },
-    "devDependencies": {
-        "assert": "^2.0.0",
-        "buffer": "^6.0.3",
-        "eslint-plugin-disable": "^2.0.3",
-        "https-browserify": "^1.0.0",
-        "os": "^0.1.2",
-        "os-browserify": "^0.3.0",
-        "path": "^0.12.7",
-        "process": "^0.11.10",
-        "stream-browserify": "^3.0.0",
-        "stream-http": "^3.2.0",
-        "webpack": "^5.70.0"
-    },
-    "browserslist": {
-        "production": [
-            ">0.2%",
-            "not dead",
-            "not op_mini all"
-        ],
-        "development": [
-            "last 1 chrome version",
-            "last 1 firefox version",
-            "last 1 safari version"
-        ]
-    }
->>>>>>> b1f1cd60
 }