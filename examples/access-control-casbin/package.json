--- conflicted
+++ resolved
@@ -26,10 +26,7 @@
     "@types/react": "^18.0.0",
     "@types/react-dom": "^18.0.0",
     "typescript": "^4.7.4",
-<<<<<<< HEAD
-=======
     "@vitejs/plugin-react": "^4.0.0",
->>>>>>> 7858ff66
     "vite": "^4.3.1",
     "rollup-plugin-polyfill-node": "^0.12.0",
     "@esbuild-plugins/node-modules-polyfill": "^0.2.2",
