--- conflicted
+++ resolved
@@ -3,19 +3,11 @@
   "version": "3.22.2-next.0",
   "private": true,
   "dependencies": {
-<<<<<<< HEAD
-    "@pankod/refine-ably": "^3.22.3-next.0",
-    "@pankod/refine-antd": "^3.22.1",
-    "@pankod/refine-core": "^3.22.1",
-    "@pankod/refine-react-router-v6": "^3.22.1",
-    "@pankod/refine-simple-rest": "^3.22.1",
-=======
     "@pankod/refine-ably": "^3.22.2",
     "@pankod/refine-antd": "^3.23.2",
     "@pankod/refine-core": "^3.23.2",
     "@pankod/refine-react-router-v6": "^3.22.2",
     "@pankod/refine-simple-rest": "^3.22.2",
->>>>>>> 2059bbd0
     "@types/node": "^12.20.11",
     "@types/react": "^17.0.4",
     "@types/react-dom": "^17.0.4",
