{
  "name": "my-refine-app",
  "version": "0.1.0",
  "private": true,
  "scripts": {
    "build": "tsc && refine build",
    "dev": "refine dev",
    "preview": "refine start",
    "refine": "refine"
  },
  "browserslist": {
    "production": [
      ">0.2%",
      "not dead",
      "not op_mini all"
    ],
    "development": [
      "last 1 chrome version",
      "last 1 firefox version",
      "last 1 safari version"
    ]
  },
  "dependencies": {
<<<<<<< HEAD
    "@ant-design/icons": "^5.3.2",
=======
    "@ant-design/icons": "^5.0.1",
>>>>>>> ab6265fc
    "@refinedev/antd": "^5.9.0",
    "@refinedev/cli": "^2.5.3",
    "@refinedev/core": "^4.10.0",
    "@refinedev/inferencer": "^3.3.0",
    "@refinedev/kbar": "^1.1.0",
    "@refinedev/react-router-v6": "^4.1.0",
    "@refinedev/simple-rest": "^4.5.0",
    "antd": "5.16.5",
    "react": "^18.0.0",
    "react-dom": "^18.0.0",
    "react-router-dom": "^6.8.1"
  },
  "devDependencies": {
    "@types/node": "^18.16.2",
    "@types/react": "^18.0.0",
    "@types/react-dom": "^18.0.0",
    "@vitejs/plugin-react": "^4.2.1",
    "typescript": "^5.4.2",
    "vite": "^5.1.6"
  }
}<|MERGE_RESOLUTION|>--- conflicted
+++ resolved
@@ -21,11 +21,7 @@
     ]
   },
   "dependencies": {
-<<<<<<< HEAD
     "@ant-design/icons": "^5.3.2",
-=======
-    "@ant-design/icons": "^5.0.1",
->>>>>>> ab6265fc
     "@refinedev/antd": "^5.9.0",
     "@refinedev/cli": "^2.5.3",
     "@refinedev/core": "^4.10.0",
