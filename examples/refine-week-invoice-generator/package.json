--- conflicted
+++ resolved
@@ -22,11 +22,7 @@
     ]
   },
   "dependencies": {
-<<<<<<< HEAD
     "@ant-design/icons": "^5.3.2",
-=======
-    "@ant-design/icons": "^5.0.1",
->>>>>>> ab6265fc
     "@react-pdf/renderer": "^3.1.8",
     "@refinedev/antd": "^5.37.6",
     "@refinedev/cli": "^2.16.29",
