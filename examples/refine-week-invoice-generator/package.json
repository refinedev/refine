--- conflicted
+++ resolved
@@ -5,15 +5,9 @@
   "dependencies": {
     "@ant-design/icons": "5.0.1",
     "@react-pdf/renderer": "^3.1.8",
-<<<<<<< HEAD
-    "@refinedev/antd": "^5.23.0",
-    "@refinedev/cli": "^2.6.0",
-    "@refinedev/core": "^4.21.0",
-=======
     "@refinedev/antd": "^5.24.0",
     "@refinedev/cli": "^2.7.0",
     "@refinedev/core": "^4.22.0",
->>>>>>> d0520ce9
     "@refinedev/inferencer": "^4.1.2",
     "@refinedev/kbar": "^1.0.0",
     "@refinedev/react-router-v6": "^4.3.2",
