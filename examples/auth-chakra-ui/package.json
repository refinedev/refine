--- conflicted
+++ resolved
@@ -8,13 +8,8 @@
         "refine": "refine"
     },
     "dependencies": {
-<<<<<<< HEAD
         "@pankod/refine-chakra-ui": "^1.6.4",
-        "@pankod/refine-core": "^3.94.2",
-=======
-        "@pankod/refine-chakra-ui": "^1.6.3",
         "@pankod/refine-core": "^3.95.0",
->>>>>>> 4be25dbe
         "@pankod/refine-cli": "^1.17.0",
         "@pankod/refine-react-router-v6": "^3.38.0",
         "@pankod/refine-simple-rest": "^3.37.4",
