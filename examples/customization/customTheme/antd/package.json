{
    "name": "refine-custom-theme-example",
    "version": "3.25.0",
    "private": true,
    "dependencies": {
<<<<<<< HEAD
        "@pankod/refine-antd": "^3.67.0",
=======
        "@craco/craco": "^6.1.2",
        "@pankod/refine-antd": "^3.70.0",
>>>>>>> cb88ef13
        "@pankod/refine-core": "^3.90.4",
        "@pankod/refine-react-router-v6": "^3.38.0",
        "@pankod/refine-simple-rest": "^3.37.4",
        "@types/node": "^12.20.11",
        "@types/react": "^18.0.0",
        "@types/react-dom": "^18.0.0",
        "react": "^18.0.0",
        "react-dom": "^18.0.0",
        "@uiw/react-md-editor": "^3.19.5",
        "react-scripts": "^5.0.0",
        "typescript": "^4.7.4"
    },
    "scripts": {
        "start": "DISABLE_ESLINT_PLUGIN=true react-scripts start",
        "build": "DISABLE_ESLINT_PLUGIN=true react-scripts build",
        "test": "react-scripts test",
        "eject": "react-scripts eject"
    },
    "browserslist": {
        "production": [
            ">0.2%",
            "not dead",
            "not op_mini all"
        ],
        "development": [
            "last 1 chrome version",
            "last 1 firefox version",
            "last 1 safari version"
        ]
    }
}<|MERGE_RESOLUTION|>--- conflicted
+++ resolved
@@ -3,12 +3,7 @@
     "version": "3.25.0",
     "private": true,
     "dependencies": {
-<<<<<<< HEAD
-        "@pankod/refine-antd": "^3.67.0",
-=======
-        "@craco/craco": "^6.1.2",
         "@pankod/refine-antd": "^3.70.0",
->>>>>>> cb88ef13
         "@pankod/refine-core": "^3.90.4",
         "@pankod/refine-react-router-v6": "^3.38.0",
         "@pankod/refine-simple-rest": "^3.37.4",
