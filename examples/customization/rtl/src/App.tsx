--- conflicted
+++ resolved
@@ -16,25 +16,17 @@
             configProviderProps={{
                 direction: "rtl",
             }}
-<<<<<<< HEAD
             resources={[
                 {
                     name: "posts",
                     list: PostList,
+                    create: PostCreate,
+                    edit:PostEdit,
+                    show:PostShow
                 },
+                
             ]}
         />
-=======
-        >
-            <Resource
-                name="posts"
-                list={PostList}
-                create={PostCreate}
-                edit={PostEdit}
-                show={PostShow}
-            />
-        </Refine>
->>>>>>> 43a69dd6
     );
 };
 
