{
  "name": "refine-custom-footer-example",
<<<<<<< HEAD
  "version": "3.16.3",
=======
  "version": "3.17.0",
>>>>>>> 74a0b306
  "private": true,
  "dependencies": {
    "@pankod/refine-antd": "^3.16.4",
    "@pankod/refine-core": "^3.16.4",
    "@pankod/refine-react-router-v6": "^3.17.0",
    "@pankod/refine-simple-rest": "^3.16.4",
    "@types/node": "^12.20.11",
    "@types/react": "^17.0.4",
    "@types/react-dom": "^17.0.4",
    "react": "^17.0.2",
    "react-dom": "^17.0.2",
    "react-markdown": "^6.0.1",
    "react-mde": "^11.1.0",
    "react-scripts": "^5.0.0",
    "typescript": "^4.4.3",
    "web-vitals": "^1.1.1"
  },
  "scripts": {
    "start": "DISABLE_ESLINT_PLUGIN=true react-scripts start",
    "build": "DISABLE_ESLINT_PLUGIN=true react-scripts build",
    "eject": "react-scripts eject"
  },
  "browserslist": {
    "production": [
      ">0.2%",
      "not dead",
      "not op_mini all"
    ],
    "development": [
      "last 1 chrome version",
      "last 1 firefox version",
      "last 1 safari version"
    ]
  }
}<|MERGE_RESOLUTION|>--- conflicted
+++ resolved
@@ -1,10 +1,6 @@
 {
   "name": "refine-custom-footer-example",
-<<<<<<< HEAD
-  "version": "3.16.3",
-=======
   "version": "3.17.0",
->>>>>>> 74a0b306
   "private": true,
   "dependencies": {
     "@pankod/refine-antd": "^3.16.4",
