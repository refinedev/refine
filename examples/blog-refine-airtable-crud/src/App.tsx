import React from "react";
import "./index.css";
<<<<<<< HEAD
import { ErrorComponent, Refine } from "@refinedev/core";
import dataProvider from "@refinedev/airtable";
import routerProvider, { NavigateToResource } from "@refinedev/react-router-v6";
import { BrowserRouter, Routes, Route, Outlet } from "react-router-dom";
=======
import { GitHubBanner, Refine } from "@pankod/refine-core";
import dataProvider from "@pankod/refine-airtable";
import routerProvider from "@pankod/refine-react-router-v6";
>>>>>>> 12a3802e

import { Layout } from "components/Layout";

import { PostList } from "pages/post/list";
import { PostShow } from "pages/post/show";
import { PostCreate } from "pages/post/create";
import { PostEdit } from "pages/post/edit";

function App() {
    const API_TOKEN = "key0uWArSH56JHNJV";
    const BASE_ID = "appez0LgaOVA6SdCO";

    return (
<<<<<<< HEAD
        <BrowserRouter>
=======
        <>
            <GitHubBanner />
>>>>>>> 12a3802e
            <Refine
                dataProvider={dataProvider(API_TOKEN, BASE_ID)}
                routerProvider={routerProvider}
                resources={[
                    {
                        name: "posts",
<<<<<<< HEAD
                        list: "/posts",
                        show: "/posts/show/:id",
                        create: "/posts/create",
                        edit: "/posts/edit/:id",
                    },
                ]}
            >
                <Routes>
                    <Route
                        element={
                            <Layout>
                                <Outlet />
                            </Layout>
                        }
                    >
                        <Route
                            index
                            element={<NavigateToResource resource="posts" />}
                        />
                        <Route path="posts">
                            <Route index element={<PostList />} />
                            <Route path="show/:id" element={<PostShow />} />
                            <Route path="create" element={<PostCreate />} />
                            <Route path="edit/:id" element={<PostEdit />} />
                        </Route>
                        <Route path="*" element={<ErrorComponent />} />
                    </Route>
                </Routes>
            </Refine>
        </BrowserRouter>
=======
                        list: PostList,
                        show: PostShow,
                        create: PostCreate,
                        edit: PostEdit,
                    },
                ]}
                Layout={Layout}
            />
        </>
>>>>>>> 12a3802e
    );
}

export default App;<|MERGE_RESOLUTION|>--- conflicted
+++ resolved
@@ -1,15 +1,9 @@
 import React from "react";
 import "./index.css";
-<<<<<<< HEAD
-import { ErrorComponent, Refine } from "@refinedev/core";
+import { ErrorComponent, GitHubBanner, Refine } from "@refinedev/core";
 import dataProvider from "@refinedev/airtable";
 import routerProvider, { NavigateToResource } from "@refinedev/react-router-v6";
 import { BrowserRouter, Routes, Route, Outlet } from "react-router-dom";
-=======
-import { GitHubBanner, Refine } from "@pankod/refine-core";
-import dataProvider from "@pankod/refine-airtable";
-import routerProvider from "@pankod/refine-react-router-v6";
->>>>>>> 12a3802e
 
 import { Layout } from "components/Layout";
 
@@ -23,19 +17,14 @@
     const BASE_ID = "appez0LgaOVA6SdCO";
 
     return (
-<<<<<<< HEAD
         <BrowserRouter>
-=======
-        <>
             <GitHubBanner />
->>>>>>> 12a3802e
             <Refine
                 dataProvider={dataProvider(API_TOKEN, BASE_ID)}
                 routerProvider={routerProvider}
                 resources={[
                     {
                         name: "posts",
-<<<<<<< HEAD
                         list: "/posts",
                         show: "/posts/show/:id",
                         create: "/posts/create",
@@ -66,17 +55,6 @@
                 </Routes>
             </Refine>
         </BrowserRouter>
-=======
-                        list: PostList,
-                        show: PostShow,
-                        create: PostCreate,
-                        edit: PostEdit,
-                    },
-                ]}
-                Layout={Layout}
-            />
-        </>
->>>>>>> 12a3802e
     );
 }
 
