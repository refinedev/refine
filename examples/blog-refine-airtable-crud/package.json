--- conflicted
+++ resolved
@@ -3,15 +3,6 @@
   "version": "0.1.0",
   "private": true,
   "dependencies": {
-<<<<<<< HEAD
-    "@pankod/refine-airtable": "^3.35.0",
-    "@pankod/refine-cli": "^1.19.0",
-    "@pankod/refine-core": "^3.103.0",
-    "@pankod/refine-inferencer": "^2.10.0",
-    "@pankod/refine-react-hook-form": "^3.39.0",
-    "@pankod/refine-react-router-v6": "^3.40.0",
-    "@pankod/refine-react-table": "^4.11.0",
-=======
     "@refinedev/airtable": "^4.0.0",
     "@refinedev/cli": "^2.0.0",
     "@refinedev/core": "^4.0.0",
@@ -20,7 +11,6 @@
     "@refinedev/react-router-v6": "^4.0.0",
     "@refinedev/react-table": "^5.0.0",
     "@tanstack/react-table": "^8.2.6",
->>>>>>> ea7bb9b5
     "@testing-library/jest-dom": "^5.16.4",
     "@testing-library/react": "^13.1.1",
     "@testing-library/user-event": "^14.1.1",
