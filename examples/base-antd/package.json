{
  "name": "base-antd",
  "version": "3.25.0",
  "type": "module",
  "private": true,
  "dependencies": {
<<<<<<< HEAD
    "@refinedev/antd": "^5.3.14",
=======
    "@refinedev/antd": "^5.5.0",
    "@refinedev/core": "^4.7.2",
>>>>>>> 69660388
    "@refinedev/cli": "^2.1.2",
    "@refinedev/core": "^4.7.2",
    "@refinedev/react-router-v6": "^4.1.0",
    "@refinedev/simple-rest": "^4.1.0",
    "@types/node": "^12.20.11",
    "@types/react": "^18.0.0",
    "@types/react-dom": "^18.0.0",
    "@uiw/react-md-editor": "^3.19.5",
    "antd": "^5.0.5",
    "cross-env": "^7.0.3",
    "react": "^18.0.0",
    "react-dom": "^18.0.0",
    "typescript": "^4.7.4"
  },
  "scripts": {
    "start": "vite",
    "build": "vite build",
    "preview": "vite preview"
  },
  "browserslist": {
    "production": [
      ">0.2%",
      "not dead",
      "not op_mini all"
    ],
    "development": [
      "last 1 chrome version",
      "last 1 firefox version",
      "last 1 safari version"
    ]
  },
  "devDependencies": {
    "@vitejs/plugin-react": "^3.1.0",
    "vite": "^4.2.1"
  }
}<|MERGE_RESOLUTION|>--- conflicted
+++ resolved
@@ -4,12 +4,8 @@
   "type": "module",
   "private": true,
   "dependencies": {
-<<<<<<< HEAD
-    "@refinedev/antd": "^5.3.14",
-=======
     "@refinedev/antd": "^5.5.0",
     "@refinedev/core": "^4.7.2",
->>>>>>> 69660388
     "@refinedev/cli": "^2.1.2",
     "@refinedev/core": "^4.7.2",
     "@refinedev/react-router-v6": "^4.1.0",
