{
  "name": "base-antd",
  "version": "3.25.0",
  "private": true,
  "dependencies": {
    "@refinedev/antd": "^5.13.2",
    "@refinedev/core": "^4.14.0",
    "@refinedev/cli": "^2.5.3",
    "@refinedev/react-router-v6": "^4.1.0",
    "@refinedev/simple-rest": "^4.5.0",
<<<<<<< HEAD
=======
    "@types/node": "^18.16.2",
    "@types/react": "^18.0.0",
    "@types/react-dom": "^18.0.0",
    "react": "^18.0.0",
    "react-dom": "^18.0.0",
>>>>>>> 07e0ba9a
    "@uiw/react-md-editor": "^3.19.5",
    "antd": "^5.0.5",
    "cross-env": "^7.0.3",
    "react": "^18.0.0",
    "react-dom": "^18.0.0"
  },
  "scripts": {
    "start": "refine dev",
    "build": "tsc && refine build",
    "preview": "refine start",
    "refine": "refine"
  },
  "browserslist": {
    "production": [
      ">0.2%",
      "not dead",
      "not op_mini all"
    ],
    "development": [
      "last 1 chrome version",
      "last 1 firefox version",
      "last 1 safari version"
    ]
  },
  "devDependencies": {
    "@types/node": "^18.16.2",
    "@types/react": "^18.0.0",
    "@types/react-dom": "^18.0.0",
    "@vitejs/plugin-react": "^4.0.0",
    "typescript": "^4.7.4",
    "vite": "^4.3.1"
  }
}<|MERGE_RESOLUTION|>--- conflicted
+++ resolved
@@ -8,19 +8,11 @@
     "@refinedev/cli": "^2.5.3",
     "@refinedev/react-router-v6": "^4.1.0",
     "@refinedev/simple-rest": "^4.5.0",
-<<<<<<< HEAD
-=======
-    "@types/node": "^18.16.2",
-    "@types/react": "^18.0.0",
-    "@types/react-dom": "^18.0.0",
     "react": "^18.0.0",
     "react-dom": "^18.0.0",
->>>>>>> 07e0ba9a
+    "react-router-dom": "^6.8.1",
     "@uiw/react-md-editor": "^3.19.5",
-    "antd": "^5.0.5",
-    "cross-env": "^7.0.3",
-    "react": "^18.0.0",
-    "react-dom": "^18.0.0"
+    "antd": "^5.0.5"
   },
   "scripts": {
     "start": "refine dev",
