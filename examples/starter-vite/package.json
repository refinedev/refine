{
  "name": "starter-vite",
  "version": "1.0.0",
  "private": true,
  "type": "module",
  "scripts": {
    "build": "tsc && refine build",
    "dev": "refine dev",
    "lint": "eslint . --ext ts,tsx --report-unused-disable-directives --max-warnings 0",
    "refine": "refine",
    "start": "refine start"
  },
  "dependencies": {
    "@refinedev/cli": "^2.16.47",
<<<<<<< HEAD
    "@refinedev/core": "^4.57.11",
    "react": "^19.1.0",
    "react-dom": "^19.1.0"
=======
    "@refinedev/core": "^4.58.0",
    "react": "^18.0.0",
    "react-dom": "^18.0.0"
>>>>>>> 4ac43630
  },
  "devDependencies": {
    "@types/node": "^20",
    "@types/react": "^19.1.0",
    "@types/react-dom": "^19.1.0",
    "@typescript-eslint/eslint-plugin": "5.48.0",
    "@typescript-eslint/parser": "5.48.0",
    "@vitejs/plugin-react": "^4.2.1",
    "eslint": "^8.24.0",
    "eslint-plugin-react-hooks": "^4.6.0",
    "eslint-plugin-react-refresh": "^0.3.4",
    "typescript": "^5.8.3",
    "vite": "^5.4.15"
  },
  "engines": {
    "node": ">=20"
  }
}<|MERGE_RESOLUTION|>--- conflicted
+++ resolved
@@ -12,15 +12,9 @@
   },
   "dependencies": {
     "@refinedev/cli": "^2.16.47",
-<<<<<<< HEAD
-    "@refinedev/core": "^4.57.11",
+    "@refinedev/core": "^4.58.0",
     "react": "^19.1.0",
     "react-dom": "^19.1.0"
-=======
-    "@refinedev/core": "^4.58.0",
-    "react": "^18.0.0",
-    "react-dom": "^18.0.0"
->>>>>>> 4ac43630
   },
   "devDependencies": {
     "@types/node": "^20",
