import React from "react";

import {
    render,
    TestWrapper,
    MockJSONServer,
    waitForElementToBeRemoved,
} from "@test";

import { Table, Column } from "@components";

import { List } from "./index";

describe("<List/>", () => {
    describe("JSON Rest Server", () => {
        it("mounts with table", async () => {
            const { getByText } = render(
                <List key="posts" resourceName="posts">
                    <Table rowKey="id" />
                </List>,
                {
                    wrapper: TestWrapper({
                        dataProvider: MockJSONServer,
                        resources: [{ name: "posts" }],
                    }),
                },
            );

            await waitForElementToBeRemoved(() => getByText("No Data"));
        });
        it("renders given data", async () => {
            const { container } = render(
                <List key="posts" resourceName="posts">
                    <Table rowKey="id">
                        <Column key="title" title="Title" dataIndex="title" />
                    </Table>
                </List>,
                {
                    wrapper: TestWrapper({
                        dataProvider: MockJSONServer,
                        resources: [{ name: "posts" }],
                    }),
                },
            );

            expect(container).toMatchSnapshot();
        });

        it("should wrap with given component", async () => {
            const { container } = render(
                <List component={"section"} resourceName="posts">
<<<<<<< HEAD
                    <Table>
                        <Column title="Slug" dataIndex="slug" />
=======
                    <Table rowKey="id">
                        <Column key="title" title="Title" dataIndex="title" />
>>>>>>> 30148572
                    </Table>
                </List>,
                {
                    wrapper: TestWrapper({
                        dataProvider: MockJSONServer,
                        resources: [{ name: "posts" }],
                    }),
                },
            );
            expect(container.querySelector("section")).toBeTruthy();
        });
    });
});<|MERGE_RESOLUTION|>--- conflicted
+++ resolved
@@ -49,13 +49,8 @@
         it("should wrap with given component", async () => {
             const { container } = render(
                 <List component={"section"} resourceName="posts">
-<<<<<<< HEAD
-                    <Table>
-                        <Column title="Slug" dataIndex="slug" />
-=======
                     <Table rowKey="id">
                         <Column key="title" title="Title" dataIndex="title" />
->>>>>>> 30148572
                     </Table>
                 </List>,
                 {
