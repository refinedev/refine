import React from "react";
import { Card, Row, Col, Space } from "antd";
import humanizeString from "humanize-string";
import { useParams } from "react-router-dom";

import { useResourceWithRoute, useTranslate } from "@hooks";
import { OptionalComponent } from "@definitions";
import { CreateButton, ExportButton } from "@components";
import { ResourceRouterParams } from "@interfaces";

export interface ListProps {
    resourceName: string;
    canCreate?: boolean;
    actionButtons?: React.FC;
    aside?: React.FC;
    title?: string;
<<<<<<< HEAD
    isModalShown?: () => void;
=======
    canExport?: boolean;
>>>>>>> 7a3c2cfd
}

export const List: React.FC<ListProps> = ({
    canCreate,
    aside,
    title,
    actionButtons,
    children,
    isModalShown,
}) => {
    const { resource: routeResourceName } = useParams<ResourceRouterParams>();

    const resource = useResourceWithRoute(routeResourceName);
    const translate = useTranslate();

    const defaultExtra = canCreate && <CreateButton size="middle" />;

    const renderExtra = () => {
        if (actionButtons) {
            return actionButtons;
        }

        return defaultExtra;
    };

    return (
        <Row gutter={[16, 16]}>
            <Col flex="1 1 200px">
                <Card
                    bodyStyle={{ padding: 0, flex: 1 }}
                    title={
                        title ??
                        translate(
                            `common:resources.${resource.name}.title`,
                            humanizeString(resource.name),
                        )
                    }
<<<<<<< HEAD
                    extra={
                        canCreate && (
                            <CreateButton
                                size="middle"
                                isModalShown={isModalShown}
                            />
                        )
                    }
=======
                    extra={renderExtra()}
>>>>>>> 7a3c2cfd
                >
                    {children}
                </Card>
            </Col>

            {aside && (
                <Col flex="0 1 300px">
                    <OptionalComponent optional={aside} />
                </Col>
            )}
        </Row>
    );
};<|MERGE_RESOLUTION|>--- conflicted
+++ resolved
@@ -14,11 +14,8 @@
     actionButtons?: React.FC;
     aside?: React.FC;
     title?: string;
-<<<<<<< HEAD
     isModalShown?: () => void;
-=======
     canExport?: boolean;
->>>>>>> 7a3c2cfd
 }
 
 export const List: React.FC<ListProps> = ({
@@ -34,7 +31,9 @@
     const resource = useResourceWithRoute(routeResourceName);
     const translate = useTranslate();
 
-    const defaultExtra = canCreate && <CreateButton size="middle" />;
+    const defaultExtra = canCreate && (
+        <CreateButton size="middle" isModalShown={isModalShown} />
+    );
 
     const renderExtra = () => {
         if (actionButtons) {
@@ -56,18 +55,7 @@
                             humanizeString(resource.name),
                         )
                     }
-<<<<<<< HEAD
-                    extra={
-                        canCreate && (
-                            <CreateButton
-                                size="middle"
-                                isModalShown={isModalShown}
-                            />
-                        )
-                    }
-=======
                     extra={renderExtra()}
->>>>>>> 7a3c2cfd
                 >
                     {children}
                 </Card>
