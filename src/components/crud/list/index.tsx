--- conflicted
+++ resolved
@@ -43,27 +43,8 @@
             <Col flex="1 1 200px">
                 <Card
                     bodyStyle={{ padding: 0, flex: 1 }}
-<<<<<<< HEAD
-                    title={humanizeString(resourceName)}
+                    title={title ?? humanizeString(resourceName)}
                     extra={canCreate && <CreateButton size="middle" />}
-=======
-                    title={title ?? humanizeString(resourceName)}
-                    extra={
-                        canCreate && (
-                            <Button
-                                onClick={(): void =>
-                                    history.push(
-                                        `/resources/${resourceName}/create`,
-                                    )
-                                }
-                                type="default"
-                                icon={<PlusSquareOutlined />}
-                            >
-                                Create
-                            </Button>
-                        )
-                    }
->>>>>>> 2db492fe
                 >
                     {childrenWithProps}
                 </Card>
