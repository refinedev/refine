import React from "react";
import { useHistory } from "react-router-dom";
import { Card, Button, Form, Space, ButtonProps } from "antd";
import pluralize from "pluralize";
import { SaveOutlined } from "@ant-design/icons";

import { useCreate, useTranslate } from "@hooks";
import { BaseRecord } from "@interfaces";

export interface CreateProps {
    resourceName: string;
    canEdit?: boolean;
    title?: string;
    actionButtons?: React.ReactNode;
    saveButtonProps?: ButtonProps;
}

export const Create: React.FC<CreateProps> = ({
    resourceName,
    canEdit,
    title,
    actionButtons,
    saveButtonProps,
    children,
}) => {
    const history = useHistory();
    const [form] = Form.useForm();

    const { mutate, isLoading } = useCreate(resourceName);

    const translate = useTranslate();

    const onFinish = async (values: BaseRecord): Promise<void> => {
        mutate(
            { values },
            {
                onSuccess: (data) => {
                    if (canEdit) {
                        return history.push(
                            `/resources/${resourceName}/edit/${data.data.id}`,
                        );
                    }

                    return history.push(`/resources/${resourceName}`);
                },
            },
        );
    };

    const childrenWithProps = React.Children.map(children, (child) => {
        if (React.isValidElement(child)) {
            return React.cloneElement(child, {
                resourceName,
                onFinish,
                form,
            });
        }
        return child;
    });

    console.log("singular", resourceName);
    return (
        <Card
<<<<<<< HEAD
            title={
                title ??
                translate(
                    `common:resources.${resourceName}.Create`,
                    `Create ${pluralize.singular(resourceName)}`,
                )
            }
            extra={
                <Button
                    htmlType="submit"
                    disabled={isLoading}
                    type="primary"
                    icon={<SaveOutlined />}
                    onClick={(): void => form.submit()}
=======
            title={title ?? `Create ${pluralize.singular(resourceName)}`}
            actions={[
                <Space
                    key="action-buttons"
                    style={{ float: "right", marginRight: 24 }}
>>>>>>> 13881d4c
                >
                    {actionButtons ?? (
                        <Button
                            htmlType="submit"
                            disabled={isLoading}
                            type="primary"
                            icon={<SaveOutlined />}
                            onClick={(): void => form.submit()}
                            {...saveButtonProps}
                        >
                            {translate("common:buttons.save", "Save")}
                        </Button>
                    )}
                </Space>,
            ]}
        >
            {childrenWithProps}
        </Card>
    );
};<|MERGE_RESOLUTION|>--- conflicted
+++ resolved
@@ -58,10 +58,8 @@
         return child;
     });
 
-    console.log("singular", resourceName);
     return (
         <Card
-<<<<<<< HEAD
             title={
                 title ??
                 translate(
@@ -69,20 +67,10 @@
                     `Create ${pluralize.singular(resourceName)}`,
                 )
             }
-            extra={
-                <Button
-                    htmlType="submit"
-                    disabled={isLoading}
-                    type="primary"
-                    icon={<SaveOutlined />}
-                    onClick={(): void => form.submit()}
-=======
-            title={title ?? `Create ${pluralize.singular(resourceName)}`}
             actions={[
                 <Space
                     key="action-buttons"
                     style={{ float: "right", marginRight: 24 }}
->>>>>>> 13881d4c
                 >
                     {actionButtons ?? (
                         <Button
