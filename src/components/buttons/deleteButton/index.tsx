import React, { FC } from "react";
import { Button, ButtonProps, Popconfirm } from "antd";
import { DeleteOutlined } from "@ant-design/icons";
import { useHistory, useParams } from "react-router-dom";

<<<<<<< HEAD
import { useDelete, useTranslate, useMutationMode } from "@hooks";
import { MatchRoute, DeleteOneResponse, MutationMode } from "@interfaces";
=======
import { useDelete, useResourceWithRoute, useTranslate } from "@hooks";
import { DeleteOneResponse, ResourceRouterParams } from "@interfaces";
>>>>>>> 33381561

type DeleteButtonProps = ButtonProps & {
    resourceName?: string;
    recordItemId?: string | number;
    onSuccess?: (value: DeleteOneResponse) => void;
    mutationMode?: MutationMode;
};

export const DeleteButton: FC<DeleteButtonProps> = ({
    resourceName: propResourceName,
    recordItemId,
    onSuccess,
    mutationMode: mutationModeProp,
    ...rest
}) => {
    const history = useHistory();
<<<<<<< HEAD
    const translate = useTranslate();
    const { mutationMode: mutationModeContext } = useMutationMode();

    const mutationMode = mutationModeProp ?? mutationModeContext;
=======
>>>>>>> 33381561

    const translate = useTranslate();

    const {
        resource: routeResourceName,
        id: idFromRoute,
    } = useParams<ResourceRouterParams>();

    const resourceName = propResourceName ?? routeResourceName;

<<<<<<< HEAD
    const { mutateAsync, isLoading } = useDelete(resourceName, mutationMode);
=======
    const resource = useResourceWithRoute(resourceName);

    const { mutateAsync, isLoading } = useDelete(resource.name);
>>>>>>> 33381561

    return (
        <Popconfirm
            key="delete"
            okText="Delete"
            okType="danger"
            title="Are you sure?"
            okButtonProps={{ disabled: isLoading }}
            onConfirm={(): void => {
                mutateAsync({ id: recordItemId ?? idFromRoute }).then(
                    (value) => {
                        onSuccess
                            ? onSuccess(value)
                            : history.push(`/resources/${resourceName}`);
                    },
                );
            }}
        >
            <Button type="default" danger icon={<DeleteOutlined />} {...rest}>
                {translate("common:buttons.delete", "Delete")}
            </Button>
        </Popconfirm>
    );
};<|MERGE_RESOLUTION|>--- conflicted
+++ resolved
@@ -3,13 +3,8 @@
 import { DeleteOutlined } from "@ant-design/icons";
 import { useHistory, useParams } from "react-router-dom";
 
-<<<<<<< HEAD
-import { useDelete, useTranslate, useMutationMode } from "@hooks";
-import { MatchRoute, DeleteOneResponse, MutationMode } from "@interfaces";
-=======
-import { useDelete, useResourceWithRoute, useTranslate } from "@hooks";
-import { DeleteOneResponse, ResourceRouterParams } from "@interfaces";
->>>>>>> 33381561
+import { useDelete, useResourceWithRoute, useTranslate, useMutationMode } from "@hooks";
+import { DeleteOneResponse, ResourceRouterParams, MutationMode } from "@interfaces";
 
 type DeleteButtonProps = ButtonProps & {
     resourceName?: string;
@@ -26,15 +21,10 @@
     ...rest
 }) => {
     const history = useHistory();
-<<<<<<< HEAD
     const translate = useTranslate();
     const { mutationMode: mutationModeContext } = useMutationMode();
 
     const mutationMode = mutationModeProp ?? mutationModeContext;
-=======
->>>>>>> 33381561
-
-    const translate = useTranslate();
 
     const {
         resource: routeResourceName,
@@ -43,13 +33,9 @@
 
     const resourceName = propResourceName ?? routeResourceName;
 
-<<<<<<< HEAD
-    const { mutateAsync, isLoading } = useDelete(resourceName, mutationMode);
-=======
     const resource = useResourceWithRoute(resourceName);
 
-    const { mutateAsync, isLoading } = useDelete(resource.name);
->>>>>>> 33381561
+    const { mutateAsync, isLoading } = useDelete(resource.name, mutationMode);
 
     return (
         <Popconfirm
