export { ReferenceField } from "./referenceField";
export { TextField } from "./textField";
export { TagField } from "./tagField";
export { EmailField } from "./emailField";
export { ImageField } from "./imageField";
<<<<<<< HEAD
export { DateField } from "./dateField";
=======
export { FileField } from "./fileField";
>>>>>>> 82c0e5e7
<|MERGE_RESOLUTION|>--- conflicted
+++ resolved
@@ -3,8 +3,5 @@
 export { TagField } from "./tagField";
 export { EmailField } from "./emailField";
 export { ImageField } from "./imageField";
-<<<<<<< HEAD
 export { DateField } from "./dateField";
-=======
-export { FileField } from "./fileField";
->>>>>>> 82c0e5e7
+export { FileField } from "./fileField";