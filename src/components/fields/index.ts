export { ReferenceField } from "./referenceField";
export { TextField } from "./textField";
export { TagField } from "./tagField";
export { EmailField } from "./emailField";
<<<<<<< HEAD
export { ImageField } from "./imageField";
export { FunctionField } from "./functionField";
export { DateField } from "./dateField";
=======
export { ImageField } from "./imageField";
>>>>>>> 30148572
<|MERGE_RESOLUTION|>--- conflicted
+++ resolved
@@ -2,10 +2,5 @@
 export { TextField } from "./textField";
 export { TagField } from "./tagField";
 export { EmailField } from "./emailField";
-<<<<<<< HEAD
 export { ImageField } from "./imageField";
-export { FunctionField } from "./functionField";
-export { DateField } from "./dateField";
-=======
-export { ImageField } from "./imageField";
->>>>>>> 30148572
+export { DateField } from "./dateField";