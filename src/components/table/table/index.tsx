--- conflicted
+++ resolved
@@ -102,12 +102,8 @@
                 dataSource={dataSource}
                 loading={loading}
                 pagination={pagination}
-<<<<<<< HEAD
-                onChange={(pagination) => {
+                onChange={(pagination): void => {
                     const q = queryParams.get("q");
-=======
-                onChange={(pagination): void => {
->>>>>>> 5b8b8898
                     history.push(
                         `/resources/${resourceName}?current=${pagination.current}&pageSize=${pagination.pageSize}&q=${q}`,
                     );
