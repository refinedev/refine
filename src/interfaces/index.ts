--- conflicted
+++ resolved
@@ -16,10 +16,8 @@
 // match
 export * from "@interfaces/match";
 
-<<<<<<< HEAD
 // mutationMode
 export * from "./mutationMode";
-=======
+
 // resourceRouterParams
-export * from "@interfaces/resourceRouterParams";
->>>>>>> 33381561
+export * from "@interfaces/resourceRouterParams";