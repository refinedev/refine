--- conflicted
+++ resolved
@@ -4,7 +4,7 @@
 } from "sunflower-antd";
 import {
     useForm,
-    useMutationMode /* useEditFormProps, useCreateFormProps */,
+    useMutationMode,
 } from "@hooks";
 import { useEffect } from "react";
 import { MutationMode } from "../../../interfaces";
@@ -64,16 +64,11 @@
     const saveButtonPropsSF = {
         disabled: isLoading,
         onClick: () => {
-<<<<<<< HEAD
             modalForm.submit();
 
             if (!(mutationMode === "pessimistic")) {
                 close();
             }
-=======
-            form?.submit();
-            sunflowerUseModal.close();
->>>>>>> a8a1dde4
         },
         loading: isLoadingMutation,
     };
