import React, { useState } from "react";
import { useForm as useFormSF } from "sunflower-antd";
import { Form } from "antd";
import { useHistory, useParams } from "react-router-dom";

import {
    useMutationMode,
    useResourceWithRoute,
    useOne,
    useUpdate,
    useNotification,
    useWarnAboutChange,
} from "@hooks";

import { BaseRecord, ResourceRouterParams } from "@interfaces";
import { MutationMode } from "../../../interfaces";

export type useEditFormProps = {
    onMutationSuccess?: (data: any, variables: any, context: any) => void;
    onMutationError?: (error: any, variables: any, context: any) => void;
    mutationModeProp?: MutationMode;
    submitOnEnter?: boolean;
    warnWhenUnsavedChanges?: boolean;
};
export const useEditForm = ({
    onMutationSuccess,
    onMutationError,
    mutationModeProp,
    submitOnEnter = true,
    warnWhenUnsavedChanges: warnWhenUnsavedChangesProp,
}: useEditFormProps) => {
    const [editId, setEditId] = React.useState<string | number>();

    const [formAnt] = Form.useForm();
    const formSF = useFormSF({
        form: formAnt,
    });

    const { form } = formSF;

    const {
        warnWhenUnsavedChanges: warnWhenUnsavedChangesContext,
        setWarnWhen,
    } = useWarnAboutChange();

    const warnWhenUnsavedChanges =
        warnWhenUnsavedChangesProp ?? warnWhenUnsavedChangesContext;

    const history = useHistory();
    const { mutationMode: mutationModeContext } = useMutationMode();

    const mutationMode = mutationModeProp ?? mutationModeContext;

    const {
        resource: routeResourceName,
        id: idFromRoute,
        action,
    } = useParams<ResourceRouterParams>();

    const isEdit = !!editId || action === "edit";

    const resource = useResourceWithRoute(routeResourceName);

    const id = editId?.toString() ?? idFromRoute;

    const { data, isLoading } = useOne(resource.name, id, {
        enabled: isEdit,
    });

    React.useEffect(() => {
        form.setFieldsValue({
            ...data?.data,
        });
    }, [data]);

    const { mutate } = useUpdate(resource.name, mutationMode);
    const notification = useNotification();

    const onFinish = async (values: BaseRecord): Promise<void> => {
        setWarnWhen(false);
<<<<<<< HEAD
        // Required to make onSuccess vs callbacks to work if component unmounts i.e. on route change
        setTimeout(() => {
            mutate(
                { id: idFromRoute, values },
                {
                    onSuccess: (...args) => {
                        if (onMutationSuccess) {
                            return onMutationSuccess(...args);
                        }

                        notification.success({
                            message: "Successful",
                            description: `Id:${idFromRoute} ${resource.name} edited`,
                        });

                        if (mutationMode === "pessimistic") {
                            return history.push(`/resources/${resource.route}`);
                        }
                    },
                    onError: (error: any, ...rest) => {
                        if (onMutationError) {
                            return onMutationError(error, ...rest);
                        }

                        notification.error({
                            message: `There was an error updating it ${resource.name}!`,
                            description: error.message,
                        });
                    },
                },
            );
        });
=======
        mutate(
            { id, values },
            {
                onSuccess: (...args) => {
                    if (onMutationSuccess) {
                        return onMutationSuccess(...args);
                    }

                    notification.success({
                        message: "Successful",
                        description: `Id:${id} ${resource.name} edited`,
                    });

                    if (mutationMode === "pessimistic") {
                        return history.push(`/resources/${resource.route}`);
                    }
                },
                onError: (error: any, ...rest) => {
                    if (onMutationError) {
                        return onMutationError(error, ...rest);
                    }

                    if (error !== "mutation cancelled") {
                        notification.error({
                            message: `There was an error updating it ${resource.name}!`,
                            description: error.message,
                        });
                    }
                },
            },
        );
        setEditId(undefined);
>>>>>>> 4c8ee691
        !(mutationMode === "pessimistic") &&
            history.push(`/resources/${resource.route}`);
    };

    const onKeyUp = (event: React.KeyboardEvent<HTMLFormElement>) => {
        if (submitOnEnter && event.key === "Enter") {
            form.submit();
        }
    };

    const onValuesChange = (changeValues: object) => {
        if (changeValues && warnWhenUnsavedChanges) {
            setWarnWhen(true);
        }
        return changeValues;
    };

    const saveButtonProps = {
        disabled: isLoading,
        onClick: () => {
            form.submit();
        },
    };

    return {
        ...formSF,
        formProps: {
            ...formSF.formProps,
            onFinish,
            onKeyUp,
            onValuesChange,
        },
        isLoading,
        editId,
        setEditId,
        saveButtonProps,
    };
};<|MERGE_RESOLUTION|>--- conflicted
+++ resolved
@@ -78,7 +78,6 @@
 
     const onFinish = async (values: BaseRecord): Promise<void> => {
         setWarnWhen(false);
-<<<<<<< HEAD
         // Required to make onSuccess vs callbacks to work if component unmounts i.e. on route change
         setTimeout(() => {
             mutate(
@@ -111,40 +110,7 @@
                 },
             );
         });
-=======
-        mutate(
-            { id, values },
-            {
-                onSuccess: (...args) => {
-                    if (onMutationSuccess) {
-                        return onMutationSuccess(...args);
-                    }
-
-                    notification.success({
-                        message: "Successful",
-                        description: `Id:${id} ${resource.name} edited`,
-                    });
-
-                    if (mutationMode === "pessimistic") {
-                        return history.push(`/resources/${resource.route}`);
-                    }
-                },
-                onError: (error: any, ...rest) => {
-                    if (onMutationError) {
-                        return onMutationError(error, ...rest);
-                    }
-
-                    if (error !== "mutation cancelled") {
-                        notification.error({
-                            message: `There was an error updating it ${resource.name}!`,
-                            description: error.message,
-                        });
-                    }
-                },
-            },
-        );
-        setEditId(undefined);
->>>>>>> 4c8ee691
+        setEditId(undefined)
         !(mutationMode === "pessimistic") &&
             history.push(`/resources/${resource.route}`);
     };
