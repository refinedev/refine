--- conflicted
+++ resolved
@@ -34,12 +34,7 @@
         AuthContext,
     );
 
-<<<<<<< HEAD
-    // TODO Her sayfa değişimi render a sebeb oluyor.
-    // useLocation();
-=======
     const resourcesArray: string[] = [];
->>>>>>> 2da99ce8
 
     checkAuth({});
 
