--- conflicted
+++ resolved
@@ -73,7 +73,6 @@
             routes.push({
                 exact: true,
                 path: `/resources/${name}/show/:id`,
-<<<<<<< HEAD
                 component: () => (
                     <ShowComponent
                         resourceName={name}
@@ -82,16 +81,11 @@
                         canDelete={canDelete}
                     />
                 ),
-            },
-            {
-=======
-                component: () => <ShowComponent resourceName={name} />,
             });
         }
 
         if (ListComponent) {
             routes.push({
->>>>>>> 83cdd165
                 exact: true,
                 path: `/resources/${name}`,
                 component: () => (
