--- conflicted
+++ resolved
@@ -6,17 +6,11 @@
 import { IAuthContext } from "@interfaces";
 
 export interface AuthProps {
-<<<<<<< HEAD
+    title?: ReactNode;
     dashboard?: ReactNode;
 }
 
-export const Auth: React.FC<AuthProps> = ({ children, dashboard }) => {
-=======
-    title?: ReactNode;
-}
-
-export const Auth: React.FC<AuthProps> = ({ children, title }) => {
->>>>>>> aa48c33e
+export const Auth: React.FC<AuthProps> = ({ children, title, dashboard }) => {
     const { checkAuth } = useContext<IAuthContext>(AuthContext);
     const history = useHistory();
 
@@ -31,9 +25,5 @@
     //         dispatch(UserActions.setIdentity(data));
     //     });
 
-<<<<<<< HEAD
-    return <Layout dashboard={dashboard}>{children}</Layout>;
-=======
-    return <Layout title={title}>{children}</Layout>;
->>>>>>> aa48c33e
+    return <Layout title={title} dashboard={dashboard}>{children}</Layout>;
 };