--- conflicted
+++ resolved
@@ -6,15 +6,10 @@
 
 import { AuthContextProvider } from "@contexts/auth";
 import { DataContextProvider } from "@contexts/data";
-<<<<<<< HEAD
+import { RouteProvider } from "@containers/routeProvider";
 import { ResourceContextProvider } from "@contexts/resource";
-import { Auth } from "@containers/auth";
-import { LoginPage, ReadyPage } from "@pages";
-=======
-import { RouteProvider } from "@containers/routeProvider";
-import { ResourceContextProvider, IResourceItem } from "@contexts/resource";
+import { ReadyPage } from "@pages";
 
->>>>>>> d560c34c
 import { IDataContext, IAuthContext } from "@interfaces";
 
 export interface AdminProps {
@@ -24,7 +19,7 @@
     title?: ReactNode;
     loginPage?: React.FC | false;
     dashboard?: React.FC;
-    ready?: ComponentType | true;
+    ready?: React.FC;
 }
 
 export const Admin: React.FC<AdminProps> = ({
@@ -32,15 +27,10 @@
     dataProvider,
     title,
     dashboard,
-<<<<<<< HEAD
-    ready = ReadyPage,
-    loginPage = LoginPage,
-    children,
-=======
-    children,
+    ready,
     loginPage,
     catchAll,
->>>>>>> d560c34c
+    children,
 }) => {
     const queryClient = new QueryClient({
         defaultOptions: {
@@ -69,31 +59,6 @@
                 <DataContextProvider {...dataProvider}>
                     <ResourceContextProvider resources={resources}>
                         <Router>
-<<<<<<< HEAD
-                            <Switch>
-                                {loginPage && (
-                                    <Route
-                                        exact
-                                        path="/login"
-                                        component={loginPage}
-                                    />
-                                )}
-                                <Auth title={title} dashboard={dashboard}>
-                                    {/* <Switch> */}
-                                    {/*  <Route exact path="/"> TODO: router yapısını düzelttiğimizde bu kısmı handle edelim
-                                            {dashboard ? (
-                                                dashboard
-                                            ) : (
-                                                <Redirect
-                                                    to={`/resources/${resources[0]}`}
-                                                />
-                                            )}
-                                        </Route> */}
-                                    {children}
-                                    {/*    </Switch> */}
-                                </Auth>
-                            </Switch>
-=======
                             <RouteProvider
                                 resources={children}
                                 catchAll={catchAll}
@@ -101,7 +66,6 @@
                                 dashboard={dashboard}
                                 loginPage={loginPage}
                             />
->>>>>>> d560c34c
                         </Router>
                     </ResourceContextProvider>
                 </DataContextProvider>
