--- conflicted
+++ resolved
@@ -1,15 +1,10 @@
-<<<<<<< HEAD
 import React, { ComponentType, ReactNode } from "react";
-import { BrowserRouter as Router, Switch, Route } from "react-router-dom";
-=======
-import React, { ReactNode } from "react";
 import {
     BrowserRouter as Router,
     Switch,
     Route,
     Redirect,
 } from "react-router-dom";
->>>>>>> 53e55332
 import { QueryClientProvider, QueryClient } from "react-query";
 import { ReactQueryDevtools } from "react-query/devtools";
 import "antd/dist/antd.css";
@@ -25,11 +20,8 @@
     authProvider: IAuthContext;
     dataProvider: IDataContext;
     title?: ReactNode;
-<<<<<<< HEAD
     loginPage?: ComponentType | false ;
-=======
     dashboard?: React.FC;
->>>>>>> 53e55332
 }
 
 export const Admin: React.FC<AdminProps> = ({
@@ -60,17 +52,7 @@
                     <ResourceContextProvider resources={resources}>
                         <Router>
                             <Switch>
-<<<<<<< HEAD
                                 {loginPage && <Route exact path="/login" component={loginPage}/>}
-                                <Auth title={title}>
-                                    <Route exact path="/">
-                                        <DashboardPage />
-                                    </Route>
-                                    {children}
-=======
-                                <Route exact path="/login">
-                                    <LoginPage />
-                                </Route>
                                 <Auth title={title} dashboard={dashboard}>
                                     <Switch>
                                         <Route exact path="/">
@@ -84,7 +66,6 @@
                                         </Route>
                                         {children}
                                     </Switch>
->>>>>>> 53e55332
                                 </Auth>
                             </Switch>
                         </Router>
