--- conflicted
+++ resolved
@@ -14,8 +14,5 @@
 
 export { IAuthContext as AuthProvider, Sort, Pagination } from "./interfaces";
 export { IDataContext as DataProvider } from "./interfaces";
-<<<<<<< HEAD
-=======
 
-export * from "./icons";
->>>>>>> 0a167470
+export * from "./icons";