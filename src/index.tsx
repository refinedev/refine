import JsonServer from "./dataProviders/jsonServer";

export { JsonServer };
export { Admin, Resource } from "./containers";
export {
    List,
    Column,
    Table,
    Form,
    FormItem,
    Create,
    Edit,
<<<<<<< HEAD
    TextInput,
    TextareaInput,
    SelectInput,
=======
    Input,
    Textarea,
    AutoComplete,
    Select,
    ReferenceInput,
>>>>>>> e76e03dc
} from "./components";

export { IAuthContext as AuthProvider } from "./interfaces";
export { IDataContext as DataProvider } from "./interfaces";<|MERGE_RESOLUTION|>--- conflicted
+++ resolved
@@ -10,17 +10,11 @@
     FormItem,
     Create,
     Edit,
-<<<<<<< HEAD
     TextInput,
     TextareaInput,
     SelectInput,
-=======
-    Input,
-    Textarea,
     AutoComplete,
-    Select,
     ReferenceInput,
->>>>>>> e76e03dc
 } from "./components";
 
 export { IAuthContext as AuthProvider } from "./interfaces";
