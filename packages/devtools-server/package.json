{
  "name": "@refinedev/devtools-server",
  "version": "1.1.29",
  "private": false,
  "description": "refine devtools offers a set of features from monitoring to quickly prototyping a UI.",
  "repository": {
    "type": "git",
    "url": "https://github.com/refinedev/refine.git",
    "directory": "packages/devtools"
  },
  "license": "MIT",
  "author": "refine",
  "sideEffects": false,
  "exports": {
    ".": {
      "import": {
        "types": "./dist/index.d.mts",
        "default": "./dist/index.mjs"
      },
      "require": {
        "types": "./dist/index.d.cts",
        "default": "./dist/index.cjs"
      }
    }
  },
  "main": "dist/index.cjs",
  "module": "dist/index.mjs",
  "typings": "dist/index.d.ts",
  "bin": {
    "refine-devtools": "./dist/cli.cjs"
  },
  "files": [
    "dist",
    "src"
  ],
  "scripts": {
    "attw": "attw --pack .",
    "build": "pnpm build:client && tsup && node ../shared/generate-declarations.js",
    "build:client": "NODE_ENV=production tsc && vite build --config src/client/vite.config.ts",
    "dev": "pnpm dev:client & tsup --watch",
    "dev:client": "vite build --watch --force --config src/client/vite.config.ts",
    "prepare": "pnpm -w build --scope @refinedev/devtools-server",
    "publint": "publint --strict=true --level=suggestion",
    "start:server": "node dist/cli.cjs",
    "test": "jest --passWithNoTests --runInBand",
    "types": "node ../shared/generate-declarations.js"
  },
  "dependencies": {
    "@ory/client": "^1.5.2",
<<<<<<< HEAD
    "@refinedev/devtools-shared": "1.1.6",
    "@refinedev/devtools-ui": "1.1.20",
    "ast-types": "^0.14.2",
=======
    "@refinedev/devtools-shared": "1.1.7",
>>>>>>> 18b13d31
    "body-parser": "^1.20.2",
    "boxen": "^5.1.2",
    "chalk": "^4.1.2",
    "dedent": "^0.7.0",
    "error-stack-parser": "^2.1.4",
    "execa": "^5.1.1",
    "express": "^4.18.2",
    "fs-extra": "^10.1.0",
    "globby": "^11.1.0",
    "gray-matter": "^4.0.3",
    "http-proxy-middleware": "^2.0.6",
    "jscodeshift": "0.15.2",
    "lodash": "^4.17.21",
    "lodash-es": "^4.17.21",
    "marked": "^4.3.0",
    "node-fetch": "^2.6.7",
    "preferred-pm": "^3.0.3",
    "react": "^17.0.0 || ^18.0.0",
    "react-dom": "^17.0.0 || ^18.0.0",
    "sanitize-html": "^2.11.0",
    "ws": "^8.13.0"
  },
  "devDependencies": {
    "@esbuild-plugins/node-resolve": "^0.1.4",
    "@refinedev/devtools-ui": "1.1.22",
    "@testing-library/jest-dom": "^5.16.4",
    "@types/dedent": "^0.7.0",
    "@types/express": "^4.17.21",
    "@types/fs-extra": "^9.0.13",
    "@types/jest": "^29.2.4",
    "@types/jscodeshift": "^0.11.5",
    "@types/lodash": "^4.14.171",
    "@types/marked": "^5.0.1",
    "@types/node": "^18.16.2",
    "@types/node-fetch": "^2.6.11",
    "@types/sanitize-html": "^2.9.0",
    "@types/ws": "^8.5.5",
    "@vitejs/plugin-react": "^4.2.1",
    "esbuild-copy-static-files": "^0.1.0",
    "jest": "^29.3.1",
    "jest-environment-jsdom": "^29.3.1",
    "react-router-dom": "^6.8.1",
    "ts-jest": "^29.1.2",
    "tslib": "^2.6.2",
    "tsup": "^6.7.0",
    "typescript": "^5.4.2",
    "vite": "^5.1.6"
  },
  "peerDependencies": {
    "@types/react": "^17.0.0 || ^18.0.0",
    "@types/react-dom": "^17.0.0 || ^18.0.0",
    "react": "^17.0.0 || ^18.0.0",
    "react-dom": "^17.0.0 || ^18.0.0"
  },
  "engines": {
    "node": ">=10"
  },
  "publishConfig": {
    "access": "public"
  },
  "nx": {
    "targets": {
      "build": {
        "dependsOn": [
          "^build",
          "build:client"
        ],
        "cache": true
      },
      "build:client": {
        "dependsOn": [
          "^build"
        ],
        "outputs": [
          "{projectRoot}/dist"
        ],
        "cache": true
      }
    }
  }
}<|MERGE_RESOLUTION|>--- conflicted
+++ resolved
@@ -47,13 +47,7 @@
   },
   "dependencies": {
     "@ory/client": "^1.5.2",
-<<<<<<< HEAD
-    "@refinedev/devtools-shared": "1.1.6",
-    "@refinedev/devtools-ui": "1.1.20",
-    "ast-types": "^0.14.2",
-=======
     "@refinedev/devtools-shared": "1.1.7",
->>>>>>> 18b13d31
     "body-parser": "^1.20.2",
     "boxen": "^5.1.2",
     "chalk": "^4.1.2",
