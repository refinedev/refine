{
  "name": "@refinedev/devtools-server",
  "version": "1.1.27",
  "private": false,
  "description": "refine devtools offers a set of features from monitoring to quickly prototyping a UI.",
  "repository": {
    "type": "git",
    "url": "https://github.com/refinedev/refine.git",
    "directory": "packages/devtools"
  },
  "license": "MIT",
  "author": "refine",
  "sideEffects": false,
  "exports": {
    ".": {
      "import": {
        "types": "./dist/index.d.mts",
        "default": "./dist/index.mjs"
      },
      "require": {
        "types": "./dist/index.d.cts",
        "default": "./dist/index.cjs"
      }
    }
  },
  "main": "dist/index.cjs",
  "module": "dist/index.mjs",
  "typings": "dist/index.d.ts",
  "bin": {
    "refine-devtools": "./dist/cli.cjs"
  },
  "files": [
    "dist",
    "src"
  ],
  "scripts": {
    "attw": "attw --pack .",
    "build": "tsup && node ../shared/generate-declarations.js",
    "build:client": "NODE_ENV=production tsc && vite build --config src/client/vite.config.ts",
<<<<<<< HEAD
    "dev": "pnpm dev:client & tsup --watch",
    "dev:client": "vite build --watch --force --config src/client/vite.config.ts",
    "prepare": "nx build --project @refinedev/devtools-server --nxBail --output-style stream",
=======
    "dev": "npm run dev:client & tsup --watch",
    "dev:client": "vite build --watch --config src/client/vite.config.ts",
    "prepare": "npm run build",
>>>>>>> ab6265fc
    "publint": "publint --strict=true --level=suggestion",
    "start:server": "node dist/cli.cjs",
    "test": "jest --passWithNoTests --runInBand",
    "types": "node ../shared/generate-declarations.js"
  },
  "dependencies": {
    "@ory/client": "^1.5.2",
    "@refinedev/devtools-shared": "1.1.5",
<<<<<<< HEAD
    "@refinedev/devtools-ui": "1.1.20",
    "ast-types": "^0.14.2",
=======
>>>>>>> ab6265fc
    "body-parser": "^1.20.2",
    "boxen": "^5.1.2",
    "chalk": "^4.1.2",
    "dedent": "^0.7.0",
    "error-stack-parser": "^2.1.4",
    "execa": "^5.1.1",
    "express": "^4.18.2",
    "fs-extra": "^10.1.0",
    "globby": "^11.1.0",
    "gray-matter": "^4.0.3",
    "http-proxy-middleware": "^2.0.6",
    "jscodeshift": "0.15.2",
    "lodash": "^4.17.21",
    "lodash-es": "^4.17.21",
    "marked": "^4.3.0",
    "node-fetch": "^2.6.7",
    "preferred-pm": "^3.0.3",
    "react": "^17.0.0 || ^18.0.0",
    "react-dom": "^17.0.0 || ^18.0.0",
    "sanitize-html": "^2.11.0",
    "ws": "^8.13.0"
  },
  "devDependencies": {
    "@esbuild-plugins/node-resolve": "^0.1.4",
    "@refinedev/devtools-ui": "1.1.20",
    "@testing-library/jest-dom": "^5.16.4",
    "@types/dedent": "^0.7.0",
    "@types/express": "^4.17.21",
    "@types/fs-extra": "^9.0.13",
    "@types/jest": "^29.2.4",
    "@types/jscodeshift": "^0.11.5",
    "@types/lodash": "^4.14.171",
    "@types/marked": "^5.0.1",
    "@types/node": "^18.16.2",
    "@types/node-fetch": "^2.6.11",
    "@types/sanitize-html": "^2.9.0",
    "@types/ws": "^8.5.5",
    "@vitejs/plugin-react": "^4.2.1",
    "esbuild-copy-static-files": "^0.1.0",
    "jest": "^29.3.1",
    "jest-environment-jsdom": "^29.3.1",
    "react-router-dom": "^6.8.1",
    "ts-jest": "^29.1.2",
    "tslib": "^2.6.2",
    "tsup": "^6.7.0",
    "typescript": "^5.4.2",
    "vite": "^5.1.6"
  },
  "peerDependencies": {
    "@types/react": "^17.0.0 || ^18.0.0",
    "@types/react-dom": "^17.0.0 || ^18.0.0",
    "react": "^17.0.0 || ^18.0.0",
    "react-dom": "^17.0.0 || ^18.0.0"
  },
  "engines": {
    "node": ">=10"
  },
  "publishConfig": {
    "access": "public"
  },
  "nx": {
    "targets": {
      "build": {
        "dependsOn": [
          "^build",
          "build:client"
        ],
        "cache": true
      },
      "build:client": {
        "dependsOn": [
          "^build"
        ],
        "outputs": [
          "{projectRoot}/dist"
        ],
        "cache": true
      }
    }
  }
}<|MERGE_RESOLUTION|>--- conflicted
+++ resolved
@@ -37,15 +37,9 @@
     "attw": "attw --pack .",
     "build": "tsup && node ../shared/generate-declarations.js",
     "build:client": "NODE_ENV=production tsc && vite build --config src/client/vite.config.ts",
-<<<<<<< HEAD
     "dev": "pnpm dev:client & tsup --watch",
     "dev:client": "vite build --watch --force --config src/client/vite.config.ts",
     "prepare": "nx build --project @refinedev/devtools-server --nxBail --output-style stream",
-=======
-    "dev": "npm run dev:client & tsup --watch",
-    "dev:client": "vite build --watch --config src/client/vite.config.ts",
-    "prepare": "npm run build",
->>>>>>> ab6265fc
     "publint": "publint --strict=true --level=suggestion",
     "start:server": "node dist/cli.cjs",
     "test": "jest --passWithNoTests --runInBand",
@@ -54,11 +48,8 @@
   "dependencies": {
     "@ory/client": "^1.5.2",
     "@refinedev/devtools-shared": "1.1.5",
-<<<<<<< HEAD
     "@refinedev/devtools-ui": "1.1.20",
     "ast-types": "^0.14.2",
-=======
->>>>>>> ab6265fc
     "body-parser": "^1.20.2",
     "boxen": "^5.1.2",
     "chalk": "^4.1.2",
