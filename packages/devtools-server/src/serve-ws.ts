--- conflicted
+++ resolved
@@ -12,11 +12,7 @@
     if (error?.code === "EADDRINUSE") {
       console.error(
         `\n${cyanBright.bold("\u2717 ")}${bold(
-<<<<<<< HEAD
-          "refine devtools server",
-=======
           "Refine Devtools server",
->>>>>>> ebe82b32
         )} (websocket) failed to start. Port ${SERVER_PORT} is already in use.\n`,
       );
     } else {
