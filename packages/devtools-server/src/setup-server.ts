--- conflicted
+++ resolved
@@ -11,11 +11,7 @@
       if (error?.code === "EADDRINUSE") {
         console.error(
           `\n${cyanBright.bold("\u2717 ")}${bold(
-<<<<<<< HEAD
-            "refine devtools server",
-=======
             "Refine Devtools server",
->>>>>>> ebe82b32
           )} (http) failed to start. Port ${SERVER_PORT} is already in use.\n`,
         );
       } else {
