--- conflicted
+++ resolved
@@ -30,13 +30,8 @@
   },
   "dependencies": {
     "@nestjsx/crud-request": "^5.0.0-alpha.3",
-<<<<<<< HEAD
-    "@pankod/refine-core": "^3.15.1",
+    "@pankod/refine-core": "^3.16.2",
     "axios": "^0.26.1",
-=======
-    "@pankod/refine-core": "^3.16.2",
-    "axios": "^0.21.4",
->>>>>>> 2953204c
     "query-string": "^7.0.1"
   },
   "gitHead": "829f5a516f98c06f666d6be3e6e6099c75c07719",
