{
  "name": "@pankod/refine-nestjsx-crud",
  "description": "refine Nestjsx Crud data provider. refine is a React-based framework for building internal tools, rapidly. It ships with Ant Design System, an enterprise-level UI toolkit.",
  "version": "3.25.0",
  "license": "MIT",
  "main": "dist/index.js",
  "typings": "dist/index.d.ts",
  "private": false,
  "files": [
    "dist",
    "src"
  ],
  "engines": {
    "node": ">=10"
  },
  "scripts": {
    "start": "tsup --watch --dts --format esm,cjs,iife --legacy-output",
    "build": "tsup --dts --format esm,cjs,iife --minify --legacy-output",
    "test": "jest --passWithNoTests --runInBand",
    "prepare": "npm run build"
  },
  "author": "Pankod",
  "module": "dist/esm/index.js",
  "devDependencies": {
    "@esbuild-plugins/node-resolve": "^0.1.4",
    "jest": "^27.5.1",
    "nock": "^13.1.3",
    "ts-jest": "^27.1.3",
    "tslib": "^2.3.1",
    "tsup": "^5.11.13"
  },
  "dependencies": {
    "@nestjsx/crud-request": "^5.0.0-alpha.3",
<<<<<<< HEAD
    "@pankod/refine-core": "^3.24.0-next.13",
    "axios": "^0.26.1",
    "query-string": "^7.1.1"
=======
    "@pankod/refine-core": "^3.25.0",
    "axios": "^0.21.4",
    "query-string": "^7.0.1"
>>>>>>> 77c47de1
  },
  "peerDependencies": {
    "@pankod/refine-core": "^3.23.2"
  },
  "repository": {
    "type": "git",
    "url": "https://github.com/pankod/refine.git",
    "directory": "packages/nestjsx-crud"
  },
  "gitHead": "829f5a516f98c06f666d6be3e6e6099c75c07719",
  "publishConfig": {
    "access": "public"
  }
}<|MERGE_RESOLUTION|>--- conflicted
+++ resolved
@@ -31,15 +31,9 @@
   },
   "dependencies": {
     "@nestjsx/crud-request": "^5.0.0-alpha.3",
-<<<<<<< HEAD
-    "@pankod/refine-core": "^3.24.0-next.13",
+    "@pankod/refine-core": "^3.25.0",
     "axios": "^0.26.1",
     "query-string": "^7.1.1"
-=======
-    "@pankod/refine-core": "^3.25.0",
-    "axios": "^0.21.4",
-    "query-string": "^7.0.1"
->>>>>>> 77c47de1
   },
   "peerDependencies": {
     "@pankod/refine-core": "^3.23.2"
