{
  "name": "@pankod/refine-nestjsx-crud",
  "description": "refine Nestjsx Crud data provider. refine is a React-based framework for building internal tools, rapidly. It ships with Ant Design System, an enterprise-level UI toolkit.",
  "version": "3.22.2",
  "license": "MIT",
  "main": "dist/index.js",
  "typings": "dist/index.d.ts",
  "private": false,
  "files": [
    "dist",
    "src"
  ],
  "engines": {
    "node": ">=10"
  },
  "scripts": {
    "start": "tsup --watch --dts --format esm,cjs,iife --legacy-output",
    "build": "tsup --dts --format esm,cjs,iife --minify --legacy-output",
    "test": "jest --passWithNoTests --runInBand",
    "prepare": "npm run build"
  },
  "author": "Pankod",
  "module": "dist/esm/index.js",
  "devDependencies": {
    "@esbuild-plugins/node-resolve": "^0.1.4",
    "jest": "^27.5.1",
    "nock": "^13.1.3",
    "ts-jest": "^27.1.3",
    "tslib": "^2.3.1",
    "tsup": "^5.11.13"
  },
  "dependencies": {
    "@nestjsx/crud-request": "^5.0.0-alpha.3",
<<<<<<< HEAD
    "@pankod/refine-core": "^3.16.2",
    "axios": "^0.26.1",
=======
    "@pankod/refine-core": "^3.23.2",
    "axios": "^0.21.4",
>>>>>>> ceb4fe7e
    "query-string": "^7.0.1"
  },
  "peerDependencies": {
    "@pankod/refine-core": "^3.23.2"
  },
  "repository": {
    "type": "git",
    "url": "https://github.com/pankod/refine.git",
    "directory": "packages/nestjsx-crud"
  },
  "gitHead": "829f5a516f98c06f666d6be3e6e6099c75c07719",
  "publishConfig": {
    "access": "public"
  }
}<|MERGE_RESOLUTION|>--- conflicted
+++ resolved
@@ -31,13 +31,8 @@
   },
   "dependencies": {
     "@nestjsx/crud-request": "^5.0.0-alpha.3",
-<<<<<<< HEAD
-    "@pankod/refine-core": "^3.16.2",
-    "axios": "^0.26.1",
-=======
     "@pankod/refine-core": "^3.23.2",
     "axios": "^0.21.4",
->>>>>>> ceb4fe7e
     "query-string": "^7.0.1"
   },
   "peerDependencies": {
