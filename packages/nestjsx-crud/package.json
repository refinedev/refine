{
  "version": "0.1.2",
  "license": "MIT",
  "main": "dist/index.js",
  "typings": "dist/index.d.ts",
  "private": false,
  "files": [
    "dist",
    "src"
  ],
  "engines": {
    "node": ">=10"
  },
  "scripts": {
    "start": "tsdx watch --tsconfig tsconfig.json --verbose --noClean",
    "build": "tsdx build --tsconfig tsconfig.json",
    "test": "tsdx test --passWithNoTests --runInBand",
    "prepare": "tsdx build",
    "size": "size-limit",
    "analyze": "size-limit --why"
  },
  "name": "@pankod/refine-nestjsx-crud",
  "author": "Pankod",
  "module": "dist/refine-nestjsx-crud.esm.js",
  "size-limit": [
    {
      "path": "dist/refine-nestjsx-crud.cjs.production.min.js",
      "limit": "10 KB"
    },
    {
      "path": "dist/refine-nestjsx-crud.esm.js",
      "limit": "10 KB"
    }
  ],
  "devDependencies": {
    "@size-limit/preset-small-lib": "^4.10.1",
<<<<<<< HEAD
    "husky": "^5.2.0",
=======
>>>>>>> 7101b396
    "nock": "^13.0.11",
    "size-limit": "^4.10.1",
    "tsdx": "^0.14.1",
    "tslib": "^2.1.0"
  },
  "dependencies": {
    "@nestjsx/crud-request": "^5.0.0-alpha.3",
    "@pankod/refine": "^1.0.0",
    "axios": "^0.21.1",
    "query-string": "^7.0.0"
  },
  "gitHead": "829f5a516f98c06f666d6be3e6e6099c75c07719",
  "publishConfig": {
    "access": "public"
  }
}<|MERGE_RESOLUTION|>--- conflicted
+++ resolved
@@ -34,10 +34,6 @@
   ],
   "devDependencies": {
     "@size-limit/preset-small-lib": "^4.10.1",
-<<<<<<< HEAD
-    "husky": "^5.2.0",
-=======
->>>>>>> 7101b396
     "nock": "^13.0.11",
     "size-limit": "^4.10.1",
     "tsdx": "^0.14.1",
