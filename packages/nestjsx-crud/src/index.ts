--- conflicted
+++ resolved
@@ -136,12 +136,7 @@
         const filters = generateFilter(params.filters);
 
         const query = RequestQueryBuilder.create()
-<<<<<<< HEAD
             .setFilter(filters)
-            .setOr(searchFilter)
-=======
-            .setFilter(crudFilters)
->>>>>>> 370b11f1
             .setLimit(pageSize)
             .setPage(current)
             .sortBy(sortBy)
