--- conflicted
+++ resolved
@@ -18,10 +18,7 @@
     CrudSorting,
     CrudFilter,
     pickNotDeprecated,
-<<<<<<< HEAD
     Pagination,
-=======
->>>>>>> 03da4e6a
 } from "@pankod/refine-core";
 import { stringify } from "query-string";
 
@@ -204,13 +201,8 @@
         let query = RequestQueryBuilder.create();
 
         query = handleFilter(query, filters);
-<<<<<<< HEAD
-        query = handleJoin(query, metaData?.join);
+        query = handleJoin(query, pickNotDeprecated(meta, metaData)?.join);
         query = handlePagination(query, hasPagination, pagination);
-=======
-        query = handleJoin(query, pickNotDeprecated(meta, metaData)?.join);
-        query = handlePagination(query, hasPagination, pageSize, current);
->>>>>>> 03da4e6a
         //`sort` is deprecated with refine@4, refine will pass `sorters` instead, however, we still support `sort` for backward compatibility
         query = handleSort(query, pickNotDeprecated(sorters, sort));
 
