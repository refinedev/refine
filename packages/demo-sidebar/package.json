--- conflicted
+++ resolved
@@ -27,18 +27,11 @@
   "author": "Pankod",
   "module": "dist/esm/index.js",
   "devDependencies": {
-<<<<<<< HEAD
     "@testing-library/jest-dom": "^5.16.4",
     "@testing-library/react": "^13.1.1",
     "@types/react": "^18.0.0",
     "@types/react-dom": "^18.0.0",
-=======
     "@esbuild-plugins/node-resolve": "^0.1.4",
-    "@testing-library/jest-dom": "^5.12.0",
-    "@testing-library/react": "^11.2.6",
-    "@types/react": "^17.0.4",
-    "@types/react-dom": "^17.0.4",
->>>>>>> 12934165
     "jest": "^27.5.1",
     "ts-jest": "^27.1.3",
     "tslib": "^2.3.1",
