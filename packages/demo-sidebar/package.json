--- conflicted
+++ resolved
@@ -48,11 +48,7 @@
     "typescript": "^4.4.3"
   },
   "dependencies": {
-<<<<<<< HEAD
-    "@pankod/refine": "^2.0.0"
-=======
     "@pankod/refine": "^2.0.7"
->>>>>>> 51893203
   },
   "gitHead": "829f5a516f98c06f666d6be3e6e6099c75c07719",
   "publishConfig": {
