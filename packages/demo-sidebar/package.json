{
    "name": "@refinedev/demo-sidebar",
    "description": "refine demo sidebar. refine is a React-based framework for building internal tools, rapidly. It ships with Ant Design System, an enterprise-level UI toolkit.",
    "version": "4.1.0",
    "license": "MIT",
    "main": "dist/index.js",
    "typings": "dist/index.d.ts",
    "private": false,
    "files": [
        "dist",
        "src"
    ],
    "engines": {
        "node": ">=10"
    },
    "scripts": {
        "start": "tsup --watch --format esm,cjs,iife --legacy-output",
        "build": "tsup --format esm,cjs,iife --minify --legacy-output",
        "prepare": "npm run build",
        "postinstall": "echo \"refine v4 is released 🎉 \nThe new version is 100% backward compatible. You can upgrade to v4 with a single command! \nSee the migration guide here: https://refine.dev/docs/migration-guide/3x-to-4x \n\""
    },
    "peerDependencies": {
        "@refinedev/antd": "^4.0.0",
        "@refinedev/core": "^3.23.2",
        "react": "^17.0.0 || ^18.0.0",
        "react-dom": "^17.0.0 || ^18.0.0",
        "antd": "^5.0.3",
        "@ant-design/icons": "^5.0.1"
    },
    "author": "refine",
    "module": "dist/esm/index.js",
    "devDependencies": {
<<<<<<< HEAD
        "@refinedev/core": "^3.101.2",
        "@refinedev/antd": "^4.0.0",
=======
        "@pankod/refine-core": "^3.102.0",
        "@pankod/refine-antd": "^4.8.0",
>>>>>>> e188a73c
        "@esbuild-plugins/node-resolve": "^0.1.4",
        "@testing-library/jest-dom": "^5.16.4",
        "@testing-library/react": "^13.1.1",
        "@types/react": "^18.0.0",
        "@types/react-dom": "^18.0.0",
        "@types/jest": "^29.2.4",
        "jest": "^29.3.1",
        "jest-environment-jsdom": "^29.3.1",
        "ts-jest": "^29.0.3",
        "tslib": "^2.3.1",
        "tsup": "^5.11.13",
        "typescript": "^4.7.4"
    },
    "repository": {
        "type": "git",
        "url": "https://github.com/refinedev/refine.git",
        "directory": "packages/demo-sidebar"
    },
    "gitHead": "829f5a516f98c06f666d6be3e6e6099c75c07719",
    "publishConfig": {
        "access": "public"
    }
}<|MERGE_RESOLUTION|>--- conflicted
+++ resolved
@@ -30,13 +30,8 @@
     "author": "refine",
     "module": "dist/esm/index.js",
     "devDependencies": {
-<<<<<<< HEAD
         "@refinedev/core": "^3.101.2",
         "@refinedev/antd": "^4.0.0",
-=======
-        "@pankod/refine-core": "^3.102.0",
-        "@pankod/refine-antd": "^4.8.0",
->>>>>>> e188a73c
         "@esbuild-plugins/node-resolve": "^0.1.4",
         "@testing-library/jest-dom": "^5.16.4",
         "@testing-library/react": "^13.1.1",
