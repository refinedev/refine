--- conflicted
+++ resolved
@@ -89,11 +89,7 @@
                     title={disabledTitle()}
                     isDisabled={data?.can === false}
                     data-testid={RefineButtonTestIds.CreateButton}
-<<<<<<< HEAD
-                    className={RefineButtonClassNames.CloneButton}
-=======
                     className={RefineButtonClassNames.CreateButton}
->>>>>>> 9a5f7918
                     {...rest}
                 >
                     <IconSquarePlus size={20} {...svgIconProps} />
@@ -105,11 +101,7 @@
                     leftIcon={<IconSquarePlus size={20} />}
                     title={disabledTitle()}
                     data-testid={RefineButtonTestIds.CreateButton}
-<<<<<<< HEAD
-                    className={RefineButtonClassNames.CloneButton}
-=======
                     className={RefineButtonClassNames.CreateButton}
->>>>>>> 9a5f7918
                     {...rest}
                 >
                     {children ?? translate("buttons.create", "Create")}
