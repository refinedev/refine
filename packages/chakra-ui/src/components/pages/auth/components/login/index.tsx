--- conflicted
+++ resolved
@@ -144,53 +144,6 @@
                             return onSubmit(data);
                         }
 
-<<<<<<< HEAD
-                    return login(data);
-                })}
-            >
-                <FormControl mt="6" isInvalid={!!errors?.email}>
-                    <FormLabel htmlFor="email">
-                        {translate("pages.login.fields.email", "Email")}
-                    </FormLabel>
-                    <Input
-                        id="email"
-                        placeholder="Email"
-                        type="text"
-                        {...register("email", {
-                            required: true,
-                            pattern: {
-                                value: /^[A-Z0-9._%+-]+@[A-Z0-9.-]+\.[A-Z]{2,}$/i,
-                                message: translate(
-                                    "pages.login.errors.validEmail",
-                                    "Invalid email address",
-                                ),
-                            },
-                        })}
-                        autoComplete="email"
-                    />
-                    <FormErrorMessage>
-                        {`${errors.email?.message}`}
-                    </FormErrorMessage>
-                </FormControl>
-
-                <FormControl mt="6" isInvalid={!!errors?.password}>
-                    <FormLabel htmlFor="password">
-                        {translate("pages.login.fields.password", "Password")}
-                    </FormLabel>
-                    <Input
-                        id="password"
-                        type="password"
-                        placeholder="Password"
-                        {...register("password", {
-                            required: true,
-                        })}
-                        autoComplete="current-password"
-                    />
-                    <FormErrorMessage>
-                        {`${errors.password?.message}`}
-                    </FormErrorMessage>
-                </FormControl>
-=======
                         return login(data);
                     })}
                 >
@@ -200,6 +153,7 @@
                         </FormLabel>
                         <Input
                             id="email"
+                            autoComplete="current-password"
                             placeholder="Email"
                             type="text"
                             {...register("email", {
@@ -237,7 +191,6 @@
                             {`${errors.password?.message}`}
                         </FormErrorMessage>
                     </FormControl>
->>>>>>> 30a2834a
 
                     {rememberMe ?? (
                         <Checkbox {...register("remember")} mt="6">
