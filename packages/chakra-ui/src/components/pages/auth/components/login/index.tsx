import React from "react";
import {
    LoginPageProps,
    LoginFormTypes,
    useRouterType,
    useLink,
    useRouterContext,
    useLogin,
    useTranslate,
    BaseRecord,
    HttpError,
    useActiveAuthProvider,
} from "@pankod/refine-core";
import {
    Box,
    Heading,
    BoxProps,
    VStack,
    Button,
    Divider,
    FormControl,
    FormLabel,
    Input,
    Link as ChakraLink,
    FormErrorMessage,
    HStack,
    Checkbox,
} from "@chakra-ui/react";
import { FormProvider, useForm } from "@pankod/refine-react-hook-form";

import { layoutProps, cardProps } from "../styles";
import { FormPropsType } from "../..";

type LoginProps = LoginPageProps<
    BoxProps,
    BoxProps,
    FormPropsType<LoginFormTypes>
>;

export const LoginPage: React.FC<LoginProps> = ({
    providers,
    registerLink,
    forgotPasswordLink,
    rememberMe,
    contentProps,
    wrapperProps,
    renderContent,
    formProps,
}) => {
    const { onSubmit, ...useFormProps } = formProps || {};

    const authProvider = useActiveAuthProvider();
    const { mutate: login } = useLogin<LoginFormTypes>({
        v3LegacyAuthProviderCompatible: Boolean(authProvider?.isLegacy),
    });
    const translate = useTranslate();
<<<<<<< HEAD
    const { mutate: login } = useLogin<LoginFormTypes>();
    const routerType = useRouterType();
    const NewLink = useLink();
    const { Link: LegacyLink } = useRouterContext();
    const Link = routerType === "legacy" ? LegacyLink : NewLink;
=======
    const { Link } = useRouterContext();
>>>>>>> 1abc51a8
    const methods = useForm<BaseRecord, HttpError, LoginFormTypes>({
        ...useFormProps,
    });
    const {
        register,
        handleSubmit,
        formState: { errors },
    } = methods;

    const renderProviders = () => {
        if (providers && providers.length > 0) {
            return (
                <>
                    <VStack>
                        {providers.map((provider) => (
                            <Button
                                key={provider.name}
                                colorScheme="green"
                                width="full"
                                leftIcon={<>{provider?.icon}</>}
                                onClick={() =>
                                    login({
                                        providerName: provider.name,
                                    })
                                }
                            >
                                {provider.label ?? (
                                    <label>{provider.label}</label>
                                )}
                            </Button>
                        ))}
                    </VStack>
                    <Divider my="6" />
                </>
            );
        }
        return null;
    };

    const allContentProps = { ...cardProps, ...contentProps };
    const content = (
        <Box bg="chakra-body-bg" {...allContentProps}>
            <Heading mb="8" textAlign="center" size="lg">
                {translate("pages.login.title", "Sign in to your account")}
            </Heading>
            {renderProviders()}
            <form
                onSubmit={handleSubmit((data) => {
                    if (onSubmit) {
                        return onSubmit(data);
                    }

                    return login(data);
                })}
            >
                <FormControl mb="3" isInvalid={!!errors?.email}>
                    <FormLabel>
                        {translate("pages.login.fields.email", "Email")}
                    </FormLabel>
                    <Input
                        id="title"
                        type="text"
                        {...register("email", {
                            required: true,
                            pattern: {
                                value: /^[A-Z0-9._%+-]+@[A-Z0-9.-]+\.[A-Z]{2,}$/i,
                                message: translate(
                                    "pages.login.errors.validEmail",
                                    "Invalid email address",
                                ),
                            },
                        })}
                    />
                    <FormErrorMessage>
                        {`${errors.email?.message}`}
                    </FormErrorMessage>
                </FormControl>

                <FormControl mb="3" isInvalid={!!errors?.password}>
                    <FormLabel>
                        {translate("pages.login.fields.password", "Password")}
                    </FormLabel>
                    <Input
                        id="title"
                        type="password"
                        {...register("password", {
                            required: true,
                        })}
                    />
                    <FormErrorMessage>
                        {`${errors.password?.message}`}
                    </FormErrorMessage>
                </FormControl>

                <Box mb="3">
                    <HStack justifyContent="space-between">
                        {rememberMe ?? (
                            <Box>
                                <Checkbox {...register("remember")}>
                                    {translate(
                                        "pages.login.buttons.rememberMe",
                                        "Remember me",
                                    )}
                                </Checkbox>
                            </Box>
                        )}
                        {forgotPasswordLink ?? (
                            <ChakraLink
                                as={Link}
                                color="green"
                                to="/forgot-password"
                            >
                                {translate(
                                    "pages.login.buttons.forgotPassword",
                                    "Forgot password?",
                                )}
                            </ChakraLink>
                        )}
                    </HStack>
                </Box>

                <Button mb="3" type="submit" width="full" colorScheme="green">
                    {translate("pages.login.signin", "Sign in")}
                </Button>

                {registerLink ?? (
                    <Box>
                        <span>
                            {translate(
                                "pages.login.buttons.noAccount",
                                "Don’t have an account?",
                            )}
                        </span>
                        <ChakraLink
                            color="green"
                            ml="1"
                            as={Link}
                            to="/register"
                        >
                            {translate("pages.login.register", "Sign up")}
                        </ChakraLink>
                    </Box>
                )}
            </form>
        </Box>
    );

    const allWrapperProps = { ...layoutProps, ...wrapperProps };
    return (
        <FormProvider {...methods}>
            <Box {...allWrapperProps}>
                {renderContent ? renderContent(content) : content}
            </Box>
        </FormProvider>
    );
};<|MERGE_RESOLUTION|>--- conflicted
+++ resolved
@@ -54,15 +54,10 @@
         v3LegacyAuthProviderCompatible: Boolean(authProvider?.isLegacy),
     });
     const translate = useTranslate();
-<<<<<<< HEAD
-    const { mutate: login } = useLogin<LoginFormTypes>();
     const routerType = useRouterType();
     const NewLink = useLink();
     const { Link: LegacyLink } = useRouterContext();
     const Link = routerType === "legacy" ? LegacyLink : NewLink;
-=======
-    const { Link } = useRouterContext();
->>>>>>> 1abc51a8
     const methods = useForm<BaseRecord, HttpError, LoginFormTypes>({
         ...useFormProps,
     });
