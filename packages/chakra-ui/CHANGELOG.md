--- conflicted
+++ resolved
@@ -1,14 +1,11 @@
 # @pankod/refine-chakra-ui
 
-<<<<<<< HEAD
-=======
 ## 1.2.11
 
 ### Patch Changes
 
 -   [#3011](https://github.com/refinedev/refine/pull/3011) [`593531713c3`](https://github.com/refinedev/refine/commit/593531713c3f88d8bca7f6b0397f4068ebc85a04) Thanks [@aliemir](https://github.com/aliemir)! - Fixed `<NumberField />` type for missing `value` prop type, which was erroring out when using `<NumberField />`.
 
->>>>>>> e93df6f8
 ## 1.2.10
 
 ### Patch Changes
