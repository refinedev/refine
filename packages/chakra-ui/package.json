{
<<<<<<< HEAD
    "name": "@refinedev/chakra-ui",
    "version": "1.6.6",
=======
    "name": "@pankod/refine-chakra-ui",
    "version": "1.7.0",
>>>>>>> e188a73c
    "description": "refine is a React-based framework for building internal tools, rapidly. It ships with Ant Design System, an enterprise-level UI toolkit.",
    "private": false,
    "main": "dist/index.js",
    "module": "dist/esm/index.js",
    "typings": "dist/index.d.ts",
    "scripts": {
        "start": "tsup --watch --format esm,cjs,iife --legacy-output",
        "build": "tsup --format esm,cjs,iife --minify --legacy-output",
        "test": "jest --passWithNoTests --runInBand",
        "prepare": "npm run build",
        "postinstall": "echo \"refine v4 is released 🎉 \nThe new version is 100% backward compatible. You can upgrade to v4 with a single command! \nSee the migration guide here: https://refine.dev/docs/migration-guide/3x-to-4x \n\""
    },
    "peerDependencies": {
        "@refinedev/cli": "^1.1.1",
        "@refinedev/core": "^3.101.2",
        "@chakra-ui/react": "^2.5.1",
        "react-hook-form": "^7.30.0",
        "dayjs": "^1.10.7",
        "react": "^17.0.0 || ^18.0.0",
        "react-dom": "^17.0.0 || ^18.0.0"
    },
    "devDependencies": {
<<<<<<< HEAD
        "@refinedev/cli": "^1.11.0",
        "@refinedev/ui-tests": "^0.11.6",
        "@refinedev/core": "^3.101.2",
=======
        "@pankod/refine-cli": "^1.18.0",
        "@pankod/refine-ui-tests": "^0.12.0",
        "@pankod/refine-core": "^3.102.0",
>>>>>>> e188a73c
        "@esbuild-plugins/node-resolve": "^0.1.4",
        "@testing-library/jest-dom": "^5.16.4",
        "@testing-library/react": "^13.1.1",
        "@testing-library/react-hooks": "^8.0.0",
        "@testing-library/user-event": "^14.1.1",
        "@types/jest": "^29.2.4",
        "@types/react": "^18.0.0",
        "@types/react-dom": "^18.0.0",
        "@types/testing-library__jest-dom": "^5.14.3",
        "esbuild-copy-static-files": "^0.1.0",
        "esbuild-plugin-inline-image": "^0.0.8",
        "identity-obj-proxy": "^3.0.0",
        "jest": "^29.3.1",
        "jest-environment-jsdom": "^29.3.1",
        "react-router-dom": "^6.8.1",
        "ts-jest": "^29.0.3",
        "tsup": "^5.11.13",
        "typescript": "^4.7.4"
    },
    "dependencies": {
<<<<<<< HEAD
        "@refinedev/ui-types": "^0.14.2",
        "@refinedev/react-hook-form": "^3.33.2",
        "react-hook-form": "^7.30.0",
        "@chakra-ui/react": "^2.5.1",
=======
        "@pankod/refine-ui-types": "^0.15.0",
        "@pankod/refine-react-hook-form": "^3.38.0",
        "@chakra-ui/react": "^2.3.6",
>>>>>>> e188a73c
        "@tabler/icons": "^1.1.0",
        "@emotion/react": "^11.8.2",
        "@emotion/styled": "^11.8.1",
        "framer-motion": "^7.5.3",
        "dayjs": "^1.10.7",
        "react-markdown": "^6.0.1",
        "remark-gfm": "^1.0.0",
        "tslib": "^2.3.1"
    },
    "author": "Refine",
    "license": "MIT",
    "gitHead": "829f5a516f98c06f666d6be3e6e6099c75c07719",
    "publishConfig": {
        "access": "public"
    }
}<|MERGE_RESOLUTION|>--- conflicted
+++ resolved
@@ -1,11 +1,6 @@
 {
-<<<<<<< HEAD
     "name": "@refinedev/chakra-ui",
     "version": "1.6.6",
-=======
-    "name": "@pankod/refine-chakra-ui",
-    "version": "1.7.0",
->>>>>>> e188a73c
     "description": "refine is a React-based framework for building internal tools, rapidly. It ships with Ant Design System, an enterprise-level UI toolkit.",
     "private": false,
     "main": "dist/index.js",
@@ -28,15 +23,9 @@
         "react-dom": "^17.0.0 || ^18.0.0"
     },
     "devDependencies": {
-<<<<<<< HEAD
         "@refinedev/cli": "^1.11.0",
         "@refinedev/ui-tests": "^0.11.6",
         "@refinedev/core": "^3.101.2",
-=======
-        "@pankod/refine-cli": "^1.18.0",
-        "@pankod/refine-ui-tests": "^0.12.0",
-        "@pankod/refine-core": "^3.102.0",
->>>>>>> e188a73c
         "@esbuild-plugins/node-resolve": "^0.1.4",
         "@testing-library/jest-dom": "^5.16.4",
         "@testing-library/react": "^13.1.1",
@@ -57,16 +46,10 @@
         "typescript": "^4.7.4"
     },
     "dependencies": {
-<<<<<<< HEAD
         "@refinedev/ui-types": "^0.14.2",
         "@refinedev/react-hook-form": "^3.33.2",
         "react-hook-form": "^7.30.0",
         "@chakra-ui/react": "^2.5.1",
-=======
-        "@pankod/refine-ui-types": "^0.15.0",
-        "@pankod/refine-react-hook-form": "^3.38.0",
-        "@chakra-ui/react": "^2.3.6",
->>>>>>> e188a73c
         "@tabler/icons": "^1.1.0",
         "@emotion/react": "^11.8.2",
         "@emotion/styled": "^11.8.1",
