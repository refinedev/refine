--- conflicted
+++ resolved
@@ -47,16 +47,9 @@
   },
   "devDependencies": {
     "@esbuild-plugins/node-resolve": "^0.1.4",
-<<<<<<< HEAD
-    "@refinedev/cli": "^2.16.30",
-    "@refinedev/core": "^4.49.1",
-    "@refinedev/ui-tests": "^1.14.4",
-    "@testing-library/dom": "^8.5.0",
-=======
     "@refinedev/cli": "^2.16.31",
     "@refinedev/core": "^4.49.2",
     "@refinedev/ui-tests": "^1.14.5",
->>>>>>> 18b13d31
     "@testing-library/jest-dom": "^5.16.4",
     "@testing-library/react": "^13.1.1",
     "@testing-library/react-hooks": "^8.0.0",
