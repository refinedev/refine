--- conflicted
+++ resolved
@@ -61,14 +61,10 @@
                 <Refine
                     dataProvider={dataProvider ?? MockJSONServer}
                     i18nProvider={i18nProvider}
-<<<<<<< HEAD
                     routerProvider={MockRouterProvider}
+                    legacyRouterProvider={MockRouterProvider}
                     authProvider={authProvider}
                     legacyAuthProvider={legacyAuthProvider}
-=======
-                    legacyRouterProvider={MockRouterProvider}
-                    legacyAuthProvider={authProvider}
->>>>>>> 3f10c6e5
                     notificationProvider={notificationProvider}
                     resources={resources ?? [{ name: "posts", list: List }]}
                     accessControlProvider={accessControlProvider}
