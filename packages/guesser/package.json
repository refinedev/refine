--- conflicted
+++ resolved
@@ -55,22 +55,13 @@
     },
     "devDependencies": {
         "@pankod/refine-antd": "^3.62.0",
-<<<<<<< HEAD
-        "@pankod/refine-chakra-ui": "^1.2.0",
-        "@pankod/refine-core": "^3.88.0",
-        "@pankod/refine-mantine": "^1.11.0",
-        "@pankod/refine-mui": "^3.55.0",
-        "@pankod/refine-react-hook-form": "^3.33.2",
-        "@pankod/refine-react-table": "^4.9.0",
-        "@tabler/icons": "^1.1.0",
-=======
         "@pankod/refine-chakra-ui": "^1.2.10",
         "@pankod/refine-core": "^3.88.4",
         "@pankod/refine-mantine": "^1.11.4",
         "@pankod/refine-mui": "^3.55.2",
         "@pankod/refine-react-hook-form": "^3.33.2",
         "@pankod/refine-react-table": "^4.9.0",
->>>>>>> bc27c6f4
+        "@tabler/icons": "^1.1.0",
         "@esbuild-plugins/node-resolve": "^0.1.4",
         "@testing-library/jest-dom": "^5.16.4",
         "@testing-library/react": "^13.1.1",
