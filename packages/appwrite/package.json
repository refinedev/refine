{
<<<<<<< HEAD
  "version": "3.0.5",
=======
  "version": "3.1.0",
>>>>>>> f16e0c4b
  "license": "MIT",
  "main": "dist/index.js",
  "typings": "dist/index.d.ts",
  "private": false,
  "files": [
    "dist",
    "src"
  ],
  "engines": {
    "node": ">=10"
  },
  "scripts": {
    "start": "tsdx watch --tsconfig tsconfig.json --verbose --noClean",
    "build": "tsdx build --tsconfig tsconfig.json",
    "test": "tsdx test --passWithNoTests --runInBand",
    "prepare": "tsdx build",
    "size": "size-limit",
    "analyze": "size-limit --why"
  },
  "name": "@pankod/refine-appwrite",
  "author": "Pankod",
  "module": "dist/refine-appwrite.esm.js",
  "size-limit": [
    {
      "path": "dist/refine-appwrite.cjs.production.min.js",
      "limit": "10 KB"
    },
    {
      "path": "dist/refine-appwrite.esm.js",
      "limit": "10 KB"
    }
  ],
  "devDependencies": {
    "@size-limit/preset-small-lib": "^5.0.5",
    "nock": "^13.1.3",
    "size-limit": "^5.0.5",
    "tsdx": "^0.14.1",
    "tslib": "^2.3.1"
  },
  "dependencies": {
<<<<<<< HEAD
    "@pankod/refine-core": "^3.0.5",
=======
    "@pankod/refine-core": "^3.1.0",
>>>>>>> f16e0c4b
    "appwrite": "^4.0.4"
  },
  "gitHead": "829f5a516f98c06f666d6be3e6e6099c75c07719",
  "publishConfig": {
    "access": "public"
  }
}<|MERGE_RESOLUTION|>--- conflicted
+++ resolved
@@ -1,9 +1,5 @@
 {
-<<<<<<< HEAD
-  "version": "3.0.5",
-=======
   "version": "3.1.0",
->>>>>>> f16e0c4b
   "license": "MIT",
   "main": "dist/index.js",
   "typings": "dist/index.d.ts",
@@ -44,11 +40,7 @@
     "tslib": "^2.3.1"
   },
   "dependencies": {
-<<<<<<< HEAD
-    "@pankod/refine-core": "^3.0.5",
-=======
     "@pankod/refine-core": "^3.1.0",
->>>>>>> f16e0c4b
     "appwrite": "^4.0.4"
   },
   "gitHead": "829f5a516f98c06f666d6be3e6e6099c75c07719",
