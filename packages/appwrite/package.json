--- conflicted
+++ resolved
@@ -28,13 +28,8 @@
     "tsup": "^5.11.13"
   },
   "dependencies": {
-<<<<<<< HEAD
-    "@pankod/refine-core": "^3.4.0",
+    "@pankod/refine-core": "^3.14.1",
     "appwrite": "^7.0.0"
-=======
-    "@pankod/refine-core": "^3.14.1",
-    "appwrite": "^4.0.4"
->>>>>>> 0e3a53b9
   },
   "gitHead": "829f5a516f98c06f666d6be3e6e6099c75c07719",
   "publishConfig": {
