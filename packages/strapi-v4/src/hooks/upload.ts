import { useState } from "react";
<<<<<<< HEAD
import { RcFile, UploadFile } from "@pankod/refine-core";
=======
>>>>>>> 8bda9955

interface StrapiUploadParams {
    maxCount: number;
}

type UseStrapiUploadType = {
    (uploadParams: StrapiUploadParams): {
        uploadedFileIds: string[];
        beforeUpload: (_file: any, files: any[]) => boolean;
        fileList: any[];
        maxCount: number;
    };
};

// TODO: discuss with team
export const useStrapiUpload: UseStrapiUploadType = ({ maxCount }) => {
    const [uploadedFileIds] = useState<string[]>([]);
    const [fileList, setFileList] = useState<any[]>([]);

    const beforeUpload = (_file: any, files: any[]): boolean => {
        const totalFiles = fileList.length;
        const filesCount = files.length;

        if (totalFiles + filesCount > maxCount) {
            const excessFileCount = totalFiles + filesCount - maxCount;
            // convert negative
            const deleteItemCount = excessFileCount - excessFileCount * 2;
            files.splice(deleteItemCount);
        }

        // eslint-disable-next-line @typescript-eslint/ban-ts-comment
        // @ts-ignore
        setFileList([...fileList, ...files]);

        return true;
    };

    return {
        uploadedFileIds,
        beforeUpload,
        fileList,
        maxCount,
    };
};<|MERGE_RESOLUTION|>--- conflicted
+++ resolved
@@ -1,8 +1,4 @@
 import { useState } from "react";
-<<<<<<< HEAD
-import { RcFile, UploadFile } from "@pankod/refine-core";
-=======
->>>>>>> 8bda9955
 
 interface StrapiUploadParams {
     maxCount: number;
