--- conflicted
+++ resolved
@@ -36,13 +36,8 @@
     "tsup": "^5.11.13"
   },
   "dependencies": {
-<<<<<<< HEAD
-    "@pankod/refine-core": "^3.16.2",
-    "axios": "^0.26.1",
-=======
     "@pankod/refine-core": "^3.23.2",
     "axios": "^0.21.4",
->>>>>>> ceb4fe7e
     "qs": "^6.10.1"
   },
   "repository": {
