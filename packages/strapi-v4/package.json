{
  "name": "@pankod/refine-strapi-v4",
  "description": "refine Strapi REST data provider. refine is a React-based framework for building internal tools, rapidly. It ships with Ant Design System, an enterprise-level UI toolkit.",
  "version": "3.24.0-next.13",
  "license": "MIT",
  "main": "dist/index.js",
  "typings": "dist/index.d.ts",
  "private": false,
  "files": [
    "dist",
    "src"
  ],
  "engines": {
    "node": ">=10"
  },
  "scripts": {
    "start": "tsup --watch --dts --format esm,cjs,iife --legacy-output",
    "build": "tsup --dts --format esm,cjs,iife --minify --legacy-output",
    "test": "jest --passWithNoTests --runInBand",
    "prepare": "npm run build"
  },
  "peerDependencies": {
    "@pankod/refine-core": "^3.23.2",
    "react": "^17.0.0 || ^18.0.0",
    "react-dom": "^17.0.0 || ^18.0.0"
  },
  "author": "Pankod",
  "module": "dist/esm/index.js",
  "devDependencies": {
    "@esbuild-plugins/node-resolve": "^0.1.4",
    "@types/qs": "^6.9.7",
    "jest": "^27.5.1",
    "nock": "^13.1.3",
    "ts-jest": "^27.1.3",
    "tslib": "^2.3.1",
    "tsup": "^5.11.13"
  },
  "dependencies": {
<<<<<<< HEAD
    "@pankod/refine-core": "^3.24.0-next.12",
    "axios": "^0.26.1",
=======
    "@pankod/refine-core": "^3.24.0-next.13",
    "axios": "^0.21.4",
>>>>>>> 4257bb2b
    "qs": "^6.10.1"
  },
  "repository": {
    "type": "git",
    "url": "https://github.com/pankod/refine.git",
    "directory": "packages/strapi-v4"
  },
  "gitHead": "829f5a516f98c06f666d6be3e6e6099c75c07719",
  "publishConfig": {
    "access": "public"
  }
}<|MERGE_RESOLUTION|>--- conflicted
+++ resolved
@@ -36,13 +36,8 @@
     "tsup": "^5.11.13"
   },
   "dependencies": {
-<<<<<<< HEAD
-    "@pankod/refine-core": "^3.24.0-next.12",
+    "@pankod/refine-core": "^3.24.0-next.13",
     "axios": "^0.26.1",
-=======
-    "@pankod/refine-core": "^3.24.0-next.13",
-    "axios": "^0.21.4",
->>>>>>> 4257bb2b
     "qs": "^6.10.1"
   },
   "repository": {
