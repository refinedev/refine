--- conflicted
+++ resolved
@@ -1,10 +1,6 @@
 import axios, { AxiosInstance } from "axios";
 import { stringify } from "query-string";
-<<<<<<< HEAD
-import { DataProvider, HttpError } from "readmin";
-=======
-import { DataProvider } from "refinejs";
->>>>>>> cea8d6a6
+import { DataProvider, HttpError } from "refinejs";
 
 const axiosInstance = axios.create();
 
