--- conflicted
+++ resolved
@@ -88,20 +88,7 @@
 
         const { _sort, _order } = generateSort(params.sort);
 
-<<<<<<< HEAD
-        // filter
-        const queryFilters: { [key: string]: string } = {};
-        const { filters } = params;
-        if (filters) {
-            filters.map(({ field, operator, value }) => {
-                const mappedOperator = mapOperator(operator);
-                console.log("mapped", mappedOperator)
-                queryFilters[`${field}${mappedOperator}`] = value;
-            });
-        }
-=======
         const queryFilters = generateFilter(params.filters);
->>>>>>> e690c386
 
         const query = {
             _start: (current - 1) * pageSize,
