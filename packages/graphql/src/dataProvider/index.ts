import {
    CrudFilters,
    CrudSorting,
    DataProvider,
    LogicalFilter,
} from "@pankod/refine-core";
import { GraphQLClient } from "graphql-request";
import * as gql from "gql-query-builder";
import pluralize from "pluralize";
import camelCase from "camelcase";

<<<<<<< HEAD
export const genereteSort = (sorters?: CrudSorting) => {
    if (sorters && sorters.length > 0) {
        const sortQuery = sorters.map((i) => {
=======
export const generateSort = (sort?: CrudSorting) => {
    if (sort && sort.length > 0) {
        const sortQuery = sort.map((i) => {
>>>>>>> e4551590
            return `${i.field}:${i.order}`;
        });

        return sortQuery.join();
    }

    return [];
};

/**
 * @deprecated Please use `generateSort` instead.
 */
export const genereteSort = generateSort;

export const generateFilter = (filters?: CrudFilters) => {
    const queryFilters: { [key: string]: any } = {};

    if (filters) {
        filters.map((filter) => {
            if (
                filter.operator !== "or" &&
                filter.operator !== "and" &&
                "field" in filter
            ) {
                const { field, operator, value } = filter;

                if (operator === "eq") {
                    queryFilters[`${field}`] = value;
                } else {
                    queryFilters[`${field}_${operator}`] = value;
                }
            } else {
                const value = filter.value as LogicalFilter[];

                const orFilters: any[] = [];
                value.map((val) => {
                    orFilters.push({
                        [`${val.field}_${val.operator}`]: val.value,
                    });
                });

                queryFilters["_or"] = orFilters;
            }
        });
    }

    return queryFilters;
};

const dataProvider = (client: GraphQLClient): Required<DataProvider> => {
    return {
        getList: async ({
            resource,
            hasPagination = true,
            pagination = { current: 1, pageSize: 10 },
            sort,
            sorters,
            filters,
            metaData,
        }) => {
            const { current = 1, pageSize = 10 } = pagination ?? {};

            //`sort` is deprecated with refine@4, refine will pass `sorters` instead, however, we still support `sort` for backward compatibility
            const sortBy = genereteSort(sorters ?? sort);
            const filterBy = generateFilter(filters);

            const camelResource = camelCase(resource);

            const operation = metaData?.operation ?? camelResource;

            const { query, variables } = gql.query({
                operation,
                variables: {
                    ...metaData?.variables,
                    sort: sortBy,
                    where: { value: filterBy, type: "JSON" },
                    ...(hasPagination
                        ? {
                              start: (current - 1) * pageSize,
                              limit: pageSize,
                          }
                        : {}),
                },
                fields: metaData?.fields,
            });

            const response = await client.request(query, variables);

            return {
                data: response[operation],
                total: response[operation].count,
            };
        },

        getMany: async ({ resource, ids, metaData }) => {
            const camelResource = camelCase(resource);

            const operation = metaData?.operation ?? camelResource;

            const { query, variables } = gql.query({
                operation,
                variables: {
                    where: {
                        value: { id_in: ids },
                        type: "JSON",
                    },
                },
                fields: metaData?.fields,
            });

            const response = await client.request(query, variables);

            return {
                data: response[operation],
            };
        },

        create: async ({ resource, variables, metaData }) => {
            const singularResource = pluralize.singular(resource);
            const camelCreateName = camelCase(`create-${singularResource}`);

            const operation = metaData?.operation ?? camelCreateName;

            const { query, variables: gqlVariables } = gql.mutation({
                operation,
                variables: {
                    input: {
                        value: { data: variables },
                        type: `${camelCreateName}Input`,
                    },
                },
                fields: metaData?.fields ?? [
                    {
                        operation: singularResource,
                        fields: ["id"],
                        variables: {},
                    },
                ],
            });
            const response = await client.request(query, gqlVariables);

            return {
                data: response[operation][singularResource],
            };
        },

        createMany: async ({ resource, variables, metaData }) => {
            const singularResource = pluralize.singular(resource);
            const camelCreateName = camelCase(`create-${singularResource}`);

            const operation = metaData?.operation ?? camelCreateName;

            const response = await Promise.all(
                variables.map(async (param) => {
                    const { query, variables: gqlVariables } = gql.mutation({
                        operation,
                        variables: {
                            input: {
                                value: { data: param },
                                type: `${camelCreateName}Input`,
                            },
                        },
                        fields: metaData?.fields ?? [
                            {
                                operation: singularResource,
                                fields: ["id"],
                                variables: {},
                            },
                        ],
                    });
                    const result = await client.request(query, gqlVariables);

                    return result[operation][singularResource];
                }),
            );
            return {
                data: response,
            };
        },

        update: async ({ resource, id, variables, metaData }) => {
            const singularResource = pluralize.singular(resource);
            const camelUpdateName = camelCase(`update-${singularResource}`);

            const operation = metaData?.operation ?? camelUpdateName;

            const { query, variables: gqlVariables } = gql.mutation({
                operation,
                variables: {
                    input: {
                        value: { where: { id }, data: variables },
                        type: `${camelUpdateName}Input`,
                    },
                },
                fields: metaData?.fields ?? [
                    {
                        operation: singularResource,
                        fields: ["id"],
                        variables: {},
                    },
                ],
            });
            const response = await client.request(query, gqlVariables);

            return {
                data: response[operation][singularResource],
            };
        },

        updateMany: async ({ resource, ids, variables, metaData }) => {
            const singularResource = pluralize.singular(resource);
            const camelUpdateName = camelCase(`update-${singularResource}`);

            const operation = metaData?.operation ?? camelUpdateName;

            const response = await Promise.all(
                ids.map(async (id) => {
                    const { query, variables: gqlVariables } = gql.mutation({
                        operation,
                        variables: {
                            input: {
                                value: { where: { id }, data: variables },
                                type: `${camelUpdateName}Input`,
                            },
                        },
                        fields: metaData?.fields ?? [
                            {
                                operation: singularResource,
                                fields: ["id"],
                                variables: {},
                            },
                        ],
                    });
                    const result = await client.request(query, gqlVariables);

                    return result[operation][singularResource];
                }),
            );
            return {
                data: response,
            };
        },

        getOne: async ({ resource, id, metaData }) => {
            const singularResource = pluralize.singular(resource);
            const camelResource = camelCase(singularResource);

            const operation = metaData?.operation ?? camelResource;

            const { query, variables } = gql.query({
                operation,
                variables: {
                    id: { value: id, type: "ID", required: true },
                },
                fields: metaData?.fields,
            });

            const response = await client.request(query, variables);

            return {
                data: response[operation],
            };
        },

        deleteOne: async ({ resource, id, metaData }) => {
            const singularResource = pluralize.singular(resource);
            const camelDeleteName = camelCase(`delete-${singularResource}`);

            const operation = metaData?.operation ?? camelDeleteName;

            const { query, variables } = gql.mutation({
                operation,
                variables: {
                    input: {
                        value: { where: { id } },
                        type: `${camelDeleteName}Input`,
                    },
                },
                fields: metaData?.fields ?? [
                    {
                        operation: singularResource,
                        fields: ["id"],
                        variables: {},
                    },
                ],
            });

            const response = await client.request(query, variables);

            return {
                data: response[operation][singularResource],
            };
        },

        deleteMany: async ({ resource, ids, metaData }) => {
            const singularResource = pluralize.singular(resource);
            const camelDeleteName = camelCase(`delete-${singularResource}`);

            const operation = metaData?.operation ?? camelDeleteName;

            const response = await Promise.all(
                ids.map(async (id) => {
                    const { query, variables: gqlVariables } = gql.mutation({
                        operation,
                        variables: {
                            input: {
                                value: { where: { id } },
                                type: `${camelDeleteName}Input`,
                            },
                        },
                        fields: metaData?.fields ?? [
                            {
                                operation: singularResource,
                                fields: ["id"],
                                variables: {},
                            },
                        ],
                    });
                    const result = await client.request(query, gqlVariables);

                    return result[operation][singularResource];
                }),
            );
            return {
                data: response,
            };
        },

        getApiUrl: () => {
            throw Error("Not implemented on refine-graphql data provider.");
        },

        custom: async ({ url, method, headers, metaData }) => {
            let gqlClient = client;

            if (url) {
                gqlClient = new GraphQLClient(url, { headers });
            }

            if (metaData) {
                if (metaData.operation) {
                    if (method === "get") {
                        const { query, variables } = gql.query({
                            operation: metaData.operation,
                            fields: metaData.fields,
                            variables: metaData.variables,
                        });

                        const response = await gqlClient.request(
                            query,
                            variables,
                        );

                        return {
                            data: response[metaData.operation],
                        };
                    } else {
                        const { query, variables } = gql.mutation({
                            operation: metaData.operation,
                            fields: metaData.fields,
                            variables: metaData.variables,
                        });

                        const response = await gqlClient.request(
                            query,
                            variables,
                        );

                        return {
                            data: response[metaData.operation],
                        };
                    }
                } else {
                    throw Error("GraphQL operation name required.");
                }
            } else {
                throw Error(
                    "GraphQL need to operation, fields and variables values in metaData object.",
                );
            }
        },
    };
};

export default dataProvider;<|MERGE_RESOLUTION|>--- conflicted
+++ resolved
@@ -9,15 +9,9 @@
 import pluralize from "pluralize";
 import camelCase from "camelcase";
 
-<<<<<<< HEAD
-export const genereteSort = (sorters?: CrudSorting) => {
+export const generateSort = (sorters?: CrudSorting) => {
     if (sorters && sorters.length > 0) {
         const sortQuery = sorters.map((i) => {
-=======
-export const generateSort = (sort?: CrudSorting) => {
-    if (sort && sort.length > 0) {
-        const sortQuery = sort.map((i) => {
->>>>>>> e4551590
             return `${i.field}:${i.order}`;
         });
 
