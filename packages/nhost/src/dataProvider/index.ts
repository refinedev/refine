--- conflicted
+++ resolved
@@ -235,7 +235,6 @@
             meta: _meta,
             metaData,
         }) => {
-<<<<<<< HEAD
             const {
                 current = 1,
                 pageSize: limit = 10,
@@ -246,16 +245,14 @@
             const hasPaginationString = hasPagination ? "server" : "off";
             const isServerPaginationEnabled =
                 pickNotDeprecated(mode, hasPaginationString) === "server";
-=======
-            const meta = pickNotDeprecated(_meta, metaData);
-            const { current = 1, pageSize: limit = 10 } = pagination ?? {};
->>>>>>> 03da4e6a
 
             //`sort` is deprecated with refine@4, refine will pass `sorters` instead, however, we still support `sort` for backward compatibility
             const hasuraSorting = generateSorting(
                 pickNotDeprecated(sorters, sort),
             );
             const hasuraFilters = generateFilters(filters);
+
+            const meta = pickNotDeprecated(_meta, metaData);
 
             const operation = meta?.operation ?? resource;
 
