import { useState } from "react";
import {
    BaseRecord,
    CrudFilters,
    HttpError,
    useTable as useTableCore,
    useTableProps as useTablePropsCore,
    useTableReturnType as useTableReturnTypeCore,
    useTableNoPaginationReturnType as useTableNoPaginationReturnTypeCore,
    useLiveMode,
} from "@pankod/refine-core";
import {
    DataGridProps,
    GridColType,
    GridFilterModel,
    GridSortModel,
} from "@mui/x-data-grid";
import { useTheme, darken } from "@mui/material";
import differenceWith from "lodash/differenceWith";
import isEqual from "lodash/isEqual";

import {
    transformCrudSortingToSortModel,
    transformSortModelToCrudSorting,
    transformFilterModelToCrudFilters,
    transformCrudFiltersToFilterModel,
} from "@definitions";
import { useMemo } from "react";

export type ColumnsLookupType = Record<
    string,
    {
        type?: GridColType;
        [key: string]: any;
    }
>;

type DataGridPropsType = Pick<DataGridProps, "filterModel"> &
    Required<
        Pick<
            DataGridProps,
            | "rows"
            | "loading"
            | "rowCount"
            | "sortingMode"
            | "sortModel"
            | "onSortModelChange"
            | "filterMode"
            | "onFilterModelChange"
            | "sx"
            | "disableSelectionOnClick"
            | "onStateChange"
        >
    > &
    Pick<
        DataGridProps,
        | "hideFooterPagination"
        | "paginationMode"
        | "page"
        | "onPageChange"
        | "pageSize"
        | "onPageSizeChange"
    >;

export type UseDataGridProps<TData, TError, TSearchVariables = unknown> =
    useTablePropsCore<TData, TError> & {
        onSearch?: (
            data: TSearchVariables,
        ) => CrudFilters | Promise<CrudFilters>;
    };

export type UseDataGridReturnType<
    TData extends BaseRecord = BaseRecord,
    TSearchVariables = unknown,
> = useTableReturnTypeCore<TData> & {
    dataGridProps: DataGridPropsType;
    search: (value: TSearchVariables) => Promise<void>;
};

export type UseDataGridNoPaginationReturnType<
    TData extends BaseRecord = BaseRecord,
    TSearchVariables = unknown,
> = useTableNoPaginationReturnTypeCore<TData> & {
    dataGridProps: DataGridPropsType;
    search: (value: TSearchVariables) => Promise<void>;
};

export function useDataGrid<
    TData extends BaseRecord = BaseRecord,
    TError extends HttpError = HttpError,
    TSearchVariables = unknown,
>(
    props: UseDataGridProps<TData, TError, TSearchVariables> & {
        hasPagination?: true;
    },
): UseDataGridReturnType<TData, TSearchVariables>;
export function useDataGrid<
    TData extends BaseRecord = BaseRecord,
    TError extends HttpError = HttpError,
    TSearchVariables = unknown,
>(
    props: UseDataGridProps<TData, TError, TSearchVariables> & {
        hasPagination: false;
    },
): UseDataGridNoPaginationReturnType<TData, TSearchVariables>;
export function useDataGrid<
    TData extends BaseRecord = BaseRecord,
    TError extends HttpError = HttpError,
    TSearchVariables = unknown,
>({
    onSearch: onSearchProp,
    initialCurrent,
    initialPageSize = 25,
    hasPagination = true,
    initialSorter,
    permanentSorter,
    defaultSetFilterBehavior = "replace",
    initialFilter,
    permanentFilter,
    syncWithLocation: syncWithLocationProp,
    resource: resourceFromProp,
    successNotification,
    errorNotification,
    queryOptions,
    liveMode: liveModeFromProp,
    onLiveEvent,
    liveParams,
    metaData,
    dataProviderName,
<<<<<<< HEAD
}: UseDataGridProps<
    TData,
    TError,
    TSearchVariables
> = {}): UseDataGridReturnType<TData, TSearchVariables> => {
    const [columnsLookup, setColumnsLookup] = useState<ColumnsLookupType>();

=======
}: UseDataGridProps<TData, TError, TSearchVariables>):
    | UseDataGridReturnType<TData, TSearchVariables>
    | UseDataGridNoPaginationReturnType<TData, TSearchVariables> {
>>>>>>> 635cfe9f
    const {
        tableQueryResult,
        current,
        setCurrent,
        pageSize,
        setPageSize,
        filters,
        setFilters,
        sorter,
        setSorter,
        pageCount,
        createLinkForSyncWithLocation,
    } = useTableCore({
        permanentSorter,
        permanentFilter,
        initialCurrent,
        initialPageSize,
        // @ts-expect-error currently boolean casting is not supported in overloaded types.
        hasPagination: hasPagination,
        initialSorter,
        initialFilter,
        syncWithLocation: syncWithLocationProp,
        defaultSetFilterBehavior,
        resource: resourceFromProp,
        successNotification,
        errorNotification,
        queryOptions,
        liveMode: liveModeFromProp,
        onLiveEvent,
        liveParams,
        metaData,
        dataProviderName,
    });

    const theme = useTheme();

    const { data, isFetched, isLoading } = tableQueryResult;

    const liveMode = useLiveMode(liveModeFromProp);

    const handlePageChange = (page: number) => {
        if (hasPagination) {
            setCurrent(page + 1);
        }
    };
    const handlePageSizeChange = (pageSize: number) => {
        if (hasPagination) {
            setPageSize(pageSize);
        }
    };

    const handleSortModelChange = (sortModel: GridSortModel) => {
        const crudSorting = transformSortModelToCrudSorting(sortModel);
        setSorter(crudSorting);
    };

    const handleFilterModelChange = (filterModel: GridFilterModel) => {
        const crudFilters = transformFilterModelToCrudFilters(filterModel);
        setFilters(crudFilters);
        if (hasPagination) {
            setCurrent(1);
        }
    };

    const search = async (value: TSearchVariables) => {
        if (onSearchProp) {
            const searchFilters = await onSearchProp(value);
            setFilters(searchFilters);
            if (hasPagination) {
                setCurrent(1);
            }
        }
    };

    const paginationValues = useMemo(() => {
        if (hasPagination) {
            return {
                current,
                setCurrent,
                pageSize,
                setPageSize,
                pageCount,
            };
        }

        return {
            current: undefined,
            setCurrent: undefined,
            pageSize: undefined,
            setPageSize: undefined,
            pageCount: undefined,
        };
    }, [hasPagination, current, pageSize, pageCount]);

    const dataGridPaginationValues = () => {
        if (hasPagination) {
            return {
                paginationMode: "server" as const,
                page: (current ?? 1) - 1,
                onPageChange: handlePageChange,
                pageSize: pageSize,
                onPageSizeChange: handlePageSizeChange,
            };
        }

        return {
            hideFooterPagination: true,
        };
    };

    return {
        tableQueryResult,
        dataGridProps: {
            disableSelectionOnClick: true,
            rows: data?.data || [],
            loading: liveMode === "auto" ? isLoading : !isFetched,
            rowCount: data?.total || 0,
            ...dataGridPaginationValues(),
            sortingMode: "server",
            sortModel: transformCrudSortingToSortModel(
                differenceWith(sorter, permanentSorter ?? [], isEqual),
            ),
            onSortModelChange: handleSortModelChange,
            filterMode: "server",
            filterModel: transformCrudFiltersToFilterModel(
                differenceWith(filters, permanentFilter ?? [], isEqual),
                columnsLookup,
            ),
            onFilterModelChange: handleFilterModelChange,
            onStateChange: (state) => {
                setColumnsLookup(state.columns.lookup);
            },
            sx: {
                border: "none",
                "& .MuiDataGrid-columnHeaders": {
                    background: darken(theme.palette.background.paper, 0.05),
                    borderBottom: `1px solid ${darken(
                        theme.palette.background.paper,
                        0.1,
                    )}`,
                },
                "& .MuiDataGrid-cell": {
                    borderBottom: `1px solid ${darken(
                        theme.palette.background.paper,
                        0.05,
                    )}`,
                },
            },
        },
        ...paginationValues,
        sorter,
        setSorter,
        filters,
        setFilters,
        search,
        createLinkForSyncWithLocation,
    };
}<|MERGE_RESOLUTION|>--- conflicted
+++ resolved
@@ -127,19 +127,10 @@
     liveParams,
     metaData,
     dataProviderName,
-<<<<<<< HEAD
-}: UseDataGridProps<
-    TData,
-    TError,
-    TSearchVariables
-> = {}): UseDataGridReturnType<TData, TSearchVariables> => {
-    const [columnsLookup, setColumnsLookup] = useState<ColumnsLookupType>();
-
-=======
 }: UseDataGridProps<TData, TError, TSearchVariables>):
     | UseDataGridReturnType<TData, TSearchVariables>
     | UseDataGridNoPaginationReturnType<TData, TSearchVariables> {
->>>>>>> 635cfe9f
+    const [columnsLookup, setColumnsLookup] = useState<ColumnsLookupType>();
     const {
         tableQueryResult,
         current,
