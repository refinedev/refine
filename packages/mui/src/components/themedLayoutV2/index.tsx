import React from "react";
import Box from "@mui/material/Box";

import { ThemedLayoutContextProvider } from "@contexts";
import { ThemedSiderV2 as DefaultSider } from "./sider";
import { ThemedHeaderV2 as DefaultHeader } from "./header";

import type { BoxProps } from "@mui/material";
import type { RefineThemedLayoutV2Props } from "./types";

interface ExtendedRefineThemedLayoutV2Props extends RefineThemedLayoutV2Props {
  /**
   * Additional properties for the children box.
   * This type includes all properties of BoxProps, including 'sx'.
   */
  childrenBoxProps?: BoxProps;

  /**
   * Additional properties for the container box.
   * This type includes all properties of BoxProps, including 'sx'.
   */
  containerBoxProps?: BoxProps;
}

export const ThemedLayoutV2: React.FC<ExtendedRefineThemedLayoutV2Props> = ({
  Sider,
  Header,
  Title,
  Footer,
  OffLayoutArea,
  children,
  initialSiderCollapsed,
<<<<<<< HEAD
  onSiderCollapsed,
=======
  childrenBoxProps = {},
  containerBoxProps = {},
>>>>>>> d082ce09
}) => {
  const SiderToRender = Sider ?? DefaultSider;
  const HeaderToRender = Header ?? DefaultHeader;

  const { sx: childrenSx, ...restChildrenProps } = childrenBoxProps;
  const { sx: containerSx, ...restContainerProps } = containerBoxProps;

  return (
<<<<<<< HEAD
    <ThemedLayoutContextProvider
      initialSiderCollapsed={initialSiderCollapsed}
      onSiderCollapsed={onSiderCollapsed}
    >
      <Box display="flex" flexDirection="row">
=======
    <ThemedLayoutContextProvider initialSiderCollapsed={initialSiderCollapsed}>
      <Box
        sx={{ display: "flex", flexDirection: "row", ...containerSx }}
        {...restContainerProps}
      >
>>>>>>> d082ce09
        <SiderToRender Title={Title} />
        <Box
          sx={[
            {
              display: "flex",
              flexDirection: "column",
              flex: 1,
              minWidth: "1px",
              minHeight: "1px",
            },
          ]}
        >
          <HeaderToRender />
          <Box
            component="main"
            sx={{
              p: { xs: 1, md: 2, lg: 3 },
              flexGrow: 1,
              bgcolor: (theme) => theme.palette.background.default,
              ...childrenSx,
            }}
            {...restChildrenProps}
          >
            {children}
          </Box>
          {Footer && <Footer />}
        </Box>
        {OffLayoutArea && <OffLayoutArea />}
      </Box>
    </ThemedLayoutContextProvider>
  );
};<|MERGE_RESOLUTION|>--- conflicted
+++ resolved
@@ -30,12 +30,9 @@
   OffLayoutArea,
   children,
   initialSiderCollapsed,
-<<<<<<< HEAD
   onSiderCollapsed,
-=======
   childrenBoxProps = {},
   containerBoxProps = {},
->>>>>>> d082ce09
 }) => {
   const SiderToRender = Sider ?? DefaultSider;
   const HeaderToRender = Header ?? DefaultHeader;
@@ -44,19 +41,14 @@
   const { sx: containerSx, ...restContainerProps } = containerBoxProps;
 
   return (
-<<<<<<< HEAD
     <ThemedLayoutContextProvider
       initialSiderCollapsed={initialSiderCollapsed}
       onSiderCollapsed={onSiderCollapsed}
     >
-      <Box display="flex" flexDirection="row">
-=======
-    <ThemedLayoutContextProvider initialSiderCollapsed={initialSiderCollapsed}>
       <Box
         sx={{ display: "flex", flexDirection: "row", ...containerSx }}
         {...restContainerProps}
       >
->>>>>>> d082ce09
         <SiderToRender Title={Title} />
         <Box
           sx={[
