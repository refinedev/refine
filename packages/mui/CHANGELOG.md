# @refinedev/mui

<<<<<<< HEAD
=======
## 6.0.3

### Patch Changes

📢 **Refine Community Release** 📢

- fix: `@refinedev/mui` package gives following error: `Cannot find module '@mui/x-internals/forwardRef' from '/node_modules/@mui/x-data-grid/components/GridPagination.js'` #6615

  To fix that, `@mui/x-data-grid` version is updated to `7.23.5`.

  [Resolves #6615](https://github.com/refinedev/refine/issues/6615)

## 6.0.2

### Patch Changes

⚡ **Refine Enterprise Release** ⚡

- [#6616](https://github.com/refinedev/refine/pull/6616) [`51b647c5d35b943c3d154a1da128c327576b633d`](https://github.com/refinedev/refine/commit/51b647c5d35b943c3d154a1da128c327576b633d) Thanks [@alicanerdurmaz](https://github.com/alicanerdurmaz)! - fix: `@refinedev/mui` package gives following error: `Cannot find module '@mui/x-internals/forwardRef' from '/node_modules/@mui/x-data-grid/components/GridPagination.js'` #6615

  To fix that, `@mui/x-data-grid` version is updated to `7.23.5`.

  [Resolves #6615](https://github.com/refinedev/refine/issues/6615)

>>>>>>> 85c54ba6
## 6.0.1

### Patch Changes

📢 **Refine Community Release** 📢

- chore: update package descriptions

📢 **Refine Community Release** 📢

- fix: UI buttons doesn't respect `hidden` prop.
  From now on, `hidden` prop will work as expected on all [UI buttons](https://refine.dev/docs/guides-concepts/ui-libraries/#buttons).

  UI Buttons:

  - `CreateButton`
  - `ShowButton`
  - `ListButton`
  - `EditButton`
  - `DeleteButton`
  - `CloneButton`

  Resolves [#6513](https://github.com/refinedev/refine/issues/6513)

📢 **Refine Community Release** 📢

- fix: UI buttons doesn't respect `disabled` prop.
  From now on, `disabled` prop will work as expected on all [UI buttons](https://refine.dev/docs/guides-concepts/ui-libraries/#buttons).

  UI Buttons:

  - `CreateButton`
  - `ShowButton`
  - `ListButton`
  - `EditButton`
  - `DeleteButton`
  - `CloneButton`

  Resolves [#6513](https://github.com/refinedev/refine/issues/6513)

📢 **Refine Community Release** 📢

- feat: React Router v7 support added.

  🚨 These packages are not dependent on `react-router`. However, they use the `react-router` package for testing purposes on [Jest](https://jestjs.io/) environment.

📢 **Refine Community Release** 📢

- feat: added support for Material UI v6 and X Data Grid v7 #6333

  ```diff
  - "@mui/icons-material": "^5.8.3",
  + "@mui/icons-material": "^6.1.6",
  - "@mui/lab": "^5.0.0-alpha.85",
  + "@mui/lab": "^6.0.0-beta.14",
  - "@mui/material": "^5.14.2",
  + "@mui/material": "^6.1.7",

  - "@mui/x-data-grid": "^6.6.0",
  + "@mui/x-data-grid": "^7.22.2",
  ```

  Here is the updated version alignment:

  | @refinedev/mui | @mui/x-data-grid | @mui/material | @mui/system | @mui/lab | @mui/icons-material | @refinedev/inferencer |
  | -------------- | ---------------- | ------------- | ----------- | -------- | ------------------- | --------------------- |
  | 5.x.x          | 6.x.x            | 5.x.x         | 5.x.x       | 5.x.x    | 5.x.x               | 4.x.x                 |
  | 6.x.x          | 7.x.x            | 6.x.x         | 6.x.x       | 6.x.x    | 6.x.x               | 5.x.x                 |

  Please refer to the [Migration Guide for Material UI v6 and X Data Grid v7](https://refine.dev/docs/ui-integrations/material-ui/migration-guide/material-ui-v5-to-v6) for more information.

  Resolves [#6333](https://github.com/refinedev/refine/issues/6333)

📢 **Refine Community Release** 📢

- Introduced containerBoxProps and childrenBoxProps props to ThemedLayoutV2 to allow for greater control over the layout - including styling.

📢 **Refine Community Release** 📢

- feat: added `minItems` prop to specify the minimum number of items required for rendering breadcrumbs. #6497

  Resolves [#6497](https://github.com/refinedev/refine/issues/6497)

📢 **Refine Community Release** 📢

- Enhanced the ThemedSideV2 component with new functionality to support dynamic onSiderCollapsed handling. This allows better customization of sider collapse/expand events and improved responsiveness for mobile and desktop views. Added additional type definitions and ensured compatibility across all layout contexts. resolves #6508

- Updated dependencies []:
  - @refinedev/ui-types@1.23.1
  - @refinedev/react-hook-form@4.9.3

## 6.0.0

### Major Changes

⚡ **Refine Enterprise Release** ⚡

- [#6518](https://github.com/refinedev/refine/pull/6518) [`afb156d808ee07bfffed20f27b04c92d95cc01d4`](https://github.com/refinedev/refine/commit/afb156d808ee07bfffed20f27b04c92d95cc01d4) Thanks [@alicanerdurmaz](https://github.com/alicanerdurmaz)! - feat: added support for Material UI v6 and X Data Grid v7 #6333

  ```diff
  - "@mui/icons-material": "^5.8.3",
  + "@mui/icons-material": "^6.1.6",
  - "@mui/lab": "^5.0.0-alpha.85",
  + "@mui/lab": "^6.0.0-beta.14",
  - "@mui/material": "^5.14.2",
  + "@mui/material": "^6.1.7",

  - "@mui/x-data-grid": "^6.6.0",
  + "@mui/x-data-grid": "^7.22.2",
  ```

  Here is the updated version alignment:

  | @refinedev/mui | @mui/x-data-grid | @mui/material | @mui/system | @mui/lab | @mui/icons-material | @refinedev/inferencer |
  | -------------- | ---------------- | ------------- | ----------- | -------- | ------------------- | --------------------- |
  | 5.x.x          | 6.x.x            | 5.x.x         | 5.x.x       | 5.x.x    | 5.x.x               | 4.x.x                 |
  | 6.x.x          | 7.x.x            | 6.x.x         | 6.x.x       | 6.x.x    | 6.x.x               | 5.x.x                 |

  Please refer to the [Migration Guide for Material UI v6 and X Data Grid v7](https://refine.dev/docs/ui-integrations/material-ui/migration-guide/material-ui-v5-to-v6) for more information.

  Resolves [#6333](https://github.com/refinedev/refine/issues/6333)

### Minor Changes

⚡ **Refine Enterprise Release** ⚡

- [#6518](https://github.com/refinedev/refine/pull/6518) [`d082ce09ff10fd8b3bf2070b163f1608c67d028b`](https://github.com/refinedev/refine/commit/d082ce09ff10fd8b3bf2070b163f1608c67d028b) Thanks [@alicanerdurmaz](https://github.com/alicanerdurmaz)! - Introduced containerBoxProps and childrenBoxProps props to ThemedLayoutV2 to allow for greater control over the layout - including styling.

⚡ **Refine Enterprise Release** ⚡

- [#6503](https://github.com/refinedev/refine/pull/6503) [`29d00f8dc49485e0f5c42d208417e158118d11f2`](https://github.com/refinedev/refine/commit/29d00f8dc49485e0f5c42d208417e158118d11f2) Thanks [@aress31](https://github.com/aress31)! - feat: added `minItems` prop to specify the minimum number of items required for rendering breadcrumbs. #6497

  Resolves [#6497](https://github.com/refinedev/refine/issues/6497)

⚡ **Refine Enterprise Release** ⚡

- [#6527](https://github.com/refinedev/refine/pull/6527) [`1d2613381c50f438270d6a3e486595d54496ef92`](https://github.com/refinedev/refine/commit/1d2613381c50f438270d6a3e486595d54496ef92) Thanks [@OmkarBansod02](https://github.com/OmkarBansod02)! - Enhanced the ThemedSideV2 component with new functionality to support dynamic onSiderCollapsed handling. This allows better customization of sider collapse/expand events and improved responsiveness for mobile and desktop views. Added additional type definitions and ensured compatibility across all layout contexts. resolves #6508

### Patch Changes

⚡ **Refine Enterprise Release** ⚡

- [#6554](https://github.com/refinedev/refine/pull/6554) [`3cb2ca6f687398e422b867692b597b0c0d911706`](https://github.com/refinedev/refine/commit/3cb2ca6f687398e422b867692b597b0c0d911706) Thanks [@necatiozmen](https://github.com/necatiozmen)! - chore: update package descriptions

⚡ **Refine Enterprise Release** ⚡

- [#6515](https://github.com/refinedev/refine/pull/6515) [`2312f4648cf8cae427884163cc025c3f925da988`](https://github.com/refinedev/refine/commit/2312f4648cf8cae427884163cc025c3f925da988) Thanks [@OmkarBansod02](https://github.com/OmkarBansod02)! - fix: UI buttons doesn't respect `hidden` prop.
  From now on, `hidden` prop will work as expected on all [UI buttons](https://refine.dev/docs/guides-concepts/ui-libraries/#buttons).

  UI Buttons:

  - `CreateButton`
  - `ShowButton`
  - `ListButton`
  - `EditButton`
  - `DeleteButton`
  - `CloneButton`

  Resolves [#6513](https://github.com/refinedev/refine/issues/6513)

⚡ **Refine Enterprise Release** ⚡

- [#6515](https://github.com/refinedev/refine/pull/6515) [`2312f4648cf8cae427884163cc025c3f925da988`](https://github.com/refinedev/refine/commit/2312f4648cf8cae427884163cc025c3f925da988) Thanks [@OmkarBansod02](https://github.com/OmkarBansod02)! - fix: UI buttons doesn't respect `disabled` prop.
  From now on, `disabled` prop will work as expected on all [UI buttons](https://refine.dev/docs/guides-concepts/ui-libraries/#buttons).

  UI Buttons:

  - `CreateButton`
  - `ShowButton`
  - `ListButton`
  - `EditButton`
  - `DeleteButton`
  - `CloneButton`

  Resolves [#6513](https://github.com/refinedev/refine/issues/6513)

⚡ **Refine Enterprise Release** ⚡

- [#6556](https://github.com/refinedev/refine/pull/6556) [`1ced1baa1dda3251b2a3d058a9168533126efb53`](https://github.com/refinedev/refine/commit/1ced1baa1dda3251b2a3d058a9168533126efb53) Thanks [@alicanerdurmaz](https://github.com/alicanerdurmaz)! - feat: React Router v7 support added.

  🚨 These packages are not dependent on `react-router`. However, they use the `react-router` package for testing purposes on [Jest](https://jestjs.io/) environment.

- Updated dependencies [[`3cb2ca6f687398e422b867692b597b0c0d911706`](https://github.com/refinedev/refine/commit/3cb2ca6f687398e422b867692b597b0c0d911706), [`1ced1baa1dda3251b2a3d058a9168533126efb53`](https://github.com/refinedev/refine/commit/1ced1baa1dda3251b2a3d058a9168533126efb53), [`29d00f8dc49485e0f5c42d208417e158118d11f2`](https://github.com/refinedev/refine/commit/29d00f8dc49485e0f5c42d208417e158118d11f2), [`1d2613381c50f438270d6a3e486595d54496ef92`](https://github.com/refinedev/refine/commit/1d2613381c50f438270d6a3e486595d54496ef92)]:
  - @refinedev/ui-types@1.23.0
  - @refinedev/react-hook-form@4.9.2

## 5.22.0

### Minor Changes

- [#6445](https://github.com/refinedev/refine/pull/6445) [`4ff4335274d5689ec62127312695b76d692a125a`](https://github.com/refinedev/refine/commit/4ff4335274d5689ec62127312695b76d692a125a) Thanks [@alicanerdurmaz](https://github.com/alicanerdurmaz)! - feat: added new prop called `mutationVariables` to `<AuthPage />`. #6431
  From now on, you can pass additional parameters to the `authProvider` methods using the `mutationVariables` prop of the `<AuthPage />` component.

  ```tsx
  import { AuthPage } from "@refinedev/antd"; // or "@refinedev/chakra-ui", "@refinedev/mantine", "@refinedev/mui"

  const MyLoginPage = () => {
    return (
      <AuthPage
        type="login" // all other types are also supported.
        // highlight-start
        mutationVariables={{
          foo: "bar",
          xyz: "abc",
        }}
        // highlight-end
      />
    );
  };

  // all mutation methods are supported.
  const authProvider = {
    login: async ({ foo, xyz, ...otherProps }) => {
      console.log(foo); // bar
      console.log(xyz); // abc
      // ...
    },
    register: async ({ foo, xyz, ...otherProps }) => {
      console.log(foo); // bar
      console.log(xyz); // abc
      // ...
    },
    // ...
  };
  ```

  [Resolves #6431](https://github.com/refinedev/refine/issues/6431)

### Patch Changes

- Updated dependencies [[`4ff4335274d5689ec62127312695b76d692a125a`](https://github.com/refinedev/refine/commit/4ff4335274d5689ec62127312695b76d692a125a)]:
  - @refinedev/react-hook-form@4.9.1

## 5.21.0

### Minor Changes

- [#6271](https://github.com/refinedev/refine/pull/6271) [`2b89fbd136b2134f22d38dff8d4a7f24e57e73db`](https://github.com/refinedev/refine/commit/2b89fbd136b2134f22d38dff8d4a7f24e57e73db) Thanks [@Anonymous961](https://github.com/Anonymous961)! - feat(mui): added loading spinner to `<Create />`, `<Edit />` and `<Show />` components

  This change introduces a loading spinner to the `<Create />`, `<Edit />` and `<Show />` components in the `@refinedev/mui` package. The spinner provides a visual indication that data is being loaded, improving the user experience bym giving clear feedback during loading states.

  [Resolves #5668](https://github.com/refinedev/refine/issues/5668)

## 5.20.0

### Minor Changes

- [#6180](https://github.com/refinedev/refine/pull/6180) [`292cebc5a70f19400793292b79d1400fec114591`](https://github.com/refinedev/refine/commit/292cebc5a70f19400793292b79d1400fec114591) Thanks [@alicanerdurmaz](https://github.com/alicanerdurmaz)! - feat: [`useAutocomplete`](https://refine.dev/docs/ui-integrations/material-ui/hooks/use-auto-complete/)'s `queryResult` and `defaultValueQueryResult` is deprecated, use `query` and `defaultValueQuery` instead. #6179

  ```diff
  import { useAutocomplete } from '@refinedev/mui';

  - const { queryResult, defaultValueQueryResult } = useAutocomplete();
  + const { query, defaultValueQuery } = useAutocomplete();
  ```

  > ✨ You can use `@refinedev/codemod` to automatically migrate your codebase. Simply run the following command in your project's root directory:
  >
  > ```bash
  > npx @refinedev/codemod@latest rename-query-and-mutation-result
  > ```

- [#6161](https://github.com/refinedev/refine/pull/6161) [`ff975374efcc05220be4411218c2daf7c19b8995`](https://github.com/refinedev/refine/commit/ff975374efcc05220be4411218c2daf7c19b8995) Thanks [@ritute](https://github.com/ritute)! - feat(react-hook-form): update version constraint from `^7.30.0` to `^7.43.5`

  Update react-hook-form version to address runtime subscribe error

  [Fixes #6139](https://github.com/refinedev/refine/issues/6139)

- [#6172](https://github.com/refinedev/refine/pull/6172) [`4967a51944c139d102fcfc04ada5a42c725ed7c2`](https://github.com/refinedev/refine/commit/4967a51944c139d102fcfc04ada5a42c725ed7c2) Thanks [@alicanerdurmaz](https://github.com/alicanerdurmaz)! - feat: [`useDataGrid`](https://refine.dev/docs/ui-integrations/material-ui/hooks/use-data-grid/)'s `tableQueryResult` is deprecated, use `tableQuery` instead. #6169

  ```diff
  import { useDataGrid } from '@refinedev/mui';

  - const { tableQueryResult } = useDataGrid();
  + const { tableQuery } = useDataGrid();
  ```

  > ✨ You can use `@refinedev/codemod` to automatically migrate your codebase. Simply run the following command in your project's root directory:
  >
  > ```bash
  > npx @refinedev/codemod@latest rename-query-and-mutation-result
  > ```

### Patch Changes

- [#6144](https://github.com/refinedev/refine/pull/6144) [`f3e06e8ea3cd65bfe8a8eb0e347aa45b93015764`](https://github.com/refinedev/refine/commit/f3e06e8ea3cd65bfe8a8eb0e347aa45b93015764) Thanks [@aliemir](https://github.com/aliemir)! - fix(mui): <DataGrid /> horizontal scroll is broken in <ThemedLayoutV2 />

  Due to the changes in CSS rendering in latest Google Chrome updates, `<DataGrid />` components are not properly sized when used inside `<ThemedLayoutV2 />` component. The `overflow: clip` property in the layout content is causing either miscalculations on the data grid width or causing an overflow on the container and overlapping with the sidebar.

  This change replaces the `overflow: clip` property with `min-height` and `min-width` properties to ensure the layout content is properly rendered and responsive to the content inside it.

  [Resolves #6077](https://github.com/refinedev/refine/issues/6077)

- [#6151](https://github.com/refinedev/refine/pull/6151) [`4b842703dbeb5306fef5c804bc5366e52fa830a0`](https://github.com/refinedev/refine/commit/4b842703dbeb5306fef5c804bc5366e52fa830a0) Thanks [@Sergio16T](https://github.com/Sergio16T)! - fix(use-data-grid): incompatible types when using data-grid-pro

  useDataGrid overide DataGridPropsType onFilterModelChange.

  [Fixes #5997](https://github.com/refinedev/refine/issues/5997)

- [#6199](https://github.com/refinedev/refine/pull/6199) [`5a8e94aa4afe0faf3ea1de93a4b00e0b44dd1ece`](https://github.com/refinedev/refine/commit/5a8e94aa4afe0faf3ea1de93a4b00e0b44dd1ece) Thanks [@aliemir](https://github.com/aliemir)! - fix(auth-page): fix wrong translation keys in `type="register"` and `type="forgotPassword"`

  In `type="forgotPassword"`:

  - `"pages.register.buttons.haveAccount"` is replaced with `"pages.forgotPassword.buttons.haveAccount"`
  - `"pages.login.signin"` is replaced with `"pages.forgotPassword.signin"`

  In `type="register"`:

  - `"pages.login.divider"` is replaced with `"pages.register.divider"`
  - `"pages.login.buttons.haveAccount"` is replaced with `"pages.register.buttons.haveAccount"`
  - `"pages.login.signin"` is replaced with `"pages.register.signin"`

  Wrong keys are kept as fallbacks in case the new keys are not found in the translation file. If you are using those keys in your project, make sure to update them accordingly. Fallback keys will be removed in future releases.

  [Resolves #5816](https://github.com/refinedev/refine/issues/5816)

- [#6217](https://github.com/refinedev/refine/pull/6217) [`aefd093cfd85096fdac36cd25073d14dfb12094f`](https://github.com/refinedev/refine/commit/aefd093cfd85096fdac36cd25073d14dfb12094f) Thanks [@webscriptmaster](https://github.com/webscriptmaster)! - fix(date-field): falsy values should render empty string

  Previously, `<DateField value={undefined} />` was rendering the current date. After this change, it will render empty string if a falsy value is provided.

  [Resolves #6216](https://github.com/refinedev/refine/issues/6216)

- Updated dependencies [[`ff975374efcc05220be4411218c2daf7c19b8995`](https://github.com/refinedev/refine/commit/ff975374efcc05220be4411218c2daf7c19b8995), [`a93eed09796b780557f6fecee0c2f1e7b4f9e93b`](https://github.com/refinedev/refine/commit/a93eed09796b780557f6fecee0c2f1e7b4f9e93b)]:
  - @refinedev/react-hook-form@4.9.0

## 5.19.0

### Minor Changes

- [#5989](https://github.com/refinedev/refine/pull/5989) [`b86648f42cd849a506e4c32d740de26b72681f72`](https://github.com/refinedev/refine/commit/b86648f42cd849a506e4c32d740de26b72681f72) Thanks [@lnikitadobrenkol](https://github.com/lnikitadobrenkol)! - feat: editable feature for MUI Data Grid #5656

  It is now possible to make MUI Data Grid editable by
  setting editable property on specific column.

  Resolves #5656

- [#6071](https://github.com/refinedev/refine/pull/6071) [`853bef97ed7baf59e74c98fc54c0ed11624fb491`](https://github.com/refinedev/refine/commit/853bef97ed7baf59e74c98fc54c0ed11624fb491) Thanks [@Dominic-Preap](https://github.com/Dominic-Preap)! - feat: add `selectedOptionsOrder` in `useSelect`

  Now with `selectedOptionsOrder`, you can sort `selectedOptions` at the top of list when use `useSelect` with `defaultValue`.

  Resolves [#6061](https://github.com/refinedev/refine/issues/6061)

### Patch Changes

- [#6021](https://github.com/refinedev/refine/pull/6021) [`55cd0662b1e3ff8f8410eba812e80130afe75d14`](https://github.com/refinedev/refine/commit/55cd0662b1e3ff8f8410eba812e80130afe75d14) Thanks [@JayBhensdadia](https://github.com/JayBhensdadia)! - fix: ensure Sider component handles various resource name formats correctly

  Updated Sider component to correctly handle lowercase and camelcased resource names, enhancing usability and functionality.

  Fixes #6004

- [#6064](https://github.com/refinedev/refine/pull/6064) [`b516c18b828ba8823561d0fefc4afe02b45ce332`](https://github.com/refinedev/refine/commit/b516c18b828ba8823561d0fefc4afe02b45ce332) Thanks [@aliemir](https://github.com/aliemir)! - fix(auto-save-indicator): replace reserved `key` prop with `translationKey` in <Message /> components

  `<AutoSaveIndicator />` components from UI libraries have been using a `<Message />` component internally that uses a `key` prop. Since `key` is a reserved prop in React, it was causing a warning in the console. This change replaces the `key` prop with `translationKey` to avoid the warning.

  Resolves [#6067](https://github.com/refinedev/refine/issues/6067)

## 5.17.0

### Minor Changes

- [`6bd14228760d3e1e205ea9248e427f9afa2ec046`](https://github.com/refinedev/refine/commit/6bd14228760d3e1e205ea9248e427f9afa2ec046) Thanks [@BatuhanW](https://github.com/BatuhanW)! - feat: use global values by default for app title and app icon

  Now `<Refine />` component accepts `options.title` prop that can be used to set app icon and app name globally. For `<ThemedLayoutV2 />` and `<AuthPage />` components, these values will be used by default. While users can use `options.title` to pass global values for app icon and app name, option to override through `<ThemedTitleV2 />` component is still available for users to override these values in specific use cases.

  ```tsx
  import { Refine } from "@refinedev/core";

  const MyIcon = () => <svg>{/* ... */}</svg>;

  const App = () => {
    return (
      <Refine
        options={{
          title: {
            icon: <MyIcon />,
            text: "Refine App",
          },
        }}
      >
        {/* ... */}
      </Refine>
    );
  };
  ```

  Then, `<ThemedLayoutV2 />` and `<AuthPage />` components will display `<MyIcon />` and `"Refine App"` as app icon and app name respectively.

### Patch Changes

- [`6bd14228760d3e1e205ea9248e427f9afa2ec046`](https://github.com/refinedev/refine/commit/6bd14228760d3e1e205ea9248e427f9afa2ec046) Thanks [@BatuhanW](https://github.com/BatuhanW)! - fix: `transformMuiOperatorToCrudOperator` return type is wrong.

  This PR fixes the return type of `transformMuiOperatorToCrudOperator` function. It has return type `Exclude<CrudOperators, "or">` but it also should exclude `and` operator to satisfy `LogicalFilter` type.

- [`6bd14228760d3e1e205ea9248e427f9afa2ec046`](https://github.com/refinedev/refine/commit/6bd14228760d3e1e205ea9248e427f9afa2ec046) Thanks [@BatuhanW](https://github.com/BatuhanW)! - chore: added `type` qualifier to imports used as type only.

  ```diff
  - import { A } from "./example.ts";
  + import type { A } from "./example.ts";
  ```

- Updated dependencies [[`6bd14228760d3e1e205ea9248e427f9afa2ec046`](https://github.com/refinedev/refine/commit/6bd14228760d3e1e205ea9248e427f9afa2ec046), [`6bd14228760d3e1e205ea9248e427f9afa2ec046`](https://github.com/refinedev/refine/commit/6bd14228760d3e1e205ea9248e427f9afa2ec046)]:
  - @refinedev/ui-types@1.22.9
  - @refinedev/react-hook-form@4.8.20

## 5.16.0

### Minor Changes

- [#5945](https://github.com/refinedev/refine/pull/5945) [`903ea231538b00ce02ddc9394c72848ec1e90772`](https://github.com/refinedev/refine/commit/903ea231538b00ce02ddc9394c72848ec1e90772) Thanks [@aliemir](https://github.com/aliemir)! - feat: use global values by default for app title and app icon

  Now `<Refine />` component accepts `options.title` prop that can be used to set app icon and app name globally. For `<ThemedLayoutV2 />` and `<AuthPage />` components, these values will be used by default. While users can use `options.title` to pass global values for app icon and app name, option to override through `<ThemedTitleV2 />` component is still available for users to override these values in specific use cases.

  ```tsx
  import { Refine } from "@refinedev/core";

  const MyIcon = () => <svg>{/* ... */}</svg>;

  const App = () => {
    return (
      <Refine
        options={{
          title: {
            icon: <MyIcon />,
            text: "Refine App",
          },
        }}
      >
        {/* ... */}
      </Refine>
    );
  };
  ```

  Then, `<ThemedLayoutV2 />` and `<AuthPage />` components will display `<MyIcon />` and `"Refine App"` as app icon and app name respectively.

### Patch Changes

- [#5945](https://github.com/refinedev/refine/pull/5945) [`5b1230b63bf07034e81d0c0116fcc4ab14f7537c`](https://github.com/refinedev/refine/commit/5b1230b63bf07034e81d0c0116fcc4ab14f7537c) Thanks [@aliemir](https://github.com/aliemir)! - fix: `transformMuiOperatorToCrudOperator` return type is wrong.

  This PR fixes the return type of `transformMuiOperatorToCrudOperator` function. It has return type `Exclude<CrudOperators, "or">` but it also should exclude `and` operator to satisfy `LogicalFilter` type.

- [#5945](https://github.com/refinedev/refine/pull/5945) [`90930b381d8d369c63bc59beedf69c391875166d`](https://github.com/refinedev/refine/commit/90930b381d8d369c63bc59beedf69c391875166d) Thanks [@aliemir](https://github.com/aliemir)! - chore: added `type` qualifier to imports used as type only.

  ```diff
  - import { A } from "./example.ts";
  + import type { A } from "./example.ts";
  ```

- Updated dependencies [[`903ea231538b00ce02ddc9394c72848ec1e90772`](https://github.com/refinedev/refine/commit/903ea231538b00ce02ddc9394c72848ec1e90772), [`90930b381d8d369c63bc59beedf69c391875166d`](https://github.com/refinedev/refine/commit/90930b381d8d369c63bc59beedf69c391875166d)]:
  - @refinedev/ui-types@1.22.8
  - @refinedev/react-hook-form@4.8.19

## 5.15.1

### Patch Changes

- [#5928](https://github.com/refinedev/refine/pull/5928) [`db9756e7908`](https://github.com/refinedev/refine/commit/db9756e79086ff80774ee75d570d610bf0d5d76d) Thanks [@aliemir](https://github.com/aliemir)! - fix: type errors on typescript <5

  Due to the changes in #5881, typescript users below version 5 are facing type errors. This PR fixes the type errors by updating the file extensions required by the `d.mts` declaration files to provide a compatible declarations for both typescript 4 and 5 users.

- Updated dependencies [[`db9756e7908`](https://github.com/refinedev/refine/commit/db9756e79086ff80774ee75d570d610bf0d5d76d)]:
  - @refinedev/react-hook-form@4.8.18
  - @refinedev/ui-types@1.22.7

## 5.15.0

### Minor Changes

- [#5868](https://github.com/refinedev/refine/pull/5868) [`a82ef6afc15`](https://github.com/refinedev/refine/commit/a82ef6afc1512631ca3f7936818d646e4c7d0725) Thanks [@Ac-Srikanth](https://github.com/Ac-Srikanth)! - feat: add message prop for required auth input fields for the above packages.

  Now you can provide custom required messages with translate feature for all auth input fields(Login, register, forget password,update password).

  Resolves #[5855](https://github.com/refinedev/refine/issues/5855)

### Patch Changes

- [#5876](https://github.com/refinedev/refine/pull/5876) [`4940b6106b2`](https://github.com/refinedev/refine/commit/4940b6106b24be29ffa479b88f58ed225c2f7754) Thanks [@Yash-271120](https://github.com/Yash-271120)! - feat: add ability to customize anchor origin from snackbar provider

  Previously, `useNotificationProvider` used hardcoded `anchorOrigin` and `disableWindowBlurListener` values, preventing users to customize these values. This change moves these values to `<RefineSnackbarProvider />` as default props to allow users to customize them when needed.

  Resolves [#5847](https://github.com/refinedev/refine/issues/5847)

- [#5881](https://github.com/refinedev/refine/pull/5881) [`ba719f6ea26`](https://github.com/refinedev/refine/commit/ba719f6ea264ee87226f42de900a754e81f1f22f) Thanks [@aliemir](https://github.com/aliemir)! - fix: declaration files in node10, node16 and nodenext module resolutions

- Updated dependencies [[`ba719f6ea26`](https://github.com/refinedev/refine/commit/ba719f6ea264ee87226f42de900a754e81f1f22f)]:
  - @refinedev/react-hook-form@4.8.17
  - @refinedev/ui-types@1.22.6

## 5.14.6

### Patch Changes

- [#5737](https://github.com/refinedev/refine/pull/5737) [`4e8188a6652`](https://github.com/refinedev/refine/commit/4e8188a665209b0d0b77aef27c795a29b9513226) Thanks [@aliemir](https://github.com/aliemir)! - chore: updated content of `README.md` to include installation, usage and scaffolding instructions.

- [#5765](https://github.com/refinedev/refine/pull/5765) [`0c197d82393`](https://github.com/refinedev/refine/commit/0c197d823939ae1fd4e0ee4b5a422322853b1e45) Thanks [@aliemir](https://github.com/aliemir)! - fix: `dayjs` imports in ESM bundles

  dayjs imports in ESM bundles were not being correctly resolved, this has been fixed by adding an esbuild plugin to replace the imports with the correct path for ESM bundles.

- [#5765](https://github.com/refinedev/refine/pull/5765) [`0c197d82393`](https://github.com/refinedev/refine/commit/0c197d823939ae1fd4e0ee4b5a422322853b1e45) Thanks [@aliemir](https://github.com/aliemir)! - Fixed the `lodash-es` imports for ESM builds to access the exports properly.

- [#5765](https://github.com/refinedev/refine/pull/5765) [`0c197d82393`](https://github.com/refinedev/refine/commit/0c197d823939ae1fd4e0ee4b5a422322853b1e45) Thanks [@aliemir](https://github.com/aliemir)! - refactor: package bundles and package.json configuration for exports

  Previously, Refine packages had exported ESM and CJS bundles with same `.js` extension and same types for both with `.d.ts` extensions. This was causing issues with bundlers and compilers to pick up the wrong files for the wrong environment. Now we're outputting ESM bundles with `.mjs` extension and CJS bundles with `.cjs` extension. Also types are now exported with both `.d.mts` and `.d.cts` extensions.

  In older versions ESM and CJS outputs of some packages were using wrong imports/requires to dependencies causing errors in some environments. This will be fixed since now we're also enforcing the module type with extensions.

  Above mentioned changes also supported with changes in `package.json` files of the packages to support the new extensions and types. All Refine packages now include `exports` fields in their configuration to make sure the correct bundle is picked up by the bundlers and compilers.

  In context of `@refinedev/mui` these changes may cause unexpected issues due to misconfigured bundlers/compilers in some environments.

  In projects using `react-scripts`, you may have issues with import statements in the `@refinedev/mui`'s ESM bundle, this should be resolved by customizing the webpack configuration of the project by allowing imports without fully specifying the extensions.

  An example configuration with `@craco/craco` is as follows:

  ```js
  // craco.config.js
  module.exports = {
    webpack: {
      configure: {
        module: {
          rules: [
            {
              test: /.m?js$/,
              resolve: {
                fullySpecified: false,
              },
            },
          ],
        },
      },
    },
  };
  ```

  In Remix projects using `@refinedev/mui` you may encounter issues due to ESM issues from Material UI packages, please refer to this issue if you have any problems related to this: https://github.com/mui/material-ui/issues/39765

  If the error is related with `@refinedev/mui` specifically, setting `serverModuleFormat` to `"cjs"` will help getting rid of the related errors.

- [#5754](https://github.com/refinedev/refine/pull/5754) [`56ed144a0f5`](https://github.com/refinedev/refine/commit/56ed144a0f5af218fd9e6edbfd999ae433329927) Thanks [@alicanerdurmaz](https://github.com/alicanerdurmaz)! - chore: TypeScript upgraded to [v5.x.x](https://www.typescriptlang.org/docs/handbook/release-notes/typescript-5-0.html). #5752

- [#5765](https://github.com/refinedev/refine/pull/5765) [`0c197d82393`](https://github.com/refinedev/refine/commit/0c197d823939ae1fd4e0ee4b5a422322853b1e45) Thanks [@aliemir](https://github.com/aliemir)! - fix: broken eslint plugin for removing test ids from components

  Eslint plugin to remove test ids from components was broken and might miss some test ids to be included in the bundles.

- [#5765](https://github.com/refinedev/refine/pull/5765) [`0c197d82393`](https://github.com/refinedev/refine/commit/0c197d823939ae1fd4e0ee4b5a422322853b1e45) Thanks [@aliemir](https://github.com/aliemir)! - fix: `@mui/icons-material` imports from ESM builds.

  `@mui/icons-material` imports from ESM builds were not being correctly resolved, this has been fixed by adding an esbuild plugin to replace the imports with the correct path for ESM bundles.

- [#5808](https://github.com/refinedev/refine/pull/5808) [`10ba9c34490`](https://github.com/refinedev/refine/commit/10ba9c344900d0fa4af7120c24b3b007081a4c39) Thanks [@aliemir](https://github.com/aliemir)! - refactor: moved internal logic of buttons to respective hooks from `@refinedev/core`

  We've moved the internal logic of buttons to their respective hooks in the `@refinedev/core` package to ensure consistency and reduce duplication. This change will make it easier to manage and maintain the buttons across different UI integrations of Refine. This will also benefit the users who want to customize the buttons via `swizzle` option or create their own buttons withouth having to duplicate the logic.

- Updated dependencies [[`56ed144a0f5`](https://github.com/refinedev/refine/commit/56ed144a0f5af218fd9e6edbfd999ae433329927), [`0c197d82393`](https://github.com/refinedev/refine/commit/0c197d823939ae1fd4e0ee4b5a422322853b1e45), [`0c197d82393`](https://github.com/refinedev/refine/commit/0c197d823939ae1fd4e0ee4b5a422322853b1e45), [`56ed144a0f5`](https://github.com/refinedev/refine/commit/56ed144a0f5af218fd9e6edbfd999ae433329927), [`38f129f40ee`](https://github.com/refinedev/refine/commit/38f129f40eea109c9b89b23a8fd3f217964330c7), [`404b2ef5e1b`](https://github.com/refinedev/refine/commit/404b2ef5e1b8fed469eeab753bac8736ed3fe58e)]:
  - @refinedev/react-hook-form@4.8.16
  - @refinedev/ui-types@1.22.5

## 5.14.5

### Patch Changes

- [#5695](https://github.com/refinedev/refine/pull/5695) [`79865affa1c`](https://github.com/refinedev/refine/commit/79865affa1c657e6b14ed34585caeec1f3d3da7f) Thanks [@BatuhanW](https://github.com/BatuhanW)! - chore: apply biome format and fix lint errors.

- [#5725](https://github.com/refinedev/refine/pull/5725) [`b216eb35458`](https://github.com/refinedev/refine/commit/b216eb354581e5146b5b0736077fbb5d6b00edd8) Thanks [@beg1c](https://github.com/beg1c)! - fix: issue with dropdown button on ThemedSiderV2 #5724

  There was unexpected margin on dropdown button at ThemedSiderV2.

  Fixes #5724

- Updated dependencies [[`79865affa1c`](https://github.com/refinedev/refine/commit/79865affa1c657e6b14ed34585caeec1f3d3da7f)]:
  - @refinedev/react-hook-form@4.8.15

## 5.14.4

### Patch Changes

- [#5573](https://github.com/refinedev/refine/pull/5573) [`546df06482`](https://github.com/refinedev/refine/commit/546df06482807e59a7f2a735361a8e9169bb2563) Thanks [@alicanerdurmaz](https://github.com/alicanerdurmaz)! - chore: add "use client" directive to exported files to work with nextjs app router

- Updated dependencies [[`546df06482`](https://github.com/refinedev/refine/commit/546df06482807e59a7f2a735361a8e9169bb2563)]:
  - @refinedev/react-hook-form@4.8.14

## 5.14.3

### Patch Changes

- [#5568](https://github.com/refinedev/refine/pull/5568) [`f1244819ad`](https://github.com/refinedev/refine/commit/f1244819adae9761234af697f292b4136da47503) Thanks [@alicanerdurmaz](https://github.com/alicanerdurmaz)! - feat: `notificationProvider` is deprecated due to consistent naming convention between UI libraries. Please use `useNotificationProvider` export as your notification provider. #5567

- [#5564](https://github.com/refinedev/refine/pull/5564) [`1bb7d30888`](https://github.com/refinedev/refine/commit/1bb7d3088837584b19c4faba41a91817d910d493) Thanks [@alicanerdurmaz](https://github.com/alicanerdurmaz)! - feat: [`<ThemedTitleV2 />'s`](https://refine.dev/docs/ui-integrations/material-ui/components/themed-layout/) default icon updated.

## 5.14.2

### Patch Changes

- [#5430](https://github.com/refinedev/refine/pull/5430) [`cfe78749ff`](https://github.com/refinedev/refine/commit/cfe78749fff4b969a2fb52d139e66ba064dc57e1) Thanks [@alicanerdurmaz](https://github.com/alicanerdurmaz)! - fix: `useNotification.close("notification-key")` not working. Resolves [#5431](https://github.com/refinedev/refine/issues/5431)

- [#5465](https://github.com/refinedev/refine/pull/5465) [`00e00cbd98`](https://github.com/refinedev/refine/commit/00e00cbd98c34046ab83b299ede83401ae74fec1) Thanks [@aliemir](https://github.com/aliemir)! - Fixed the type issue between `remark-gfm` and `react-markdown`. #5463

## 5.14.1

### Patch Changes

- [#5425](https://github.com/refinedev/refine/pull/5425) [`190af9fce2`](https://github.com/refinedev/refine/commit/190af9fce292bc46b169e3e121be6bf1c2a939a5) Thanks [@aliemir](https://github.com/aliemir)! - Updated `@refinedev/core` peer dependencies to latest (`^4.46.1`)

- Updated dependencies [[`190af9fce2`](https://github.com/refinedev/refine/commit/190af9fce292bc46b169e3e121be6bf1c2a939a5)]:
  - @refinedev/react-hook-form@4.8.13
  - @refinedev/ui-types@1.22.4

## 5.14.0

### Minor Changes

- [#5307](https://github.com/refinedev/refine/pull/5307) [`f8e407f850`](https://github.com/refinedev/refine/commit/f8e407f85054bccf1e6ff45c84928bc01db7f5eb) Thanks [@jackprogramsjp](https://github.com/jackprogramsjp)! - feat: added `hideForm` props for `LoginPage` and `RegisterPage` for `AuthPage` feature.

  Now with the `hideForm` props feature, you can be able to hide the forms (like email/password)
  to only show the OAuth providers. This avoids having to make your own entire AuthPage.

### Patch Changes

- [#5325](https://github.com/refinedev/refine/pull/5325) [`7ff54b2060`](https://github.com/refinedev/refine/commit/7ff54b2060b0ce942c4170f744cbdf52d0940434) Thanks [@alicanerdurmaz](https://github.com/alicanerdurmaz)! - fix: `<AuthPage />` styling issues on mobile screens.

  chore: new tests are added to `<AuthPage />`.

## 5.13.18

### Patch Changes

- [#5259](https://github.com/refinedev/refine/pull/5259) [`eac3df87ffb`](https://github.com/refinedev/refine/commit/eac3df87ffbf61c913a6c8ea584e1d8c61e8d82e) Thanks [@aliemir](https://github.com/aliemir)! - Updated `<AutoSaveIndicator />` component to extend the `<AutoSaveIndicator />` from `@refinedev/core` with custom elements and render appropriate element based on the state.

## 5.13.17

### Patch Changes

- [#5117](https://github.com/refinedev/refine/pull/5117) [`0b050f97b55`](https://github.com/refinedev/refine/commit/0b050f97b55eeb4fa5b2c74c3e79fc6b4ef7b0cb) Thanks [@BatuhanW](https://github.com/BatuhanW)! - fix: map missing operators for useDataGrid hook.

  - number field, added `isAnyOf` operator.
  - string field, added `startsWith`, `endsWith` and `isAnyOf` operators.

  fix: `isNull` and `isNotNull` doesn't trigger request.

  When filter has a value `""`, it's ignored and doesn't trigger request.
  Previously `isNull` and `isNotNull` operators weren't handled correctly and had value `""` by default.
  With this change, these operators has `true` value, so they won't be ignored.

## 5.13.16

### Patch Changes

- [#5117](https://github.com/refinedev/refine/pull/5117) [`0b050f97b55`](https://github.com/refinedev/refine/commit/0b050f97b55eeb4fa5b2c74c3e79fc6b4ef7b0cb) Thanks [@BatuhanW](https://github.com/BatuhanW)! - fix: map missing operators for useDataGrid hook.

  - number field, added `isAnyOf` operator.
  - string field, added `startsWith`, `endsWith` and `isAnyOf` operators.

  fix: `isNull` and `isNotNull` doesn't trigger request.

  When filter has a value `""`, it's ignored and doesn't trigger request.
  Previously `isNull` and `isNotNull` operators weren't handled correctly and had value `""` by default.
  With this change, these operators has `true` value, so they won't be ignored.

## 5.13.15

### Patch Changes

- [#5026](https://github.com/refinedev/refine/pull/5026) [`a605e4cd318`](https://github.com/refinedev/refine/commit/a605e4cd318ed5542b46e9e11a86f2c75dbb694b) Thanks [@alicanerdurmaz](https://github.com/alicanerdurmaz)! - feat: deprecated `<ThemedLayout />` and `<Layout />` components removed from `swizzle`.
  From now on, users can swizzle `<ThemedLayoutV2 />` component instead.

  feat: swizzled `<ThemedLayoutV2 />` component destination changed to `src/components/layout/` from `src/components/themedLayout`.

- [#4974](https://github.com/refinedev/refine/pull/4974) [`a7b32dbf137`](https://github.com/refinedev/refine/commit/a7b32dbf137c77db28105f1cfdd2db79440faf1f) Thanks [@IkumaTadokoro](https://github.com/IkumaTadokoro)! - fix: add missing DataGrid operator conversion cases

  MUI defines the operator for each column types in [here](https://github.com/mui/mui-x/tree/2d09dbc6e5d03c4e66765d225ef93d3984e300fc/packages/grid/x-data-grid/src/colDef). However, there were not enough conversion cases for the following operators, so this changes added them to the mapping.

  - isAnyof: used in Numeric, SingleSelect, String
  - contains: used in String,
  - startsWith: used in String
  - endsWith: used in String

## 5.13.14

### Patch Changes

- [#4974](https://github.com/refinedev/refine/pull/4974) [`a7b32dbf137`](https://github.com/refinedev/refine/commit/a7b32dbf137c77db28105f1cfdd2db79440faf1f) Thanks [@IkumaTadokoro](https://github.com/IkumaTadokoro)! - fix: add missing DataGrid operator conversion cases

  MUI defines the operator for each column types in [here](https://github.com/mui/mui-x/tree/2d09dbc6e5d03c4e66765d225ef93d3984e300fc/packages/grid/x-data-grid/src/colDef). However, there were not enough conversion cases for the following operators, so this changes added them to the mapping.

  - isAnyof: used in Numeric, SingleSelect, String
  - contains: used in String,
  - startsWith: used in String
  - endsWith: used in String

## 5.13.13

### Patch Changes

- [#5026](https://github.com/refinedev/refine/pull/5026) [`a605e4cd318`](https://github.com/refinedev/refine/commit/a605e4cd318ed5542b46e9e11a86f2c75dbb694b) Thanks [@alicanerdurmaz](https://github.com/alicanerdurmaz)! - feat: deprecated `<ThemedLayout />` and `<Layout />` components removed from `swizzle`.
  From now on, users can swizzle `<ThemedLayoutV2 />` component instead.

  feat: swizzled `<ThemedLayoutV2 />` component destination changed to `src/components/layout/` from `src/components/themedLayout`.

## 5.13.12

### Patch Changes

- [#5022](https://github.com/refinedev/refine/pull/5022) [`80513a4e42f`](https://github.com/refinedev/refine/commit/80513a4e42f8dda39e01157643594a9e4c32001b) Thanks [@BatuhanW](https://github.com/BatuhanW)! - chore: update README.md

  - fix grammar errors.
  - make all README.md files consistent.
  - add code example code snippets.

- Updated dependencies [[`80513a4e42f`](https://github.com/refinedev/refine/commit/80513a4e42f8dda39e01157643594a9e4c32001b)]:
  - @refinedev/react-hook-form@4.8.10

## 5.13.11

### Patch Changes

- [#5022](https://github.com/refinedev/refine/pull/5022) [`80513a4e42f`](https://github.com/refinedev/refine/commit/80513a4e42f8dda39e01157643594a9e4c32001b) Thanks [@BatuhanW](https://github.com/BatuhanW)! - chore: update README.md

  - fix grammar errors.
  - make all README.md files consistent.
  - add code example code snippets.

- Updated dependencies [[`80513a4e42f`](https://github.com/refinedev/refine/commit/80513a4e42f8dda39e01157643594a9e4c32001b)]:
  - @refinedev/react-hook-form@4.8.9

## 5.13.10

### Patch Changes

- [#4964](https://github.com/refinedev/refine/pull/4964) [`85b1ac0db5f`](https://github.com/refinedev/refine/commit/85b1ac0db5f8e61c7a78137aed0adf4bf2871848) Thanks [@BatuhanW](https://github.com/BatuhanW)! - chore: update @refinedev/core peer dependency versions.

- Updated dependencies [[`85b1ac0db5f`](https://github.com/refinedev/refine/commit/85b1ac0db5f8e61c7a78137aed0adf4bf2871848)]:
  - @refinedev/react-hook-form@4.8.8

## 5.13.9

### Patch Changes

- [#4964](https://github.com/refinedev/refine/pull/4964) [`85b1ac0db5f`](https://github.com/refinedev/refine/commit/85b1ac0db5f8e61c7a78137aed0adf4bf2871848) Thanks [@BatuhanW](https://github.com/BatuhanW)! - chore: update @refinedev/core peer dependency versions.

- Updated dependencies [[`85b1ac0db5f`](https://github.com/refinedev/refine/commit/85b1ac0db5f8e61c7a78137aed0adf4bf2871848)]:
  - @refinedev/react-hook-form@4.8.7

## 5.13.8

### Patch Changes

- [#4951](https://github.com/refinedev/refine/pull/4951) [`04837c62077`](https://github.com/refinedev/refine/commit/04837c6207758a7460cfb7a5aff2a104967e20ea) Thanks [@aliemir](https://github.com/aliemir)! - - Update build configuration for `esbuild` to use the shared plugins.
  - Fix the lodash replacement plugin to skip redundant files.
- Updated dependencies [[`04837c62077`](https://github.com/refinedev/refine/commit/04837c6207758a7460cfb7a5aff2a104967e20ea)]:
  - @refinedev/ui-types@1.22.2

## 5.13.7

### Patch Changes

- [#4951](https://github.com/refinedev/refine/pull/4951) [`04837c62077`](https://github.com/refinedev/refine/commit/04837c6207758a7460cfb7a5aff2a104967e20ea) Thanks [@aliemir](https://github.com/aliemir)! - - Update build configuration for `esbuild` to use the shared plugins.
  - Fix the lodash replacement plugin to skip redundant files.
- Updated dependencies [[`04837c62077`](https://github.com/refinedev/refine/commit/04837c6207758a7460cfb7a5aff2a104967e20ea)]:
  - @refinedev/ui-types@1.22.1

## 5.13.6

### Patch Changes

- [#4948](https://github.com/refinedev/refine/pull/4948) [`8e5efffbb23`](https://github.com/refinedev/refine/commit/8e5efffbb231bc3163c56f8e823ccb649755a9d4) Thanks [@aliemir](https://github.com/aliemir)! - Keep the hook and component names in builds for better debugging.

- Updated dependencies [[`8e5efffbb23`](https://github.com/refinedev/refine/commit/8e5efffbb231bc3163c56f8e823ccb649755a9d4)]:
  - @refinedev/react-hook-form@4.8.4

## 5.13.5

### Patch Changes

- [#4948](https://github.com/refinedev/refine/pull/4948) [`8e5efffbb23`](https://github.com/refinedev/refine/commit/8e5efffbb231bc3163c56f8e823ccb649755a9d4) Thanks [@aliemir](https://github.com/aliemir)! - Keep the hook and component names in builds for better debugging.

- Updated dependencies [[`8e5efffbb23`](https://github.com/refinedev/refine/commit/8e5efffbb231bc3163c56f8e823ccb649755a9d4)]:
  - @refinedev/react-hook-form@4.8.3

## 5.13.4

### Patch Changes

- [#4823](https://github.com/refinedev/refine/pull/4823) [`68592b67357`](https://github.com/refinedev/refine/commit/68592b67357642ec28f7eff64a95374e3cd51083) Thanks [@alicanerdurmaz](https://github.com/alicanerdurmaz)! - fixed: Material UI `<List />`, `<Show />`, `<Edit />`, `<Create />` component's header buttons not being aligned properly. [#4816](https://github.com/refinedev/refine/issues/4816)

## 5.13.3

### Patch Changes

- [#4823](https://github.com/refinedev/refine/pull/4823) [`68592b67357`](https://github.com/refinedev/refine/commit/68592b67357642ec28f7eff64a95374e3cd51083) Thanks [@alicanerdurmaz](https://github.com/alicanerdurmaz)! - fixed: Material UI `<List />`, `<Show />`, `<Edit />`, `<Create />` component's header buttons not being aligned properly. [#4816](https://github.com/refinedev/refine/issues/4816)

## 5.13.2

### Patch Changes

- [#4788](https://github.com/refinedev/refine/pull/4788) [`38680378c7a`](https://github.com/refinedev/refine/commit/38680378c7a7b0e5481ea4136f3958a00ac4ca92) Thanks [@salihozdemir](https://github.com/salihozdemir)! - fix: render user avatar and name in `<HeaderV2 />` based on user data from `authProvider`.

## 5.13.1

### Patch Changes

- [#4788](https://github.com/refinedev/refine/pull/4788) [`38680378c7a`](https://github.com/refinedev/refine/commit/38680378c7a7b0e5481ea4136f3958a00ac4ca92) Thanks [@salihozdemir](https://github.com/salihozdemir)! - fix: render user avatar and name in `<HeaderV2 />` based on user data from `authProvider`.

## 5.13.0

### Minor Changes

- [#4775](https://github.com/refinedev/refine/pull/4775) [`3052fb22449`](https://github.com/refinedev/refine/commit/3052fb22449c5e35c607e95c060c38ca48e00c82) Thanks [@alicanerdurmaz](https://github.com/alicanerdurmaz)! - fixed: `<RefreshButton />` does not refresh content #4618.
  From now, `<RefreshButton />` uses `useInvalidate` hook to refresh data instead of `useOne`.

### Patch Changes

- Updated dependencies [[`3052fb22449`](https://github.com/refinedev/refine/commit/3052fb22449c5e35c607e95c060c38ca48e00c82)]:
  - @refinedev/ui-types@1.22.0

## 5.12.0

### Minor Changes

- [#4775](https://github.com/refinedev/refine/pull/4775) [`3052fb22449`](https://github.com/refinedev/refine/commit/3052fb22449c5e35c607e95c060c38ca48e00c82) Thanks [@alicanerdurmaz](https://github.com/alicanerdurmaz)! - fixed: `<RefreshButton />` does not refresh content #4618.
  From now, `<RefreshButton />` uses `useInvalidate` hook to refresh data instead of `useOne`.

### Patch Changes

- Updated dependencies [[`3052fb22449`](https://github.com/refinedev/refine/commit/3052fb22449c5e35c607e95c060c38ca48e00c82)]:
  - @refinedev/ui-types@1.21.0

## 5.11.2

### Patch Changes

- [#4774](https://github.com/refinedev/refine/pull/4774) [`030a9dda75a`](https://github.com/refinedev/refine/commit/030a9dda75a7903e3c9ce3233e3b570b7cbe2dab) Thanks [@yildirayunlu](https://github.com/yildirayunlu)! - feat: unlock and upgrade `@mui/material` to `^5.14.2`

- Updated dependencies [[`c757355da60`](https://github.com/refinedev/refine/commit/c757355da6089d0e18609a1bb2d316d928412b16)]:
  - @refinedev/react-hook-form@4.8.2

## 5.11.1

### Patch Changes

- [#4774](https://github.com/refinedev/refine/pull/4774) [`030a9dda75a`](https://github.com/refinedev/refine/commit/030a9dda75a7903e3c9ce3233e3b570b7cbe2dab) Thanks [@yildirayunlu](https://github.com/yildirayunlu)! - feat: unlock and upgrade `@mui/material` to `^5.14.2`

- Updated dependencies [[`c757355da60`](https://github.com/refinedev/refine/commit/c757355da6089d0e18609a1bb2d316d928412b16)]:
  - @refinedev/react-hook-form@4.8.1

## 5.11.0

### Minor Changes

- [#4741](https://github.com/refinedev/refine/pull/4741) [`026ccf34356`](https://github.com/refinedev/refine/commit/026ccf34356bc621183894c0ee4518a6645369d1) Thanks [@aliemir](https://github.com/aliemir)! - Added `sideEffects: false` to `package.json` to help bundlers tree-shake unused code.

### Patch Changes

- Updated dependencies [[`026ccf34356`](https://github.com/refinedev/refine/commit/026ccf34356bc621183894c0ee4518a6645369d1)]:
  - @refinedev/react-hook-form@4.8.0

## 5.10.0

### Minor Changes

- [#4741](https://github.com/refinedev/refine/pull/4741) [`026ccf34356`](https://github.com/refinedev/refine/commit/026ccf34356bc621183894c0ee4518a6645369d1) Thanks [@aliemir](https://github.com/aliemir)! - Added `sideEffects: false` to `package.json` to help bundlers tree-shake unused code.

### Patch Changes

- Updated dependencies [[`026ccf34356`](https://github.com/refinedev/refine/commit/026ccf34356bc621183894c0ee4518a6645369d1)]:
  - @refinedev/react-hook-form@4.7.0

## 5.9.0

### Minor Changes

- [#4591](https://github.com/refinedev/refine/pull/4591) [`f8891ead2bd`](https://github.com/refinedev/refine/commit/f8891ead2bdb5f6743bbe9979230aa73ef3e69be) Thanks [@yildirayunlu](https://github.com/yildirayunlu)! - feat: `autoSave` feature for [`Edit`](https://refine.dev/docs/api-reference/mui/components/basic-views/edit/#autosaveprops).
  [useForm](https://refine.dev/docs/packages/documentation/react-hook-form/useForm/#autosave), [useDrawerForm](https://refine.dev/docs/api-reference/antd/hooks/form/useDrawerForm/#autosave), [useModalForm](https://refine.dev/docs/packages/documentation/react-hook-form/useModalForm/#autosave), [useStepsForm](https://refine.dev/docs/packages/documentation/react-hook-form/useStepsForm/#autosave) hooks now accept `autoSave` object. `enabled` is a boolean value and `debounce` is a number value in milliseconds. `debounce` is optional and default value is `1000`.

  ```
  const { autoSaveProps } = useForm({
      refineCoreProps: {
          autoSave: {
              enabled: true,
              debounce: 2000, // not required, default is 1000
          },
      }
  });

  return (
      <Edit
          saveButtonProps={saveButtonProps}
          // pass autoSaveProps to Edit component
          autoSaveProps={autoSaveProps}
      >
          // form fields
      </Edit>
  );
  ```

  feat: Add [`<AutoSaveIndicator>`](https://refine.dev/docs/api-reference/mui/components/mui-auto-save-indicator/) component. It comes automatically when `autoSaveProps` is given to the `Edit` page. However, this component can be used to position it in a different place.

  ```
  import { AutoSaveIndicator } from "@refinedev/mui";
  const { autoSaveProps } = useForm({
      refineCoreProps: {
          autoSave: {
              enabled: true,
              debounce: 2000, // not required, default is 1000
          },
      }
  });

  return (
      <div>
          <AutoSaveIndicator {...autoSaveProps}>
      </div>
  );
  ```

### Patch Changes

- Updated dependencies [[`96af6d25b7a`](https://github.com/refinedev/refine/commit/96af6d25b7a870a3c1c6fd33c30e0ca2224ed411), [`f8891ead2bd`](https://github.com/refinedev/refine/commit/f8891ead2bdb5f6743bbe9979230aa73ef3e69be)]:
  - @refinedev/react-hook-form@4.6.0
  - @refinedev/ui-types@1.20.0

## 5.8.0

### Minor Changes

- [#4591](https://github.com/refinedev/refine/pull/4591) [`f8891ead2bd`](https://github.com/refinedev/refine/commit/f8891ead2bdb5f6743bbe9979230aa73ef3e69be) Thanks [@yildirayunlu](https://github.com/yildirayunlu)! - feat: `autoSave` feature for [`Edit`](https://refine.dev/docs/api-reference/mui/components/basic-views/edit/#autosaveprops).
  [useForm](https://refine.dev/docs/packages/documentation/react-hook-form/useForm/#autosave), [useDrawerForm](https://refine.dev/docs/api-reference/antd/hooks/form/useDrawerForm/#autosave), [useModalForm](https://refine.dev/docs/packages/documentation/react-hook-form/useModalForm/#autosave), [useStepsForm](https://refine.dev/docs/packages/documentation/react-hook-form/useStepsForm/#autosave) hooks now accept `autoSave` object. `enabled` is a boolean value and `debounce` is a number value in milliseconds. `debounce` is optional and default value is `1000`.

  ```
  const { autoSaveProps } = useForm({
      refineCoreProps: {
          autoSave: {
              enabled: true,
              debounce: 2000, // not required, default is 1000
          },
      }
  });

  return (
      <Edit
          saveButtonProps={saveButtonProps}
          // pass autoSaveProps to Edit component
          autoSaveProps={autoSaveProps}
      >
          // form fields
      </Edit>
  );
  ```

  feat: Add [`<AutoSaveIndicator>`](https://refine.dev/docs/api-reference/mui/components/mui-auto-save-indicator/) component. It comes automatically when `autoSaveProps` is given to the `Edit` page. However, this component can be used to position it in a different place.

  ```
  import { AutoSaveIndicator } from "@refinedev/mui";
  const { autoSaveProps } = useForm({
      refineCoreProps: {
          autoSave: {
              enabled: true,
              debounce: 2000, // not required, default is 1000
          },
      }
  });

  return (
      <div>
          <AutoSaveIndicator {...autoSaveProps}>
      </div>
  );
  ```

### Patch Changes

- Updated dependencies [[`96af6d25b7a`](https://github.com/refinedev/refine/commit/96af6d25b7a870a3c1c6fd33c30e0ca2224ed411), [`f8891ead2bd`](https://github.com/refinedev/refine/commit/f8891ead2bdb5f6743bbe9979230aa73ef3e69be)]:
  - @refinedev/react-hook-form@4.5.0
  - @refinedev/ui-types@1.19.0

## 5.7.0

### Minor Changes

- [#4502](https://github.com/refinedev/refine/pull/4502) [`c7872ca621f`](https://github.com/refinedev/refine/commit/c7872ca621fdc6c0edd7ee113520bd898901ed38) Thanks [@Mr0nline](https://github.com/Mr0nline)! - feat: ability to tweak active sider items navigation

  Visiting active sider items triggers page reloads due to them being links. We can now provide activeItemDisabled prop to disable such reloads.

### Patch Changes

- [#4607](https://github.com/refinedev/refine/pull/4607) [`fed630dcc3e`](https://github.com/refinedev/refine/commit/fed630dcc3ef291efbfa96ed6f8e5c5448ac16a6) Thanks [@alicanerdurmaz](https://github.com/alicanerdurmaz)! - test: added tests for `<ThemedSiderV2/>`.

- Updated dependencies [[`c7872ca621f`](https://github.com/refinedev/refine/commit/c7872ca621fdc6c0edd7ee113520bd898901ed38)]:
  - @refinedev/ui-types@1.18.0

## 5.6.0

### Minor Changes

- [#4502](https://github.com/refinedev/refine/pull/4502) [`c7872ca621f`](https://github.com/refinedev/refine/commit/c7872ca621fdc6c0edd7ee113520bd898901ed38) Thanks [@Mr0nline](https://github.com/Mr0nline)! - feat: ability to tweak active sider items navigation

  Visiting active sider items triggers page reloads due to them being links. We can now provide activeItemDisabled prop to disable such reloads.

### Patch Changes

- [#4607](https://github.com/refinedev/refine/pull/4607) [`fed630dcc3e`](https://github.com/refinedev/refine/commit/fed630dcc3ef291efbfa96ed6f8e5c5448ac16a6) Thanks [@alicanerdurmaz](https://github.com/alicanerdurmaz)! - test: added tests for `<ThemedSiderV2/>`.

- Updated dependencies [[`c7872ca621f`](https://github.com/refinedev/refine/commit/c7872ca621fdc6c0edd7ee113520bd898901ed38)]:
  - @refinedev/ui-types@1.17.0

## 5.5.0

### Minor Changes

- [#4523](https://github.com/refinedev/refine/pull/4523) [`18d446b1069`](https://github.com/refinedev/refine/commit/18d446b1069c75b5033d0ce8defcb8c32fcce5cf) Thanks [@yildirayunlu](https://github.com/yildirayunlu)! - feat: implement following hooks have `useLoadingOvertime` hook

  - [`useAutocomplete`](https://refine.dev/docs/api-reference/mui/hooks/useAutocomplete/#overtimeoptions)
  - [`useDataGrid`](https://refine.dev/docs/api-reference/mui/hooks/useDataGrid/#overtimeoptions)

### Patch Changes

- [#4557](https://github.com/refinedev/refine/pull/4557) [`781050e56a4`](https://github.com/refinedev/refine/commit/781050e56a459f8c17e0e65c9f7a1cae88811f19) Thanks [@yildirayunlu](https://github.com/yildirayunlu)! - fix: `Button` text color on [`RefineThemes`](https://refine.dev/docs/api-reference/mui/theming/#predefined-themes)

- [#4527](https://github.com/refinedev/refine/pull/4527) [`ceadcd29fc9`](https://github.com/refinedev/refine/commit/ceadcd29fc9e42c875a4b0a78622e9fc14b4ce42) Thanks [@salihozdemir](https://github.com/salihozdemir)! - fix: prioritization of forgotten `identifier`

  If `identifier` is provided, it will be used instead of `name`.

  ```tsx
  import { DeleteButton } from "@refinedev/mui";

  <DeleteButton resource="identifier-value" recordItemId="123" />;
  ```

  fix: use translate keys with `identifier`

  Previously, the translate keys were generated using resource `name`. This caused issues when you had multiple `resource` usage with the same name. Now the `translate` keys are generated using `identifier` if it's present.

- Updated dependencies [[`9a895ea39dc`](https://github.com/refinedev/refine/commit/9a895ea39dcbb5ad73904fa29ee9fcfcf25b7ea4), [`ceadcd29fc9`](https://github.com/refinedev/refine/commit/ceadcd29fc9e42c875a4b0a78622e9fc14b4ce42)]:
  - @refinedev/react-hook-form@4.4.2

## 5.4.0

### Minor Changes

- [#4523](https://github.com/refinedev/refine/pull/4523) [`18d446b1069`](https://github.com/refinedev/refine/commit/18d446b1069c75b5033d0ce8defcb8c32fcce5cf) Thanks [@yildirayunlu](https://github.com/yildirayunlu)! - feat: implement following hooks have `useLoadingOvertime` hook

  - [`useAutocomplete`](https://refine.dev/docs/api-reference/mui/hooks/useAutocomplete/#overtimeoptions)
  - [`useDataGrid`](https://refine.dev/docs/api-reference/mui/hooks/useDataGrid/#overtimeoptions)

### Patch Changes

- [#4557](https://github.com/refinedev/refine/pull/4557) [`781050e56a4`](https://github.com/refinedev/refine/commit/781050e56a459f8c17e0e65c9f7a1cae88811f19) Thanks [@yildirayunlu](https://github.com/yildirayunlu)! - fix: `Button` text color on [`RefineThemes`](https://refine.dev/docs/api-reference/mui/theming/#predefined-themes)

- [#4527](https://github.com/refinedev/refine/pull/4527) [`ceadcd29fc9`](https://github.com/refinedev/refine/commit/ceadcd29fc9e42c875a4b0a78622e9fc14b4ce42) Thanks [@salihozdemir](https://github.com/salihozdemir)! - fix: prioritization of forgotten `identifier`

  If `identifier` is provided, it will be used instead of `name`.

  ```tsx
  import { DeleteButton } from "@refinedev/mui";

  <DeleteButton resource="identifier-value" recordItemId="123" />;
  ```

  fix: use translate keys with `identifier`

  Previously, the translate keys were generated using resource `name`. This caused issues when you had multiple `resource` usage with the same name. Now the `translate` keys are generated using `identifier` if it's present.

- Updated dependencies [[`9a895ea39dc`](https://github.com/refinedev/refine/commit/9a895ea39dcbb5ad73904fa29ee9fcfcf25b7ea4), [`ceadcd29fc9`](https://github.com/refinedev/refine/commit/ceadcd29fc9e42c875a4b0a78622e9fc14b4ce42)]:
  - @refinedev/react-hook-form@4.4.1

## 5.3.0

### Minor Changes

- [#4449](https://github.com/refinedev/refine/pull/4449) [`cc84d61bc5c`](https://github.com/refinedev/refine/commit/cc84d61bc5c8cfc8ac7da391f965471ecad6c445) Thanks [@BatuhanW](https://github.com/BatuhanW)! - feat: updated Create, List, Show, Edit, Delete, Clone buttons to respect new global `accessControlProvider` configuration.

  fix: Delete button's text wasn't rendered as `reason` field of `accessControlProvider`.

  Given the following `can` method:

  ```ts
  const accessControlProvider: IAccessControlContext = {
    can: async (): Promise<CanReturnType> => {
      return { can: false, reason: "Access Denied!" };
    },
  };
  ```

  If user is unauthorized, `Delete` button's text should be `Access Denied!` instead of default `Delete`.

  This is the default behaviour for Create, List, Show, Edit, Delete, Clone buttons already.

## 5.2.0

### Minor Changes

- [#4449](https://github.com/refinedev/refine/pull/4449) [`cc84d61bc5c`](https://github.com/refinedev/refine/commit/cc84d61bc5c8cfc8ac7da391f965471ecad6c445) Thanks [@BatuhanW](https://github.com/BatuhanW)! - feat: updated Create, List, Show, Edit, Delete, Clone buttons to respect new global `accessControlProvider` configuration.

  fix: Delete button's text wasn't rendered as `reason` field of `accessControlProvider`.

  Given the following `can` method:

  ```ts
  const accessControlProvider: IAccessControlContext = {
    can: async (): Promise<CanReturnType> => {
      return { can: false, reason: "Access Denied!" };
    },
  };
  ```

  If user is unauthorized, `Delete` button's text should be `Access Denied!` instead of default `Delete`.

  This is the default behaviour for Create, List, Show, Edit, Delete, Clone buttons already.

## 5.1.0

### Minor Changes

- [#4454](https://github.com/refinedev/refine/pull/4454) [`4bae8add99f`](https://github.com/refinedev/refine/commit/4bae8add99fa4717fb205263a5550cc0fcfe30c0) Thanks [@aliemir](https://github.com/aliemir)! - Updated the `@mui/x-data-grid` dependency to the latest version (`v6`). This update introduces some changes to the existing codebases which are addressed in Material UI's migration guide for `@mui/x-data-grid` from `v5` to `v6`. We've created a simple migration guide to navigate refine users through the changes that might be required in their codebases. While this guide does not cover all the changes, it will help you get started with the migration process.

  **Breaking Changes**

  `useDataGrid` no longer returns `page`, `pageSize`, `onPageChange` and `onPageSizeChange`. According to the changes in the `DataGrid` API, `useDataGrid` now returns `paginationModel` and `onPaginationModelChange` props which are used to control the pagination state of the `DataGrid` and contains the previous logic of `page`, `pageSize`, `onPageChange` and `onPageSizeChange`.

  With this release, the peer dependency of `@mui/x-data-grid` is updated to `^6.6.0`.

### Patch Changes

- [#4454](https://github.com/refinedev/refine/pull/4454) [`4bae8add99f`](https://github.com/refinedev/refine/commit/4bae8add99fa4717fb205263a5550cc0fcfe30c0) Thanks [@aliemir](https://github.com/aliemir)! - Added missing `@context` alias to the declaration configuration, this was causing buildtime errors when creating declarations for the package.

- [#4454](https://github.com/refinedev/refine/pull/4454) [`4bae8add99f`](https://github.com/refinedev/refine/commit/4bae8add99fa4717fb205263a5550cc0fcfe30c0) Thanks [@aliemir](https://github.com/aliemir)! - Added `overflow: auto` and `overflow: clip` (if supported) properties to the content container of the `ThemedLayoutV2` to make sure the `DataGrid` component doesn't break the layout.

## 5.0.0

### Major Changes

- [#4454](https://github.com/refinedev/refine/pull/4454) [`4bae8add99f`](https://github.com/refinedev/refine/commit/4bae8add99fa4717fb205263a5550cc0fcfe30c0) Thanks [@aliemir](https://github.com/aliemir)! - Updated the `@mui/x-data-grid` dependency to the latest version (`v6`). This update introduces some changes to the existing codebases which are addressed in Material UI's migration guide for `@mui/x-data-grid` from `v5` to `v6`. We've created a simple migration guide to navigate refine users through the changes that might be required in their codebases. While this guide does not cover all the changes, it will help you get started with the migration process.

  **Breaking Changes**

  `useDataGrid` no longer returns `page`, `pageSize`, `onPageChange` and `onPageSizeChange`. According to the changes in the `DataGrid` API, `useDataGrid` now returns `paginationModel` and `onPaginationModelChange` props which are used to control the pagination state of the `DataGrid` and contains the previous logic of `page`, `pageSize`, `onPageChange` and `onPageSizeChange`.

  With this release, the peer dependency of `@mui/x-data-grid` is updated to `^6.6.0`.

### Patch Changes

- [#4454](https://github.com/refinedev/refine/pull/4454) [`4bae8add99f`](https://github.com/refinedev/refine/commit/4bae8add99fa4717fb205263a5550cc0fcfe30c0) Thanks [@aliemir](https://github.com/aliemir)! - Added missing `@context` alias to the declaration configuration, this was causing buildtime errors when creating declarations for the package.

- [#4454](https://github.com/refinedev/refine/pull/4454) [`4bae8add99f`](https://github.com/refinedev/refine/commit/4bae8add99fa4717fb205263a5550cc0fcfe30c0) Thanks [@aliemir](https://github.com/aliemir)! - Added `overflow: auto` and `overflow: clip` (if supported) properties to the content container of the `ThemedLayoutV2` to make sure the `DataGrid` component doesn't break the layout.

## 4.18.2

### Patch Changes

- [#4431](https://github.com/refinedev/refine/pull/4431) [`c29a3618cf6`](https://github.com/refinedev/refine/commit/c29a3618cf6b577c36e90ec514f3a691c87aad8f) Thanks [@aliemir](https://github.com/aliemir)! - Updated the TSDoc comments to fix the broken links in the documentation.

## 4.18.1

### Patch Changes

- [#4431](https://github.com/refinedev/refine/pull/4431) [`c29a3618cf6`](https://github.com/refinedev/refine/commit/c29a3618cf6b577c36e90ec514f3a691c87aad8f) Thanks [@aliemir](https://github.com/aliemir)! - Updated the TSDoc comments to fix the broken links in the documentation.

## 4.18.0

### Minor Changes

- [#4404](https://github.com/refinedev/refine/pull/4404) [`f67967e8c87`](https://github.com/refinedev/refine/commit/f67967e8c871b2252b4c1b827de3656bf153d1ee) Thanks [@salihozdemir](https://github.com/salihozdemir)! - refactor: fix name and state inconsistency in `<ThemedLayoutV2>`

  `useSiderVisible` is deprecated, instead we created a new hook `useThemedLayoutContext` for it. `useThemedLayoutContext` similar to `useSiderVisible` but it returns more meaningful state names. However, `useSiderVisible` is still available for backward compatibility.

  Updated `Sider` and `HamburgerMenu` components using `useThemedLayoutContext`.

  ```tsx
  import { useThemedLayoutContext } from "@refinedev/mui";

  const {
    siderCollapsed,
    setSiderCollapsed,
    mobileSiderOpen,
    setMobileSiderOpen,
  } = useThemedLayoutContext();
  ```

## 4.17.0

### Minor Changes

- [#4404](https://github.com/refinedev/refine/pull/4404) [`f67967e8c87`](https://github.com/refinedev/refine/commit/f67967e8c871b2252b4c1b827de3656bf153d1ee) Thanks [@salihozdemir](https://github.com/salihozdemir)! - refactor: fix name and state inconsistency in `<ThemedLayoutV2>`

  `useSiderVisible` is deprecated, instead we created a new hook `useThemedLayoutContext` for it. `useThemedLayoutContext` similar to `useSiderVisible` but it returns more meaningful state names. However, `useSiderVisible` is still available for backward compatibility.

  Updated `Sider` and `HamburgerMenu` components using `useThemedLayoutContext`.

  ```tsx
  import { useThemedLayoutContext } from "@refinedev/mui";

  const {
    siderCollapsed,
    setSiderCollapsed,
    mobileSiderOpen,
    setMobileSiderOpen,
  } = useThemedLayoutContext();
  ```

## 4.16.4

### Patch Changes

- [#4355](https://github.com/refinedev/refine/pull/4355) [`bf4011f1d00`](https://github.com/refinedev/refine/commit/bf4011f1d00b6b5ce85f9cd67d58afb78fc9c924) Thanks [@aliemir](https://github.com/aliemir)! - Updated `@mui/material` and `@mui/icons-material` imports to use subpath imports.

## 4.16.3

### Patch Changes

- [#4355](https://github.com/refinedev/refine/pull/4355) [`bf4011f1d00`](https://github.com/refinedev/refine/commit/bf4011f1d00b6b5ce85f9cd67d58afb78fc9c924) Thanks [@aliemir](https://github.com/aliemir)! - Updated `@mui/material` and `@mui/icons-material` imports to use subpath imports.

## 4.16.2

### Patch Changes

- [#4316](https://github.com/refinedev/refine/pull/4316) [`4690c627e05`](https://github.com/refinedev/refine/commit/4690c627e053a7e35eb8bcb1bfca808308bfa89d) Thanks [@yildirayunlu](https://github.com/yildirayunlu)! - fix: fixed `className` for easier selection of all buttons and titles of CRUD components

## 4.16.1

### Patch Changes

- [#4316](https://github.com/refinedev/refine/pull/4316) [`4690c627e05`](https://github.com/refinedev/refine/commit/4690c627e053a7e35eb8bcb1bfca808308bfa89d) Thanks [@yildirayunlu](https://github.com/yildirayunlu)! - fix: fixed `className` for easier selection of all buttons and titles of CRUD components

## 4.16.0

### Minor Changes

- [#4303](https://github.com/refinedev/refine/pull/4303) [`0c569f42b4e`](https://github.com/refinedev/refine/commit/0c569f42b4e7caec75928fd8a1ebeb337c95ff81) Thanks [@alicanerdurmaz](https://github.com/alicanerdurmaz)! - feat: added default button props into the renderer functions `headerButtons` and `footerButtons` in CRUD components.
  Now, customization of the header and footer buttons can be achieved without losing the default functionality.

  ```tsx
  import {
    DeleteButton,
    EditButton,
    ListButton,
    RefreshButton,
    Show,
  } from "@refinedev/mui";

  const PostShow = () => {
    return (
      <Show
        headerButtons={({
          deleteButtonProps,
          editButtonProps,
          listButtonProps,
          refreshButtonProps,
        }) => {
          return (
            <>
              {/* custom components */}
              {listButtonProps && (
                <ListButton {...listButtonProps} meta={{ foo: "bar" }} />
              )}
              {editButtonProps && (
                <EditButton {...editButtonProps} meta={{ foo: "bar" }} />
              )}
              {deleteButtonProps && (
                <DeleteButton {...deleteButtonProps} meta={{ foo: "bar" }} />
              )}
              <RefreshButton {...refreshButtonProps} meta={{ foo: "bar" }} />
            </>
          );
        }}
      >
        {/* ... */}
      </Show>
    );
  };
  ```

### Patch Changes

- [#4312](https://github.com/refinedev/refine/pull/4312) [`9a5f79186c1`](https://github.com/refinedev/refine/commit/9a5f79186c107d52e12b8ff87558a3c3dd7807b8) Thanks [@yildirayunlu](https://github.com/yildirayunlu)! - feat: added `className` for easier selection of all buttons and titles of CRUD components

- Updated dependencies [[`0c569f42b4e`](https://github.com/refinedev/refine/commit/0c569f42b4e7caec75928fd8a1ebeb337c95ff81), [`e6eb4dea627`](https://github.com/refinedev/refine/commit/e6eb4dea6279983d04a9f654ac2cd74915fba075), [`9a5f79186c1`](https://github.com/refinedev/refine/commit/9a5f79186c107d52e12b8ff87558a3c3dd7807b8)]:
  - @refinedev/ui-types@1.16.0
  - @refinedev/react-hook-form@4.4.0

## 4.15.0

### Minor Changes

- [#4303](https://github.com/refinedev/refine/pull/4303) [`0c569f42b4e`](https://github.com/refinedev/refine/commit/0c569f42b4e7caec75928fd8a1ebeb337c95ff81) Thanks [@alicanerdurmaz](https://github.com/alicanerdurmaz)! - feat: added default button props into the renderer functions `headerButtons` and `footerButtons` in CRUD components.
  Now, customization of the header and footer buttons can be achieved without losing the default functionality.

  ```tsx
  import {
    DeleteButton,
    EditButton,
    ListButton,
    RefreshButton,
    Show,
  } from "@refinedev/mui";

  const PostShow = () => {
    return (
      <Show
        headerButtons={({
          deleteButtonProps,
          editButtonProps,
          listButtonProps,
          refreshButtonProps,
        }) => {
          return (
            <>
              {/* custom components */}
              {listButtonProps && (
                <ListButton {...listButtonProps} meta={{ foo: "bar" }} />
              )}
              {editButtonProps && (
                <EditButton {...editButtonProps} meta={{ foo: "bar" }} />
              )}
              {deleteButtonProps && (
                <DeleteButton {...deleteButtonProps} meta={{ foo: "bar" }} />
              )}
              <RefreshButton {...refreshButtonProps} meta={{ foo: "bar" }} />
            </>
          );
        }}
      >
        {/* ... */}
      </Show>
    );
  };
  ```

### Patch Changes

- [#4312](https://github.com/refinedev/refine/pull/4312) [`9a5f79186c1`](https://github.com/refinedev/refine/commit/9a5f79186c107d52e12b8ff87558a3c3dd7807b8) Thanks [@yildirayunlu](https://github.com/yildirayunlu)! - feat: added `className` for easier selection of all buttons and titles of CRUD components

- Updated dependencies [[`0c569f42b4e`](https://github.com/refinedev/refine/commit/0c569f42b4e7caec75928fd8a1ebeb337c95ff81), [`e6eb4dea627`](https://github.com/refinedev/refine/commit/e6eb4dea6279983d04a9f654ac2cd74915fba075), [`9a5f79186c1`](https://github.com/refinedev/refine/commit/9a5f79186c107d52e12b8ff87558a3c3dd7807b8)]:
  - @refinedev/ui-types@1.15.0
  - @refinedev/react-hook-form@4.3.0

## 4.14.7

### Patch Changes

- [#4295](https://github.com/refinedev/refine/pull/4295) [`7f24a6a2b14`](https://github.com/refinedev/refine/commit/7f24a6a2b14f1e10a2483298b13cc143861fb08f) Thanks [@salihozdemir](https://github.com/salihozdemir)! - chore: bump to latest version of `@refinedev/ui-types`

- Updated dependencies [[`dc62abc890f`](https://github.com/refinedev/refine/commit/dc62abc890f68be161c7035c28c0118216a9e0ec)]:
  - @refinedev/ui-types@1.14.0

## 4.14.6

### Patch Changes

- [#4295](https://github.com/refinedev/refine/pull/4295) [`7f24a6a2b14`](https://github.com/refinedev/refine/commit/7f24a6a2b14f1e10a2483298b13cc143861fb08f) Thanks [@salihozdemir](https://github.com/salihozdemir)! - chore: bump to latest version of `@refinedev/ui-types`

## 4.14.5

### Patch Changes

- [#4277](https://github.com/refinedev/refine/pull/4277) [`7172c1b42d2`](https://github.com/refinedev/refine/commit/7172c1b42d26ade22780527892ce26ceef15c838) Thanks [@salihozdemir](https://github.com/salihozdemir)! - fix: renamed the `<ThemedHeaderV2/>` prop `isSticky` to `sticky`

  To provide backwards compatibility, the old prop name is still supported, but it is deprecated and will be removed in the next major version.

  Example:

  ```tsx
  import { Refine } from "@refinedev/core";
  import { ThemedLayoutV2, ThemedHeaderV2 } from "@refinedev/antd"; // or @refinedev/chakra-ui, @refinedev/mui, @refinedev/mantine

  const App: React.FC = () => {
      return (
          <Refine
              ...
          >
              <ThemedLayoutV2
                  Header={() => <ThemedHeaderV2 sticky />}
              >
                  {/* ... */}
              </ThemedLayoutV2>
          </Refine>
      );
  };
  ```

- [#4272](https://github.com/refinedev/refine/pull/4272) [`420d2442741`](https://github.com/refinedev/refine/commit/420d2442741d211561dd48c72bcb143ee5f44e9e) Thanks [@salihozdemir](https://github.com/salihozdemir)! - fix: updated the sider styles to solve issues that occur when there are too many items in the sider

## 4.14.4

### Patch Changes

- [#4277](https://github.com/refinedev/refine/pull/4277) [`7172c1b42d2`](https://github.com/refinedev/refine/commit/7172c1b42d26ade22780527892ce26ceef15c838) Thanks [@salihozdemir](https://github.com/salihozdemir)! - fix: renamed the `<ThemedHeaderV2/>` prop `isSticky` to `sticky`

  To provide backwards compatibility, the old prop name is still supported, but it is deprecated and will be removed in the next major version.

  Example:

  ```tsx
  import { Refine } from "@refinedev/core";
  import { ThemedLayoutV2, ThemedHeaderV2 } from "@refinedev/antd"; // or @refinedev/chakra-ui, @refinedev/mui, @refinedev/mantine

  const App: React.FC = () => {
      return (
          <Refine
              ...
          >
              <ThemedLayoutV2
                  Header={() => <ThemedHeaderV2 sticky />}
              >
                  {/* ... */}
              </ThemedLayoutV2>
          </Refine>
      );
  };
  ```

- [#4272](https://github.com/refinedev/refine/pull/4272) [`420d2442741`](https://github.com/refinedev/refine/commit/420d2442741d211561dd48c72bcb143ee5f44e9e) Thanks [@salihozdemir](https://github.com/salihozdemir)! - fix: updated the sider styles to solve issues that occur when there are too many items in the sider

## 4.14.3

### Patch Changes

- [#4277](https://github.com/refinedev/refine/pull/4277) [`7172c1b42d2`](https://github.com/refinedev/refine/commit/7172c1b42d26ade22780527892ce26ceef15c838) Thanks [@salihozdemir](https://github.com/salihozdemir)! - fix: renamed the `<ThemedHeaderV2/>` prop `isSticky` to `sticky`

  To provide backwards compatibility, the old prop name is still supported, but it is deprecated and will be removed in the next major version.

  Example:

  ```tsx
  import { Refine } from "@refinedev/core";
  import { ThemedLayoutV2, ThemedHeaderV2 } from "@refinedev/antd"; // or @refinedev/chakra-ui, @refinedev/mui, @refinedev/mantine

  const App: React.FC = () => {
      return (
          <Refine
              ...
          >
              <ThemedLayoutV2
                  Header={() => <ThemedHeaderV2 sticky />}
              >
                  {/* ... */}
              </ThemedLayoutV2>
          </Refine>
      );
  };
  ```

- [#4272](https://github.com/refinedev/refine/pull/4272) [`420d2442741`](https://github.com/refinedev/refine/commit/420d2442741d211561dd48c72bcb143ee5f44e9e) Thanks [@salihozdemir](https://github.com/salihozdemir)! - fix: updated the sider styles to solve issues that occur when there are too many items in the sider

## 4.14.2

### Patch Changes

- [#4255](https://github.com/refinedev/refine/pull/4255) [`9694245718c`](https://github.com/refinedev/refine/commit/9694245718cea7812c85aefc4880d165bb4d124d) Thanks [@alicanerdurmaz](https://github.com/alicanerdurmaz)! - fixed: `ThemedLayoutContextProvider` import path in internal usage.

## 4.14.1

### Patch Changes

- [#4255](https://github.com/refinedev/refine/pull/4255) [`9694245718c`](https://github.com/refinedev/refine/commit/9694245718cea7812c85aefc4880d165bb4d124d) Thanks [@alicanerdurmaz](https://github.com/alicanerdurmaz)! - fixed: `ThemedLayoutContextProvider` import path in internal usage.

## 4.14.0

### Minor Changes

- [#4232](https://github.com/refinedev/refine/pull/4232) [`c99bc0ad7f7`](https://github.com/refinedev/refine/commit/c99bc0ad7f7b71cf47e45a797acdea2325e6fbc8) Thanks [@alicanerdurmaz](https://github.com/alicanerdurmaz)! - feat: `initialSiderCollapsed` added to `RefineThemedLayoutV2Props` to control initial state of `<ThemedSiderV2>`.
  From now on, you can control the initial collapsed state of `<ThemedSiderV2>` by passing the `initialSiderCollapsed` prop to `<ThemedLayoutV2>`.

  ```tsx
  <ThemedLayoutV2
    initialSiderCollapsed={true} // This will make the sider collapsed by default
  >
    {/* .. */}
  </ThemedLayoutV2>
  ```

- [#4209](https://github.com/refinedev/refine/pull/4209) [`3f4b5fef76f`](https://github.com/refinedev/refine/commit/3f4b5fef76f3558fc4466f455b9f55083cf47fc2) Thanks [@yildirayunlu](https://github.com/yildirayunlu)! - feat: add `isSticky` prop to `ThemedHeaderV2` component. Default is `true`.

  ```tsx
  import { ThemedHeaderV2, ThemedLayoutV2 } from "@refinedev/mui";

  const CustomHeader = () => <ThemedHeaderV2 isSticky={false} />;

  const App = () => (
    <Refine>
      // ...
      <ThemedLayoutV2 Header={CustomHeader}>
        <Outlet />
      </ThemedLayoutV2>
      // ...
    </Refine>
  );
  ```

### Patch Changes

- Updated dependencies [[`c99bc0ad7f7`](https://github.com/refinedev/refine/commit/c99bc0ad7f7b71cf47e45a797acdea2325e6fbc8), [`3f4b5fef76f`](https://github.com/refinedev/refine/commit/3f4b5fef76f3558fc4466f455b9f55083cf47fc2)]:
  - @refinedev/ui-types@1.12.0

## 4.13.0

### Minor Changes

- [#4232](https://github.com/refinedev/refine/pull/4232) [`c99bc0ad7f7`](https://github.com/refinedev/refine/commit/c99bc0ad7f7b71cf47e45a797acdea2325e6fbc8) Thanks [@alicanerdurmaz](https://github.com/alicanerdurmaz)! - feat: `initialSiderCollapsed` added to `RefineThemedLayoutV2Props` to control initial state of `<ThemedSiderV2>`.
  From now on, you can control the initial collapsed state of `<ThemedSiderV2>` by passing the `initialSiderCollapsed` prop to `<ThemedLayoutV2>`.

  ```tsx
  <ThemedLayoutV2
    initialSiderCollapsed={true} // This will make the sider collapsed by default
  >
    {/* .. */}
  </ThemedLayoutV2>
  ```

- [#4209](https://github.com/refinedev/refine/pull/4209) [`3f4b5fef76f`](https://github.com/refinedev/refine/commit/3f4b5fef76f3558fc4466f455b9f55083cf47fc2) Thanks [@yildirayunlu](https://github.com/yildirayunlu)! - feat: add `isSticky` prop to `ThemedHeaderV2` component. Default is `true`.

  ```tsx
  import { ThemedHeaderV2, ThemedLayoutV2 } from "@refinedev/mui";

  const CustomHeader = () => <ThemedHeaderV2 isSticky={false} />;

  const App = () => (
    <Refine>
      // ...
      <ThemedLayoutV2 Header={CustomHeader}>
        <Outlet />
      </ThemedLayoutV2>
      // ...
    </Refine>
  );
  ```

### Patch Changes

- Updated dependencies [[`c99bc0ad7f7`](https://github.com/refinedev/refine/commit/c99bc0ad7f7b71cf47e45a797acdea2325e6fbc8), [`3f4b5fef76f`](https://github.com/refinedev/refine/commit/3f4b5fef76f3558fc4466f455b9f55083cf47fc2)]:
  - @refinedev/ui-types@1.11.0

## 4.12.0

### Minor Changes

- [#4194](https://github.com/refinedev/refine/pull/4194) [`8df15fe0e4e`](https://github.com/refinedev/refine/commit/8df15fe0e4e0fb2bb81102ed1e3a12a0a9532b80) Thanks [@alicanerdurmaz](https://github.com/alicanerdurmaz)! - feat: `sorters.mode` prop added to `useTable` and `useDataGrid` hooks. This prop handles the sorting mode of the table. It can be either `server` or `off`.

  - **"off"**: `sorters` are not sent to the server. You can use the `sorters` value to sort the records on the client side.
  - **"server"**: Sorting is done on the server side. Records will be fetched by using the `sorters` value.

  feat:`filters.mode` prop added to `useTable` and `useDataGrid` hooks. This prop handles the filtering mode of the table. It can be either `server` or `off`.

  - **"off"**: `filters` are not sent to the server. You can use the `filters` value to filter the records on the client side.
  - **"server"**: Filtering is done on the server side. Records will be fetched by using the `filters` value.

### Patch Changes

- Updated dependencies [[`b992e11e338`](https://github.com/refinedev/refine/commit/b992e11e3387464186d552112460aebbc18d3cc5)]:
  - @refinedev/react-hook-form@4.2.2

## 4.11.0

### Minor Changes

- [#4194](https://github.com/refinedev/refine/pull/4194) [`8df15fe0e4e`](https://github.com/refinedev/refine/commit/8df15fe0e4e0fb2bb81102ed1e3a12a0a9532b80) Thanks [@alicanerdurmaz](https://github.com/alicanerdurmaz)! - feat: `sorters.mode` prop added to `useTable` and `useDataGrid` hooks. This prop handles the sorting mode of the table. It can be either `server` or `off`.

  - **"off"**: `sorters` are not sent to the server. You can use the `sorters` value to sort the records on the client side.
  - **"server"**: Sorting is done on the server side. Records will be fetched by using the `sorters` value.

  feat:`filters.mode` prop added to `useTable` and `useDataGrid` hooks. This prop handles the filtering mode of the table. It can be either `server` or `off`.

  - **"off"**: `filters` are not sent to the server. You can use the `filters` value to filter the records on the client side.
  - **"server"**: Filtering is done on the server side. Records will be fetched by using the `filters` value.

### Patch Changes

- Updated dependencies [[`b992e11e338`](https://github.com/refinedev/refine/commit/b992e11e3387464186d552112460aebbc18d3cc5)]:
  - @refinedev/react-hook-form@4.2.1

## 4.10.3

### Patch Changes

- [#4198](https://github.com/refinedev/refine/pull/4198) [`6081efbc26b`](https://github.com/refinedev/refine/commit/6081efbc26bad28629d5513d6e7a30c96b0dd080) Thanks [@salihozdemir](https://github.com/salihozdemir)! - fix: `useAutocomplete` now resets the search value when the option is selected

- Updated dependencies [[`deec38a034a`](https://github.com/refinedev/refine/commit/deec38a034a0b5ab2d7842e428f6fc3a1b8561fa)]:
  - @refinedev/ui-types@1.10.0

## 4.10.2

### Patch Changes

- [#4198](https://github.com/refinedev/refine/pull/4198) [`6081efbc26b`](https://github.com/refinedev/refine/commit/6081efbc26bad28629d5513d6e7a30c96b0dd080) Thanks [@salihozdemir](https://github.com/salihozdemir)! - fix: `useAutocomplete` now resets the search value when the option is selected

- Updated dependencies [[`deec38a034a`](https://github.com/refinedev/refine/commit/deec38a034a0b5ab2d7842e428f6fc3a1b8561fa)]:
  - @refinedev/ui-types@1.9.0

## 4.10.1

### Patch Changes

- [#4198](https://github.com/refinedev/refine/pull/4198) [`6081efbc26b`](https://github.com/refinedev/refine/commit/6081efbc26bad28629d5513d6e7a30c96b0dd080) Thanks [@salihozdemir](https://github.com/salihozdemir)! - fix: `useAutocomplete` now resets the search value when the option is selected

- Updated dependencies [[`deec38a034a`](https://github.com/refinedev/refine/commit/deec38a034a0b5ab2d7842e428f6fc3a1b8561fa)]:
  - @refinedev/ui-types@1.8.0

## 4.10.0

### Minor Changes

- [#4153](https://github.com/refinedev/refine/pull/4153) [`8d9c408d089`](https://github.com/refinedev/refine/commit/8d9c408d0893f6592709e688432a3274d0bd0fcb) Thanks [@yildirayunlu](https://github.com/yildirayunlu)! - feat: add `ThemedLayoutV2` and `HamburgerMenu` component

  `ThemeLayout` is deprecated. Added `ThemedLayoutV2` instead. This update fixed some UI problems in the layout. Also, with the new `<HamburgerMenu />` component, it's easier to collapse/uncollapse the `Sider`.

  See here for detailed [migration guideline](https://refine.dev/docs/api-reference/mui/components/mui-themed-layout/#migrate-themedlayout-to-themedlayoutv2).

### Patch Changes

- Updated dependencies [[`8d9c408d089`](https://github.com/refinedev/refine/commit/8d9c408d0893f6592709e688432a3274d0bd0fcb)]:
  - @refinedev/ui-types@1.7.0

## 4.9.0

### Minor Changes

- [#4153](https://github.com/refinedev/refine/pull/4153) [`8d9c408d089`](https://github.com/refinedev/refine/commit/8d9c408d0893f6592709e688432a3274d0bd0fcb) Thanks [@yildirayunlu](https://github.com/yildirayunlu)! - feat: add `ThemedLayoutV2` and `HamburgerMenu` component

  `ThemeLayout` is deprecated. Added `ThemedLayoutV2` instead. This update fixed some UI problems in the layout. Also, with the new `<HamburgerMenu />` component, it's easier to collapse/uncollapse the `Sider`.

  See here for detailed [migration guideline](https://refine.dev/docs/api-reference/mui/components/mui-themed-layout/#migrate-themedlayout-to-themedlayoutv2).

### Patch Changes

- Updated dependencies [[`8d9c408d089`](https://github.com/refinedev/refine/commit/8d9c408d0893f6592709e688432a3274d0bd0fcb)]:
  - @refinedev/ui-types@1.6.0

## 4.8.0

### Minor Changes

- [#4113](https://github.com/refinedev/refine/pull/4113) [`1c13602e308`](https://github.com/refinedev/refine/commit/1c13602e308ffba93099922c144966f25fb2087d) Thanks [@salihozdemir](https://github.com/salihozdemir)! - Added missing third generic parameter to hooks which are using `useQuery` internally.

  For example:

  ```ts
  import { useOne, HttpError } from "@refinedev/core";

  const { data } = useOne<{ count: string }, HttpError, { count: number }>({
    resource: "product-count",
    queryOptions: {
      select: (rawData) => {
        return {
          data: {
            count: Number(rawData?.data?.count),
          },
        };
      },
    },
  });

  console.log(typeof data?.data.count); // number
  ```

### Patch Changes

- [#4113](https://github.com/refinedev/refine/pull/4113) [`1c13602e308`](https://github.com/refinedev/refine/commit/1c13602e308ffba93099922c144966f25fb2087d) Thanks [@salihozdemir](https://github.com/salihozdemir)! - Updated the generic type name of hooks that use `useQuery` to synchronize generic type names with `tanstack-query`.

- Updated dependencies [[`1c13602e308`](https://github.com/refinedev/refine/commit/1c13602e308ffba93099922c144966f25fb2087d)]:
  - @refinedev/react-hook-form@4.2.0

## 4.7.2

### Patch Changes

- [#4115](https://github.com/refinedev/refine/pull/4115) [`1d44ef15575`](https://github.com/refinedev/refine/commit/1d44ef15575e4537684b3f42e4fcf3535b41905e) Thanks [@yildirayunlu](https://github.com/yildirayunlu)! - Fixed <Sider /> icon and list item spacing for Material UI

- Updated dependencies [[`1f310bd7b69`](https://github.com/refinedev/refine/commit/1f310bd7b6900f534bb57db90d3fc8a6ea4364c9)]:
  - @refinedev/react-hook-form@4.1.6

## 4.7.1

### Patch Changes

- [#4115](https://github.com/refinedev/refine/pull/4115) [`1d44ef15575`](https://github.com/refinedev/refine/commit/1d44ef15575e4537684b3f42e4fcf3535b41905e) Thanks [@yildirayunlu](https://github.com/yildirayunlu)! - Fixed <Sider /> icon and list item spacing for Material UI

- Updated dependencies [[`1f310bd7b69`](https://github.com/refinedev/refine/commit/1f310bd7b6900f534bb57db90d3fc8a6ea4364c9)]:
  - @refinedev/react-hook-form@4.1.5

## 4.7.0

### Minor Changes

- [#4072](https://github.com/refinedev/refine/pull/4072) [`fad40e6237f`](https://github.com/refinedev/refine/commit/fad40e6237f06f99b1a5cad943cf34cf693a78fb) Thanks [@alicanerdurmaz](https://github.com/alicanerdurmaz)! - - `<Layout>` is deprecated. use `<ThemedLayout>` instead with 100% backward compatibility. - https://refine.dev/docs/api-reference/mui/components/mui-themed-layout

### Patch Changes

- Updated dependencies [[`afdaed3dd83`](https://github.com/refinedev/refine/commit/afdaed3dd8357d6106ed5a4e524d82cfcceaf7ec)]:
  - @refinedev/react-hook-form@4.1.4

## 4.6.0

### Minor Changes

- [#4072](https://github.com/refinedev/refine/pull/4072) [`fad40e6237f`](https://github.com/refinedev/refine/commit/fad40e6237f06f99b1a5cad943cf34cf693a78fb) Thanks [@alicanerdurmaz](https://github.com/alicanerdurmaz)! - - `<Layout>` is deprecated. use `<ThemedLayout>` instead with 100% backward compatibility. - https://refine.dev/docs/api-reference/mui/components/mui-themed-layout

### Patch Changes

- Updated dependencies [[`afdaed3dd83`](https://github.com/refinedev/refine/commit/afdaed3dd8357d6106ed5a4e524d82cfcceaf7ec)]:
  - @refinedev/react-hook-form@4.1.3

## 4.5.10

### Patch Changes

- [`222f3baacc6`](https://github.com/refinedev/refine/commit/222f3baacc69f4bbe15e39427f47a07a75685f29) Thanks [@omeraplak](https://github.com/omeraplak)! - fixed 'Sign in' link on the ForgotPassword page

## 4.5.9

### Patch Changes

- [`222f3baacc6`](https://github.com/refinedev/refine/commit/222f3baacc69f4bbe15e39427f47a07a75685f29) Thanks [@omeraplak](https://github.com/omeraplak)! - fixed 'Sign in' link on the ForgotPassword page

## 4.5.8

### Patch Changes

- [#4033](https://github.com/refinedev/refine/pull/4033) [`08955914473`](https://github.com/refinedev/refine/commit/08955914473737b08772c919d8108e053d546341) Thanks [@alicanerdurmaz](https://github.com/alicanerdurmaz)! - - Fixed: Sider toggle button color - The color of the toggle button in the `<ThemedSider>` and `<ThemedHeader>` does not meet the contrast ratio. This is now fixed.

## 4.5.7

### Patch Changes

- [#4033](https://github.com/refinedev/refine/pull/4033) [`08955914473`](https://github.com/refinedev/refine/commit/08955914473737b08772c919d8108e053d546341) Thanks [@alicanerdurmaz](https://github.com/alicanerdurmaz)! - - Fixed: Sider toggle button color - The color of the toggle button in the `<ThemedSider>` and `<ThemedHeader>` does not meet the contrast ratio. This is now fixed.

## 4.5.6

### Patch Changes

- [#4024](https://github.com/refinedev/refine/pull/4024) [`dc6d2311eb7`](https://github.com/refinedev/refine/commit/dc6d2311eb76a458f828fb15fe26fae1c75bc95a) Thanks [@alicanerdurmaz](https://github.com/alicanerdurmaz)! - - Added: default `gap: 8px` to `<ThemedTitle>` component.

## 4.5.5

### Patch Changes

- [#4024](https://github.com/refinedev/refine/pull/4024) [`dc6d2311eb7`](https://github.com/refinedev/refine/commit/dc6d2311eb76a458f828fb15fe26fae1c75bc95a) Thanks [@alicanerdurmaz](https://github.com/alicanerdurmaz)! - - Added: default `gap: 8px` to `<ThemedTitle>` component.

## 4.5.4

### Patch Changes

- [#3974](https://github.com/refinedev/refine/pull/3974) [`4dcc20d6a60`](https://github.com/refinedev/refine/commit/4dcc20d6a6097bb81a094e4bcb630504b2a055d2) Thanks [@salihozdemir](https://github.com/salihozdemir)! - Deprecated the `WelcomePage` component. It'll be used from `@refinedev/core` instead.

## 4.5.3

### Patch Changes

- [#3974](https://github.com/refinedev/refine/pull/3974) [`4dcc20d6a60`](https://github.com/refinedev/refine/commit/4dcc20d6a6097bb81a094e4bcb630504b2a055d2) Thanks [@salihozdemir](https://github.com/salihozdemir)! - Deprecated the `WelcomePage` component. It'll be used from `@refinedev/core` instead.

## 4.5.2

### Patch Changes

- [#3975](https://github.com/refinedev/refine/pull/3975) [`b1e6e32f9a1`](https://github.com/refinedev/refine/commit/b1e6e32f9a19e8f26f95d41c942f90e96ed68372) Thanks [@alicanerdurmaz](https://github.com/alicanerdurmaz)! - - Fixed the unsaved changes dialog is popping up unexpectedly when the user clicks the logs out.

      -   The `<ThemedSider>`'s `onClick` handler was changed to use the `window.confirm` API to manage the confirmation dialog.

  - `<RefineThemes>` colors updated to match the new theme colors.

- Updated dependencies [[`2798f715361`](https://github.com/refinedev/refine/commit/2798f715361c5fd407d09429d94b05b602b50397)]:
  - @refinedev/ui-types@1.5.0

## 4.5.1

### Patch Changes

- [#3975](https://github.com/refinedev/refine/pull/3975) [`b1e6e32f9a1`](https://github.com/refinedev/refine/commit/b1e6e32f9a19e8f26f95d41c942f90e96ed68372) Thanks [@alicanerdurmaz](https://github.com/alicanerdurmaz)! - - Fixed the unsaved changes dialog is popping up unexpectedly when the user clicks the logs out.

      -   The `<ThemedSider>`'s `onClick` handler was changed to use the `window.confirm` API to manage the confirmation dialog.

  - `<RefineThemes>` colors updated to match the new theme colors.

- Updated dependencies [[`2798f715361`](https://github.com/refinedev/refine/commit/2798f715361c5fd407d09429d94b05b602b50397)]:
  - @refinedev/ui-types@1.4.0

## 4.5.0

### Minor Changes

- [#3949](https://github.com/refinedev/refine/pull/3949) [`836b06a2f67`](https://github.com/refinedev/refine/commit/836b06a2f67ec966247c422e42e11f39e6167288) Thanks [@alicanerdurmaz](https://github.com/alicanerdurmaz)! - - `RefineThemes` added. It contains predefined colors for the Material UI components.

  ```tsx
  import { Refine } from "@refinedev/core";
  import { RefineThemes } from "@refinedev/mui";
  import { ThemeProvider } from "@mui/material/styles";
  import dataProvider from "@refinedev/simple-rest";

  const App = () => {
      // ---

      return (
        <ThemeProvider theme={RefineThemes.MagentaDark}>
              <Refine dataProvider={dataProvider("YOUR_API_URL")}>
                  {/** your app here */}
              </Refine>
          </ConfigProvider>
      );
  };
  ```

  - default title with icon added to `AuthPage`. It uses `<ThemedTitle>` component from `@refinedev/mui`. You can remove it by setting `title` prop to `false`.

  ```tsx
  import { AuthPage } from "@refinedev/mui";

  const MyAuthPage = () => {
    return <AuthPage title={false} />;
  };
  ```

  - `title` prop added to `AuthPage`'s `renderContent` prop to use in the custom content.

  ```tsx
  import { AuthPage } from "@refinedev/mui";

  const MyAuthPage = () => {
    return (
      <AuthPage
        renderContent={(content: React.ReactNode, title: React.ReactNode) => {
          return (
            <div
              style={{
                display: "flex",
                flexDirection: "column",
                justifyContent: "center",
                alignItems: "center",
              }}
            >
              {title}
              <h1 style={{ color: "white" }}>Extra Header</h1>
              {content}
              <h1 style={{ color: "white" }}>Extra Footer</h1>
            </div>
          );
        }}
      />
    );
  };
  ```

  - `<ThemedLayout>`, `<ThemedSider>`, `<ThemedTitle>`, `<ThemedHeader>` created to use theme colors.

  - `<AuthPage>` component uses colors from the theme.
  - `<ThemedTitle>` added to `AuthPage`

### Patch Changes

- [#3956](https://github.com/refinedev/refine/pull/3956) [`c54714ed9ab`](https://github.com/refinedev/refine/commit/c54714ed9abd289edef9a6bef4e85b234a6b6e55) Thanks [@salihozdemir](https://github.com/salihozdemir)! - Fixed an issue where the `<NumberField />` component would throw an error if the `value` prop was set to `undefined`.

## 4.4.0

### Minor Changes

- [#3949](https://github.com/refinedev/refine/pull/3949) [`836b06a2f67`](https://github.com/refinedev/refine/commit/836b06a2f67ec966247c422e42e11f39e6167288) Thanks [@alicanerdurmaz](https://github.com/alicanerdurmaz)! - - `RefineThemes` added. It contains predefined colors for the Material UI components.

  ```tsx
  import { Refine } from "@refinedev/core";
  import { RefineThemes } from "@refinedev/mui";
  import { ThemeProvider } from "@mui/material/styles";
  import dataProvider from "@refinedev/simple-rest";

  const App = () => {
      // ---

      return (
        <ThemeProvider theme={RefineThemes.MagentaDark}>
              <Refine dataProvider={dataProvider("YOUR_API_URL")}>
                  {/** your app here */}
              </Refine>
          </ConfigProvider>
      );
  };
  ```

  - default title with icon added to `AuthPage`. It uses `<ThemedTitle>` component from `@refinedev/mui`. You can remove it by setting `title` prop to `false`.

  ```tsx
  import { AuthPage } from "@refinedev/mui";

  const MyAuthPage = () => {
    return <AuthPage title={false} />;
  };
  ```

  - `title` prop added to `AuthPage`'s `renderContent` prop to use in the custom content.

  ```tsx
  import { AuthPage } from "@refinedev/mui";

  const MyAuthPage = () => {
    return (
      <AuthPage
        renderContent={(content: React.ReactNode, title: React.ReactNode) => {
          return (
            <div
              style={{
                display: "flex",
                flexDirection: "column",
                justifyContent: "center",
                alignItems: "center",
              }}
            >
              {title}
              <h1 style={{ color: "white" }}>Extra Header</h1>
              {content}
              <h1 style={{ color: "white" }}>Extra Footer</h1>
            </div>
          );
        }}
      />
    );
  };
  ```

  - `<ThemedLayout>`, `<ThemedSider>`, `<ThemedTitle>`, `<ThemedHeader>` created to use theme colors.

  - `<AuthPage>` component uses colors from the theme.
  - `<ThemedTitle>` added to `AuthPage`

### Patch Changes

- [#3956](https://github.com/refinedev/refine/pull/3956) [`c54714ed9ab`](https://github.com/refinedev/refine/commit/c54714ed9abd289edef9a6bef4e85b234a6b6e55) Thanks [@salihozdemir](https://github.com/salihozdemir)! - Fixed an issue where the `<NumberField />` component would throw an error if the `value` prop was set to `undefined`.

## 4.3.2

### Patch Changes

- [#3948](https://github.com/refinedev/refine/pull/3948) [`b4950503334`](https://github.com/refinedev/refine/commit/b495050333464224f34851c9c57ffab457a3f120) Thanks [@salihozdemir](https://github.com/salihozdemir)! - Fixed the unsaved changes dialog is popping up unexpectedly when the user clicks the delete button or logs out, when the form is dirty.

  - The `<DeleteButton>` already has a confirmation dialog, so the alert was removed.
  - The `<Sider>`'s `onClick` handler was changed to use the `window.confirm` API to manage the confirmation dialog.

## 4.3.1

### Patch Changes

- [#3948](https://github.com/refinedev/refine/pull/3948) [`b4950503334`](https://github.com/refinedev/refine/commit/b495050333464224f34851c9c57ffab457a3f120) Thanks [@salihozdemir](https://github.com/salihozdemir)! - Fixed the unsaved changes dialog is popping up unexpectedly when the user clicks the delete button or logs out, when the form is dirty.

  - The `<DeleteButton>` already has a confirmation dialog, so the alert was removed.
  - The `<Sider>`'s `onClick` handler was changed to use the `window.confirm` API to manage the confirmation dialog.

## 4.3.0

### Minor Changes

- [#3912](https://github.com/refinedev/refine/pull/3912) [`0ffe70308b2`](https://github.com/refinedev/refine/commit/0ffe70308b24d2d70695399fb0a1b7b76bcf2ccb) Thanks [@alicanerdurmaz](https://github.com/alicanerdurmaz)! - - `title` prop added to `AuthPage`'s `renderContent` prop to use in the custom content.
  - `title` prop added to `AuthPage` to render a custom title.
    - ⚠️ These features have not been implemented yet. Only types were added. It will be implemented in the next release.

### Patch Changes

- Updated dependencies [[`0ffe70308b2`](https://github.com/refinedev/refine/commit/0ffe70308b24d2d70695399fb0a1b7b76bcf2ccb)]:
  - @refinedev/ui-types@1.3.0

## 4.2.0

### Minor Changes

- [#3912](https://github.com/refinedev/refine/pull/3912) [`0ffe70308b2`](https://github.com/refinedev/refine/commit/0ffe70308b24d2d70695399fb0a1b7b76bcf2ccb) Thanks [@alicanerdurmaz](https://github.com/alicanerdurmaz)! - - `title` prop added to `AuthPage`'s `renderContent` prop to use in the custom content.
  - `title` prop added to `AuthPage` to render a custom title.
    - ⚠️ These features have not been implemented yet. Only types were added. It will be implemented in the next release.

### Patch Changes

- Updated dependencies [[`0ffe70308b2`](https://github.com/refinedev/refine/commit/0ffe70308b24d2d70695399fb0a1b7b76bcf2ccb)]:
  - @refinedev/ui-types@1.2.0

## 4.1.0

### Minor Changes

- Thanks [@aliemir](https://github.com/aliemir), [@alicanerdurmaz](https://github.com/alicanerdurmaz), [@batuhanW](https://github.com/batuhanW), [@salihozdemir](https://github.com/salihozdemir), [@yildirayunlu](https://github.com/yildirayunlu), [@recepkutuk](https://github.com/recepkutuk)!
  Updated buttons with `resource` property. `resourceNameOrRouteName` is now deprecated but kept working until next major version.

- Thanks [@aliemir](https://github.com/aliemir), [@alicanerdurmaz](https://github.com/alicanerdurmaz), [@batuhanW](https://github.com/batuhanW), [@salihozdemir](https://github.com/salihozdemir), [@yildirayunlu](https://github.com/yildirayunlu), [@recepkutuk](https://github.com/recepkutuk)!

  ## 🪄 Migrating your project automatically with refine-codemod ✨

  [`@refinedev/codemod`](https://github.com/refinedev/refine/tree/master/packages/codemod) package handles the breaking changes for your project automatically, without any manual steps. It migrates your project from `3.x.x` to `4.x.x`.

  Just `cd` into root folder of your project (where `package.json` is contained) and run this command:

  ```sh
  npx @refinedev/codemod@latest refine3-to-refine4
  ```

  And it's done. Now your project uses `refine@4.x.x`.

  ## 📝 Changelog

  Deprecated `useMenu` removed from `@refinedev/mui` package. Use `useMenu` from `@refinedev/core` package instead.

  ```diff
  - import { useMenu } from "@refinedev/mui";
  + import { useMenu } from "@refinedev/core";
  ```

- Thanks [@aliemir](https://github.com/aliemir), [@alicanerdurmaz](https://github.com/alicanerdurmaz), [@batuhanW](https://github.com/batuhanW), [@salihozdemir](https://github.com/salihozdemir), [@yildirayunlu](https://github.com/yildirayunlu), [@recepkutuk](https://github.com/recepkutuk)!
  `meta` prop is added. To ensure backward compatibility, `metaData` prop will be used if `meta` prop is not provided.

- Thanks [@aliemir](https://github.com/aliemir), [@alicanerdurmaz](https://github.com/alicanerdurmaz), [@batuhanW](https://github.com/batuhanW), [@salihozdemir](https://github.com/salihozdemir), [@yildirayunlu](https://github.com/yildirayunlu), [@recepkutuk](https://github.com/recepkutuk)!
  Updated the components to match the changes in routing system of `@refinedev/core`.

  ## `meta` property in components

  This includes `meta` props in buttons and `Sider` component. `meta` property can be used to pass additional parameters to the navigation paths.

  For a `posts` resource definition like this:

  ```tsx
  <Refine
      resources={[
          {
              name: "posts",
              list: "/posts",
              show: "/:authorId/posts/:id",
          }
      ]}
  >
  ```

  You can pass `authorId` to the `ShowButton` component like this:

  ```tsx
  <ShowButton resource="posts" id="1" meta={{ authorId: 123 }}>
  ```

  This will navigate to `/123/posts/1` path.

  ## Removed props

  - `ignoreAccessControlProvider` prop is removed from buttons.
  - `cardProps`, `cardHeaderProps`, `cardContentProps`, `cardActionsProps` and `actionButtons` props are removed from CRUD component.

- Thanks [@aliemir](https://github.com/aliemir), [@alicanerdurmaz](https://github.com/alicanerdurmaz), [@batuhanW](https://github.com/batuhanW), [@salihozdemir](https://github.com/salihozdemir), [@yildirayunlu](https://github.com/yildirayunlu), [@recepkutuk](https://github.com/recepkutuk)!
  All **Material UI** components re-exported from `@refinedev/mui` have been removed. You should import them from Material UI packages directly.

  If the packages are not installed, you can install them with your package manager:

  > You don't have to install all of these packages below. Only install the packages you use.

  ```bash
  npm install @mui/material @emotion/react @emotion/styled @mui/lab @mui/x-data-grid
  # or
  pnpm add @mui/material @emotion/react @emotion/styled @mui/lab @mui/x-data-grid
  # or
  yarn add @mui/material @emotion/react @emotion/styled @mui/lab @mui/x-data-grid
  ```

  After that, you can import them from related packages directly.

  ```diff
  - import {
  -    Box,
  -    NumberField,
  -    Stack,
  -    Typography,
  -    ThemeProvider,
  -    DataGrid
  -    LoadingButton,
  - } from "@refinedev/mui";

  + import { NumberField } from "@refinedev/mui";
  + import { ThemeProvider } from "@mui/material/styles";
  + import { Box, Stack, Typography } from "@mui/material";
  + import { DataGrid } from "@mui/x-data-grid";
  + import { LoadingButton } from "@mui/lab";
  ```

- Thanks [@aliemir](https://github.com/aliemir), [@alicanerdurmaz](https://github.com/alicanerdurmaz), [@batuhanW](https://github.com/batuhanW), [@salihozdemir](https://github.com/salihozdemir), [@yildirayunlu](https://github.com/yildirayunlu), [@recepkutuk](https://github.com/recepkutuk)!

  - `<ReadyPage>` isnow deprecated.
  - Created a `<WelcomePage>` component to welcome users.

- Thanks [@aliemir](https://github.com/aliemir), [@alicanerdurmaz](https://github.com/alicanerdurmaz), [@batuhanW](https://github.com/batuhanW), [@salihozdemir](https://github.com/salihozdemir), [@yildirayunlu](https://github.com/yildirayunlu), [@recepkutuk](https://github.com/recepkutuk)!

  - `useAutocomplete`'s sort prop is now deprecated. Use `sorters` prop instead.

  ```diff
  useAutocomplete({
  -    sort,
  +    sorters,
  })
  ```

- Thanks [@aliemir](https://github.com/aliemir), [@alicanerdurmaz](https://github.com/alicanerdurmaz), [@batuhanW](https://github.com/batuhanW), [@salihozdemir](https://github.com/salihozdemir), [@yildirayunlu](https://github.com/yildirayunlu), [@recepkutuk](https://github.com/recepkutuk)!
  Added legacy auth provider and new auth provider support to all components and hooks.

- Thanks [@aliemir](https://github.com/aliemir), [@alicanerdurmaz](https://github.com/alicanerdurmaz), [@batuhanW](https://github.com/batuhanW), [@salihozdemir](https://github.com/salihozdemir), [@yildirayunlu](https://github.com/yildirayunlu), [@recepkutuk](https://github.com/recepkutuk)!
  `useDataGrid` return values and properties are updated.

  - `initialCurrent` and `initialPageSize` props are now deprecated. Use `pagination` prop instead.
  - To ensure backward compatibility, `initialCurrent` and `initialPageSize` props will work as before.

    ```diff
    useDataGrid({
    -    initialCurrent,
    -    initialPageSize,
    +    pagination: {
    +        current,
    +        pageSize,
    +    },
    })
    ```

  - `hasPagination` prop is now deprecated. Use `pagination.mode` instead.
  - To ensure backward compatibility, `hasPagination` prop will work as before.

    ```diff
    useDataGrid({
    -    hasPagination,
    +    pagination: {
    +        mode: "off" | "server" | "client",
    +    },
    })
    ```

  - `initialSorter` and `permanentSorter` props are now deprecated. Use `sorters.initial` and `sorters.permanent` instead.
  - To ensure backward compatibility, `initialSorter` and `permanentSorter` props will work as before.

    ```diff
    useDataGrid({
    -    initialSorter,
    -    permanentSorter,
    +    sorters: {
    +        initial,
    +        permanent,
    +    },
    })
    ```

  - `initialFilter`, `permanentFilter`, and `defaultSetFilterBehavior` props are now deprecated. Use `filters.initial`, `filters.permanent`, and `filters.defaultBehavior` instead.
  - To ensure backward compatibility, `initialFilter`, `permanentFilter`, and `defaultSetFilterBehavior` props will work as before.

    ```diff
    useDataGrid({
    -    initialFilter,
    -    permanentFilter,
    -    defaultSetFilterBehavior,
    +    filters: {
    +        initial,
    +        permanent,
    +        defaultBehavior,
    +    },
    })
    ```

  - `sorter` and `setSorter` return values are now deprecated. Use `sorters` and `setSorters` instead.
  - To ensure backward compatibility, `sorter` and `setSorter` return values will work as before.

    ```diff
    const {
    -   sorter,
    +   sorters,
    -   setSorter,
    +   setSorters,
    } = useDataGrid();
    ```

- Thanks [@aliemir](https://github.com/aliemir), [@alicanerdurmaz](https://github.com/alicanerdurmaz), [@batuhanW](https://github.com/batuhanW), [@salihozdemir](https://github.com/salihozdemir), [@yildirayunlu](https://github.com/yildirayunlu), [@recepkutuk](https://github.com/recepkutuk)!
  **Moving to the `@refinedev` scope 🎉🎉**

  Moved to the `@refinedev` scope and updated our packages to use the new scope. From now on, all packages will be published under the `@refinedev` scope with their new names.

  Now, we're also removing the `refine` prefix from all packages. So, the `@pankod/refine-core` package is now `@refinedev/core`, `@pankod/refine-antd` is now `@refinedev/antd`, and so on.

### Patch Changes

## 3.63.0

### Minor Changes

- [#3822](https://github.com/refinedev/refine/pull/3822) [`0baa99ba787`](https://github.com/refinedev/refine/commit/0baa99ba7874394d9d28d0a7b29c082c604258fb) Thanks [@BatuhanW](https://github.com/BatuhanW)! - - refine v4 release announcement added to "postinstall". - refine v4 is released 🎉 The new version is 100% backward compatible. You can upgrade to v4 with a single command! See the migration guide here: https://refine.dev/docs/migration-guide/3x-to-4x

### Patch Changes

- Updated dependencies [[`0baa99ba787`](https://github.com/refinedev/refine/commit/0baa99ba7874394d9d28d0a7b29c082c604258fb)]:
  - @pankod/refine-react-hook-form@3.39.0
  - @pankod/refine-ui-types@0.16.0

## 3.62.0

### Minor Changes

- [#3822](https://github.com/refinedev/refine/pull/3822) [`0baa99ba787`](https://github.com/refinedev/refine/commit/0baa99ba7874394d9d28d0a7b29c082c604258fb) Thanks [@BatuhanW](https://github.com/BatuhanW)! - - refine v4 release announcement added to "postinstall". - refine v4 is released 🎉 The new version is 100% backward compatible. You can upgrade to v4 with a single command! See the migration guide here: https://refine.dev/docs/migration-guide/3x-to-4x

### Patch Changes

- Updated dependencies [[`0baa99ba787`](https://github.com/refinedev/refine/commit/0baa99ba7874394d9d28d0a7b29c082c604258fb)]:
  - @pankod/refine-react-hook-form@3.38.0
  - @pankod/refine-ui-types@0.15.0

## 3.61.5

### Patch Changes

- [#3517](https://github.com/refinedev/refine/pull/3517) [`ce6ed28ce3d`](https://github.com/refinedev/refine/commit/ce6ed28ce3d4c6909b6936342738e161af02ed5b) Thanks [@yildirayunlu](https://github.com/yildirayunlu)! - Fix multi-level Sider menu. (#3505)

## 3.61.4

### Patch Changes

- [#3517](https://github.com/refinedev/refine/pull/3517) [`ce6ed28ce3d`](https://github.com/refinedev/refine/commit/ce6ed28ce3d4c6909b6936342738e161af02ed5b) Thanks [@yildirayunlu](https://github.com/yildirayunlu)! - Fix multi-level Sider menu. (#3505)

## 3.61.3

### Patch Changes

- [#3399](https://github.com/refinedev/refine/pull/3399) [`22b44a857a8`](https://github.com/refinedev/refine/commit/22b44a857a8ede3473965ab6baff70fc8ae31332) Thanks [@yildirayunlu](https://github.com/yildirayunlu)! - Fix `useTable` hook error return type.

## 3.61.2

### Patch Changes

- [#3220](https://github.com/refinedev/refine/pull/3220) [`b867497f469`](https://github.com/refinedev/refine/commit/b867497f4694a5fbd330106a39256dee3c56199b) Thanks [@aliemir](https://github.com/aliemir)! - Updated image links in `README.MD` with CDN

- [`93a7d7088ae`](https://github.com/refinedev/refine/commit/93a7d7088aee1ec6baad3b33f646fa67b25f4af0) Thanks [@omeraplak](https://github.com/omeraplak)! - Fixed `experimental_sx` export

- Updated dependencies [[`b867497f469`](https://github.com/refinedev/refine/commit/b867497f4694a5fbd330106a39256dee3c56199b)]:
  - @pankod/refine-ui-types@0.14.2

## 3.61.1

### Patch Changes

- [#3220](https://github.com/refinedev/refine/pull/3220) [`b867497f469`](https://github.com/refinedev/refine/commit/b867497f4694a5fbd330106a39256dee3c56199b) Thanks [@aliemir](https://github.com/aliemir)! - Updated image links in `README.MD` with CDN

- [`93a7d7088ae`](https://github.com/refinedev/refine/commit/93a7d7088aee1ec6baad3b33f646fa67b25f4af0) Thanks [@omeraplak](https://github.com/omeraplak)! - Fixed `experimental_sx` export

- Updated dependencies [[`b867497f469`](https://github.com/refinedev/refine/commit/b867497f4694a5fbd330106a39256dee3c56199b)]:
  - @pankod/refine-ui-types@0.14.1

## 3.61.0

### Minor Changes

- [#3159](https://github.com/refinedev/refine/pull/3159) [`af2eefb32a4`](https://github.com/refinedev/refine/commit/af2eefb32a4df157062c28125c53aa3a47f48ff8) Thanks [@aliemir](https://github.com/aliemir)! - Updated `LoginPage` and `ReadyPage` to use **refine** logos from CDN rather than bundled svg files.

## 3.60.0

### Minor Changes

- [#3159](https://github.com/refinedev/refine/pull/3159) [`af2eefb32a4`](https://github.com/refinedev/refine/commit/af2eefb32a4df157062c28125c53aa3a47f48ff8) Thanks [@aliemir](https://github.com/aliemir)! - Updated `LoginPage` and `ReadyPage` to use **refine** logos from CDN rather than bundled svg files.

## 3.59.4

### Patch Changes

- [#3128](https://github.com/refinedev/refine/pull/3128) [`db1000a7628`](https://github.com/refinedev/refine/commit/db1000a7628d910c965eb63cd1cff81ffcd4fd4a) Thanks [@alicanerdurmaz](https://github.com/alicanerdurmaz)! - Fixed: `crud` components import path changed to relative path due to export issues on build.

## 3.59.3

### Patch Changes

- [#3128](https://github.com/refinedev/refine/pull/3128) [`db1000a7628`](https://github.com/refinedev/refine/commit/db1000a7628d910c965eb63cd1cff81ffcd4fd4a) Thanks [@alicanerdurmaz](https://github.com/alicanerdurmaz)! - Fixed: `crud` components import path changed to relative path due to export issues on build.

## 3.59.2

### Patch Changes

- [#3109](https://github.com/refinedev/refine/pull/3109) [`16549ed3012`](https://github.com/refinedev/refine/commit/16549ed30128750f04ae17da12024b9734d5adae) Thanks [@aliemir](https://github.com/aliemir)! - Updated `swizzle` items and their messages to include extra information and usage examples.

## 3.59.1

### Patch Changes

- [#3109](https://github.com/refinedev/refine/pull/3109) [`16549ed3012`](https://github.com/refinedev/refine/commit/16549ed30128750f04ae17da12024b9734d5adae) Thanks [@aliemir](https://github.com/aliemir)! - Updated `swizzle` items and their messages to include extra information and usage examples.

## 3.59.0

### Minor Changes

- [#3062](https://github.com/refinedev/refine/pull/3062) [`6c2ed708a9a`](https://github.com/refinedev/refine/commit/6c2ed708a9a76faddb9d27a0aca9f4ada3c270af) Thanks [@aliemir](https://github.com/aliemir)! - - Updated components and their type imports to make them compatible with `swizzle` feature.
  - Added `refine.config.js` to configure the `swizzle` feature.

## 3.58.0

### Minor Changes

- [#3062](https://github.com/refinedev/refine/pull/3062) [`6c2ed708a9a`](https://github.com/refinedev/refine/commit/6c2ed708a9a76faddb9d27a0aca9f4ada3c270af) Thanks [@aliemir](https://github.com/aliemir)! - - Updated components and their type imports to make them compatible with `swizzle` feature.
  - Added `refine.config.js` to configure the `swizzle` feature.

## 3.57.0

### Minor Changes

- [#3076](https://github.com/refinedev/refine/pull/3076) [`bcd47eabbfc`](https://github.com/refinedev/refine/commit/bcd47eabbfc911ff622d30bf5bbdcc3a9a7d8565) Thanks [@ahhshm](https://github.com/ahhshm)! - exported material-ui localization files

## 3.56.0

### Minor Changes

- [#3076](https://github.com/refinedev/refine/pull/3076) [`bcd47eabbfc`](https://github.com/refinedev/refine/commit/bcd47eabbfc911ff622d30bf5bbdcc3a9a7d8565) Thanks [@ahhshm](https://github.com/ahhshm)! - exported material-ui localization files

## 3.55.2

### Patch Changes

- [#2975](https://github.com/refinedev/refine/pull/2975) [`249f9521c4`](https://github.com/refinedev/refine/commit/249f9521c4981819c2641be131d1dfb270b1d48b) Thanks [@salihozdemir](https://github.com/salihozdemir)! - Prevented server request when empty filter value is provided.

## 3.55.1

### Patch Changes

- [#2975](https://github.com/refinedev/refine/pull/2975) [`249f9521c4`](https://github.com/refinedev/refine/commit/249f9521c4981819c2641be131d1dfb270b1d48b) Thanks [@salihozdemir](https://github.com/salihozdemir)! - Prevented server request when empty filter value is provided.

## 3.55.0

### Minor Changes

- [#2872](https://github.com/refinedev/refine/pull/2872) [`da3fc4a702`](https://github.com/refinedev/refine/commit/da3fc4a702b3ea50f7c1a2cc484fe6364fc3ddc0) Thanks [@TDP17](https://github.com/TDP17)! - Feat: Added ability to manage breadcrumb component globally via options

  > **The option set in individual CRUD components takes priority over the global option**

## 3.54.0

### Minor Changes

- [#2872](https://github.com/refinedev/refine/pull/2872) [`da3fc4a702`](https://github.com/refinedev/refine/commit/da3fc4a702b3ea50f7c1a2cc484fe6364fc3ddc0) Thanks [@TDP17](https://github.com/TDP17)! - Feat: Added ability to manage breadcrumb component globally via options

  > **The option set in individual CRUD components takes priority over the global option**

## 3.53.0

### Minor Changes

- [#2839](https://github.com/refinedev/refine/pull/2839) [`5388a338ab`](https://github.com/refinedev/refine/commit/5388a338abb9a5e03599da0a2786bea394cbc516) Thanks [@aliemir](https://github.com/aliemir)! - **Deprecation**

  `ignoreAccessControlProvider` prop on buttons is deprecated. Use `accessContro.enabled` instead.

  **Features**

  `accessControl.enabled` prop is added to buttons to enable/disable access control for buttons.
  `accessControl.hideIfUnauthorized` prop is added to buttons to hide the button if access is denied.

- [#2836](https://github.com/refinedev/refine/pull/2836) [`e43e9a17ae`](https://github.com/refinedev/refine/commit/e43e9a17ae0ed41e649b8026b2b04d850136dcfd) Thanks [@alicanerdurmaz](https://github.com/alicanerdurmaz)! - added locales prop to date fields

### Patch Changes

- [#2838](https://github.com/refinedev/refine/pull/2838) [`f7968fa16f`](https://github.com/refinedev/refine/commit/f7968fa16f9930442e1122fe5294e350252bdd5c) Thanks [@aliemir](https://github.com/aliemir)! - Fixed #2828 - Buttons were not respecting access control when navigating to a new page. Now, if button is disabled, it will not also block the navigation not just the onClick event.

- Updated dependencies [[`476285e342`](https://github.com/refinedev/refine/commit/476285e3427c7e065892a281da529c038aee83d2), [`5388a338ab`](https://github.com/refinedev/refine/commit/5388a338abb9a5e03599da0a2786bea394cbc516), [`e43e9a17ae`](https://github.com/refinedev/refine/commit/e43e9a17ae0ed41e649b8026b2b04d850136dcfd)]:
  - @pankod/refine-ui-types@0.14.0

## 3.52.0

### Minor Changes

- [#2836](https://github.com/refinedev/refine/pull/2836) [`e43e9a17ae`](https://github.com/refinedev/refine/commit/e43e9a17ae0ed41e649b8026b2b04d850136dcfd) Thanks [@alicanerdurmaz](https://github.com/alicanerdurmaz)! - added locales prop to date fields

### Patch Changes

- Updated dependencies [[`e43e9a17ae`](https://github.com/refinedev/refine/commit/e43e9a17ae0ed41e649b8026b2b04d850136dcfd)]:
  - @pankod/refine-ui-types@0.13.0

## 3.51.0

### Minor Changes

- [#2839](https://github.com/refinedev/refine/pull/2839) [`5388a338ab`](https://github.com/refinedev/refine/commit/5388a338abb9a5e03599da0a2786bea394cbc516) Thanks [@aliemir](https://github.com/aliemir)! - **Deprecation**

  `ignoreAccessControlProvider` prop on buttons is deprecated. Use `accessContro.enabled` instead.

  **Features**

  `accessControl.enabled` prop is added to buttons to enable/disable access control for buttons.
  `accessControl.hideIfUnauthorized` prop is added to buttons to hide the button if access is denied.

### Patch Changes

- [#2838](https://github.com/refinedev/refine/pull/2838) [`f7968fa16f`](https://github.com/refinedev/refine/commit/f7968fa16f9930442e1122fe5294e350252bdd5c) Thanks [@aliemir](https://github.com/aliemir)! - Fixed #2828 - Buttons were not respecting access control when navigating to a new page. Now, if button is disabled, it will not also block the navigation not just the onClick event.

- Updated dependencies [[`476285e342`](https://github.com/refinedev/refine/commit/476285e3427c7e065892a281da529c038aee83d2), [`5388a338ab`](https://github.com/refinedev/refine/commit/5388a338abb9a5e03599da0a2786bea394cbc516)]:
  - @pankod/refine-ui-types@0.12.0

## 3.50.7

### Patch Changes

- Fix login link alignment on forgot password page.

- Updated dependencies []:
  - @pankod/refine-ui-types@0.11.6

## 3.50.6

### Patch Changes

- [#2787](https://github.com/refinedev/refine/pull/2787) [`eeb7303b8b`](https://github.com/refinedev/refine/commit/eeb7303b8b413f00b74802d08791adc560af5fe2) Thanks [@yildirayunlu](https://github.com/yildirayunlu)! - Fix login link alignment on forgot password page.

- Updated dependencies [[`19124711a7`](https://github.com/refinedev/refine/commit/19124711a7dc23c0b0e61bc845fbd294927999da)]:
  - @pankod/refine-ui-types@0.11.5

## 3.50.5

### Patch Changes

- Fixed `providers` property empty array state in `<AuthPage />` component

## 3.50.4

### Patch Changes

- Fixed `providers` property empty array state in `<AuthPage />` component

## 3.50.3

### Patch Changes

- [#2712](https://github.com/refinedev/refine/pull/2712) [`c434055011`](https://github.com/refinedev/refine/commit/c434055011cbdd846c9f228c23987607bb828a1b) Thanks [@omeraplak](https://github.com/omeraplak)! - Fixed `providers` property empty array state in `<AuthPage />` component

## 3.50.2

### Patch Changes

- Add AuthProps type export

## 3.50.1

### Patch Changes

- [#2666](https://github.com/refinedev/refine/pull/2666) [`8a562d2114`](https://github.com/refinedev/refine/commit/8a562d2114b7145707070e363981a4e31e02547a) Thanks [@omeraplak](https://github.com/omeraplak)! - Add AuthProps type export

## 3.50.0

### Minor Changes

- - Added new <AuthPage /> component core and mantine support.
  - Move Auth types `@pankod/refine-ui-types` to `@pankod/refine-core`

## 3.49.0

### Minor Changes

- [#2627](https://github.com/refinedev/refine/pull/2627) [`c5fb45d61f`](https://github.com/refinedev/refine/commit/c5fb45d61fa7470a7a34762ad19d17e9f87e4421) Thanks [@yildirayunlu](https://github.com/yildirayunlu)! - - Added new <AuthPage /> component core and mantine support.
  - Move Auth types `@pankod/refine-ui-types` to `@pankod/refine-core`

## 3.48.2

### Patch Changes

- fix(material-ui): fix missing `<Header />` component export

## 3.48.1

### Patch Changes

- [#2635](https://github.com/refinedev/refine/pull/2635) [`c24fb19264`](https://github.com/refinedev/refine/commit/c24fb192649abb3f1806095ce7ed69b7197b4486) Thanks [@Coinio](https://github.com/Coinio)! - fix(material-ui): fix missing `<Header />` component export

## 3.48.0

### Minor Changes

- - Added `<AuthPage>` for Material UI package of **refine**. `<AuthPage>` is a component that provides a login, register, forgot password and update password pages.

  - Deprecated `LoginPage`.

  **Before**

  ```tsx
  import { LoginPage } from "@pankod/refine-mui";

  <Refine
    LoginPage={LoginPage}
    ...
  />
  ```

  **After**

  ```tsx
  import { AuthPage } from "@pankod/refine-mui";

  <Refine
    LoginPage={AuthPage}
    ...
  />
  ```

## 3.47.0

### Minor Changes

- - Added `<AuthPage>` for Material UI package of **refine**. `<AuthPage>` is a component that provides a login, register, forgot password and update password pages.

  - Deprecated `LoginPage`.

  **Before**

  ```tsx
  import { LoginPage } from "@pankod/refine-mui";

  <Refine
    LoginPage={LoginPage}
    ...
  />
  ```

  **After**

  ```tsx
  import { AuthPage } from "@pankod/refine-mui";

  <Refine
    LoginPage={AuthPage}
    ...
  />
  ```

## 3.46.0

### Minor Changes

- [#2580](https://github.com/refinedev/refine/pull/2580) [`e1ab7da6b3`](https://github.com/refinedev/refine/commit/e1ab7da6b335bad62b15a537a3ed63c9f113bd01) Thanks [@yildirayunlu](https://github.com/yildirayunlu)! - - Added `<AuthPage>` for Material UI package of **refine**. `<AuthPage>` is a component that provides a login, register, forgot password and update password pages.

  - Deprecated `LoginPage`.

  **Before**

  ```tsx
  import { LoginPage } from "@pankod/refine-mui";

  <Refine
    LoginPage={LoginPage}
    ...
  />
  ```

  **After**

  ```tsx
  import { AuthPage } from "@pankod/refine-mui";

  <Refine
    LoginPage={AuthPage}
    ...
  />
  ```

## 3.45.9

### Patch Changes

- ReadyPage examples link fixed.

## 3.45.8

### Patch Changes

- [#2505](https://github.com/refinedev/refine/pull/2505) [`a4dbb63c88`](https://github.com/refinedev/refine/commit/a4dbb63c881a83e5146829130b1377e791b44469) Thanks [@salihozdemir](https://github.com/salihozdemir)! - ReadyPage examples link fixed.

## 3.45.7

### Patch Changes

- Updated `disabled` attribute of buttons in CRUD components according to `isLoading` prop.

- Removed redundant type inheritance

- Updated dependencies []:
  - @pankod/refine-ui-types@0.11.2

## 3.45.6

### Patch Changes

- [#2586](https://github.com/refinedev/refine/pull/2586) [`d7c8b7642b`](https://github.com/refinedev/refine/commit/d7c8b7642b7ed41a2063798e779c3cfaa09b0e7b) Thanks [@necatiozmen](https://github.com/necatiozmen)! - Removed redundant type inheritance

- Updated dependencies [[`d7c8b7642b`](https://github.com/refinedev/refine/commit/d7c8b7642b7ed41a2063798e779c3cfaa09b0e7b)]:
  - @pankod/refine-ui-types@0.11.1

## 3.45.5

### Patch Changes

- [#2585](https://github.com/refinedev/refine/pull/2585) [`e7ab42a73b`](https://github.com/refinedev/refine/commit/e7ab42a73b87625b2646864118ad25cbe31295ad) Thanks [@salihozdemir](https://github.com/salihozdemir)! - Updated `disabled` attribute of buttons in CRUD components according to `isLoading` prop.

## 3.45.4

### Patch Changes

- Updated dependencies []:
  - @pankod/refine-ui-types@0.11.0

## 3.45.3

### Patch Changes

- Updated dependencies [[`a65525de6f`](https://github.com/refinedev/refine/commit/a65525de6f995babfca1058e933cdbea67d6032e)]:
  - @pankod/refine-ui-types@0.10.0

## 3.45.2

### Patch Changes

- Updated dependencies []:
  - @pankod/refine-ui-types@0.9.0

## 3.45.1

### Patch Changes

- Updated dependencies [[`ad99916d6d`](https://github.com/refinedev/refine/commit/ad99916d6dbd181b857fd7df7b9619d8cac5e3e0)]:
  - @pankod/refine-ui-types@0.8.0

## 3.45.0

### Minor Changes

- Added `render` prop to `Sider` component. You can get `dashboard`, `logout` and `items` from `render` props to customize the `Sider` component.

### Patch Changes

- Fixed version of react-router to `6.3.0`

- Passed `collapsed` prop to `render` method in `Sider` component of `@pankod/refine-mui`.

- Updated dependencies []:
  - @pankod/refine-react-hook-form@3.33.2
  - @pankod/refine-ui-types@0.7.0

## 3.44.2

### Patch Changes

- [#2501](https://github.com/refinedev/refine/pull/2501) [`4095a578d4`](https://github.com/refinedev/refine/commit/4095a578d471254ee58412f130ac5a0f3a62880f) Thanks [@omeraplak](https://github.com/omeraplak)! - Fixed version of react-router to `6.3.0`

- Updated dependencies [[`4095a578d4`](https://github.com/refinedev/refine/commit/4095a578d471254ee58412f130ac5a0f3a62880f)]:
  - @pankod/refine-react-hook-form@3.33.1

## 3.44.1

### Patch Changes

- [#2492](https://github.com/refinedev/refine/pull/2492) [`7d5bf3023d`](https://github.com/refinedev/refine/commit/7d5bf3023d00617890ffa7f9d22b1116af15e0b9) Thanks [@ozkalai](https://github.com/ozkalai)! - Passed `collapsed` prop to `render` method in `Sider` component of `@pankod/refine-mui`.

- Updated dependencies [[`7d5bf3023d`](https://github.com/refinedev/refine/commit/7d5bf3023d00617890ffa7f9d22b1116af15e0b9)]:
  - @pankod/refine-ui-types@0.6.1

## 3.44.0

### Minor Changes

- [#2454](https://github.com/refinedev/refine/pull/2454) [`72487a4126`](https://github.com/refinedev/refine/commit/72487a4126fb7d827dccd3bcbdee9a83aa1f56af) Thanks [@ozkalai](https://github.com/ozkalai)! - Added `render` prop to `Sider` component. You can get `dashboard`, `logout` and `items` from `render` props to customize the `Sider` component.

### Patch Changes

- Updated dependencies [[`72487a4126`](https://github.com/refinedev/refine/commit/72487a4126fb7d827dccd3bcbdee9a83aa1f56af)]:
  - @pankod/refine-ui-types@0.6.0

## 3.43.0

### Minor Changes

- Update type declaration generation with `tsc` instead of `tsup` for better navigation throughout projects source code.

### Patch Changes

- Update `ThemeProvider` export as value instead of type.

- Updated dependencies []:
  - @pankod/refine-react-hook-form@3.33.0
  - @pankod/refine-ui-types@0.5.0

## 3.42.0

### Minor Changes

- [#2440](https://github.com/refinedev/refine/pull/2440) [`0150dcd070`](https://github.com/refinedev/refine/commit/0150dcd0700253f1c4908e7e5f2e178bb122e9af) Thanks [@aliemir](https://github.com/aliemir)! - Update type declaration generation with `tsc` instead of `tsup` for better navigation throughout projects source code.

### Patch Changes

- [#2440](https://github.com/refinedev/refine/pull/2440) [`0150dcd070`](https://github.com/refinedev/refine/commit/0150dcd0700253f1c4908e7e5f2e178bb122e9af) Thanks [@aliemir](https://github.com/aliemir)! - Update `ThemeProvider` export as value instead of type.

- Updated dependencies [[`0150dcd070`](https://github.com/refinedev/refine/commit/0150dcd0700253f1c4908e7e5f2e178bb122e9af), [`0150dcd070`](https://github.com/refinedev/refine/commit/0150dcd0700253f1c4908e7e5f2e178bb122e9af)]:
  - @pankod/refine-react-hook-form@3.32.0
  - @pankod/refine-ui-types@0.4.0

## 3.41.16

### Patch Changes

- Fix: Wrap with [`<CanAccess />`](https://refine.dev/docs/core/components/accessControl/can-access/) component to parent sider items

  ```tsx
  <Refine
    accessControlProvider={{
      can: async ({ action, resource }) => {
        // console.log({ action, resource });
        // output: {action: "list", resource: "cms" }

        return { can: true };
      },
    }}
    resources={[
      {
        name: "CMS",
      },
      {
        name: "posts",
        parentName: "CMS",
        list: PostList,
      },
    ]}
  />
  ```

## 3.41.15

### Patch Changes

- [#2411](https://github.com/refinedev/refine/pull/2411) [`c61470a2e0`](https://github.com/refinedev/refine/commit/c61470a2e00df94a211395541601fd39b63e2cff) Thanks [@omeraplak](https://github.com/omeraplak)! - Fix: Wrap with [`<CanAccess />`](https://refine.dev/docs/core/components/accessControl/can-access/) component to parent sider items

  ```tsx
  <Refine
    accessControlProvider={{
      can: async ({ action, resource }) => {
        // console.log({ action, resource });
        // output: {action: "list", resource: "cms" }

        return { can: true };
      },
    }}
    resources={[
      {
        name: "CMS",
      },
      {
        name: "posts",
        parentName: "CMS",
        list: PostList,
      },
    ]}
  />
  ```

## 3.41.14

### Patch Changes

- - `lodash` moved to "dependencies" for CommonJS builds

## 3.41.13

### Patch Changes

- - `lodash` moved to "dependencies" for CommonJS builds

## 3.41.12

### Patch Changes

- - `lodash` moved to "dependencies" for CommonJS builds

## 3.41.11

### Patch Changes

- [#2366](https://github.com/refinedev/refine/pull/2366) [`de87f13dad`](https://github.com/refinedev/refine/commit/de87f13dadabc3de947534988abfbb2ff6263ca4) Thanks [@omeraplak](https://github.com/omeraplak)! - - `lodash` moved to "dependencies" for CommonJS builds

## 3.41.10

### Patch Changes

- `lodash` moved to dependencies.

## 3.41.9

### Patch Changes

- [#2350](https://github.com/refinedev/refine/pull/2350) [`f8e5d99598`](https://github.com/refinedev/refine/commit/f8e5d99598265af434f25fde104fafc9b7cac792) Thanks [@ozkalai](https://github.com/ozkalai)! - `lodash` moved to dependencies.

## 3.41.8

### Patch Changes

- Added React 17 support to `peerDependencies`.

## 3.41.7

### Patch Changes

- [#2306](https://github.com/refinedev/refine/pull/2306) [`bb3183d3eb`](https://github.com/refinedev/refine/commit/bb3183d3eb4b257cafd98f0ef8949e4c0ddb9e90) Thanks [@aliemir](https://github.com/aliemir)! - Added React 17 support to `peerDependencies`.

## 3.41.6

### Patch Changes

- Fixed `StackProps` and `StackTypeMap` type exports

## 3.41.5

### Patch Changes

- [#2300](https://github.com/refinedev/refine/pull/2300) [`59f9e5eebf`](https://github.com/refinedev/refine/commit/59f9e5eebf372da36fc953d1affb04f393aac88d) Thanks [@omeraplak](https://github.com/omeraplak)! - Fixed `StackProps` and `StackTypeMap` type exports

## 3.41.4

### Patch Changes

- Upgraded `react-query` version to 4.

- Updated dependencies []:
  - @pankod/refine-react-hook-form@3.31.2

## 3.41.3

### Patch Changes

- [#2260](https://github.com/refinedev/refine/pull/2260) [`a97ec592df`](https://github.com/refinedev/refine/commit/a97ec592dfb6dcf5b5bd063d2d76f50ca195c20e) Thanks [@salihozdemir](https://github.com/salihozdemir)! - Upgraded `react-query` version to 4.

- Updated dependencies [[`6847672849`](https://github.com/refinedev/refine/commit/68476728494dc0fd412883de30e2c99c75a1d559)]:
  - @pankod/refine-react-hook-form@3.31.1

## 3.41.2

### Patch Changes

- Remove `data-testid` props from buttons in crud components to make use of button test ids presented by `@pankod/refine-ui-types` package.

* Updated `@pankod/refine-antd` and `@pankod/refine-mui` `fields` properties by using `@pankod/refine-ui-types` common `fields` types.

  Updated `@pankod/refine-antd` and `@pankod/refine-mui` `fields` tests by using `@pankod/refine-ui-tests` common `fields` tests.

  Updated `@pankod/refine-ui-tests` `fields` properties.

- Added `@pankod/refine-ui-tests` and `@pankod/refine-ui-types` packages. Now, all of button prop types comes from `@pankod/refine-ui-types` package and all of button tests comes from `@pankod/refine-ui-tests` package.

  Thus, button types and tests are managed by `@pankod/refine-ui-types` package and `@pankod/refine-ui-tests` package.

- Updated dependencies []:
  - @pankod/refine-ui-types@0.3.0

## 3.41.1

### Patch Changes

- [#2216](https://github.com/refinedev/refine/pull/2216) [`201846c77d`](https://github.com/refinedev/refine/commit/201846c77dba07a61f0c0335716b60641430c22a) Thanks [@aliemir](https://github.com/aliemir)! - Remove `data-testid` props from buttons in crud components to make use of button test ids presented by `@pankod/refine-ui-types` package.

* [#2216](https://github.com/refinedev/refine/pull/2216) [`201846c77d`](https://github.com/refinedev/refine/commit/201846c77dba07a61f0c0335716b60641430c22a) Thanks [@aliemir](https://github.com/aliemir)! - Updated `@pankod/refine-antd` and `@pankod/refine-mui` `fields` properties by using `@pankod/refine-ui-types` common `fields` types.

  Updated `@pankod/refine-antd` and `@pankod/refine-mui` `fields` tests by using `@pankod/refine-ui-tests` common `fields` tests.

  Updated `@pankod/refine-ui-tests` `fields` properties.

- [#2216](https://github.com/refinedev/refine/pull/2216) [`201846c77d`](https://github.com/refinedev/refine/commit/201846c77dba07a61f0c0335716b60641430c22a) Thanks [@aliemir](https://github.com/aliemir)! - Added `@pankod/refine-ui-tests` and `@pankod/refine-ui-types` packages. Now, all of button prop types comes from `@pankod/refine-ui-types` package and all of button tests comes from `@pankod/refine-ui-tests` package.

  Thus, button types and tests are managed by `@pankod/refine-ui-types` package and `@pankod/refine-ui-tests` package.

- Updated dependencies [[`201846c77d`](https://github.com/refinedev/refine/commit/201846c77dba07a61f0c0335716b60641430c22a)]:
  - @pankod/refine-ui-types@0.2.0

## 3.41.0

### Minor Changes

- Add React@18 support 🚀

### Patch Changes

- Updated dependencies []:
  - @pankod/refine-react-hook-form@3.31.0

## 3.40.0

### Minor Changes

- [#1718](https://github.com/refinedev/refine/pull/1718) [`b38620d842`](https://github.com/refinedev/refine/commit/b38620d84237e13212811daada7b49ee654c70eb) Thanks [@omeraplak](https://github.com/omeraplak)! - Add React@18 support 🚀

### Patch Changes

- Updated dependencies [[`b38620d842`](https://github.com/refinedev/refine/commit/b38620d84237e13212811daada7b49ee654c70eb)]:
  - @pankod/refine-react-hook-form@3.30.0

## 3.39.2

### Patch Changes

- Updated `console.warn`'s to trigger once.

## 3.39.1

### Patch Changes

- [#2223](https://github.com/refinedev/refine/pull/2223) [`0a215f2000`](https://github.com/refinedev/refine/commit/0a215f2000b4069618e42efda48b8864b38129fd) Thanks [@salihozdemir](https://github.com/salihozdemir)! - Updated `console.warn`'s to trigger once.

## 3.39.0

### Minor Changes

- All of the refine packages have dependencies on the `@pankod/refine-core` package. So far we have managed these dependencies with `peerDependencies` + `dependencies` but this causes issues like #2183. (having more than one @pankod/refine-core version in node_modules and creating different instances)

  Managing as `peerDependencies` + `devDependencies` seems like the best way for now to avoid such issues.

### Patch Changes

- Updated dependencies []:
  - @pankod/refine-react-hook-form@3.29.0

## 3.38.0

### Minor Changes

- [#2217](https://github.com/refinedev/refine/pull/2217) [`b4aae00f77`](https://github.com/refinedev/refine/commit/b4aae00f77a2476d847994db21298ae25e4cf6e5) Thanks [@omeraplak](https://github.com/omeraplak)! - All of the refine packages have dependencies on the `@pankod/refine-core` package. So far we have managed these dependencies with `peerDependencies` + `dependencies` but this causes issues like #2183. (having more than one @pankod/refine-core version in node_modules and creating different instances)

  Managing as `peerDependencies` + `devDependencies` seems like the best way for now to avoid such issues.

### Patch Changes

- Updated dependencies [[`b4aae00f77`](https://github.com/refinedev/refine/commit/b4aae00f77a2476d847994db21298ae25e4cf6e5)]:
  - @pankod/refine-react-hook-form@3.28.0

## 3.37.2

### Patch Changes

- Add `dataProviderName` property for `<RefreshButton>` and `<DeleteButton>` in `<Edit>` and `<Show>` CRUD components - #2096

- Updated dependencies []:
  - @pankod/refine-core@3.38.0

## 3.37.1

### Patch Changes

- [#2106](https://github.com/refinedev/refine/pull/2106) [`10a20d8714`](https://github.com/refinedev/refine/commit/10a20d87142b694bc9c02afaee5b4fe6c5853c5a) Thanks [@omeraplak](https://github.com/omeraplak)! - Add `dataProviderName` property for `<RefreshButton>` and `<DeleteButton>` in `<Edit>` and `<Show>` CRUD components - #2096

- Updated dependencies [[`9d77c63a92`](https://github.com/refinedev/refine/commit/9d77c63a925dca0133b3e83974dff486a2233017), [`98966b586f`](https://github.com/refinedev/refine/commit/98966b586f6febd8669065b5b453a8e441f76bc1)]:
  - @pankod/refine-core@3.37.0

## 3.37.0

### Minor Changes

- The `useDataGrid` hook required the `columns` property. Therefore, the `queryResult` could not be used in the `columns`. Now, we can define the `columns` property wherever we want since the `useDataGrid` hook does not take the `column` property.

  ```diff
  export const PostsList: React.FC = () => {
  -    const { dataGridProps } = useDataGrid<IPost>({
  -        columns,
  -    });
  +    const { dataGridProps } = useDataGrid<IPost>();

      return (
          <List>
  -            <DataGrid {...dataGridProps} autoHeight />
  +            <DataGrid {...dataGridProps} columns={columns} autoHeight />
          </List>
      );
  };
  ```

## 3.36.0

### Minor Changes

- [#2072](https://github.com/refinedev/refine/pull/2072) [`bbca622ede`](https://github.com/refinedev/refine/commit/bbca622eded117271350aa178b3e757c890c5bc4) Thanks [@salihozdemir](https://github.com/salihozdemir)! - The `useDataGrid` hook required the `columns` property. Therefore, the `queryResult` could not be used in the `columns`. Now, we can define the `columns` property wherever we want since the `useDataGrid` hook does not take the `column` property.

  ```diff
  export const PostsList: React.FC = () => {
  -    const { dataGridProps } = useDataGrid<IPost>({
  -        columns,
  -    });
  +    const { dataGridProps } = useDataGrid<IPost>();

      return (
          <List>
  -            <DataGrid {...dataGridProps} autoHeight />
  +            <DataGrid {...dataGridProps} columns={columns} autoHeight />
          </List>
      );
  };
  ```

## 3.34.0

### Minor Changes

- Updated `useDataGrid` hook with `hasPagination` to enable/disable pagination.

  **Implementation**

  Updated the `useDataGrid` accordingly to the changes in the `useTable` of `@pankod/refine-core`. `hasPagination` property is being send directly to the `useTable` of `@pankod/refine-core` to disable pagination.

  **Use Cases**

  In some data providers, some of the resources might not support pagination which was not supported prior to these changes. To handle the pagination on the client-side or to disable completely, users can set `hasPagination` to `false`.

### Patch Changes

- Fixed `<Link>` usage in packages.

  ```diff
  - <Link href={route} to={route}>
  -    {label}
  - </Link>
  + <Link to={route}>{label}</Link>
  ```

  We used to have to pass `href` and `to` for Next.js and React applications, now we just need to pass `to`. **refine** router providers handle for us.

- Updated dependencies []:
  - @pankod/refine-core@3.36.0

## 3.33.0

### Minor Changes

- [#2050](https://github.com/refinedev/refine/pull/2050) [`635cfe9fdb`](https://github.com/refinedev/refine/commit/635cfe9fdbfe5940b950ae99c1f0b686c78bb8e5) Thanks [@ozkalai](https://github.com/ozkalai)! - Updated `useDataGrid` hook with `hasPagination` to enable/disable pagination.

  **Implementation**

  Updated the `useDataGrid` accordingly to the changes in the `useTable` of `@pankod/refine-core`. `hasPagination` property is being send directly to the `useTable` of `@pankod/refine-core` to disable pagination.

  **Use Cases**

  In some data providers, some of the resources might not support pagination which was not supported prior to these changes. To handle the pagination on the client-side or to disable completely, users can set `hasPagination` to `false`.

### Patch Changes

- [#2061](https://github.com/refinedev/refine/pull/2061) [`0237725cf3`](https://github.com/refinedev/refine/commit/0237725cf32923f7d24d3f0c9a2994de30baa921) Thanks [@salihozdemir](https://github.com/salihozdemir)! - Fixed `<Link>` usage in packages.

  ```diff
  - <Link href={route} to={route}>
  -    {label}
  - </Link>
  + <Link to={route}>{label}</Link>
  ```

  We used to have to pass `href` and `to` for Next.js and React applications, now we just need to pass `to`. **refine** router providers handle for us.

- Updated dependencies [[`ecde34a9b3`](https://github.com/refinedev/refine/commit/ecde34a9b38ef5667fa863f9ebb9dcb1cfff1651), [`635cfe9fdb`](https://github.com/refinedev/refine/commit/635cfe9fdbfe5940b950ae99c1f0b686c78bb8e5)]:
  - @pankod/refine-core@3.35.0

## 3.32.0

### Minor Changes

- - Created `<Breadcrumb>` component from [`<Breadcrumbs>`](https://mui.com/material-ui/react-breadcrumbs/#api)
  - Added `<Breadcrumb>` component to `CRUD` components. (`<List>`, `<Create>`, `<Edit>`, `<Show>`)
  - Added breadcrumb props to all `CRUD` components. We can use `breadcrumbs` prop to add custom breadcrumbs.

### Patch Changes

- Fixed missing imports (`DefaultColorScheme`, `ExtendedColorScheme` and `ThemeInput`) in `@mui/material/styles` in `@pankod/refine-mui` package.

- Updated dependencies []:
  - @pankod/refine-core@3.34.2

## 3.31.0

### Minor Changes

- [#2027](https://github.com/refinedev/refine/pull/2027) [`fe2df4b788`](https://github.com/refinedev/refine/commit/fe2df4b788ceb367db4e949507b9f6a9f8174582) Thanks [@biskuvit](https://github.com/biskuvit)! - - Created `<Breadcrumb>` component from [`<Breadcrumbs>`](https://mui.com/material-ui/react-breadcrumbs/#api)
  - Added `<Breadcrumb>` component to `CRUD` components. (`<List>`, `<Create>`, `<Edit>`, `<Show>`)
  - Added breadcrumb props to all `CRUD` components. We can use `breadcrumbs` prop to add custom breadcrumbs.

### Patch Changes

- [#2063](https://github.com/refinedev/refine/pull/2063) [`2067ac6bcb`](https://github.com/refinedev/refine/commit/2067ac6bcba93bc98c91e7e0a012e203120d42dc) Thanks [@aliemir](https://github.com/aliemir)! - Fixed missing imports (`DefaultColorScheme`, `ExtendedColorScheme` and `ThemeInput`) in `@mui/material/styles` in `@pankod/refine-mui` package.

- Updated dependencies [[`0338ce9d6b`](https://github.com/refinedev/refine/commit/0338ce9d6bee673b76a18cf9e6ad480fd9928e09)]:
  - @pankod/refine-core@3.34.1

## 3.30.9

### Patch Changes

- [#2039](https://github.com/refinedev/refine/pull/2039) [`6c8e1c9be2`](https://github.com/refinedev/refine/commit/6c8e1c9be273ade2ba918490f319880ddd4d60ed) Thanks [@ozkalai](https://github.com/ozkalai)! - Added the `description` property to the notifications

## 3.30.8

### Patch Changes

- We have fixed texts with translations of default login pages in Material UI and Headless.

* Update default variant of `<DeleteButton>` to `text` and replace overrides in the `<Edit>` crud component.

- dashboard icon changed from `<ListOutlined>` to [`<Dashboard>`](https://mui.com/material-ui/material-icons/?query=Dashboard&selected=Dashboard) in `<Sider>` for **Material UI** package

- Updated dependencies []:
  - @pankod/refine-core@3.34.0

## 3.30.7

### Patch Changes

- [#2029](https://github.com/refinedev/refine/pull/2029) [`b257d87fef`](https://github.com/refinedev/refine/commit/b257d87fef4e8572e4c463894e9d79af96d78184) Thanks [@ozkalai](https://github.com/ozkalai)! - We have fixed texts with translations of default login pages in Material UI and Headless.

* [#2033](https://github.com/refinedev/refine/pull/2033) [`14e14709ec`](https://github.com/refinedev/refine/commit/14e14709ecd8f2c5106cbcaca3a1acd966d69a07) Thanks [@ozkalai](https://github.com/ozkalai)! - Update default variant of `<DeleteButton>` to `text` and replace overrides in the `<Edit>` crud component.

- [#2022](https://github.com/refinedev/refine/pull/2022) [`01f8631953`](https://github.com/refinedev/refine/commit/01f8631953c17f7e5ef2c6b7aa20aed825b7f235) Thanks [@biskuvit](https://github.com/biskuvit)! - dashboard icon changed from `<ListOutlined>` to [`<Dashboard>`](https://mui.com/material-ui/material-icons/?query=Dashboard&selected=Dashboard) in `<Sider>` for **Material UI** package

- Updated dependencies [[`d96ba1e9c8`](https://github.com/refinedev/refine/commit/d96ba1e9c88724ee0b0d828bc4589befcb7a783d), [`b257d87fef`](https://github.com/refinedev/refine/commit/b257d87fef4e8572e4c463894e9d79af96d78184), [`12f08ae6a3`](https://github.com/refinedev/refine/commit/12f08ae6a3755487cd0e4f498b7fc3c2a9488c58)]:
  - @pankod/refine-core@3.33.0

## 3.30.6

### Patch Changes

- Add Dashboard item to default `<Sider/>`

- Updated dependencies []:
  - @pankod/refine-core@3.32.0

## 3.30.5

### Patch Changes

- [#2009](https://github.com/refinedev/refine/pull/2009) [`5b893a9bff`](https://github.com/refinedev/refine/commit/5b893a9bff707d90b0f898a52d46a7154108b0a0) Thanks [@aliemir](https://github.com/aliemir)! - Add Dashboard item to default `<Sider/>`

- Updated dependencies [[`498c425a0e`](https://github.com/refinedev/refine/commit/498c425a0e069b6b972a344ff32af46852306c71), [`498c425a0e`](https://github.com/refinedev/refine/commit/498c425a0e069b6b972a344ff32af46852306c71), [`498c425a0e`](https://github.com/refinedev/refine/commit/498c425a0e069b6b972a344ff32af46852306c71), [`5b893a9bff`](https://github.com/refinedev/refine/commit/5b893a9bff707d90b0f898a52d46a7154108b0a0)]:
  - @pankod/refine-core@3.31.0

## 3.30.4

### Patch Changes

- Deprecated `useMenu` from `@pankod/refine-antd` and replaced with the `useMenu` from `@pankod/refine-core`

* Remove unused `transition` property from `@pankod/refine-mui`'s `<Layout/>`

* Updated dependencies []:
  - @pankod/refine-core@3.30.0

## 3.30.4

### Patch Changes

- Fix styling for buttons in loading state

* Fix the spacing of header and footer actions in crud components and updated their snapshot tests.

* Updated dependencies []:
  - @pankod/refine-core@3.29.2

## 3.30.3

### Patch Changes

- We've updated `secondary` color to `#2A132E`

* Could not stop `e.preventDefault()` redirection in Next.js `<Link>` component. So we added in `e.stopPropagation()` for [Ant Design Buttons](https://refine.dev/docs/ui-frameworks/antd/components/buttons/clone-button/) and [Material UI Buttons](https://refine.dev/docs/ui-frameworks/mui/components/buttons/clone-button/)

* Updated dependencies []:
  - @pankod/refine-react-hook-form@3.27.2

## 3.30.2

### Patch Changes

- [#1945](https://github.com/refinedev/refine/pull/1945) [`592a401924`](https://github.com/refinedev/refine/commit/592a40192482cf88108348ed21db437e6d304a43) Thanks [@omeraplak](https://github.com/omeraplak)! - Could not stop `e.preventDefault()` redirection in Next.js `<Link>` component. So we added in `e.stopPropagation()` for [Ant Design Buttons](https://refine.dev/docs/ui-frameworks/antd/components/buttons/clone-button/) and [Material UI Buttons](https://refine.dev/docs/ui-frameworks/mui/components/buttons/clone-button/)

## 3.30.1

### Patch Changes

- [#1936](https://github.com/refinedev/refine/pull/1936) [`0695c6fa01`](https://github.com/refinedev/refine/commit/0695c6fa01716620dda842e1dd44222e06650d51) Thanks [@omeraplak](https://github.com/omeraplak)! - We've updated `secondary` color to `#2A132E`

- Updated dependencies [[`4012d3c4ae`](https://github.com/refinedev/refine/commit/4012d3c4aeb61a6190f7624b662cbd20ca900679)]:
  - @pankod/refine-react-hook-form@3.27.1

## 3.30.0

### Minor Changes

- Added default `sx` property for Material UI buttons.

  ```tsx
  const { sx, ...restProps } = rest;

  <Button sx={{ minWidth: 0, ...sx }} {...restProps} />;
  ```

### Patch Changes

- Fixed the `useDataGrid` filter bug that the selected filter was not displayed.

* Applied `refine`'s base theme to `@pankod/refine-mui` package with dark and light options.

- Refactor default `<Sider>` component of `@pankod/refine-mui`

- Updated dependencies []:
  - @pankod/refine-react-hook-form@3.27.0

## 3.29.0

### Minor Changes

- Added new provider. `<RefineSnackbarProvider/>` for notifications.

### Patch Changes

- We are fixed the buttons' icon fontSize when hideText prop passed

* Renamed export `notificationProviderHandle` from `@pankod/refine-mui` to `notificationProvider` for consistency across packages

- Fixed Material UI `ReadyPage` to be responsive for any screen

* Added missing exports from `notistack` package.

- Added `svgButtonProps` property for Material UI buttons.

  ```tsx
  <CreateButton svgButtonProps={{ size: "small" }} />
  ```

* Fixed Material UI `<ErrorComponent />` to be responsive for any screen

* Updated dependencies []:
  - @pankod/refine-core@3.29.0

## 3.28.0

### Minor Changes

- Added new provider. `<RefineSnackbarProvider/>` for notifications.

### Patch Changes

- We are fixed the buttons' icon fontSize when hideText prop passed

* Renamed export `notificationProviderHandle` from `@pankod/refine-mui` to `notificationProvider` for consistency across packages

- Fixed Material UI `ReadyPage` to be responsive for any screen

* Added missing exports from `notistack` package.

- Added `svgButtonProps` property for Material UI buttons.

  ```tsx
  <CreateButton svgButtonProps={{ size: "small" }} />
  ```

* Fixed Material UI `<ErrorComponent />` to be responsive for any screen

* Updated dependencies []:
  - @pankod/refine-core@3.28.0

## 3.27.0

### Minor Changes

- Added new provider. `<RefineSnackbarProvider/>` for notifications.

### Patch Changes

- We are fixed the buttons' icon fontSize when hideText prop passed

* Renamed export `notificationProviderHandle` from `@pankod/refine-mui` to `notificationProvider` for consistency across packages

- Fixed Material UI `ReadyPage` to be responsive for any screen

* Added missing exports from `notistack` package.

- Added `svgButtonProps` property for Material UI buttons.

  ```tsx
  <CreateButton svgButtonProps={{ size: "small" }} />
  ```

* Fixed Material UI `<ErrorComponent />` to be responsive for any screen

* Updated dependencies []:
  - @pankod/refine-core@3.27.0

## 3.26.0

### Minor Changes

- [#1911](https://github.com/refinedev/refine/pull/1911) [`6aa09d34b8`](https://github.com/refinedev/refine/commit/6aa09d34b8756d22b76cb9804814594e730587b0) Thanks [@biskuvit](https://github.com/biskuvit)! - Added new provider. `<RefineSnackbarProvider/>` for notifications.

## 3.25.2

### Patch Changes

- [#1909](https://github.com/refinedev/refine/pull/1909) [`0170b1306d`](https://github.com/refinedev/refine/commit/0170b1306d38d20891a189e3103a7a8bddd3a3dc) Thanks [@aliemir](https://github.com/aliemir)! - Renamed export `notificationProviderHandle` from `@pankod/refine-mui` to `notificationProvider` for consistency across packages

* [#1896](https://github.com/refinedev/refine/pull/1896) [`2ba2a96fd2`](https://github.com/refinedev/refine/commit/2ba2a96fd24aa733c355ac9ef4c99b7d48115746) Thanks [@aliemir](https://github.com/aliemir)! - Added missing exports from `notistack` package.

* Updated dependencies [[`2ba2a96fd2`](https://github.com/refinedev/refine/commit/2ba2a96fd24aa733c355ac9ef4c99b7d48115746)]:
  - @pankod/refine-core@3.26.0

## 3.25.1

### Patch Changes

- [#1898](https://github.com/refinedev/refine/pull/1898) [`906cf51eca`](https://github.com/refinedev/refine/commit/906cf51eca72201d4469a5e2f5cbd7842b9a2796) Thanks [@ozkalai](https://github.com/ozkalai)! - We are fixed the buttons' icon fontSize when hideText prop passed

* [#1889](https://github.com/refinedev/refine/pull/1889) [`683fd6f932`](https://github.com/refinedev/refine/commit/683fd6f932624e284195005c8408935a89da73d3) Thanks [@biskuvit](https://github.com/biskuvit)! - Fixed Material UI `ReadyPage` to be responsive for any screen

- [#1878](https://github.com/refinedev/refine/pull/1878) [`07a2c48157`](https://github.com/refinedev/refine/commit/07a2c481572d31bb50dbfa1160ff1759b6b50fbb) Thanks [@omeraplak](https://github.com/omeraplak)! - Added `svgButtonProps` property for Material UI buttons.

  ```tsx
  <CreateButton svgButtonProps={{ size: "small" }} />
  ```

* [#1890](https://github.com/refinedev/refine/pull/1890) [`607de3446b`](https://github.com/refinedev/refine/commit/607de3446ba314a05e9deca88dd41a09f343e7b9) Thanks [@biskuvit](https://github.com/biskuvit)! - Fixed Material UI `<ErrorComponent />` to be responsive for any screen

## 3.18.0-next.1

### Minor Changes

- [#1877](https://github.com/refinedev/refine/pull/1877) [`5bc54c25d6`](https://github.com/refinedev/refine/commit/5bc54c25d60bce9af44ae3feb1c9e4cb38c8b866) Thanks [@aliemir](https://github.com/aliemir)! - Add `useDataGrid` hook documentation.

### Patch Changes

- [#1878](https://github.com/refinedev/refine/pull/1878) [`07a2c48157`](https://github.com/refinedev/refine/commit/07a2c481572d31bb50dbfa1160ff1759b6b50fbb) Thanks [@omeraplak](https://github.com/omeraplak)! - Passed svgButtonProps to mui buttons

## 3.17.1-next.0

### Patch Changes

- [#1755](https://github.com/refinedev/refine/pull/1755) [`a81836bc36`](https://github.com/refinedev/refine/commit/a81836bc3670fbcceb4dac7d1f6b3c006fcee9bc) Thanks [@salihozdemir](https://github.com/salihozdemir)! - [Notistack](https://github.com/iamhosseindhv/notistack) `SnackbarProvider` which is used as a notification provider (from `@pankod/refine-mui`) has been made compatible with the theme in the example of the fine food.

* [#1755](https://github.com/refinedev/refine/pull/1755) [`a81836bc36`](https://github.com/refinedev/refine/commit/a81836bc3670fbcceb4dac7d1f6b3c006fcee9bc) Thanks [@salihozdemir](https://github.com/salihozdemir)! - Notistack toast mobile view fixed

## 3.17.0-next.0

### Minor Changes

- [#1867](https://github.com/refinedev/refine/pull/1867) [`da2e12314d`](https://github.com/refinedev/refine/commit/da2e12314de122405268d07982aa27998c127de4) Thanks [@ozkalai](https://github.com/ozkalai)! - Notistack toast mobile view fixed

### Patch Changes

- [#1850](https://github.com/refinedev/refine/pull/1850) [`40b3faca10`](https://github.com/refinedev/refine/commit/40b3faca10d420d5ac21fb9a591db86c009439b8) Thanks [@ozkalai](https://github.com/ozkalai)! - [Notistack](https://github.com/iamhosseindhv/notistack) `SnackbarProvider` which is used as a notification provider (from `@pankod/refine-mui`) has been made compatible with the theme in the example of the fine food.<|MERGE_RESOLUTION|>--- conflicted
+++ resolved
@@ -1,7 +1,5 @@
 # @refinedev/mui
 
-<<<<<<< HEAD
-=======
 ## 6.0.3
 
 ### Patch Changes
@@ -26,7 +24,6 @@
 
   [Resolves #6615](https://github.com/refinedev/refine/issues/6615)
 
->>>>>>> 85c54ba6
 ## 6.0.1
 
 ### Patch Changes
