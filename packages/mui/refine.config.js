const {
    getImports,
    getNameChangeInImport,
    appendAfterImports,
} = require("@pankod/refine-cli");

/** @type {import('@pankod/refine-cli').RefineConfig} */
module.exports = {
    swizzle: {
        items: [
            {
                group: "Buttons",
                label: "ShowButton",
                files: [
                    {
                        src: "./src/components/buttons/show/index.tsx",
                        dest: "./src/components/buttons/show.tsx",
                    },
                ],
            },
            {
                group: "Buttons",
                label: "CreateButton",
                files: [
                    {
                        src: "./src/components/buttons/create/index.tsx",
                        dest: "./src/components/buttons/create.tsx",
                    },
                ],
            },
            {
                group: "Buttons",
                label: "CloneButton",
                files: [
                    {
                        src: "./src/components/buttons/clone/index.tsx",
                        dest: "./src/components/buttons/clone.tsx",
                    },
                ],
            },
            {
                group: "Buttons",
                label: "DeleteButton",
                files: [
                    {
                        src: "./src/components/buttons/delete/index.tsx",
                        dest: "./src/components/buttons/delete.tsx",
                    },
                ],
            },
            {
                group: "Buttons",
                label: "EditButton",
                files: [
                    {
                        src: "./src/components/buttons/edit/index.tsx",
                        dest: "./src/components/buttons/edit.tsx",
                    },
                ],
            },
            {
                group: "Buttons",
                label: "ExportButton",
                files: [
                    {
                        src: "./src/components/buttons/export/index.tsx",
                        dest: "./src/components/buttons/export.tsx",
                    },
                ],
            },
            {
                group: "Buttons",
                label: "ImportButton",
                files: [
                    {
                        src: "./src/components/buttons/import/index.tsx",
                        dest: "./src/components/buttons/import.tsx",
                    },
                ],
            },
            {
                group: "Buttons",
                label: "ListButton",
                files: [
                    {
                        src: "./src/components/buttons/list/index.tsx",
                        dest: "./src/components/buttons/list.tsx",
                    },
                ],
            },
            {
                group: "Buttons",
                label: "RefreshButton",
                files: [
                    {
                        src: "./src/components/buttons/refresh/index.tsx",
                        dest: "./src/components/buttons/refresh.tsx",
                    },
                ],
            },
            {
                group: "Buttons",
                label: "SaveButton",
                files: [
                    {
                        src: "./src/components/buttons/save/index.tsx",
                        dest: "./src/components/buttons/save.tsx",
                    },
                ],
            },
            {
                group: "Basic Views",
                label: "Create",
                files: [
                    {
                        src: "./src/components/crud/create/index.tsx",
                        dest: "./src/components/crud/create.tsx",
                    },
                ],
            },
            {
<<<<<<< HEAD
                group: "Fields",
                label: "BooleanField",
                files: [
                    {
                        src: "./src/components/fields/boolean/index.tsx",
                        dest: "./src/components/fields/boolean.tsx",
                    },
                ],
            },
            {
                group: "Fields",
                label: "DateField",
                files: [
                    {
                        src: "./src/components/fields/date/index.tsx",
                        dest: "./src/components/fields/date.tsx",
                    },
                ],
            },
            {
                group: "Fields",
                label: "EmailField",
                files: [
                    {
                        src: "./src/components/fields/email/index.tsx",
                        dest: "./src/components/fields/email.tsx",
                    },
                ],
            },
            {
                group: "Fields",
                label: "FileField",
                files: [
                    {
                        src: "./src/components/fields/file/index.tsx",
                        dest: "./src/components/fields/file.tsx",
                    },
                ],
            },
            {
                group: "Fields",
                label: "FileField",
                files: [
                    {
                        src: "./src/components/fields/file/index.tsx",
                        dest: "./src/components/fields/file.tsx",
                    },
                ],
            },
            {
                group: "Fields",
                label: "MarkdownField",
                files: [
                    {
                        src: "./src/components/fields/markdown/index.tsx",
                        dest: "./src/components/fields/markdown.tsx",
                    },
                ],
            },
            {
                group: "Fields",
                label: "NumberField",
                files: [
                    {
                        src: "./src/components/fields/number/index.tsx",
                        dest: "./src/components/fields/number.tsx",
                    },
                ],
            },
            {
                group: "Fields",
                label: "TagField",
                files: [
                    {
                        src: "./src/components/fields/tag/index.tsx",
                        dest: "./src/components/fields/tag.tsx",
                    },
                ],
            },
            {
                group: "Fields",
                label: "TextField",
                files: [
                    {
                        src: "./src/components/fields/text/index.tsx",
                        dest: "./src/components/fields/text.tsx",
                    },
                ],
            },
            {
                group: "Fields",
                label: "UrlField",
                files: [
                    {
                        src: "./src/components/fields/url/index.tsx",
                        dest: "./src/components/fields/url.tsx",
=======
                group: "Pages",
                label: "Error",
                files: [
                    {
                        src: "./src/components/pages/error/index.tsx",
                        dest: "./src/components/pages/error.tsx",
                        transform: (content) => {
                            let newContent = content;

                            // for remove RefineErorrPageProps
                            const refineErrorPagePropsRegex =
                                /React\.FC<RefineErrorPageProps>/g;

                            newContent = newContent.replace(
                                refineErrorPagePropsRegex,
                                "React.FC",
                            );

                            return newContent;
                        },
>>>>>>> b59b7586
                    },
                ],
            },
        ],
        transform: (content) => {
            let newContent = content;
            const imports = getImports(content);

            imports.map((importItem) => {
                // for mui imports
                if (
                    importItem.importPath === "@mui/material" ||
                    importItem.importPath === "@mui/lab"
                ) {
                    const newStatement = `import ${importItem.namedImports} from "@pankod/refine-mui";`;

                    newContent = newContent.replace(
                        importItem.statement,
                        newStatement,
                    );
                }

                // for icons
                if (importItem.importPath === "@mui/icons-material") {
                    const newStatement = `
                    // We use @mui/icons-material for icons but you can use any icon library you want.
                    import ${importItem.namedImports} from "@mui/icons-material";`;

                    newContent = newContent.replace(
                        importItem.statement,
                        newStatement,
                    );
                }

                // for ui-types
                if (importItem.importPath === "@pankod/refine-ui-types") {
                    newContent = newContent.replace(importItem.statement, "");

                    // prop is data-testid
                    // remove data-testid={*} from props
                    const testIdPropRegex = /data-testid={.*?}/g;

                    newContent = newContent.replace(testIdPropRegex, "");
                }

                // for prop types
                if (importItem.importPath === "../types") {
                    const newStatement = `import type ${importItem.namedImports} from "@pankod/refine-mui";`;

                    newContent = newContent.replace(
                        importItem.statement,
                        newStatement,
                    );
                }
            });

            return newContent;
        },
    },
};<|MERGE_RESOLUTION|>--- conflicted
+++ resolved
@@ -119,104 +119,6 @@
                 ],
             },
             {
-<<<<<<< HEAD
-                group: "Fields",
-                label: "BooleanField",
-                files: [
-                    {
-                        src: "./src/components/fields/boolean/index.tsx",
-                        dest: "./src/components/fields/boolean.tsx",
-                    },
-                ],
-            },
-            {
-                group: "Fields",
-                label: "DateField",
-                files: [
-                    {
-                        src: "./src/components/fields/date/index.tsx",
-                        dest: "./src/components/fields/date.tsx",
-                    },
-                ],
-            },
-            {
-                group: "Fields",
-                label: "EmailField",
-                files: [
-                    {
-                        src: "./src/components/fields/email/index.tsx",
-                        dest: "./src/components/fields/email.tsx",
-                    },
-                ],
-            },
-            {
-                group: "Fields",
-                label: "FileField",
-                files: [
-                    {
-                        src: "./src/components/fields/file/index.tsx",
-                        dest: "./src/components/fields/file.tsx",
-                    },
-                ],
-            },
-            {
-                group: "Fields",
-                label: "FileField",
-                files: [
-                    {
-                        src: "./src/components/fields/file/index.tsx",
-                        dest: "./src/components/fields/file.tsx",
-                    },
-                ],
-            },
-            {
-                group: "Fields",
-                label: "MarkdownField",
-                files: [
-                    {
-                        src: "./src/components/fields/markdown/index.tsx",
-                        dest: "./src/components/fields/markdown.tsx",
-                    },
-                ],
-            },
-            {
-                group: "Fields",
-                label: "NumberField",
-                files: [
-                    {
-                        src: "./src/components/fields/number/index.tsx",
-                        dest: "./src/components/fields/number.tsx",
-                    },
-                ],
-            },
-            {
-                group: "Fields",
-                label: "TagField",
-                files: [
-                    {
-                        src: "./src/components/fields/tag/index.tsx",
-                        dest: "./src/components/fields/tag.tsx",
-                    },
-                ],
-            },
-            {
-                group: "Fields",
-                label: "TextField",
-                files: [
-                    {
-                        src: "./src/components/fields/text/index.tsx",
-                        dest: "./src/components/fields/text.tsx",
-                    },
-                ],
-            },
-            {
-                group: "Fields",
-                label: "UrlField",
-                files: [
-                    {
-                        src: "./src/components/fields/url/index.tsx",
-                        dest: "./src/components/fields/url.tsx",
-=======
                 group: "Pages",
                 label: "Error",
                 files: [
@@ -237,7 +139,106 @@
 
                             return newContent;
                         },
->>>>>>> b59b7586
+                    },
+                ],
+            },
+            {
+                group: "Fields",
+                label: "BooleanField",
+                files: [
+                    {
+                        src: "./src/components/fields/boolean/index.tsx",
+                        dest: "./src/components/fields/boolean.tsx",
+                    },
+                ],
+            },
+            {
+                group: "Fields",
+                label: "DateField",
+                files: [
+                    {
+                        src: "./src/components/fields/date/index.tsx",
+                        dest: "./src/components/fields/date.tsx",
+                    },
+                ],
+            },
+            {
+                group: "Fields",
+                label: "EmailField",
+                files: [
+                    {
+                        src: "./src/components/fields/email/index.tsx",
+                        dest: "./src/components/fields/email.tsx",
+                    },
+                ],
+            },
+            {
+                group: "Fields",
+                label: "FileField",
+                files: [
+                    {
+                        src: "./src/components/fields/file/index.tsx",
+                        dest: "./src/components/fields/file.tsx",
+                    },
+                ],
+            },
+            {
+                group: "Fields",
+                label: "FileField",
+                files: [
+                    {
+                        src: "./src/components/fields/file/index.tsx",
+                        dest: "./src/components/fields/file.tsx",
+                    },
+                ],
+            },
+            {
+                group: "Fields",
+                label: "MarkdownField",
+                files: [
+                    {
+                        src: "./src/components/fields/markdown/index.tsx",
+                        dest: "./src/components/fields/markdown.tsx",
+                    },
+                ],
+            },
+            {
+                group: "Fields",
+                label: "NumberField",
+                files: [
+                    {
+                        src: "./src/components/fields/number/index.tsx",
+                        dest: "./src/components/fields/number.tsx",
+                    },
+                ],
+            },
+            {
+                group: "Fields",
+                label: "TagField",
+                files: [
+                    {
+                        src: "./src/components/fields/tag/index.tsx",
+                        dest: "./src/components/fields/tag.tsx",
+                    },
+                ],
+            },
+            {
+                group: "Fields",
+                label: "TextField",
+                files: [
+                    {
+                        src: "./src/components/fields/text/index.tsx",
+                        dest: "./src/components/fields/text.tsx",
+                    },
+                ],
+            },
+            {
+                group: "Fields",
+                label: "UrlField",
+                files: [
+                    {
+                        src: "./src/components/fields/url/index.tsx",
+                        dest: "./src/components/fields/url.tsx",
                     },
                 ],
             },
