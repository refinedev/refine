{
  "name": "@refinedev/mui",
<<<<<<< HEAD
  "version": "6.0.1",
=======
  "version": "6.0.3",
>>>>>>> 85c54ba6
  "private": false,
  "description": "Material-UI (MUI) support for Refine, providing enterprise-level UI components.",
  "license": "MIT",
  "author": "refine",
  "sideEffects": false,
  "exports": {
    ".": {
      "import": {
        "types": "./dist/index.d.mts",
        "default": "./dist/index.mjs"
      },
      "require": {
        "types": "./dist/index.d.cts",
        "default": "./dist/index.cjs"
      }
    }
  },
  "main": "dist/index.cjs",
  "module": "dist/index.mjs",
  "typings": "dist/index.d.ts",
  "scripts": {
    "attw": "attw --pack .",
    "build": "tsup && node ../shared/generate-declarations.js",
    "dev": "tsup --watch",
    "prepare": "pnpm build",
    "publint": "publint --strict=true --level=suggestion",
    "test": "jest --passWithNoTests --runInBand",
    "types": "node ../shared/generate-declarations.js"
  },
  "dependencies": {
    "@emotion/react": "^11.8.2",
    "@emotion/styled": "^11.8.1",
    "@mui/icons-material": "^6.1.6",
    "@mui/lab": "^6.0.0-beta.14",
    "@mui/material": "^6.1.7",
    "@mui/system": "^6.1.6",
<<<<<<< HEAD
    "@mui/x-data-grid": "^7.22.2",
=======
    "@mui/x-data-grid": "^7.23.5",
>>>>>>> 85c54ba6
    "@refinedev/react-hook-form": "^4.9.3",
    "@refinedev/ui-types": "^1.23.1",
    "dayjs": "^1.10.7",
    "lodash": "^4.17.21",
    "lodash-es": "^4.17.21",
    "notistack": "^2.0.4",
    "react-hook-form": "^7.43.5",
    "react-markdown": "^6.0.1",
    "remark-gfm": "^1.0.0",
    "tslib": "^2.6.2",
    "warn-once": "^0.1.0"
  },
  "devDependencies": {
    "@esbuild-plugins/node-resolve": "^0.1.4",
    "@refinedev/cli": "^2.16.42",
<<<<<<< HEAD
    "@refinedev/core": "^4.57.1",
=======
    "@refinedev/core": "^4.57.5",
>>>>>>> 85c54ba6
    "@refinedev/ui-tests": "^1.15.1",
    "@testing-library/jest-dom": "^5.16.4",
    "@testing-library/react": "^13.1.1",
    "@testing-library/react-hooks": "^8.0.0",
    "@testing-library/user-event": "^14.1.1",
    "@types/jest": "^29.2.4",
    "@types/lodash": "^4.14.171",
    "@types/react": "^18.0.0",
    "@types/react-dom": "^18.0.0",
    "@types/testing-library__jest-dom": "^5.14.3",
    "esbuild-copy-static-files": "^0.1.0",
    "esbuild-plugin-inline-image": "^0.0.8",
    "identity-obj-proxy": "^3.0.0",
    "jest": "^29.3.1",
    "jest-environment-jsdom": "^29.3.1",
    "postcss": "^8.1.4",
    "react-router": "^7.0.2",
    "ts-jest": "^29.1.2",
    "tsup": "^6.7.0",
    "typescript": "^5.4.2"
  },
  "peerDependencies": {
    "@emotion/react": "^11.8.2",
    "@emotion/styled": "^11.8.1",
    "@mui/lab": "^6.0.0-beta.14",
    "@mui/material": "^6.1.7",
<<<<<<< HEAD
    "@mui/x-data-grid": "^7.22.2",
=======
    "@mui/x-data-grid": "^7.23.5",
>>>>>>> 85c54ba6
    "@refinedev/core": "^4.46.1",
    "@refinedev/react-hook-form": "^4.0.0",
    "dayjs": "^1.10.7",
    "react": "^17.0.0 || ^18.0.0",
    "react-dom": "^17.0.0 || ^18.0.0",
    "react-hook-form": "^7.43.5"
  },
  "publishConfig": {
    "access": "public"
  }
}<|MERGE_RESOLUTION|>--- conflicted
+++ resolved
@@ -1,10 +1,6 @@
 {
   "name": "@refinedev/mui",
-<<<<<<< HEAD
-  "version": "6.0.1",
-=======
   "version": "6.0.3",
->>>>>>> 85c54ba6
   "private": false,
   "description": "Material-UI (MUI) support for Refine, providing enterprise-level UI components.",
   "license": "MIT",
@@ -41,11 +37,7 @@
     "@mui/lab": "^6.0.0-beta.14",
     "@mui/material": "^6.1.7",
     "@mui/system": "^6.1.6",
-<<<<<<< HEAD
-    "@mui/x-data-grid": "^7.22.2",
-=======
     "@mui/x-data-grid": "^7.23.5",
->>>>>>> 85c54ba6
     "@refinedev/react-hook-form": "^4.9.3",
     "@refinedev/ui-types": "^1.23.1",
     "dayjs": "^1.10.7",
@@ -61,11 +53,7 @@
   "devDependencies": {
     "@esbuild-plugins/node-resolve": "^0.1.4",
     "@refinedev/cli": "^2.16.42",
-<<<<<<< HEAD
-    "@refinedev/core": "^4.57.1",
-=======
     "@refinedev/core": "^4.57.5",
->>>>>>> 85c54ba6
     "@refinedev/ui-tests": "^1.15.1",
     "@testing-library/jest-dom": "^5.16.4",
     "@testing-library/react": "^13.1.1",
@@ -92,11 +80,7 @@
     "@emotion/styled": "^11.8.1",
     "@mui/lab": "^6.0.0-beta.14",
     "@mui/material": "^6.1.7",
-<<<<<<< HEAD
-    "@mui/x-data-grid": "^7.22.2",
-=======
     "@mui/x-data-grid": "^7.23.5",
->>>>>>> 85c54ba6
     "@refinedev/core": "^4.46.1",
     "@refinedev/react-hook-form": "^4.0.0",
     "dayjs": "^1.10.7",
