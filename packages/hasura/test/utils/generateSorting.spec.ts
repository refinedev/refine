--- conflicted
+++ resolved
@@ -23,45 +23,6 @@
     expect(generateSorting(sorters)).toEqual(expectedSorting);
   });
 
-<<<<<<< HEAD
-    it("should handle nested fields correctly", () => {
-        const sorters: CrudSorting = [
-            { field: "author.name", order: "asc" },
-            { field: "createdAt", order: "desc" },
-        ];
-        const expectedSorting = {
-            author: {
-                name: "asc",
-            },
-            createdAt: "desc",
-        };
-        expect(generateSorting(sorters)).toEqual(expectedSorting);
-    });
-
-    it("should handle multiple nested fields correctly", () => {
-        const sorters: CrudSorting = [
-          { field: 'patient_status.title', order: 'asc' },
-          { field: 'insurance_status.title', order: 'asc' },
-          { field: 'patient.name_and_dob', order: 'asc' },
-          { field: 'rx_received_date', order: 'desc' }
-        ];
-        const result = generateSorting(sorters);
-        const expectedSorting = {
-            patient_status: {
-                title: "asc"
-            },
-            insurance_status:{ 
-                title: "asc" 
-            }, 
-            patient: {
-                name_and_dob: "asc"
-            },  
-            rx_received_date: "desc"
-        }
-        expect(result).toEqual(expectedSorting);
-    });
-    
-=======
   it("should handle nested fields correctly", () => {
     const sorters: CrudSorting = [
       { field: "author.name", order: "asc" },
@@ -75,5 +36,27 @@
     };
     expect(generateSorting(sorters)).toEqual(expectedSorting);
   });
->>>>>>> 1b146257
+
+  it("should handle multiple nested fields correctly", () => {
+    const sorters: CrudSorting = [
+      { field: "patient_status.title", order: "asc" },
+      { field: "insurance_status.title", order: "asc" },
+      { field: "patient.name_and_dob", order: "asc" },
+      { field: "rx_received_date", order: "desc" },
+    ];
+    const result = generateSorting(sorters);
+    const expectedSorting = {
+      patient_status: {
+        title: "asc",
+      },
+      insurance_status: {
+        title: "asc",
+      },
+      patient: {
+        name_and_dob: "asc",
+      },
+      rx_received_date: "desc",
+    };
+    expect(result).toEqual(expectedSorting);
+  });
 });