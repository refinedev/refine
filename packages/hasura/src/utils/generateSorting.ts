--- conflicted
+++ resolved
@@ -4,48 +4,33 @@
 export type HasuraSortOrder = "asc" | "desc";
 export type HasuraSorting = HasuraSortOrder | { [key: string]: HasuraSorting };
 
-<<<<<<< HEAD
 export type HasuraSortingType = Record<string, HasuraSorting>;
 
-const generateNestedSorting = (sorter: { field: string; order: HasuraSortOrder }): HasuraSortingType => {
-    const { field, order } = sorter;
-    const fieldsArray = field.split(".");
+const generateNestedSorting = (sorter: {
+  field: string;
+  order: HasuraSortOrder;
+}): HasuraSortingType => {
+  const { field, order } = sorter;
+  const fieldsArray = field.split(".");
 
-    return {
-        ...(setWith({}, fieldsArray, order, Object))
-    };
+  return {
+    ...setWith({}, fieldsArray, order, Object),
+  };
 };
 
-export const generateSorting: (sorters: CrudSorting | undefined) => HasuraSortingType | undefined = (sorters) => {
-    if (!sorters) {
-        return undefined;
-    }
-
-    let mergedSorting: HasuraSortingType = {};
-
-    sorters.forEach(sorter => {
-        const nestedSorting = generateNestedSorting(sorter);
-        mergedSorting = { ...mergedSorting, ...nestedSorting };
-    });
-
-    return mergedSorting;
-=======
-export type GenerateSortingType = {
-  (sorting?: CrudSorting): HasuraSortingType | undefined;
-};
-
-export const generateSorting: GenerateSortingType = (sorters?: CrudSorting) => {
+export const generateSorting: (
+  sorters: CrudSorting | undefined,
+) => HasuraSortingType | undefined = (sorters) => {
   if (!sorters) {
     return undefined;
   }
 
-  const sortingQueryResult: Record<string, "asc" | "desc" | HasuraSortingType> =
-    {};
+  let mergedSorting: HasuraSortingType = {};
 
-  sorters.forEach((sortItem) => {
-    set(sortingQueryResult, sortItem.field, sortItem.order);
+  sorters.forEach((sorter) => {
+    const nestedSorting = generateNestedSorting(sorter);
+    mergedSorting = { ...mergedSorting, ...nestedSorting };
   });
 
-  return sortingQueryResult as HasuraSortingType;
->>>>>>> 1b146257
+  return mergedSorting;
 };