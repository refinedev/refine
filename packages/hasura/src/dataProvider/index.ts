import type { BaseRecord, DataProvider } from "@refinedev/core";
import * as gql from "gql-query-builder";
import { GraphQLClient } from "graphql-request";
import {
  camelizeKeys,
  generateFilters,
  generateSorting,
  getOperationFields,
  isMutation,
  mergeHasuraFilters,
  metaFieldsToGqlFields,
  upperCaseValues,
} from "../utils";
import camelcase from "camelcase";
import gqlTag from "graphql-tag";
import { getIdType, type HasuraProviderOptions } from "../types";

<<<<<<< HEAD
export type IDType = "uuid" | "Int" | "String" | "Numeric";

export type NamingConvention = "hasura-default" | "graphql-default";

export type HasuraDataProviderOptions = {
  idType?: IDType | ((resource: string) => IDType);
  namingConvention?: NamingConvention;
};
=======
export type HasuraDataProviderOptions = HasuraProviderOptions & {};
>>>>>>> d628a62b

const dataProvider = (
  client: GraphQLClient,
  options?: HasuraDataProviderOptions,
): Required<DataProvider> => {
  const { idType, namingConvention = "hasura-default" } = options ?? {};
  const defaultNamingConvention = namingConvention === "hasura-default";

  return {
    getOne: async ({ resource, id, meta }) => {
      const operation = defaultNamingConvention
        ? `${meta?.operation ?? resource}_by_pk`
        : camelcase(`${meta?.operation ?? resource}_by_pk`);
      const pascalOperation = camelcase(operation, {
        pascalCase: true,
      });

      const gqlOperation = meta?.gqlQuery ?? meta?.gqlMutation;

      if (gqlOperation) {
        let query = gqlOperation;
        const variables = {
          id,
          ...meta?.gqlVariables,
        };

        if (isMutation(gqlOperation)) {
          const stringFields = getOperationFields(gqlOperation);

          query = gqlTag`
                        query Get${pascalOperation}($id: ${getIdType(
                          resource,
                          idType,
                        )}!) {
                            ${operation}(id: $id) {
                            ${stringFields}
                            }
                        }
                    `;
        }

        const response = await client.request<BaseRecord>(query, variables);

        return {
          data: response[operation],
        };
      }

      const { query, variables } = gql.query({
        operation,
        variables: {
          id: {
            value: id,
            type: getIdType(resource, idType),
            required: true,
          },
          ...meta?.variables,
        },
        fields: meta?.fields,
      });

      const response = await client.request<BaseRecord>(query, variables);

      return {
        data: response[operation],
      };
    },

    getMany: async ({ resource, ids, meta }) => {
      const operation = defaultNamingConvention
        ? meta?.operation ?? resource
        : camelcase(meta?.operation ?? resource);

      const type = defaultNamingConvention
        ? `${operation}_bool_exp`
        : camelcase(`${operation}_bool_exp`, { pascalCase: true });

      if (meta?.gqlQuery) {
        const hasuraFilters = mergeHasuraFilters(
          {
            id: {
              _in: ids,
            },
          },
          meta?.gqlVariables?.where,
        );

        const variables = {
          ...(meta.gqlVariables && meta.gqlVariables),
          ...(hasuraFilters && {
            where: hasuraFilters,
          }),
        };

        const response = await client.request<BaseRecord>(
          meta.gqlQuery,
          variables,
        );
        return {
          data: response[operation],
        };
      }

      const { query, variables } = gql.query({
        operation,
        fields: meta?.fields,
        variables: meta?.variables ?? {
          where: {
            type,
            value: {
              id: {
                _in: ids,
              },
            },
          },
        },
      });

      const response = await client.request<BaseRecord>(query, variables);

      return {
        data: response[operation],
      };
    },

    getList: async ({ resource, sorters, filters, pagination, meta }) => {
      const operation = defaultNamingConvention
        ? meta?.operation ?? resource
        : camelcase(meta?.operation ?? resource);

      const aggregateOperation = defaultNamingConvention
        ? `${operation}_aggregate`
        : camelcase(`${operation}_aggregate`);

      const {
        current = 1,
        pageSize: limit = 10,
        mode = "server",
      } = pagination ?? {};

      const hasuraPagination =
        mode === "server" ? { limit, offset: (current - 1) * limit } : {};

      const hasuraSorting = defaultNamingConvention
        ? generateSorting(sorters)
        : upperCaseValues(camelizeKeys(generateSorting(sorters)));

      let hasuraFilters = generateFilters(filters, namingConvention);
      let query;
      let variables;

      if (meta?.gqlQuery) {
        hasuraFilters = mergeHasuraFilters(
          hasuraFilters,
          meta?.gqlVariables?.where,
        );
        query = meta.gqlQuery;
        variables = {
          ...hasuraPagination,
          ...(hasuraSorting &&
            (namingConvention === "graphql-default"
              ? {
                  orderBy: hasuraSorting,
                }
              : {
                  order_by: hasuraSorting,
                })),
          ...(meta.gqlVariables && meta.gqlVariables),
          ...(hasuraFilters && {
            where: hasuraFilters,
          }),
        };
      } else {
        const hasuraSortingType = defaultNamingConvention
          ? `[${operation}_order_by!]`
          : `[${camelcase(`${operation}_order_by!`, {
              pascalCase: true,
            })}]`;

        const hasuraFiltersType = defaultNamingConvention
          ? `${operation}_bool_exp`
          : camelcase(`${operation}_bool_exp`, { pascalCase: true });

        const gqlQuery = gql.query([
          {
            operation,
            fields: meta?.fields,
            variables: {
              ...hasuraPagination,
              ...(hasuraSorting &&
                (namingConvention === "graphql-default"
                  ? {
                      orderBy: {
                        value: hasuraSorting,
                        type: hasuraSortingType,
                      },
                    }
                  : {
                      order_by: {
                        value: hasuraSorting,
                        type: hasuraSortingType,
                      },
                    })),
              ...(hasuraFilters && {
                where: {
                  value: hasuraFilters,
                  type: hasuraFiltersType,
                },
              }),
            },
          },
          {
            operation: aggregateOperation,
            fields: [{ aggregate: ["count"] }],
            variables: {
              where: {
                value: hasuraFilters,
                type: hasuraFiltersType,
              },
            },
          },
        ]);

        query = gqlQuery.query;
        variables = gqlQuery.variables;
      }

      const response = await client.request<BaseRecord>(query, variables);

      return {
        data: response[operation],
        total: response[aggregateOperation].aggregate.count,
      };
    },

    create: async ({ resource, variables, meta }) => {
      const operation = defaultNamingConvention
        ? meta?.operation ?? resource
        : camelcase(meta?.operation ?? resource);
      const insertOperation = defaultNamingConvention
        ? `insert_${operation}_one`
        : camelcase(`insert_${operation}_one`);

      const gqlOperation = meta?.gqlMutation ?? meta?.gqlQuery;

      if (gqlOperation) {
        const response = await client.request<BaseRecord>(gqlOperation, {
          object: variables || {},
        });

        return {
          data: response[insertOperation],
        };
      }

      const insertType = defaultNamingConvention
        ? `${operation}_insert_input`
        : camelcase(`${operation}_insert_input`, { pascalCase: true });
      const { query, variables: gqlVariables } = gql.mutation({
        operation: insertOperation,
        variables: {
          object: {
            type: insertType,
            value: variables,
            required: true,
          },
        },
        fields: meta?.fields ?? ["id", ...Object.keys(variables || {})],
      });

      const response = await client.request<BaseRecord>(query, gqlVariables);

      return {
        data: response[insertOperation],
      };
    },

    createMany: async ({ resource, variables: variablesFromParams, meta }) => {
      const operation = meta?.operation ?? resource;
      const pascalOperation = camelcase(operation, {
        pascalCase: true,
      });
      const insertOperation = defaultNamingConvention
        ? `insert_${operation}`
        : camelcase(`insert_${operation}`);

      if (meta?.gqlMutation) {
        const response = await client.request<BaseRecord>(meta.gqlMutation, {
          objects: variablesFromParams,
        });

        return {
          data: response[insertOperation]["returning"],
        };
      }

      const insertType = defaultNamingConvention
        ? `[${operation}_insert_input!]`
        : `[${camelcase(`${operation}_insert_input!`, {
            pascalCase: true,
          })}]`;
      const query = gqlTag`
                  mutation CreateMany${pascalOperation}($objects: ${insertType}!) {
                      ${insertOperation}(objects: $objects) {
                          returning {
                              id
                              ${metaFieldsToGqlFields(meta?.fields)}
                          }
                      }
                  }
              `;

      const variables = {
        objects: variablesFromParams,
      };

      const response = await client.request<BaseRecord>(query, variables);

      return {
        data: response[insertOperation]["returning"],
      };
    },

    update: async ({ resource, id, variables, meta }) => {
      const operation = meta?.operation ?? resource;
      const updateOperation = defaultNamingConvention
        ? `update_${operation}_by_pk`
        : camelcase(`update_${operation}_by_pk`);

      const gqlOperation = meta?.gqlMutation ?? meta?.gqlQuery;

      if (gqlOperation) {
        const response = await client.request<BaseRecord>(gqlOperation, {
          id,
          object: variables || {},
        });

        return {
          data: response[updateOperation],
        };
      }

      const pkColumnsType = defaultNamingConvention
        ? `${operation}_pk_columns_input`
        : camelcase(`${operation}_pk_columns_input!`, {
            pascalCase: true,
          });
      const setInputType = defaultNamingConvention
        ? `${operation}_set_input`
        : camelcase(`${operation}_set_input`, { pascalCase: true });
      const { query, variables: gqlVariables } = gql.mutation({
        operation: updateOperation,
        variables: {
          ...(defaultNamingConvention
            ? {
                pk_columns: {
                  type: pkColumnsType,
                  value: {
                    id: id,
                  },
                  required: true,
                },
              }
            : {
                pkColumns: {
                  type: pkColumnsType,
                  value: {
                    id: id,
                  },
                },
              }),
          _set: {
            type: setInputType,
            value: variables,
            required: true,
          },
        },
        fields: meta?.fields ?? ["id"],
      });

      const response = await client.request<BaseRecord>(query, gqlVariables);

      return {
        data: response[updateOperation],
      };
    },

    updateMany: async ({
      resource,
      ids,
      variables: variablesFromParams,
      meta,
    }) => {
      const operation = meta?.operation ?? resource;
      const pascalOperation = camelcase(operation, {
        pascalCase: true,
      });
      const updateOperation = defaultNamingConvention
        ? `update_${operation}`
        : camelcase(`update_${operation}`);

      if (meta?.gqlMutation) {
        const response = await client.request<BaseRecord>(meta.gqlMutation, {
          ids,
          _set: variablesFromParams,
        });

        return {
          data: response[updateOperation]["returning"],
        };
      }

      const whereType = defaultNamingConvention
        ? `${operation}_bool_exp`
        : camelcase(`${operation}_bool_exp`, { pascalCase: true });
      const setInputType = defaultNamingConvention
        ? `${operation}_set_input`
        : camelcase(`${operation}_set_input`, { pascalCase: true });
      const query = gqlTag`
                mutation UpdateMany${pascalOperation}($where: ${whereType}!, $_set: ${setInputType}!) {
                    ${updateOperation}(where: $where, _set: $_set) {
                        returning {
                            id
                             ${metaFieldsToGqlFields(meta?.fields)}
                        }
                    }
                }
            `;

      const variables = meta?.variables ?? {
        where: {
          id: {
            _in: ids,
          },
        },
        _set: variablesFromParams,
      };

      const response = await client.request<BaseRecord>(query, variables);

      return {
        data: response[updateOperation]["returning"],
      };
    },

    deleteOne: async ({ resource, id, meta }) => {
      const operation = meta?.operation ?? resource;

      const deleteOperation = defaultNamingConvention
        ? `delete_${operation}_by_pk`
        : camelcase(`delete_${operation}_by_pk`);

      if (meta?.gqlMutation) {
        const response = await client.request<BaseRecord>(meta.gqlMutation, {
          id,
          ...meta?.variables,
        });

        return {
          data: response[deleteOperation],
        };
      }

      const { query, variables } = gql.mutation({
        operation: deleteOperation,
        variables: {
          id: {
            value: id,
            type: getIdType(resource, idType),
            required: true,
          },
          ...meta?.variables,
        },
        fields: meta?.fields ?? ["id"],
      });

      const response = await client.request<BaseRecord>(query, variables);

      return {
        data: response[deleteOperation],
      };
    },

    deleteMany: async ({ resource, ids, meta }) => {
      const operation = meta?.operation ?? resource;
      const pascalOperation = camelcase(operation, {
        pascalCase: true,
      });
      const deleteOperation = defaultNamingConvention
        ? `delete_${operation}`
        : camelcase(`delete_${operation}`);

      if (meta?.gqlMutation) {
        const response = await client.request<BaseRecord>(meta?.gqlMutation, {
          where: {
            id: {
              _in: ids,
            },
          },
        });

        return {
          data: response[deleteOperation]["returning"],
        };
      }

      const whereType = defaultNamingConvention
        ? `${operation}_bool_exp`
        : camelcase(`${operation}_bool_exp`, { pascalCase: true });
      const query = gqlTag`
                mutation DeleteMany${pascalOperation}($where: ${whereType}!) {
                    ${deleteOperation}(where: $where) {
                        returning {
                            id
                             ${metaFieldsToGqlFields(meta?.fields)}
                        }
                    }
                }
            `;

      const variables = meta?.variables ?? {
        where: {
          id: {
            _in: ids,
          },
        },
      };

      const response = await client.request<BaseRecord>(query, variables);

      return {
        data: response[deleteOperation]["returning"],
      };
    },

    getApiUrl: () => {
      throw new Error(
        "getApiUrl method is not implemented on refine-hasura data provider.",
      );
    },

    custom: async ({ url, method, headers, meta }) => {
      let gqlClient = client;

      if (url) {
        gqlClient = new GraphQLClient(url, { headers });
      }

      const gqlOperation = meta?.gqlMutation ?? meta?.gqlQuery;

      if (gqlOperation) {
        const response: any = await client.request(
          gqlOperation,
          meta?.variables ?? {},
        );

        return { data: response };
      }

      if (meta) {
        if (meta.operation) {
          if (method === "get") {
            const { query, variables } = gql.query({
              operation: meta.operation,
              fields: meta.fields,
              variables: meta.variables,
            });

            const response = await gqlClient.request<BaseRecord>(
              query,
              variables,
            );
            response.data;

            return {
              data: response[meta.operation],
            };
          }
          const { query, variables } = gql.mutation({
            operation: meta.operation,
            fields: meta.fields,
            variables: meta.variables,
          });

          const response = await gqlClient.request<BaseRecord>(
            query,
            variables,
          );

          return {
            data: response[meta.operation],
          };
        }
        throw Error("GraphQL operation name required.");
      }
      throw Error(
        "GraphQL need to operation, fields and variables values in meta object.",
      );
    },
  };
};

export default dataProvider;<|MERGE_RESOLUTION|>--- conflicted
+++ resolved
@@ -15,18 +15,7 @@
 import gqlTag from "graphql-tag";
 import { getIdType, type HasuraProviderOptions } from "../types";
 
-<<<<<<< HEAD
-export type IDType = "uuid" | "Int" | "String" | "Numeric";
-
-export type NamingConvention = "hasura-default" | "graphql-default";
-
-export type HasuraDataProviderOptions = {
-  idType?: IDType | ((resource: string) => IDType);
-  namingConvention?: NamingConvention;
-};
-=======
 export type HasuraDataProviderOptions = HasuraProviderOptions & {};
->>>>>>> d628a62b
 
 const dataProvider = (
   client: GraphQLClient,
