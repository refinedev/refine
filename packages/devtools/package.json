{
<<<<<<< HEAD
  "version": "1.1.6",
=======
  "version": "2.0.0",
>>>>>>> 06e5d74f
  "license": "MIT",
  "main": "dist/index.js",
  "typings": "dist/index.d.ts",
  "private": false,
  "sideEffects": false,
  "files": [
    "dist",
    "src"
  ],
  "engines": {
    "node": ">=10"
  },
  "scripts": {
    "start": "tsup --watch --format esm,cjs,iife --legacy-output",
    "build": "tsup --format esm,cjs,iife --minify --legacy-output",
    "test": "jest --passWithNoTests --runInBand",
    "prepare": "npm run build"
  },
  "name": "@refinedev/devtools",
  "description": "refine devtools offers a set of features from monitoring to quickly prototyping a UI.",
  "author": "refine",
  "module": "dist/esm/index.js",
  "dependencies": {
    "@aliemir/dom-to-fiber-utils": "^0.4.0",
    "@refinedev/devtools-shared": "1.1.1",
    "error-stack-parser": "^2.1.4",
    "lodash-es": "^4.17.21",
    "lodash": "^4.17.21"
  },
  "peerDependencies": {
    "react": "^17.0.0 || ^18.0.0",
    "react-dom": "^17.0.0 || ^18.0.0",
    "@types/react": "^17.0.0 || ^18.0.0",
    "@types/react-dom": "^17.0.0 || ^18.0.0",
    "@refinedev/devtools-server": "1.1.5",
    "@refinedev/cli": "2.16.0",
    "@refinedev/core": "^4.42.0"
  },
  "devDependencies": {
    "@testing-library/jest-dom": "^5.16.4",
    "@esbuild-plugins/node-resolve": "^0.1.4",
    "@types/jest": "^29.2.4",
    "@types/lodash": "^4.14.171",
    "jest": "^29.3.1",
    "jest-environment-jsdom": "^29.3.1",
    "react-router-dom": "^6.8.1",
    "ts-jest": "^29.0.3",
    "tslib": "^2.3.1",
    "tsup": "^6.7.0"
  },
  "repository": {
    "type": "git",
    "url": "https://github.com/refinedev/refine.git",
    "directory": "packages/devtools"
  },
  "gitHead": "829f5a516f98c06f666d6be3e6e6099c75c07719",
  "publishConfig": {
    "access": "public"
  }
}<|MERGE_RESOLUTION|>--- conflicted
+++ resolved
@@ -1,9 +1,5 @@
 {
-<<<<<<< HEAD
   "version": "1.1.6",
-=======
-  "version": "2.0.0",
->>>>>>> 06e5d74f
   "license": "MIT",
   "main": "dist/index.js",
   "typings": "dist/index.d.ts",
