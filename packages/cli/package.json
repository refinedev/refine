{
    "name": "@pankod/refine-cli",
    "version": "1.1.4",
    "description": "refine is a React-based framework for building internal tools, rapidly. It ships with Ant Design System, an enterprise-level UI toolkit.",
    "private": false,
    "main": "dist/index.js",
    "module": "dist/esm/index.js",
    "typings": "dist/index.d.ts",
    "bin": {
        "refine": "./dist/cli.js"
    },
    "scripts": {
        "start": "tsup --watch --format esm,cjs,iife --legacy-output",
        "build": "tsup --format esm,cjs,iife --minify --legacy-output",
        "test": "jest --passWithNoTests --runInBand",
        "prepare": "npm run build"
    },
    "devDependencies": {
        "@types/inquirer-autocomplete-prompt": "^2.0.0",
        "@esbuild-plugins/node-resolve": "^0.1.4",
        "@types/figlet": "^1.5.5",
        "@types/envinfo": "^7.8.1",
        "@types/fs-extra": "^9.0.13",
        "@types/inquirer": "^8.2.5",
        "@types/jest": "^26.0.24",
        "@types/jscodeshift": "^0.11.5",
        "@types/node-fetch": "^2.6.2",
        "@types/temp": "^0.9.1",
        "jest": "^27.5.1",
        "ts-jest": "^27.1.3",
        "tsup": "^5.11.13",
        "typescript": "^4.7.4"
    },
    "dependencies": {
<<<<<<< HEAD
        "prettier": "^2.7.1",
        "inquirer-autocomplete-prompt": "^2.0.0",
        "globby": "^11.1.0",
        "tslib": "^2.3.1",
        "handlebars": "^4.7.7",
        "fs-extra": "^10.1.0",
        "temp": "^0.9.4",
        "pluralize": "^8.0.0",
=======
        "figlet": "^1.5.2",
>>>>>>> 407250fb
        "chalk": "^4.1.2",
        "commander": "9.4.1",
        "conf": "^10.2.0",
        "dotenv": "^16.0.3",
        "envinfo": "^7.8.1",
        "execa": "^5.1.1",
        "fs-extra": "^10.1.0",
        "handlebars": "^4.7.7",
        "ink": "^3.2.0",
        "ink-table": "^3.0.0",
        "inquirer": "^8.2.5",
        "jscodeshift": "^0.14.0",
        "node-env-type": "^0.0.8",
        "node-fetch": "^2.6.7",
        "ora": "^5.4.1",
        "pluralize": "^8.0.0",
        "preferred-pm": "^3.0.3",
        "semver-diff": "^3.1.1",
        "temp": "^0.9.4",
        "tslib": "^2.3.1"
    },
    "author": "refine",
    "license": "MIT",
    "gitHead": "829f5a516f98c06f666d6be3e6e6099c75c07719",
    "publishConfig": {
        "access": "public"
    }
}<|MERGE_RESOLUTION|>--- conflicted
+++ resolved
@@ -32,18 +32,10 @@
         "typescript": "^4.7.4"
     },
     "dependencies": {
-<<<<<<< HEAD
         "prettier": "^2.7.1",
         "inquirer-autocomplete-prompt": "^2.0.0",
         "globby": "^11.1.0",
-        "tslib": "^2.3.1",
-        "handlebars": "^4.7.7",
-        "fs-extra": "^10.1.0",
-        "temp": "^0.9.4",
-        "pluralize": "^8.0.0",
-=======
         "figlet": "^1.5.2",
->>>>>>> 407250fb
         "chalk": "^4.1.2",
         "commander": "9.4.1",
         "conf": "^10.2.0",
