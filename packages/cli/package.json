--- conflicted
+++ resolved
@@ -1,76 +1,4 @@
 {
-<<<<<<< HEAD
-    "name": "@pankod/refine-cli",
-    "version": "1.19.0",
-    "description": "refine is a React-based framework for building internal tools, rapidly. It ships with Ant Design System, an enterprise-level UI toolkit.",
-    "private": false,
-    "main": "dist/index.js",
-    "module": "dist/esm/index.js",
-    "typings": "dist/index.d.ts",
-    "bin": {
-        "refine": "./dist/cli.js"
-    },
-    "scripts": {
-        "start": "tsup --watch --format esm,cjs,iife --legacy-output",
-        "build": "tsup --format esm,cjs,iife --minify --legacy-output",
-        "test": "jest --passWithNoTests --runInBand",
-        "prepare": "npm run build",
-        "postinstall": "echo \"refine v4 is released 🎉 \nThe new version is 100% backward compatible. You can upgrade to v4 with a single command! \nSee the migration guide here: https://refine.dev/docs/migration-guide/3x-to-4x \n\""
-    },
-    "devDependencies": {
-        "@types/inquirer-autocomplete-prompt": "^2.0.0",
-        "@esbuild-plugins/node-resolve": "^0.1.4",
-        "@types/dedent": "^0.7.0",
-        "@types/figlet": "^1.5.5",
-        "@types/envinfo": "^7.8.1",
-        "@types/fs-extra": "^9.0.13",
-        "@types/inquirer": "^8.2.5",
-        "@types/jest": "^29.2.4",
-        "@types/jscodeshift": "^0.11.5",
-        "@types/node-fetch": "^2.6.2",
-        "@types/temp": "^0.9.1",
-        "jest": "^29.3.1",
-        "ts-jest": "^29.0.3",
-        "tsup": "^5.11.13",
-        "typescript": "^4.7.4"
-    },
-    "dependencies": {
-        "cardinal": "^2.1.1",
-        "boxen": "^5.1.2",
-        "prettier": "^2.7.1",
-        "inquirer-autocomplete-prompt": "^2.0.0",
-        "dedent": "^0.7.0",
-        "globby": "^11.1.0",
-        "figlet": "^1.5.2",
-        "chalk": "^4.1.2",
-        "commander": "9.4.1",
-        "conf": "^10.2.0",
-        "dotenv": "^16.0.3",
-        "envinfo": "^7.8.1",
-        "execa": "^5.1.1",
-        "fs-extra": "^10.1.0",
-        "handlebars": "^4.7.7",
-        "ink": "^3.2.0",
-        "ink-table": "^3.0.0",
-        "ink-markdown": "^1.0.1",
-        "inquirer": "^8.2.5",
-        "jscodeshift": "0.13.1",
-        "node-env-type": "^0.0.8",
-        "node-fetch": "^2.6.7",
-        "ora": "^5.4.1",
-        "pluralize": "^8.0.0",
-        "preferred-pm": "^3.0.3",
-        "semver-diff": "^3.1.1",
-        "temp": "^0.9.4",
-        "tslib": "^2.3.1"
-    },
-    "author": "refine",
-    "license": "MIT",
-    "gitHead": "829f5a516f98c06f666d6be3e6e6099c75c07719",
-    "publishConfig": {
-        "access": "public"
-    }
-=======
   "name": "@refinedev/cli",
   "version": "2.0.0",
   "description": "refine is a React-based framework for building internal tools, rapidly. It ships with Ant Design System, an enterprise-level UI toolkit.",
@@ -140,5 +68,4 @@
   "publishConfig": {
     "access": "public"
   }
->>>>>>> ea7bb9b5
 }