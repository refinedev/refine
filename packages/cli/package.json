--- conflicted
+++ resolved
@@ -72,10 +72,6 @@
   },
   "devDependencies": {
     "@esbuild-plugins/node-resolve": "^0.1.4",
-<<<<<<< HEAD
-=======
-    "@refinedev/core": "^4.49.1",
->>>>>>> 9b794847
     "@types/center-align": "^1.0.0",
     "@types/dedent": "^0.7.0",
     "@types/envinfo": "^7.8.1",
