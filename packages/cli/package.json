{
    "name": "@pankod/refine-cli",
    "version": "0.6.0",
    "description": "refine is a React-based framework for building internal tools, rapidly. It ships with Ant Design System, an enterprise-level UI toolkit.",
    "private": false,
    "main": "dist/index.js",
    "module": "dist/esm/index.js",
    "typings": "dist/index.d.ts",
    "scripts": {
        "start": "tsup --watch --format esm,cjs,iife --legacy-output && cp templates dist/templates/",
        "build": "tsup --format esm,cjs,iife --minify --legacy-output",
        "test": "jest --passWithNoTests --runInBand",
        "prepare": "npm run build"
    },
    "devDependencies": {
        "@esbuild-plugins/node-resolve": "^0.1.4",
        "@testing-library/jest-dom": "^5.16.4",
        "@testing-library/react": "^13.1.1",
        "@testing-library/react-hooks": "^8.0.0",
        "@testing-library/user-event": "^14.1.1",
        "@types/jest": "^26.0.24",
        "@types/lodash": "^4.14.171",
<<<<<<< HEAD
        "@types/temp": "^0.9.1",
        "@types/fs-extra": "^9.0.13",
=======
        "@types/testing-library__jest-dom": "^5.14.3",
>>>>>>> 4040bdbf
        "esbuild-copy-static-files": "^0.1.0",
        "esbuild-plugin-inline-image": "^0.0.8",
        "identity-obj-proxy": "^3.0.0",
        "jest": "^27.5.1",
        "ts-jest": "^27.1.3",
        "tsup": "^5.11.13",
        "typescript": "^4.7.4"
    },
    "dependencies": {
<<<<<<< HEAD
        "tslib": "^2.3.1",
        "commander": "^9.4.1",
        "handlebars": "^4.7.7",
        "fs-extra": "^10.1.0",
        "temp": "^0.9.4",
        "pluralize": "^8.0.0"
=======
        "commander": "9.4.1",
        "execa": "^5.1.1",
        "ink": "^3.2.0",
        "ink-table": "^3.0.0",
        "ora": "^5.4.1",
        "preferred-pm": "^3.0.3",
        "react": "^18.0.0",
        "tslib": "^2.3.1"
>>>>>>> 4040bdbf
    },
    "author": "refine",
    "license": "MIT",
    "gitHead": "829f5a516f98c06f666d6be3e6e6099c75c07719",
    "publishConfig": {
        "access": "public"
    }
}<|MERGE_RESOLUTION|>--- conflicted
+++ resolved
@@ -20,12 +20,9 @@
         "@testing-library/user-event": "^14.1.1",
         "@types/jest": "^26.0.24",
         "@types/lodash": "^4.14.171",
-<<<<<<< HEAD
         "@types/temp": "^0.9.1",
         "@types/fs-extra": "^9.0.13",
-=======
         "@types/testing-library__jest-dom": "^5.14.3",
->>>>>>> 4040bdbf
         "esbuild-copy-static-files": "^0.1.0",
         "esbuild-plugin-inline-image": "^0.0.8",
         "identity-obj-proxy": "^3.0.0",
@@ -35,23 +32,18 @@
         "typescript": "^4.7.4"
     },
     "dependencies": {
-<<<<<<< HEAD
         "tslib": "^2.3.1",
-        "commander": "^9.4.1",
         "handlebars": "^4.7.7",
         "fs-extra": "^10.1.0",
         "temp": "^0.9.4",
-        "pluralize": "^8.0.0"
-=======
+        "pluralize": "^8.0.0",
         "commander": "9.4.1",
         "execa": "^5.1.1",
         "ink": "^3.2.0",
         "ink-table": "^3.0.0",
         "ora": "^5.4.1",
         "preferred-pm": "^3.0.3",
-        "react": "^18.0.0",
-        "tslib": "^2.3.1"
->>>>>>> 4040bdbf
+        "react": "^18.0.0"
     },
     "author": "refine",
     "license": "MIT",
