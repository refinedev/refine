--- conflicted
+++ resolved
@@ -1,19 +1,12 @@
 import { IResourceComponentsProps } from "@pankod/refine-core";
-<<<<<<< HEAD
+{{#if uiFramework}}
 import { {{formatInferencerComponent uiFramework}}Inferencer } from "@pankod/refine-inferencer/{{uiFramework}}";
-
-export const {{capitalize resource}}Edit: React.FC<IResourceComponentsProps> = () => {
-    return <{{formatInferencerComponent uiFramework}}Inferencer />;
-=======
-{{#if uiFramework}}
-import { {{formatInferencerComponent uiFramework}}EditInferencer } from "@pankod/refine-inferencer/{{uiFramework}}";
 {{/if}}
 
 export const {{capitalize resource}}Edit: React.FC<IResourceComponentsProps> = () => {
     {{#if uiFramework}}
-    return <{{formatInferencerComponent uiFramework}}EditInferencer />;
+    return <{{formatInferencerComponent uiFramework}}Inferencer />;
     {{else}}
     return <span>EditPage</span>;
     {{/if}}
->>>>>>> 73c075ff
 };