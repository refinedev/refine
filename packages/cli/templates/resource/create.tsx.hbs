--- conflicted
+++ resolved
@@ -1,19 +1,12 @@
 import { IResourceComponentsProps } from "@pankod/refine-core";
-<<<<<<< HEAD
+{{#if uiFramework}}
 import { {{formatInferencerComponent uiFramework}}Inferencer } from "@pankod/refine-inferencer/{{uiFramework}}";
-
-export const {{capitalize resource}}Create: React.FC<IResourceComponentsProps> = () => {
-    return <{{formatInferencerComponent uiFramework}}Inferencer />;
-=======
-{{#if uiFramework}}
-import { {{formatInferencerComponent uiFramework}}CreateInferencer } from "@pankod/refine-inferencer/{{uiFramework}}";
 {{/if}}
 
 export const {{capitalize resource}}Create: React.FC<IResourceComponentsProps> = () => {
     {{#if uiFramework}}
-    return <{{formatInferencerComponent uiFramework}}CreateInferencer />;
+    return <{{formatInferencerComponent uiFramework}}Inferencer />;
     {{else}}
     return <span>CreatePage</span>;
     {{/if}}  
->>>>>>> 73c075ff
 };