--- conflicted
+++ resolved
@@ -1,19 +1,12 @@
 import { IResourceComponentsProps } from "@pankod/refine-core";
-<<<<<<< HEAD
+{{#if uiFramework}}
 import { {{formatInferencerComponent uiFramework}}Inferencer } from "@pankod/refine-inferencer/{{uiFramework}}";
-
-export const {{capitalize resource}}Show: React.FC<IResourceComponentsProps> = () => {
-    return <{{formatInferencerComponent uiFramework}}Inferencer />;
-=======
-{{#if uiFramework}}
-import { {{formatInferencerComponent uiFramework}}ShowInferencer } from "@pankod/refine-inferencer/{{uiFramework}}";
 {{/if}}
 
 export const {{capitalize resource}}Show: React.FC<IResourceComponentsProps> = () => {
     {{#if uiFramework}}
-    return <{{formatInferencerComponent uiFramework}}ShowInferencer />;
+    return <{{formatInferencerComponent uiFramework}}Inferencer />;
     {{else}}
     return <span>ShowPage</span>;
     {{/if}}
->>>>>>> 73c075ff
 };