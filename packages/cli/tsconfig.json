{
    "include": ["src"],
    "extends": "../../tsconfig.build.json",
    "compilerOptions": {
        "rootDir": "./src",
        "baseUrl": ".",
        "allowSyntheticDefaultImports": true,
        "importHelpers": false,
        "strict": true,
        "paths": {
<<<<<<< HEAD
            "@definitions/*": [
                "src/definitions/*"
            ],
            "@definitions": [
                "src/definitions"
            ],
            "@utils/*": [
                "src/utils/*"
            ],
            "@utils": [
                "src/utils"
            ],
=======
            "@definitions/*": ["src/definitions/*"],
            "@definitions": ["src/definitions"],
            "@utils/*": ["src/utils/*"],
            "@utils": ["src/utils"],
            "@commands/*": ["src/commands/*"],
            "@commands": ["src/commands"],
            "@components/*": ["src/components/*"],
            "@components": ["src/components"]
>>>>>>> ad4c6413
        },
        "typeRoots": ["./src/types", "../../node_modules/@types"]
    }
}<|MERGE_RESOLUTION|>--- conflicted
+++ resolved
@@ -1,5 +1,7 @@
 {
-    "include": ["src"],
+    "include": [
+        "src"
+    ],
     "extends": "../../tsconfig.build.json",
     "compilerOptions": {
         "rootDir": "./src",
@@ -8,7 +10,6 @@
         "importHelpers": false,
         "strict": true,
         "paths": {
-<<<<<<< HEAD
             "@definitions/*": [
                 "src/definitions/*"
             ],
@@ -21,17 +22,22 @@
             "@utils": [
                 "src/utils"
             ],
-=======
-            "@definitions/*": ["src/definitions/*"],
-            "@definitions": ["src/definitions"],
-            "@utils/*": ["src/utils/*"],
-            "@utils": ["src/utils"],
-            "@commands/*": ["src/commands/*"],
-            "@commands": ["src/commands"],
-            "@components/*": ["src/components/*"],
-            "@components": ["src/components"]
->>>>>>> ad4c6413
+            "@commands/*": [
+                "src/commands/*"
+            ],
+            "@commands": [
+                "src/commands"
+            ],
+            "@components/*": [
+                "src/components/*"
+            ],
+            "@components": [
+                "src/components"
+            ]
         },
-        "typeRoots": ["./src/types", "../../node_modules/@types"]
+        "typeRoots": [
+            "./src/types",
+            "../../node_modules/@types"
+        ]
     }
 }