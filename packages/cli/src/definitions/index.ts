--- conflicted
+++ resolved
@@ -1,8 +1,5 @@
 export * from "./projectTypes";
 export * from "./uiFrameworks";
 export * from "./package";
-<<<<<<< HEAD
 export * from "./refineConfig";
-=======
-export * from "./node";
->>>>>>> 407250fb
+export * from "./node";