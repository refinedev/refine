#!/usr/bin/env node
import { Command } from "commander";
import checkUpdates from "./commands/check-updates";

import generate from "./commands/generate";

const bootstrap = () => {
    const program = new Command();
    program
        .version("0.0.0", "-v, --version", "Output the current version.")
        .usage("<command> [options]")
        .helpOption("-h, --help", "Output usage information.");

    // load commands
<<<<<<< HEAD
    generate(program);
=======
    checkUpdates(program);
>>>>>>> 4040bdbf

    program.parse(process.argv);

    if (!process.argv.slice(2).length) {
        program.outputHelp();
    }
};

bootstrap();<|MERGE_RESOLUTION|>--- conflicted
+++ resolved
@@ -12,11 +12,8 @@
         .helpOption("-h, --help", "Output usage information.");
 
     // load commands
-<<<<<<< HEAD
     generate(program);
-=======
     checkUpdates(program);
->>>>>>> 4040bdbf
 
     program.parse(process.argv);
 
