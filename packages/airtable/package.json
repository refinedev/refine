--- conflicted
+++ resolved
@@ -47,11 +47,7 @@
   },
   "devDependencies": {
     "@esbuild-plugins/node-resolve": "^0.1.4",
-<<<<<<< HEAD
-    "@refinedev/core": "4.57.2",
-=======
     "@refinedev/core": "4.57.3",
->>>>>>> 4852c806
     "@types/jest": "^29.2.4",
     "jest": "^29.3.1",
     "jest-environment-jsdom": "^29.3.1",
