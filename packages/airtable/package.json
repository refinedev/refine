--- conflicted
+++ resolved
@@ -17,17 +17,12 @@
     "start": "tsup --watch --format esm,cjs,iife --legacy-output",
     "build": "tsup --format esm,cjs,iife --minify --legacy-output",
     "test": "jest --passWithNoTests --runInBand",
-    "prepare": "npm run build",
-    "postinstall": "echo \"refine v4 is released 🎉 \nThe new version is 100% backward compatible. You can upgrade to v4 with a single command! \nSee the migration guide here: https://refine.dev/docs/migration-guide/3x-to-4x \n\""
+    "prepare": "npm run build"
   },
   "author": "refine",
   "module": "dist/esm/index.js",
   "devDependencies": {
-<<<<<<< HEAD
     "@refinedev/core": "^3.101.2",
-=======
-    "@pankod/refine-core": "^3.102.0",
->>>>>>> e188a73c
     "@esbuild-plugins/node-resolve": "^0.1.4",
     "@types/jest": "^29.2.4",
     "jest": "^29.3.1",
