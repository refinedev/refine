--- conflicted
+++ resolved
@@ -47,11 +47,7 @@
   },
   "devDependencies": {
     "@esbuild-plugins/node-resolve": "^0.1.4",
-<<<<<<< HEAD
-    "@refinedev/core": "4.57.1",
-=======
     "@refinedev/core": "4.57.5",
->>>>>>> 85c54ba6
     "@types/jest": "^29.2.4",
     "jest": "^29.3.1",
     "jest-environment-jsdom": "^29.3.1",
