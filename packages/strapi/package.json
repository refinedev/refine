{
  "name": "@pankod/refine-strapi",
  "description": "refine Strapi REST data provider. refine is a React-based framework for building internal tools, rapidly. It ships with Ant Design System, an enterprise-level UI toolkit.",
  "version": "3.22.2",
  "license": "MIT",
  "main": "dist/index.js",
  "typings": "dist/index.d.ts",
  "private": false,
  "files": [
    "dist",
    "src"
  ],
  "engines": {
    "node": ">=10"
  },
  "scripts": {
    "start": "tsup --watch --dts --format esm,cjs,iife --legacy-output",
    "build": "tsup --dts --format esm,cjs,iife --minify --legacy-output",
    "test": "jest --passWithNoTests --runInBand",
    "prepare": "npm run build"
  },
  "peerDependencies": {
    "@pankod/refine-core": "^3.23.2",
    "react": "^17.0.0 || ^18.0.0",
    "react-dom": "^17.0.0 || ^18.0.0"
  },
  "author": "Pankod",
  "module": "dist/esm/index.js",
  "devDependencies": {
    "@esbuild-plugins/node-resolve": "^0.1.4",
    "jest": "^27.5.1",
    "nock": "^13.1.3",
    "ts-jest": "^27.1.3",
    "tslib": "^2.3.1",
    "tsup": "^5.11.13"
  },
  "dependencies": {
<<<<<<< HEAD
    "@pankod/refine-core": "^3.16.2",
    "axios": "^0.26.1",
=======
    "@pankod/refine-core": "^3.23.2",
    "axios": "^0.21.4",
>>>>>>> ceb4fe7e
    "query-string": "^7.0.1"
  },
  "repository": {
    "type": "git",
    "url": "https://github.com/pankod/refine.git",
    "directory": "packages/strapi"
  },
  "gitHead": "829f5a516f98c06f666d6be3e6e6099c75c07719",
  "publishConfig": {
    "access": "public"
  }
}<|MERGE_RESOLUTION|>--- conflicted
+++ resolved
@@ -35,13 +35,8 @@
     "tsup": "^5.11.13"
   },
   "dependencies": {
-<<<<<<< HEAD
-    "@pankod/refine-core": "^3.16.2",
-    "axios": "^0.26.1",
-=======
     "@pankod/refine-core": "^3.23.2",
     "axios": "^0.21.4",
->>>>>>> ceb4fe7e
     "query-string": "^7.0.1"
   },
   "repository": {
