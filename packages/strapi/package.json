{
  "name": "@pankod/refine-strapi",
  "description": "refine Strapi REST data provider. refine is a React-based framework for building data-intensive applications in no time. It ships with Ant Design System, an enterprise-level UI toolkit.",
  "version": "2.6.0",
  "license": "MIT",
  "main": "dist/index.js",
  "typings": "dist/index.d.ts",
  "private": false,
  "files": [
    "dist",
    "src"
  ],
  "engines": {
    "node": ">=10"
  },
  "scripts": {
    "start": "tsdx watch --tsconfig tsconfig.json --verbose --noClean",
    "build": "tsdx build --tsconfig tsconfig.json",
    "test": "tsdx test --passWithNoTests --runInBand",
    "prepare": "tsdx build",
    "size": "size-limit",
    "analyze": "size-limit --why"
  },
  "peerDependencies": {
    "react": "^17.0.2",
    "react-dom": "^17.0.2"
  },
  "author": "Pankod",
  "module": "dist/refine-strapi.esm.js",
  "size-limit": [
    {
      "path": "dist/refine-strapi.cjs.production.min.js",
      "limit": "10 KB"
    },
    {
      "path": "dist/refine-strapi.esm.js",
      "limit": "10 KB"
    }
  ],
  "devDependencies": {
    "@size-limit/preset-small-lib": "^5.0.5",
    "nock": "^13.1.3",
    "size-limit": "^5.0.5",
    "tsdx": "^0.14.1",
    "tslib": "^2.3.1"
  },
  "dependencies": {
<<<<<<< HEAD
    "@pankod/refine-core": "^2.4.3",
=======
    "@pankod/refine": "^2.6.0",
>>>>>>> 15e38249
    "axios": "^0.21.4",
    "query-string": "^7.0.1"
  },
  "gitHead": "829f5a516f98c06f666d6be3e6e6099c75c07719",
  "publishConfig": {
    "access": "public"
  }
}<|MERGE_RESOLUTION|>--- conflicted
+++ resolved
@@ -45,11 +45,7 @@
     "tslib": "^2.3.1"
   },
   "dependencies": {
-<<<<<<< HEAD
     "@pankod/refine-core": "^2.4.3",
-=======
-    "@pankod/refine": "^2.6.0",
->>>>>>> 15e38249
     "axios": "^0.21.4",
     "query-string": "^7.0.1"
   },
