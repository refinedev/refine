--- conflicted
+++ resolved
@@ -24,11 +24,7 @@
   "module": "dist/esm/index.js",
   "devDependencies": {
     "@esbuild-plugins/node-resolve": "^0.1.4",
-<<<<<<< HEAD
     "@refinedev/core": "^3.101.2",
-=======
-    "@pankod/refine-core": "^3.102.0",
->>>>>>> e188a73c
     "@types/jest": "^29.2.4",
     "jest": "^29.3.1",
     "jest-environment-jsdom": "^29.3.1",
