--- conflicted
+++ resolved
@@ -40,11 +40,7 @@
     "tslib": "^2.3.1"
   },
   "dependencies": {
-<<<<<<< HEAD
-    "@pankod/refine": "^2.0.0",
-=======
     "@pankod/refine": "^2.0.7",
->>>>>>> c7b6a5f9
     "axios": "^0.21.4",
     "query-string": "^7.0.1"
   },
