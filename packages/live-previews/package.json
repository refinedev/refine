--- conflicted
+++ resolved
@@ -49,13 +49,8 @@
     "@tabler/icons-react": "^3.1.0",
     "@tanstack/react-table": "^8.2.6",
     "@uiw/react-md-editor": "^3.19.5",
-<<<<<<< HEAD
     "antd": "^5.23.0",
-    "axios": "^1.6.2",
-=======
-    "antd": "^5.17.0",
     "axios": "^1.11.0",
->>>>>>> dfc8d6f0
     "base64url": "^3.0.1",
     "casbin": "^5.15.2",
     "graphql-tag": "^2.12.6",
