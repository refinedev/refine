--- conflicted
+++ resolved
@@ -7,11 +7,8 @@
 import * as RefineSimpleRest from "@pankod/refine-simple-rest";
 import * as RefineReactHookForm from "@pankod/refine-react-hook-form";
 import * as RefineReactTable from "@pankod/refine-react-table";
-<<<<<<< HEAD
 import * as ReactHookForm from "react-hook-form";
-=======
 import * as TanstackReactTable from "@tanstack/react-table";
->>>>>>> d859e6ed
 
 const SIMPLE_REST_API_URL = "https://api.fake-rest.refine.dev";
 
@@ -155,9 +152,6 @@
     // Other
     RefineReactHookForm,
     RefineReactTable,
-<<<<<<< HEAD
     ReactHookForm,
-=======
     TanstackReactTable,
->>>>>>> d859e6ed
 };