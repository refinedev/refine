import React from "react";
import { BrowserRouter } from "react-router-dom";

import { AuthBindings, Refine } from "@pankod/refine-core";

import { MockRouterProvider, MockJSONServer } from "@test";
import {
    I18nProvider,
    AccessControlProvider,
    LegacyAuthProvider,
    DataProvider,
    NotificationProvider,
    IResourceItem,
} from "@pankod/refine-core";

/* interface ITestWrapperProps {
    authProvider?: IAuthContext;
    dataProvider?: IDataContext;
    i18nProvider?: I18nProvider;
    accessControlProvider?: IAccessControlContext;
    liveProvider?: ILiveContext;
    resources?: IResourceItem[];
    children?: React.ReactNode;
    routerInitialEntries?: string[];
    refineProvider?: IRefineContextProvider;
} */

const List = () => {
    return <div>hede</div>;
};
export interface ITestWrapperProps {
    dataProvider?: DataProvider;
    legacyAuthProvider?: LegacyAuthProvider;
    authProvider?: AuthBindings;
    resources?: IResourceItem[];
    notificationProvider?: NotificationProvider;
    accessControlProvider?: AccessControlProvider;
    i18nProvider?: I18nProvider;
    routerInitialEntries?: string[];
    DashboardPage?: React.FC;
}

export const TestWrapper: (props: ITestWrapperProps) => React.FC = ({
    dataProvider,
    legacyAuthProvider,
    authProvider,
    resources,
    notificationProvider,
    accessControlProvider,
    routerInitialEntries,
    DashboardPage,
    i18nProvider,
}) => {
    // Previously, MemoryRouter was used in this wrapper. However, the
    // recommendation by react-router developers (see
    // https://github.com/remix-run/react-router/discussions/8241#discussioncomment-159686)
    // is essentially to use the same router as your actual application. Besides
    // that, it's impossible to check for location changes with MemoryRouter if
    // needed.
    if (routerInitialEntries) {
        routerInitialEntries.forEach((route) => {
            window.history.replaceState({}, "", route);
        });
    }

    // eslint-disable-next-line react/display-name
    return ({ children }: React.PropsWithChildren<{}>): React.ReactElement => {
        return (
            <BrowserRouter>
                <Refine
                    options={{
                        disableTelemetry: true,
                    }}
                    dataProvider={dataProvider ?? MockJSONServer}
                    i18nProvider={i18nProvider}
<<<<<<< HEAD
                    legacyRouterProvider={MockRouterProvider}
=======
                    routerProvider={MockRouterProvider}
                    legacyAuthProvider={legacyAuthProvider}
>>>>>>> 1abc51a8
                    authProvider={authProvider}
                    notificationProvider={notificationProvider}
                    resources={resources ?? [{ name: "posts", list: List }]}
                    accessControlProvider={accessControlProvider}
                    DashboardPage={DashboardPage ?? undefined}
                >
                    {children}
                </Refine>
            </BrowserRouter>
        );
    };
};
export {
    MockJSONServer,
    MockRouterProvider,
    MockAccessControlProvider,
    MockLiveProvider,
} from "./dataMocks";

// re-export everything
export * from "@testing-library/react";<|MERGE_RESOLUTION|>--- conflicted
+++ resolved
@@ -73,12 +73,8 @@
                     }}
                     dataProvider={dataProvider ?? MockJSONServer}
                     i18nProvider={i18nProvider}
-<<<<<<< HEAD
                     legacyRouterProvider={MockRouterProvider}
-=======
-                    routerProvider={MockRouterProvider}
                     legacyAuthProvider={legacyAuthProvider}
->>>>>>> 1abc51a8
                     authProvider={authProvider}
                     notificationProvider={notificationProvider}
                     resources={resources ?? [{ name: "posts", list: List }]}
