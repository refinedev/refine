<<<<<<< HEAD
export * from "./tests";
export * from "./test";
=======
export * from "./tests/index.js";
>>>>>>> b91275c5
<|MERGE_RESOLUTION|>--- conflicted
+++ resolved
@@ -1,6 +1,2 @@
-<<<<<<< HEAD
-export * from "./tests";
-export * from "./test";
-=======
 export * from "./tests/index.js";
->>>>>>> b91275c5
+export * from "./test/index.js";