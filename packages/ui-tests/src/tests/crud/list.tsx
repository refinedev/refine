--- conflicted
+++ resolved
@@ -1,10 +1,6 @@
 import React from "react";
-<<<<<<< HEAD
-import { Route, Routes } from "react-router-dom";
-=======
 import type { AccessControlProvider } from "@refinedev/core";
 import { Route, Routes } from "react-router";
->>>>>>> 85c54ba6
 import {
   type RefineCrudListProps,
   RefineButtonTestIds,
