{
  "name": "@refinedev/ui-tests",
<<<<<<< HEAD
  "version": "1.6.0",
=======
  "version": "1.7.0",
>>>>>>> d0520ce9
  "description": "refine is a React-based framework for building internal tools, rapidly. It ships with Ant Design System, an enterprise-level UI toolkit.",
  "private": false,
  "main": "dist/index.js",
  "module": "dist/esm/index.js",
  "typings": "dist/index.d.ts",
  "scripts": {
    "start": "tsup --watch --format esm,cjs,iife --legacy-output",
    "build": "tsup --format esm,cjs,iife --minify --legacy-output",
    "test": "jest --passWithNoTests --runInBand",
    "prepare": "npm run build"
  },
  "peerDependencies": {
    "@refinedev/core": "^4.0.0",
    "react": "^17.0.0 || ^18.0.0",
    "react-dom": "^17.0.0 || ^18.0.0"
  },
  "devDependencies": {
    "@esbuild-plugins/node-resolve": "^0.1.4",
    "@testing-library/jest-dom": "^5.16.4",
    "@testing-library/react": "^13.1.1",
    "@testing-library/react-hooks": "^8.0.0",
    "@testing-library/user-event": "^14.1.1",
    "@types/jest": "^29.2.4",
    "@types/lodash": "^4.14.171",
    "@types/react": "^18.0.0",
    "@types/react-dom": "^18.0.0",
    "@types/testing-library__jest-dom": "^5.14.3",
    "react-router-dom": "6.11.2",
    "jest": "^29.3.1",
    "jest-environment-jsdom": "^29.3.1",
    "ts-jest": "^29.0.3",
    "tsup": "^6.7.0",
    "typescript": "^4.7.4"
  },
  "dependencies": {
    "@refinedev/ui-types": "^1.16.0",
<<<<<<< HEAD
    "@refinedev/core": "^4.21.0",
=======
    "@refinedev/core": "^4.22.0",
>>>>>>> d0520ce9
    "tslib": "^2.3.1"
  },
  "author": "refine",
  "license": "MIT",
  "gitHead": "829f5a516f98c06f666d6be3e6e6099c75c07719",
  "publishConfig": {
    "access": "public"
  }
}<|MERGE_RESOLUTION|>--- conflicted
+++ resolved
@@ -1,10 +1,6 @@
 {
   "name": "@refinedev/ui-tests",
-<<<<<<< HEAD
-  "version": "1.6.0",
-=======
   "version": "1.7.0",
->>>>>>> d0520ce9
   "description": "refine is a React-based framework for building internal tools, rapidly. It ships with Ant Design System, an enterprise-level UI toolkit.",
   "private": false,
   "main": "dist/index.js",
@@ -41,11 +37,7 @@
   },
   "dependencies": {
     "@refinedev/ui-types": "^1.16.0",
-<<<<<<< HEAD
-    "@refinedev/core": "^4.21.0",
-=======
     "@refinedev/core": "^4.22.0",
->>>>>>> d0520ce9
     "tslib": "^2.3.1"
   },
   "author": "refine",
