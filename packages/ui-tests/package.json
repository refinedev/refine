--- conflicted
+++ resolved
@@ -30,14 +30,8 @@
     "types": "node ../shared/generate-declarations.js"
   },
   "dependencies": {
-<<<<<<< HEAD
-    "@refinedev/core": "^4.49.1",
-    "@refinedev/ui-types": "^1.22.6",
-    "dayjs": "^1.10.7",
-=======
     "@refinedev/core": "^4.49.2",
     "@refinedev/ui-types": "^1.22.7",
->>>>>>> 18b13d31
     "tslib": "^2.6.2"
   },
   "devDependencies": {
