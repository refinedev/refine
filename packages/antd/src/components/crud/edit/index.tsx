import React, { ReactNode } from "react";

import {
    Card,
    Space,
    ButtonProps,
    PageHeader,
    PageHeaderProps,
    Spin,
} from "antd";
import {
    useResourceWithRoute,
    useMutationMode,
    useNavigation,
    useTranslate,
    useRouterContext,
    userFriendlyResourceName,
    MutationMode,
    ResourceRouterParams,
    BaseKey,
} from "@pankod/refine-core";

import {
    DeleteButton,
    RefreshButton,
    ListButton,
    SaveButton,
    Breadcrumb,
} from "@components";
import { DeleteButtonProps } from "../../../components";

export interface EditProps {
    title?: string;
    actionButtons?: React.ReactNode;
    saveButtonProps?: ButtonProps;
    mutationMode?: MutationMode;
    recordItemId?: BaseKey;
    pageHeaderProps?: PageHeaderProps;
    canDelete?: boolean;
    deleteButtonProps?: DeleteButtonProps;
    resource?: string;
    isLoading?: boolean;
<<<<<<< HEAD
    children?: ReactNode;
=======
    dataProviderName?: string;
>>>>>>> fa3f4876
}

/**
 * `<Edit>` provides us a layout for displaying the page.
 * It does not contain any logic but adds extra functionalities like a refresh button.
 *
 * @see {@link https://refine.dev/docs/ui-frameworks/antd/components/basic-views/edit} for more details.
 */
export const Edit: React.FC<EditProps> = ({
    title,
    actionButtons,
    saveButtonProps,
    mutationMode: mutationModeProp,
    recordItemId,
    children,
    deleteButtonProps,
    pageHeaderProps,
    canDelete,
    resource: resourceFromProps,
    isLoading = false,
    dataProviderName,
}) => {
    const translate = useTranslate();
    const { goBack, list } = useNavigation();
    const resourceWithRoute = useResourceWithRoute();

    const { mutationMode: mutationModeContext } = useMutationMode();

    const mutationMode = mutationModeProp ?? mutationModeContext;

    const { useParams } = useRouterContext();

    const {
        resource: routeResourceName,
        action: routeFromAction,
        id: idFromRoute,
    } = useParams<ResourceRouterParams>();

    const resource = resourceWithRoute(resourceFromProps ?? routeResourceName);
    const isDeleteButtonVisible =
        canDelete ?? (resource.canDelete || deleteButtonProps);

    const id = recordItemId ?? idFromRoute;

    return (
        <PageHeader
            ghost={false}
            onBack={routeFromAction ? goBack : undefined}
            title={
                title ??
                translate(
                    `${resource.name}.titles.edit`,
                    `Edit ${userFriendlyResourceName(
                        resource.label ?? resource.name,
                        "singular",
                    )}`,
                )
            }
            extra={
                <Space wrap>
                    {!recordItemId && (
                        <ListButton
                            data-testid="edit-list-button"
                            resourceNameOrRouteName={resource.route}
                        />
                    )}
                    <RefreshButton
                        resourceNameOrRouteName={resource.route}
                        recordItemId={id}
                        dataProviderName={dataProviderName}
                    />
                </Space>
            }
            breadcrumb={<Breadcrumb />}
            {...pageHeaderProps}
        >
            <Spin spinning={isLoading}>
                <Card
                    bordered={false}
                    actions={[
                        <Space
                            key="action-buttons"
                            style={{ float: "right", marginRight: 24 }}
                        >
                            {actionButtons ?? (
                                <>
                                    {isDeleteButtonVisible && (
                                        <DeleteButton
                                            data-testid="edit-delete-button"
                                            mutationMode={mutationMode}
                                            onSuccess={() => {
                                                list(
                                                    resource.route ??
                                                        resource.name,
                                                );
                                            }}
                                            dataProviderName={dataProviderName}
                                            {...deleteButtonProps}
                                        />
                                    )}
                                    <SaveButton {...saveButtonProps} />
                                </>
                            )}
                        </Space>,
                    ]}
                >
                    {children}
                </Card>
            </Spin>
        </PageHeader>
    );
};<|MERGE_RESOLUTION|>--- conflicted
+++ resolved
@@ -40,11 +40,7 @@
     deleteButtonProps?: DeleteButtonProps;
     resource?: string;
     isLoading?: boolean;
-<<<<<<< HEAD
-    children?: ReactNode;
-=======
     dataProviderName?: string;
->>>>>>> fa3f4876
 }
 
 /**
