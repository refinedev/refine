import React from "react";
import { Card, Space, Spin } from "antd";
import {
    useNavigation,
    useResourceWithRoute,
    useRouterContext,
    useTranslate,
    ResourceRouterParams,
    userFriendlyResourceName,
    useRefineContext,
} from "@pankod/refine-core";

import {
    EditButton,
    DeleteButton,
    RefreshButton,
    ListButton,
    Breadcrumb,
<<<<<<< HEAD
    ShowProps,
    PageHeader,
=======
>>>>>>> 6f80b866
} from "@components";
import { ShowProps } from "../types";

/**
 * `<Show>` provides us a layout for displaying the page.
 * It does not contain any logic but adds extra functionalities like a refresh button.
 *
 * @see {@link https://refine.dev/docs/ui-frameworks/antd/components/basic-views/show} for more details.
 */
export const Show: React.FC<ShowProps> = ({
    title,
    canEdit,
    canDelete,
    isLoading = false,
    children,
    resource: resourceFromProps,
    recordItemId,
    dataProviderName,
    breadcrumb: breadcrumbFromProps,
    contentProps,
    headerProps,
    wrapperProps,
    headerButtons,
    footerButtons,
    footerButtonProps,
    headerButtonProps,
    goBack: goBackFromProps,
}) => {
    const translate = useTranslate();

    const { goBack, list } = useNavigation();

    const resourceWithRoute = useResourceWithRoute();

    const { useParams } = useRouterContext();

    const {
        resource: routeResourceName,
        action: routeFromAction,
        id: idFromRoute,
    } = useParams<ResourceRouterParams>();

    const resource = resourceWithRoute(resourceFromProps ?? routeResourceName);

    const isDeleteButtonVisible = canDelete ?? resource.canDelete;
    const isEditButtonVisible = canEdit ?? resource.canEdit;

    const { options } = useRefineContext();
    const breadcrumb =
        typeof breadcrumbFromProps === "undefined"
            ? options?.breadcrumb
            : breadcrumbFromProps;

    const id = recordItemId ?? idFromRoute;

    const defaultHeaderButtons = (
        <>
            {!recordItemId && (
                <ListButton resourceNameOrRouteName={resource.route} />
            )}
            {isEditButtonVisible && (
                <EditButton
                    {...(isLoading ? { disabled: true } : {})}
                    resourceNameOrRouteName={resource.route}
                    recordItemId={id}
                />
            )}
            {isDeleteButtonVisible && (
                <DeleteButton
                    {...(isLoading ? { disabled: true } : {})}
                    resourceNameOrRouteName={resource.route}
                    recordItemId={id}
                    onSuccess={() => list(resource.route ?? resource.name)}
                    dataProviderName={dataProviderName}
                />
            )}
            <RefreshButton
                {...(isLoading ? { disabled: true } : {})}
                resourceNameOrRouteName={resource.route}
                recordItemId={id}
                dataProviderName={dataProviderName}
            />
        </>
    );

    return (
        <div {...(wrapperProps ?? {})}>
            <PageHeader
                ghost={false}
                backIcon={goBackFromProps}
                onBack={routeFromAction ? goBack : undefined}
                title={
                    title ??
                    translate(
                        `${resource.name}.titles.show`,
                        `Show ${userFriendlyResourceName(
                            resource.label ?? resource.name,
                            "singular",
                        )}`,
                    )
                }
                extra={
                    <Space
                        key="extra-buttons"
                        wrap
                        {...(headerButtonProps ?? {})}
                    >
                        {headerButtons
                            ? typeof headerButtons === "function"
                                ? headerButtons({
                                      defaultButtons: defaultHeaderButtons,
                                  })
                                : headerButtons
                            : defaultHeaderButtons}
                    </Space>
                }
                breadcrumb={
                    typeof breadcrumb !== "undefined" ? (
                        <>{breadcrumb}</> ?? undefined
                    ) : (
                        <Breadcrumb />
                    )
                }
                {...(headerProps ?? {})}
            >
                <Spin spinning={isLoading}>
                    <Card
                        bordered={false}
                        actions={
                            footerButtons
                                ? [
                                      <Space
                                          key="footer-buttons"
                                          wrap
                                          {...footerButtonProps}
                                      >
                                          {typeof footerButtons === "function"
                                              ? footerButtons({
                                                    defaultButtons: null,
                                                })
                                              : footerButtons}
                                      </Space>,
                                  ]
                                : undefined
                        }
                        {...(contentProps ?? {})}
                    >
                        {children}
                    </Card>
                </Spin>
            </PageHeader>
        </div>
    );
};<|MERGE_RESOLUTION|>--- conflicted
+++ resolved
@@ -16,11 +16,7 @@
     RefreshButton,
     ListButton,
     Breadcrumb,
-<<<<<<< HEAD
-    ShowProps,
     PageHeader,
-=======
->>>>>>> 6f80b866
 } from "@components";
 import { ShowProps } from "../types";
 
