import React from "react";
import { Card, Space, Spin } from "antd";
import {
    useNavigation,
    useResourceWithRoute,
    useRouterContext,
    useTranslate,
    userFriendlyResourceName,
    ResourceRouterParams,
    useRefineContext,
} from "@pankod/refine-core";

<<<<<<< HEAD
import { Breadcrumb, CreateProps, SaveButton, PageHeader } from "@components";
=======
import { Breadcrumb, SaveButton } from "@components";
import { CreateProps } from "../types";
>>>>>>> 6f80b866

/**
 * `<Create>` provides us a layout to display the page.
 * It does not contain any logic but adds extra functionalities like action buttons and giving titles to the page.
 *
 * @see {@link https://refine.dev/docs/ui-frameworks/antd/components/basic-views/create} for more details.
 */
export const Create: React.FC<CreateProps> = ({
    title,
    saveButtonProps,
    children,
    resource: resourceFromProps,
    isLoading = false,
    breadcrumb: breadcrumbFromProps,
    wrapperProps,
    headerProps,
    contentProps,
    headerButtonProps,
    headerButtons,
    footerButtonProps,
    footerButtons,
    goBack: goBackFromProps,
}) => {
    const { goBack } = useNavigation();
    const translate = useTranslate();

    const { useParams } = useRouterContext();

    const { resource: routeResourceName, action: routeFromAction } =
        useParams<ResourceRouterParams>();
    const resourceWithRoute = useResourceWithRoute();

    const resource = resourceWithRoute(resourceFromProps ?? routeResourceName);

    const { options } = useRefineContext();
    const breadcrumb =
        typeof breadcrumbFromProps === "undefined"
            ? options?.breadcrumb
            : breadcrumbFromProps;

    const defaultFooterButtons = (
        <>
            <SaveButton
                {...(isLoading ? { disabled: true } : {})}
                {...saveButtonProps}
                htmlType="submit"
            />
        </>
    );

    return (
        <div {...(wrapperProps ?? {})}>
            <PageHeader
                ghost={false}
                backIcon={goBackFromProps}
                onBack={routeFromAction ? goBack : undefined}
                title={
                    title ??
                    translate(
                        `${resource.name}.titles.create`,
                        `Create ${userFriendlyResourceName(
                            resource.label ?? resource.name,
                            "singular",
                        )}`,
                    )
                }
                breadcrumb={
                    typeof breadcrumb !== "undefined" ? (
                        <>{breadcrumb}</> ?? undefined
                    ) : (
                        <Breadcrumb />
                    )
                }
                extra={
                    <Space wrap {...(headerButtonProps ?? {})}>
                        {headerButtons
                            ? typeof headerButtons === "function"
                                ? headerButtons({
                                      defaultButtons: null,
                                  })
                                : headerButtons
                            : null}
                    </Space>
                }
                {...(headerProps ?? {})}
            >
                <Spin spinning={isLoading}>
                    <Card
                        bordered={false}
                        actions={[
                            <Space
                                key="action-buttons"
                                style={{ float: "right", marginRight: 24 }}
                                {...(footerButtonProps ?? {})}
                            >
                                {footerButtons
                                    ? typeof footerButtons === "function"
                                        ? footerButtons({
                                              defaultButtons:
                                                  defaultFooterButtons,
                                          })
                                        : footerButtons
                                    : defaultFooterButtons}
                            </Space>,
                        ]}
                        {...(contentProps ?? {})}
                    >
                        {children}
                    </Card>
                </Spin>
            </PageHeader>
        </div>
    );
};<|MERGE_RESOLUTION|>--- conflicted
+++ resolved
@@ -10,12 +10,8 @@
     useRefineContext,
 } from "@pankod/refine-core";
 
-<<<<<<< HEAD
-import { Breadcrumb, CreateProps, SaveButton, PageHeader } from "@components";
-=======
-import { Breadcrumb, SaveButton } from "@components";
+import { Breadcrumb, SaveButton, PageHeader } from "@components";
 import { CreateProps } from "../types";
->>>>>>> 6f80b866
 
 /**
  * `<Create>` provides us a layout to display the page.
