import React from "react";
import { useRouterContext, useRouterType, useLink } from "@refinedev/core";
import { Typography, theme, Space } from "antd";
import { RefineLayoutThemedTitleProps } from "../types";

<<<<<<< HEAD
const defaultText = "refine Project";
=======
const { useToken } = theme;

const defaultText = "Refine Project";
>>>>>>> 8c50a6bd

const defaultIcon = (
    <svg
        width={24}
        height={24}
        viewBox="0 0 24 24"
        fill="none"
        xmlns="http://www.w3.org/2000/svg"
        data-testid="refine-logo"
    >
        <path
            fillRule="evenodd"
            clipRule="evenodd"
            d="M13.7889 0.422291C12.6627 -0.140764 11.3373 -0.140764 10.2111 0.422291L2.21115 4.42229C0.85601 5.09986 0 6.48491 0 8V16C0 17.5151 0.85601 18.9001 2.21115 19.5777L10.2111 23.5777C11.3373 24.1408 12.6627 24.1408 13.7889 23.5777L21.7889 19.5777C23.144 18.9001 24 17.5151 24 16V8C24 6.48491 23.144 5.09986 21.7889 4.42229L13.7889 0.422291ZM8 8C8 5.79086 9.79086 4 12 4C14.2091 4 16 5.79086 16 8V16C16 18.2091 14.2091 20 12 20C9.79086 20 8 18.2091 8 16V8Z"
            fill="currentColor"
        />
        <path
            d="M14 8C14 9.10457 13.1046 10 12 10C10.8954 10 10 9.10457 10 8C10 6.89543 10.8954 6 12 6C13.1046 6 14 6.89543 14 8Z"
            fill="currentColor"
        />
    </svg>
);

/**
 * @deprecated It is recommended to use the improved `ThemedLayoutV2`. Review migration guidelines. https://refine.dev/docs/api-reference/antd/components/antd-themed-layout/#migrate-themedlayout-to-themedlayoutv2
 */
export const ThemedTitle: React.FC<RefineLayoutThemedTitleProps> = ({
    collapsed,
    icon = defaultIcon,
    text = defaultText,
    wrapperStyles,
}) => {
    const { token } = theme.useToken();
    const routerType = useRouterType();
    const Link = useLink();
    const { Link: LegacyLink } = useRouterContext();

    const ActiveLink = routerType === "legacy" ? LegacyLink : Link;

    return (
        <ActiveLink
            to="/"
            style={{
                display: "inline-block",
                textDecoration: "none",
            }}
        >
            <Space
                style={{
                    display: "flex",
                    alignItems: "center",
                    fontSize: "inherit",
                    ...wrapperStyles,
                }}
            >
                <div
                    style={{
                        height: "24px",
                        width: "24px",
                        color: token.colorPrimary,
                    }}
                >
                    {icon}
                </div>

                {!collapsed && (
                    <Typography.Title
                        style={{
                            fontSize: "inherit",
                            marginBottom: 0,
                            fontWeight: 700,
                        }}
                    >
                        {text}
                    </Typography.Title>
                )}
            </Space>
        </ActiveLink>
    );
};<|MERGE_RESOLUTION|>--- conflicted
+++ resolved
@@ -3,13 +3,7 @@
 import { Typography, theme, Space } from "antd";
 import { RefineLayoutThemedTitleProps } from "../types";
 
-<<<<<<< HEAD
-const defaultText = "refine Project";
-=======
-const { useToken } = theme;
-
 const defaultText = "Refine Project";
->>>>>>> 8c50a6bd
 
 const defaultIcon = (
     <svg
