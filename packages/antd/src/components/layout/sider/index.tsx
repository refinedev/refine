import React, { useState } from "react";
import { Layout, Menu, Grid } from "antd";
import { LogoutOutlined, UnorderedListOutlined } from "@ant-design/icons";
import {
    useTranslate,
    useLogout,
    useTitle,
    useNavigation,
    CanAccess,
    useIsExistAuthentication,
<<<<<<< HEAD
=======
    ITreeMenu,
>>>>>>> 662b6d3b
} from "@pankod/refine-core";

import { Title as DefaultTitle } from "@components";

import { useMenu } from "@hooks";

import { antLayoutSider, antLayoutSiderMobile } from "./styles";
const { SubMenu } = Menu;

export const Sider: React.FC = () => {
    const [collapsed, setCollapsed] = useState<boolean>(false);
    const isExistAuthentication = useIsExistAuthentication();
    const { mutate: logout } = useLogout();
    const Title = useTitle();
    const translate = useTranslate();
<<<<<<< HEAD
    const { menuItems, selectedKey, defaultOpenKeys } = useMenu();
=======
    const { selectedKey, menuItems } = useMenu();
>>>>>>> 662b6d3b
    const { push } = useNavigation();
    const breakpoint = Grid.useBreakpoint();

    const isMobile = !breakpoint.lg;

    const RenderToTitle = Title ?? DefaultTitle;

    const renderTreeView = (tree: ITreeMenu[], selectedKey: string) => {
        return tree.map((item: ITreeMenu) => {
            const { icon, label, route, name, children, options } = item;
            if (children.length > 0) {
                return (
                    <SubMenu
                        key={name}
                        icon={icon ?? <UnorderedListOutlined />}
                        title={label}
                    >
                        {renderTreeView(children, selectedKey)}
                    </SubMenu>
                );
            } else {
                const isSelected = route === selectedKey;
                const isRoute =
                    route.split("/").length === 2 ||
                    route === `/${options?.route}`;

                return (
                    <CanAccess
                        key={route}
                        resource={name.toLowerCase()}
                        action="list"
                    >
                        <Menu.Item
                            key={selectedKey}
                            onClick={() => {
                                push(route);
                            }}
                            style={{
                                fontWeight: isSelected ? "bold" : "normal",
                            }}
                            icon={
                                icon ?? (isRoute && <UnorderedListOutlined />)
                            }
                        >
                            {label}
                            {!collapsed && isSelected && (
                                <div className="ant-menu-tree-arrow" />
                            )}
                        </Menu.Item>
                    </CanAccess>
                );
            }
        });
    };

    return (
        <Layout.Sider
            collapsible
            collapsed={collapsed}
            onCollapse={(collapsed: boolean): void => setCollapsed(collapsed)}
            collapsedWidth={isMobile ? 0 : 80}
            breakpoint="lg"
            style={isMobile ? antLayoutSiderMobile : antLayoutSider}
        >
            <RenderToTitle collapsed={collapsed} />
            <Menu
                selectedKeys={[selectedKey]}
                defaultOpenKeys={defaultOpenKeys}
                mode="inline"
                onClick={({ key }) => {
                    if (key === "logout") {
                        logout();
                        return;
                    }

                    if (!breakpoint.lg) {
                        setCollapsed(true);
                    }

                    push(key as string);
                }}
            >
                {renderTreeView(menuItems, selectedKey)}

                {isExistAuthentication && (
                    <Menu.Item key="logout" icon={<LogoutOutlined />}>
                        {translate("buttons.logout", "Logout")}
                    </Menu.Item>
                )}
            </Menu>
        </Layout.Sider>
    );
};<|MERGE_RESOLUTION|>--- conflicted
+++ resolved
@@ -8,10 +8,7 @@
     useNavigation,
     CanAccess,
     useIsExistAuthentication,
-<<<<<<< HEAD
-=======
     ITreeMenu,
->>>>>>> 662b6d3b
 } from "@pankod/refine-core";
 
 import { Title as DefaultTitle } from "@components";
@@ -27,11 +24,7 @@
     const { mutate: logout } = useLogout();
     const Title = useTitle();
     const translate = useTranslate();
-<<<<<<< HEAD
     const { menuItems, selectedKey, defaultOpenKeys } = useMenu();
-=======
-    const { selectedKey, menuItems } = useMenu();
->>>>>>> 662b6d3b
     const { push } = useNavigation();
     const breakpoint = Grid.useBreakpoint();
 
