--- conflicted
+++ resolved
@@ -16,12 +16,9 @@
     useRouterContext,
     useMenu,
     useRefineContext,
-<<<<<<< HEAD
     useLink,
     useRouterType,
-=======
     useActiveAuthProvider,
->>>>>>> 1abc51a8
 } from "@pankod/refine-core";
 
 import { Title as DefaultTitle } from "@components";
@@ -35,15 +32,10 @@
     const [collapsed, setCollapsed] = useState<boolean>(false);
     const [drawerOpen, setDrawerOpen] = useState<boolean>(false);
     const isExistAuthentication = useIsExistAuthentication();
-<<<<<<< HEAD
     const routerType = useRouterType();
     const NewLink = useLink();
     const { Link: LegacyLink } = useRouterContext();
     const Link = routerType === "legacy" ? LegacyLink : NewLink;
-    const { mutate: mutateLogout } = useLogout();
-=======
-    const { Link } = useRouterContext();
->>>>>>> 1abc51a8
     const Title = useTitle();
     const translate = useTranslate();
     const { menuItems, selectedKey, defaultOpenKeys } = useMenu();
