--- conflicted
+++ resolved
@@ -11,11 +11,8 @@
     MetaDataQuery,
     BaseKey,
     DeleteOneResponse,
-<<<<<<< HEAD
     IQueryKeys,
-=======
     useResource,
->>>>>>> 1076a45d
 } from "@pankod/refine-core";
 
 export type DeleteButtonProps = ButtonProps & {
