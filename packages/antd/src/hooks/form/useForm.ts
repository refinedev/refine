import React from "react";
import { FormInstance, FormProps, Form, ButtonProps } from "antd";
import { useForm as useFormSF } from "sunflower-antd";
import { AutoSaveProps } from "@refinedev/core";

import {
    HttpError,
    BaseRecord,
    useForm as useFormCore,
    UseFormReturnType as UseFormReturnTypeCore,
    useWarnAboutChange,
    UseFormProps as UseFormPropsCore,
    CreateResponse,
    UpdateResponse,
    pickNotDeprecated,
    useTranslate,
    useRefineContext,
} from "@refinedev/core";

export type UseFormProps<
    TQueryFnData extends BaseRecord = BaseRecord,
    TError extends HttpError = HttpError,
    TVariables = {},
    TData extends BaseRecord = TQueryFnData,
    TResponse extends BaseRecord = TData,
    TResponseError extends HttpError = TError,
> = UseFormPropsCore<
    TQueryFnData,
    TError,
    TVariables,
    TData,
    TResponse,
    TResponseError
> & {
    submitOnEnter?: boolean;
    /**
     * Shows notification when unsaved changes exist
     */
    warnWhenUnsavedChanges?: boolean;
<<<<<<< HEAD
    /**
     * Disables server-side validation
     * @default false
     * @see {@link https://refine.dev/docs/advanced-tutorials/forms/server-side-form-validation/}
     */
    disableServerSideValidation?: boolean;
};
=======
} & AutoSaveProps<TVariables>;
>>>>>>> 5da81a14

export type UseFormReturnType<
    TQueryFnData extends BaseRecord = BaseRecord,
    TError extends HttpError = HttpError,
    TVariables = {},
    TData extends BaseRecord = TQueryFnData,
    TResponse extends BaseRecord = TData,
    TResponseError extends HttpError = TError,
> = UseFormReturnTypeCore<
    TQueryFnData,
    TError,
    TVariables,
    TData,
    TResponse,
    TResponseError
> & {
    form: FormInstance<TVariables>;
    formProps: FormProps<TVariables>;
    saveButtonProps: ButtonProps & {
        onClick: () => void;
    };
    onFinish: (
        values?: TVariables,
    ) => Promise<CreateResponse<TResponse> | UpdateResponse<TResponse> | void>;
};

/**
 * `useForm` is used to manage forms. It uses Ant Design {@link https://ant.design/components/form/ Form} data scope management under the hood and returns the required props for managing the form actions.
 *
 * @see {@link https://refine.dev/docs/api-reference/core/hooks/useForm} for more details.
 *
 * @typeParam TData - Result data of the query extends {@link https://refine.dev/docs/api-reference/core/interfaceReferences#baserecord `BaseRecord`}
 * @typeParam TError - Custom error object that extends {@link https://refine.dev/docs/api-reference/core/interfaceReferences/#httperror `HttpError`}
 * @typeParam TVariables - Values for params. default `{}`
 * @typeParam TData - Result data returned by the `select` function. Extends {@link https://refine.dev/docs/api-reference/core/interfaceReferences#baserecord `BaseRecord`}. Defaults to `TQueryFnData`
 * @typeParam TResponse - Result data returned by the mutation function. Extends {@link https://refine.dev/docs/api-reference/core/interfaceReferences#baserecord `BaseRecord`}. Defaults to `TData`
 * @typeParam TResponseError - Custom error object that extends {@link https://refine.dev/docs/api-reference/core/interfaceReferences#httperror `HttpError`}. Defaults to `TError`
 *
 *
 */
export const useForm = <
    TQueryFnData extends BaseRecord = BaseRecord,
    TError extends HttpError = HttpError,
    TVariables = {},
    TData extends BaseRecord = TQueryFnData,
    TResponse extends BaseRecord = TData,
    TResponseError extends HttpError = TError,
>({
    action,
    resource,
    onMutationSuccess: onMutationSuccessProp,
<<<<<<< HEAD
    onMutationError: onMutationErrorProp,
=======
    onMutationError,
    autoSave,
>>>>>>> 5da81a14
    submitOnEnter = false,
    warnWhenUnsavedChanges: warnWhenUnsavedChangesProp,
    redirect,
    successNotification,
    errorNotification,
    meta,
    metaData,
    queryMeta,
    mutationMeta,
    liveMode,
    liveParams,
    mutationMode,
    dataProviderName,
    onLiveEvent,
    invalidates,
    undoableTimeout,
    queryOptions,
    createMutationOptions,
    updateMutationOptions,
    id: idFromProps,
    overtimeOptions,
    disableServerSideValidation: disableServerSideValidationProp = false,
}: UseFormProps<
    TQueryFnData,
    TError,
    TVariables,
    TData,
    TResponse,
    TResponseError
> = {}): UseFormReturnType<
    TQueryFnData,
    TError,
    TVariables,
    TData,
    TResponse,
    TResponseError
> => {
    const { options } = useRefineContext();
    const disableServerSideValidation =
        options?.disableServerSideValidation || disableServerSideValidationProp;

    const translate = useTranslate();

    const [formAnt] = Form.useForm();
    const formSF = useFormSF<TResponse, TVariables>({
        form: formAnt,
    });
    const { form } = formSF;

    const useFormCoreResult = useFormCore<
        TQueryFnData,
        TError,
        TVariables,
        TData,
        TResponse,
        TResponseError
    >({
        onMutationSuccess: onMutationSuccessProp
            ? onMutationSuccessProp
            : undefined,
        onMutationError: async (error, _variables, _context) => {
            if (disableServerSideValidation) {
                onMutationErrorProp?.(error, _variables, _context);
                return;
            }

            // antd form expects error object to be in a specific format.
            let parsedErrors: {
                name: string | number | (string | number)[];
                errors?: string[] | undefined;
            }[] = [];

            // reset antd errors before setting new errors
            const fieldsValue = form.getFieldsValue() as unknown as object;
            const fields = Object.keys(fieldsValue);
            parsedErrors = fields.map((field) => {
                return {
                    name: field,
                    errors: undefined,
                };
            });
            form.setFields(parsedErrors);

            const errors = error?.errors;
            // parse errors to antd form errors
            for (const key in errors) {
                const fieldError = errors[key];

                let newError: string[] = [];

                if (Array.isArray(fieldError)) {
                    newError = fieldError;
                }

                if (typeof fieldError === "string") {
                    newError = [fieldError];
                }

                if (typeof fieldError === "boolean" && fieldError) {
                    newError = ["Field is not valid."];
                }

                if (typeof fieldError === "object" && "key" in fieldError) {
                    const translatedMessage = translate(
                        fieldError.key,
                        fieldError.message,
                    );

                    newError = [translatedMessage];
                }

                // antd form expects the key to be an array.
                // if the key is a number, it will be parsed to a number because.
                const newKey = key.split(".").map((item) => {
                    // check if item is a number
                    if (!isNaN(Number(item))) {
                        return Number(item);
                    }
                    return item;
                });

                parsedErrors.push({
                    name: newKey,
                    errors: newError,
                });
            }

            form.setFields([...parsedErrors]);

            onMutationErrorProp?.(error, _variables, _context);
        },
        redirect,
        action,
        resource,
        successNotification,
        errorNotification,
        meta: pickNotDeprecated(meta, metaData),
        metaData: pickNotDeprecated(meta, metaData),
        queryMeta,
        mutationMeta,
        liveMode,
        liveParams,
        mutationMode,
        dataProviderName,
        onLiveEvent,
        invalidates,
        undoableTimeout,
        queryOptions,
        createMutationOptions,
        updateMutationOptions,
        id: idFromProps,
        overtimeOptions,
    });

    const { formLoading, onFinish, queryResult, id, onFinishAutoSave } =
        useFormCoreResult;

    const {
        warnWhenUnsavedChanges: warnWhenUnsavedChangesRefine,
        setWarnWhen,
    } = useWarnAboutChange();
    const warnWhenUnsavedChanges =
        warnWhenUnsavedChangesProp ?? warnWhenUnsavedChangesRefine;

    React.useEffect(() => {
        form.resetFields();
    }, [queryResult?.data?.data, id]);

    const onKeyUp = (event: React.KeyboardEvent<HTMLFormElement>) => {
        if (submitOnEnter && event.key === "Enter") {
            form.submit();
        }
    };

    const onValuesChange = (changeValues: object, allValues: any) => {
        if (changeValues && warnWhenUnsavedChanges) {
            setWarnWhen(true);
        }

        if (autoSave?.enabled) {
            setWarnWhen(false);

            const onFinishFromProps =
                autoSave?.onFinish ?? ((values) => values);

            return onFinishAutoSave(onFinishFromProps(allValues));
        }

        return changeValues;
    };

    const saveButtonProps = {
        disabled: formLoading,
        onClick: () => {
            form.submit();
        },
    };

    return {
        form: formSF.form,
        formProps: {
            ...formSF.formProps,
            onFinish: (values: TVariables) =>
                onFinish(values).catch((error) => error),
            onKeyUp,
            onValuesChange,
            initialValues: queryResult?.data?.data,
        },
        saveButtonProps,
        ...useFormCoreResult,
        onFinish: async (values?: TVariables) => {
            return await onFinish(values ?? formSF.form.getFieldsValue(true));
        },
    };
};<|MERGE_RESOLUTION|>--- conflicted
+++ resolved
@@ -37,17 +37,13 @@
      * Shows notification when unsaved changes exist
      */
     warnWhenUnsavedChanges?: boolean;
-<<<<<<< HEAD
     /**
      * Disables server-side validation
      * @default false
      * @see {@link https://refine.dev/docs/advanced-tutorials/forms/server-side-form-validation/}
      */
     disableServerSideValidation?: boolean;
-};
-=======
 } & AutoSaveProps<TVariables>;
->>>>>>> 5da81a14
 
 export type UseFormReturnType<
     TQueryFnData extends BaseRecord = BaseRecord,
@@ -99,12 +95,8 @@
     action,
     resource,
     onMutationSuccess: onMutationSuccessProp,
-<<<<<<< HEAD
     onMutationError: onMutationErrorProp,
-=======
-    onMutationError,
     autoSave,
->>>>>>> 5da81a14
     submitOnEnter = false,
     warnWhenUnsavedChanges: warnWhenUnsavedChangesProp,
     redirect,
