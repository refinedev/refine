import React from "react";
import { FormInstance, FormProps, Form } from "antd";
import { useForm as useFormSF } from "sunflower-antd";
import { ButtonProps } from "antd";

import {
    HttpError,
    BaseRecord,
    useForm as useFormCore,
    UseFormReturnType as UseFormReturnTypeCore,
    useWarnAboutChange,
    UseFormProps as UseFormPropsCore,
    CreateResponse,
    UpdateResponse,
    pickNotDeprecated,
    useTranslate,
} from "@refinedev/core";

export type UseFormProps<
    TQueryFnData extends BaseRecord = BaseRecord,
    TError extends HttpError = HttpError,
    TVariables = {},
    TData extends BaseRecord = TQueryFnData,
    TResponse extends BaseRecord = TData,
    TResponseError extends HttpError = TError,
> = UseFormPropsCore<
    TQueryFnData,
    TError,
    TVariables,
    TData,
    TResponse,
    TResponseError
> & {
    submitOnEnter?: boolean;
    /**
     * Shows notification when unsaved changes exist
     */
    warnWhenUnsavedChanges?: boolean;
};

export type UseFormReturnType<
    TQueryFnData extends BaseRecord = BaseRecord,
    TError extends HttpError = HttpError,
    TVariables = {},
    TData extends BaseRecord = TQueryFnData,
    TResponse extends BaseRecord = TData,
    TResponseError extends HttpError = TError,
> = UseFormReturnTypeCore<
    TQueryFnData,
    TError,
    TVariables,
    TData,
    TResponse,
    TResponseError
> & {
    form: FormInstance<TVariables>;
    formProps: FormProps<TVariables>;
    saveButtonProps: ButtonProps & {
        onClick: () => void;
    };
    onFinish: (
        values?: TVariables,
    ) => Promise<CreateResponse<TResponse> | UpdateResponse<TResponse> | void>;
};

/**
 * `useForm` is used to manage forms. It uses Ant Design {@link https://ant.design/components/form/ Form} data scope management under the hood and returns the required props for managing the form actions.
 *
 * @see {@link https://refine.dev/docs/api-reference/core/hooks/useForm} for more details.
 *
 * @typeParam TData - Result data of the query extends {@link https://refine.dev/docs/api-reference/core/interfaceReferences#baserecord `BaseRecord`}
 * @typeParam TError - Custom error object that extends {@link https://refine.dev/docs/api-reference/core/interfaceReferences/#httperror `HttpError`}
 * @typeParam TVariables - Values for params. default `{}`
 * @typeParam TData - Result data returned by the `select` function. Extends {@link https://refine.dev/docs/api-reference/core/interfaceReferences#baserecord `BaseRecord`}. Defaults to `TQueryFnData`
 * @typeParam TResponse - Result data returned by the mutation function. Extends {@link https://refine.dev/docs/api-reference/core/interfaceReferences#baserecord `BaseRecord`}. Defaults to `TData`
 * @typeParam TResponseError - Custom error object that extends {@link https://refine.dev/docs/api-reference/core/interfaceReferences#httperror `HttpError`}. Defaults to `TError`
 *
 *
 */
export const useForm = <
    TQueryFnData extends BaseRecord = BaseRecord,
    TError extends HttpError = HttpError,
    TVariables = {},
    TData extends BaseRecord = TQueryFnData,
    TResponse extends BaseRecord = TData,
    TResponseError extends HttpError = TError,
>({
    action,
    resource,
    onMutationSuccess: onMutationSuccessProp,
    onMutationError: onMutationErrorProp,
    submitOnEnter = false,
    warnWhenUnsavedChanges: warnWhenUnsavedChangesProp,
    redirect,
    successNotification,
    errorNotification,
    meta,
    metaData,
    queryMeta,
    mutationMeta,
    liveMode,
    liveParams,
    mutationMode,
    dataProviderName,
    onLiveEvent,
    invalidates,
    undoableTimeout,
    queryOptions,
    createMutationOptions,
    updateMutationOptions,
    id: idFromProps,
    overtimeOptions,
}: UseFormProps<
    TQueryFnData,
    TError,
    TVariables,
    TData,
    TResponse,
    TResponseError
> = {}): UseFormReturnType<
    TQueryFnData,
    TError,
    TVariables,
    TData,
    TResponse,
    TResponseError
> => {
    const translate = useTranslate();

    const [formAnt] = Form.useForm();
    const formSF = useFormSF<TResponse, TVariables>({
        form: formAnt,
    });
    const { form } = formSF;

    const useFormCoreResult = useFormCore<
        TQueryFnData,
        TError,
        TVariables,
        TData,
        TResponse,
        TResponseError
    >({
        onMutationSuccess: onMutationSuccessProp
            ? onMutationSuccessProp
            : undefined,
<<<<<<< HEAD
        onMutationError: (error, _variables, _context) => {
            const errors = error?.errors;

            // antd form expects error object to be in a specific format.
            const parsedErrors: {
                name: string | number | (string | number)[];
                errors?: string[];
            }[] = [];

=======
        onMutationError: async (error, _variables, _context) => {
            // antd form expects error object to be in a specific format.
            let parsedErrors: {
                name: string | number | (string | number)[];
                errors?: string[] | undefined;
            }[] = [];

            // reset antd errors before setting new errors
            const fieldsValue = form.getFieldsValue() as unknown as object;
            const fields = Object.keys(fieldsValue);
            parsedErrors = fields.map((field) => {
                return {
                    name: field,
                    errors: undefined,
                };
            });
            form.setFields(parsedErrors);

            const errors = error?.errors;
            // parse errors to antd form errors
>>>>>>> 80026108
            for (const key in errors) {
                const fieldError = errors[key];

                let newError: string[] = [];

                if (Array.isArray(fieldError)) {
                    newError = fieldError;
                }

                if (typeof fieldError === "string") {
                    newError = [fieldError];
                }

                if (typeof fieldError === "boolean" && fieldError) {
                    newError = ["Field is not valid."];
                }

                if (typeof fieldError === "object" && "key" in fieldError) {
                    const translatedMessage = translate(
                        fieldError.key,
                        fieldError.message,
                    );

                    newError = [translatedMessage];
                }

                // antd form expects the key to be an array.
                // if the key is a number, it will be parsed to a number because.
                const newKey = key.split(".").map((item) => {
                    // check if item is a number
                    if (!isNaN(Number(item))) {
                        return Number(item);
                    }
                    return item;
                });

                parsedErrors.push({
                    name: newKey,
                    errors: newError,
                });
            }

<<<<<<< HEAD
            form.setFields(parsedErrors);
=======
            form.setFields([...parsedErrors]);
>>>>>>> 80026108

            onMutationErrorProp?.(error, _variables, _context);
        },
        redirect,
        action,
        resource,
        successNotification,
        errorNotification,
        meta: pickNotDeprecated(meta, metaData),
        metaData: pickNotDeprecated(meta, metaData),
        queryMeta,
        mutationMeta,
        liveMode,
        liveParams,
        mutationMode,
        dataProviderName,
        onLiveEvent,
        invalidates,
        undoableTimeout,
        queryOptions,
        createMutationOptions,
        updateMutationOptions,
        id: idFromProps,
        overtimeOptions,
    });

    const { formLoading, onFinish, queryResult, id } = useFormCoreResult;

    const {
        warnWhenUnsavedChanges: warnWhenUnsavedChangesRefine,
        setWarnWhen,
    } = useWarnAboutChange();
    const warnWhenUnsavedChanges =
        warnWhenUnsavedChangesProp ?? warnWhenUnsavedChangesRefine;

    React.useEffect(() => {
        form.resetFields();
    }, [queryResult?.data?.data, id]);

    const onKeyUp = (event: React.KeyboardEvent<HTMLFormElement>) => {
        if (submitOnEnter && event.key === "Enter") {
            form.submit();
        }
    };

    const onValuesChange = (changeValues: object) => {
        if (changeValues && warnWhenUnsavedChanges) {
            setWarnWhen(true);
        }
        return changeValues;
    };

    const saveButtonProps = {
        disabled: formLoading,
        onClick: () => {
            form.submit();
        },
    };

    return {
        form: formSF.form,
        formProps: {
            ...formSF.formProps,
            onFinish: (values: TVariables) =>
                onFinish(values).catch((error) => error),
            onKeyUp,
            onValuesChange,
            initialValues: queryResult?.data?.data,
        },
        saveButtonProps,
        ...useFormCoreResult,
        onFinish: async (values?: TVariables) => {
            return await onFinish(values ?? formSF.form.getFieldsValue(true));
        },
    };
};<|MERGE_RESOLUTION|>--- conflicted
+++ resolved
@@ -144,17 +144,6 @@
         onMutationSuccess: onMutationSuccessProp
             ? onMutationSuccessProp
             : undefined,
-<<<<<<< HEAD
-        onMutationError: (error, _variables, _context) => {
-            const errors = error?.errors;
-
-            // antd form expects error object to be in a specific format.
-            const parsedErrors: {
-                name: string | number | (string | number)[];
-                errors?: string[];
-            }[] = [];
-
-=======
         onMutationError: async (error, _variables, _context) => {
             // antd form expects error object to be in a specific format.
             let parsedErrors: {
@@ -175,7 +164,6 @@
 
             const errors = error?.errors;
             // parse errors to antd form errors
->>>>>>> 80026108
             for (const key in errors) {
                 const fieldError = errors[key];
 
@@ -218,11 +206,7 @@
                 });
             }
 
-<<<<<<< HEAD
-            form.setFields(parsedErrors);
-=======
             form.setFields([...parsedErrors]);
->>>>>>> 80026108
 
             onMutationErrorProp?.(error, _variables, _context);
         },
