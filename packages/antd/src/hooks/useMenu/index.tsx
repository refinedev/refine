--- conflicted
+++ resolved
@@ -1,10 +1,5 @@
 import React from "react";
 import { DashboardOutlined } from "@ant-design/icons";
-<<<<<<< HEAD
-=======
-
-import { IMenuItem } from "../../interfaces";
->>>>>>> 662b6d3b
 import {
     useRefineContext,
     useTranslate,
@@ -18,10 +13,6 @@
 
 type useMenuReturnType = {
     selectedKey: string;
-<<<<<<< HEAD
-    defaultOpenKeys: string[];
-=======
->>>>>>> 662b6d3b
     menuItems: ITreeMenu[];
 };
 
@@ -97,18 +88,10 @@
     );
     const menuItems: ITreeMenu[] = createTreeView(treeMenuItems);
 
-<<<<<<< HEAD
     const defaultOpenKeys = selectedKey.split("/").filter((x) => x !== "");
     return {
         selectedKey,
         defaultOpenKeys,
         menuItems,
-=======
-    const treeMenu = createTreeView(menuItems);
-
-    return {
-        selectedKey,
-        menuItems: treeMenu,
->>>>>>> 662b6d3b
     };
 };