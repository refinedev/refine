--- conflicted
+++ resolved
@@ -155,7 +155,6 @@
     //     defaultFilter = parsedFilters.length ? parsedFilters : defaultFilter;
     // }
 
-<<<<<<< HEAD
     // const { tableProps: tablePropsSunflower } = useFormTable({
     //     defaultCurrent: current,
     //     defaultPageSize: pageSize,
@@ -221,34 +220,7 @@
     //     liveParams,
     //     onLiveEvent,
     // });
-    const { data, isFetching, isLoading } = tableQueryResult;
-=======
-    const {
-        current: currentSF,
-        pageSize: pageSizeSF,
-        defaultCurrent: defaultCurrentSF,
-    } = tablePropsSunflower.pagination;
-
-    const queryResult = useList<TData, TError>({
-        resource: resource.name,
-        config: {
-            pagination: {
-                current: currentSF ?? defaultCurrentSF,
-                pageSize: pageSizeSF,
-            },
-            filters: unionFilters(permanentFilter, [], filters),
-            sort: sorter,
-        },
-        queryOptions,
-        successNotification,
-        errorNotification,
-        metaData,
-        liveMode,
-        liveParams,
-        onLiveEvent,
-    });
-    const { data, isFetched, isLoading } = queryResult;
->>>>>>> caf7c803
+    const { data, isFetched, isLoading } = tableQueryResult;
 
     const onChange = (
         pagination: TablePaginationConfig,
