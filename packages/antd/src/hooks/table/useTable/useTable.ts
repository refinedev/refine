--- conflicted
+++ resolved
@@ -56,7 +56,6 @@
     TData extends BaseRecord = BaseRecord,
     TError extends HttpError = HttpError,
     TSearchVariables = unknown,
-<<<<<<< HEAD
 >({
     onSearch,
     initialCurrent,
@@ -76,6 +75,7 @@
     liveMode: liveModeFromProp,
     onLiveEvent,
     liveParams,
+    meta,
     metaData,
     dataProviderName,
 }: useTableProps<TData, TError, TSearchVariables> = {}): useTableReturnType<
@@ -83,32 +83,6 @@
     TError,
     TSearchVariables
 > => {
-=======
->(
-    {
-        onSearch,
-        initialCurrent,
-        initialPageSize,
-        hasPagination = true,
-        initialSorter,
-        permanentSorter,
-        initialFilter,
-        permanentFilter,
-        defaultSetFilterBehavior,
-        syncWithLocation: syncWithLocationProp,
-        resource: resourceFromProp,
-        successNotification,
-        errorNotification,
-        queryOptions,
-        liveMode: liveModeFromProp,
-        onLiveEvent,
-        liveParams,
-        meta,
-        metaData,
-        dataProviderName,
-    }: useTableProps<TData, TError, TSearchVariables> = { hasPagination: true },
-): useTableReturnType<TData, TError, TSearchVariables> => {
->>>>>>> 03da4e6a
     const {
         tableQueryResult,
         current,
