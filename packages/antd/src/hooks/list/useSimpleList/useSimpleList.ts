--- conflicted
+++ resolved
@@ -49,7 +49,6 @@
     TData extends BaseRecord = BaseRecord,
     TError extends HttpError = HttpError,
     TSearchVariables = unknown,
-<<<<<<< HEAD
 >({
     resource,
     initialCurrent,
@@ -69,6 +68,7 @@
     liveMode: liveModeFromProp,
     onLiveEvent,
     liveParams,
+    meta,
     metaData,
     dataProviderName,
 }: useSimpleListProps<
@@ -76,35 +76,6 @@
     TError,
     TSearchVariables
 > = {}): useSimpleListReturnType<TData, TSearchVariables> => {
-=======
->(
-    {
-        resource: resourceFromProp,
-        initialCurrent,
-        initialPageSize,
-        hasPagination = true,
-        initialSorter,
-        permanentSorter,
-        initialFilter,
-        permanentFilter,
-        defaultSetFilterBehavior,
-        onSearch,
-        queryOptions,
-        syncWithLocation: syncWithLocationProp,
-        successNotification,
-        errorNotification,
-        liveMode: liveModeFromProp,
-        onLiveEvent,
-        liveParams,
-        meta,
-        metaData,
-        dataProviderName,
-        ...listProps
-    }: useSimpleListProps<TData, TError, TSearchVariables> = {
-        hasPagination: true,
-    },
-): useSimpleListReturnType<TData, TSearchVariables> => {
->>>>>>> 03da4e6a
     const {
         sorters,
         sorter,
@@ -134,14 +105,9 @@
         liveMode: liveModeFromProp,
         onLiveEvent,
         liveParams,
-<<<<<<< HEAD
-        metaData,
-        syncWithLocation,
-=======
         meta: pickNotDeprecated(meta, metaData),
         metaData: pickNotDeprecated(meta, metaData),
-        syncWithLocation: syncWithLocationProp,
->>>>>>> 03da4e6a
+        syncWithLocation,
         dataProviderName,
         pagination,
         hasPagination,
