# @pankod/refine-antd

<<<<<<< HEAD
=======
## 5.24.0

### Minor Changes

-   [#4449](https://github.com/refinedev/refine/pull/4449) [`cc84d61bc5c`](https://github.com/refinedev/refine/commit/cc84d61bc5c8cfc8ac7da391f965471ecad6c445) Thanks [@BatuhanW](https://github.com/BatuhanW)! - feat: updated Create, List, Show, Edit, Delete, Clone buttons to respect new global `accessControlProvider` configuration.

    fix: Delete button's text wasn't rendered as `reason` field of `accessControlProvider`.

    Given the following `can` method:

    ```ts
    const accessControlProvider: IAccessControlContext = {
        can: async (): Promise<CanReturnType> => {
            return { can: false, reason: "Access Denied!" };
        },
    };
    ```

    If user is unauthorized, `Delete` button's text should be `Access Denied!` instead of default `Delete`.

    This is the default behaviour for Create, List, Show, Edit, Delete, Clone buttons already.

>>>>>>> d0520ce9
## 5.23.0

### Minor Changes

-   [#4449](https://github.com/refinedev/refine/pull/4449) [`cc84d61bc5c`](https://github.com/refinedev/refine/commit/cc84d61bc5c8cfc8ac7da391f965471ecad6c445) Thanks [@BatuhanW](https://github.com/BatuhanW)! - feat: updated Create, List, Show, Edit, Delete, Clone buttons to respect new global `accessControlProvider` configuration.

    fix: Delete button's text wasn't rendered as `reason` field of `accessControlProvider`.

    Given the following `can` method:

    ```ts
    const accessControlProvider: IAccessControlContext = {
        can: async (): Promise<CanReturnType> => {
            return { can: false, reason: "Access Denied!" };
        },
    };
    ```

    If user is unauthorized, `Delete` button's text should be `Access Denied!` instead of default `Delete`.

    This is the default behaviour for Create, List, Show, Edit, Delete, Clone buttons already.

## 5.22.0

### Minor Changes

-   [#4430](https://github.com/refinedev/refine/pull/4430) [`cf07d59587f`](https://github.com/refinedev/refine/commit/cf07d59587fae2adce97a79b40fdb60b9d9a9527) Thanks [@aliemir](https://github.com/aliemir)! - Updated the `useForm`, `useModalForm`, `useDrawerForm` and `useStepsForm` to accept `queryMeta` and `mutationMeta` properties of the `useForm` hook of `@refinedev/core`. These properties are used to pass specific meta values to the query or mutation. This is useful when you have overlapping values in your data provider's `getOne` and `update` methods. For example, you may want to change the `method` of the mutation to `PATCH` but if you pass it in the `meta` property, you'll end up changing the method of the `getOne` request as well.

    `queryMeta` and `mutationMeta` has precedence over `meta`. This means that if you have the same property in `queryMeta` and `meta`, the value in `queryMeta` will be used.

    **Usage**

    ```tsx
    import { useForm } from "@refinedev/core";

    export const MyEditPage = () => {
        const form = useForm({
            // this is passed both to the mutation and the query requests
            meta: {
                myValue: "myValue",
            },
            // this is only passed to the query request
            queryMeta: {
                propertyOnlyWorksForQuery: "propertyOnlyWorksForQuery",
            },
            // this is only passed to the mutation request
            mutationMeta: {
                propertyOnlyWorksForMutation: "propertyOnlyWorksForMutation",
            },
        });
    };
    ```

### Patch Changes

-   [#4429](https://github.com/refinedev/refine/pull/4429) [`63daabcb703`](https://github.com/refinedev/refine/commit/63daabcb7037860bc36dff8cc417e9426e9ec027) Thanks [@aliemir](https://github.com/aliemir)! - Fixed the issue of `formLoading` property in return values of `useStepsForm` hook which was not being toggled correctly when the form was submitted or the form data was being fetched.

-   [#4431](https://github.com/refinedev/refine/pull/4431) [`c29a3618cf6`](https://github.com/refinedev/refine/commit/c29a3618cf6b577c36e90ec514f3a691c87aad8f) Thanks [@aliemir](https://github.com/aliemir)! - Updated the TSDoc comments to fix the broken links in the documentation.

## 5.21.0

### Minor Changes

-   [#4430](https://github.com/refinedev/refine/pull/4430) [`cf07d59587f`](https://github.com/refinedev/refine/commit/cf07d59587fae2adce97a79b40fdb60b9d9a9527) Thanks [@aliemir](https://github.com/aliemir)! - Updated the `useForm`, `useModalForm`, `useDrawerForm` and `useStepsForm` to accept `queryMeta` and `mutationMeta` properties of the `useForm` hook of `@refinedev/core`. These properties are used to pass specific meta values to the query or mutation. This is useful when you have overlapping values in your data provider's `getOne` and `update` methods. For example, you may want to change the `method` of the mutation to `PATCH` but if you pass it in the `meta` property, you'll end up changing the method of the `getOne` request as well.

    `queryMeta` and `mutationMeta` has precedence over `meta`. This means that if you have the same property in `queryMeta` and `meta`, the value in `queryMeta` will be used.

    **Usage**

    ```tsx
    import { useForm } from "@refinedev/core";

    export const MyEditPage = () => {
        const form = useForm({
            // this is passed both to the mutation and the query requests
            meta: {
                myValue: "myValue",
            },
            // this is only passed to the query request
            queryMeta: {
                propertyOnlyWorksForQuery: "propertyOnlyWorksForQuery",
            },
            // this is only passed to the mutation request
            mutationMeta: {
                propertyOnlyWorksForMutation: "propertyOnlyWorksForMutation",
            },
        });
    };
    ```

### Patch Changes

-   [#4429](https://github.com/refinedev/refine/pull/4429) [`63daabcb703`](https://github.com/refinedev/refine/commit/63daabcb7037860bc36dff8cc417e9426e9ec027) Thanks [@aliemir](https://github.com/aliemir)! - Fixed the issue of `formLoading` property in return values of `useStepsForm` hook which was not being toggled correctly when the form was submitted or the form data was being fetched.

-   [#4431](https://github.com/refinedev/refine/pull/4431) [`c29a3618cf6`](https://github.com/refinedev/refine/commit/c29a3618cf6b577c36e90ec514f3a691c87aad8f) Thanks [@aliemir](https://github.com/aliemir)! - Updated the TSDoc comments to fix the broken links in the documentation.

## 5.20.0

### Minor Changes

-   [#4404](https://github.com/refinedev/refine/pull/4404) [`f67967e8c87`](https://github.com/refinedev/refine/commit/f67967e8c871b2252b4c1b827de3656bf153d1ee) Thanks [@salihozdemir](https://github.com/salihozdemir)! - refactor: fix name and state inconsistency in `<ThemedLayoutV2>`

    `useSiderVisible` is deprecated, instead we created a new hook `useThemedLayoutContext` for it. `useThemedLayoutContext` similar to `useSiderVisible` but it returns more meaningful state names. However, `useSiderVisible` is still available for backward compatibility.

    Updated `Sider` and `HamburgerMenu` components using `useThemedLayoutContext`.

    ```tsx
    import { useThemedLayoutContext } from "@refinedev/antd";

    const {
        siderCollapsed,
        setSiderCollapsed,
        mobileSiderOpen,
        setMobileSiderOpen,
    } = useThemedLayoutContext();
    ```

## 5.19.0

### Minor Changes

-   [#4404](https://github.com/refinedev/refine/pull/4404) [`f67967e8c87`](https://github.com/refinedev/refine/commit/f67967e8c871b2252b4c1b827de3656bf153d1ee) Thanks [@salihozdemir](https://github.com/salihozdemir)! - refactor: fix name and state inconsistency in `<ThemedLayoutV2>`

    `useSiderVisible` is deprecated, instead we created a new hook `useThemedLayoutContext` for it. `useThemedLayoutContext` similar to `useSiderVisible` but it returns more meaningful state names. However, `useSiderVisible` is still available for backward compatibility.

    Updated `Sider` and `HamburgerMenu` components using `useThemedLayoutContext`.

    ```tsx
    import { useThemedLayoutContext } from "@refinedev/antd";

    const {
        siderCollapsed,
        setSiderCollapsed,
        mobileSiderOpen,
        setMobileSiderOpen,
    } = useThemedLayoutContext();
    ```

## 5.18.2

### Patch Changes

-   [#4316](https://github.com/refinedev/refine/pull/4316) [`4690c627e05`](https://github.com/refinedev/refine/commit/4690c627e053a7e35eb8bcb1bfca808308bfa89d) Thanks [@yildirayunlu](https://github.com/yildirayunlu)! - fix: fixed `className` for easier selection of all buttons and titles of CRUD components

## 5.18.1

### Patch Changes

-   [#4316](https://github.com/refinedev/refine/pull/4316) [`4690c627e05`](https://github.com/refinedev/refine/commit/4690c627e053a7e35eb8bcb1bfca808308bfa89d) Thanks [@yildirayunlu](https://github.com/yildirayunlu)! - fix: fixed `className` for easier selection of all buttons and titles of CRUD components

## 5.18.0

### Minor Changes

-   [#4303](https://github.com/refinedev/refine/pull/4303) [`0c569f42b4e`](https://github.com/refinedev/refine/commit/0c569f42b4e7caec75928fd8a1ebeb337c95ff81) Thanks [@alicanerdurmaz](https://github.com/alicanerdurmaz)! - feat: added default button props into the renderer functions `headerButtons` and `footerButtons` in CRUD components.
    Now, customization of the header and footer buttons can be achieved without losing the default functionality.

    ```tsx
    import {
        DeleteButton,
        EditButton,
        ListButton,
        RefreshButton,
        Show,
    } from "@refinedev/antd";

    const PostShow = () => {
        return (
            <Show
                headerButtons={({
                    deleteButtonProps,
                    editButtonProps,
                    listButtonProps,
                    refreshButtonProps,
                }) => {
                    return (
                        <>
                            {/* custom components */}
                            {listButtonProps && (
                                <ListButton
                                    {...listButtonProps}
                                    meta={{ foo: "bar" }}
                                />
                            )}
                            {editButtonProps && (
                                <EditButton
                                    {...editButtonProps}
                                    meta={{ foo: "bar" }}
                                />
                            )}
                            {deleteButtonProps && (
                                <DeleteButton
                                    {...deleteButtonProps}
                                    meta={{ foo: "bar" }}
                                />
                            )}
                            <RefreshButton
                                {...refreshButtonProps}
                                meta={{ foo: "bar" }}
                            />
                        </>
                    );
                }}
            >
                {/* ... */}
            </Show>
        );
    };
    ```

-   [#4306](https://github.com/refinedev/refine/pull/4306) [`e6eb4dea627`](https://github.com/refinedev/refine/commit/e6eb4dea6279983d04a9f654ac2cd74915fba075) Thanks [@yildirayunlu](https://github.com/yildirayunlu)! - feat: `syncWithLocation.syncId` default to `true` for `useDrawerForm` and `useModalForm`.

### Patch Changes

-   [#4312](https://github.com/refinedev/refine/pull/4312) [`9a5f79186c1`](https://github.com/refinedev/refine/commit/9a5f79186c107d52e12b8ff87558a3c3dd7807b8) Thanks [@yildirayunlu](https://github.com/yildirayunlu)! - feat: added `className` for easier selection of all buttons and titles of CRUD components

-   Updated dependencies [[`0c569f42b4e`](https://github.com/refinedev/refine/commit/0c569f42b4e7caec75928fd8a1ebeb337c95ff81), [`9a5f79186c1`](https://github.com/refinedev/refine/commit/9a5f79186c107d52e12b8ff87558a3c3dd7807b8)]:
    -   @refinedev/ui-types@1.16.0

## 5.17.0

### Minor Changes

-   [#4303](https://github.com/refinedev/refine/pull/4303) [`0c569f42b4e`](https://github.com/refinedev/refine/commit/0c569f42b4e7caec75928fd8a1ebeb337c95ff81) Thanks [@alicanerdurmaz](https://github.com/alicanerdurmaz)! - feat: added default button props into the renderer functions `headerButtons` and `footerButtons` in CRUD components.
    Now, customization of the header and footer buttons can be achieved without losing the default functionality.

    ```tsx
    import {
        DeleteButton,
        EditButton,
        ListButton,
        RefreshButton,
        Show,
    } from "@refinedev/antd";

    const PostShow = () => {
        return (
            <Show
                headerButtons={({
                    deleteButtonProps,
                    editButtonProps,
                    listButtonProps,
                    refreshButtonProps,
                }) => {
                    return (
                        <>
                            {/* custom components */}
                            {listButtonProps && (
                                <ListButton
                                    {...listButtonProps}
                                    meta={{ foo: "bar" }}
                                />
                            )}
                            {editButtonProps && (
                                <EditButton
                                    {...editButtonProps}
                                    meta={{ foo: "bar" }}
                                />
                            )}
                            {deleteButtonProps && (
                                <DeleteButton
                                    {...deleteButtonProps}
                                    meta={{ foo: "bar" }}
                                />
                            )}
                            <RefreshButton
                                {...refreshButtonProps}
                                meta={{ foo: "bar" }}
                            />
                        </>
                    );
                }}
            >
                {/* ... */}
            </Show>
        );
    };
    ```

-   [#4306](https://github.com/refinedev/refine/pull/4306) [`e6eb4dea627`](https://github.com/refinedev/refine/commit/e6eb4dea6279983d04a9f654ac2cd74915fba075) Thanks [@yildirayunlu](https://github.com/yildirayunlu)! - feat: `syncWithLocation.syncId` default to `true` for `useDrawerForm` and `useModalForm`.

### Patch Changes

-   [#4312](https://github.com/refinedev/refine/pull/4312) [`9a5f79186c1`](https://github.com/refinedev/refine/commit/9a5f79186c107d52e12b8ff87558a3c3dd7807b8) Thanks [@yildirayunlu](https://github.com/yildirayunlu)! - feat: added `className` for easier selection of all buttons and titles of CRUD components

-   Updated dependencies [[`0c569f42b4e`](https://github.com/refinedev/refine/commit/0c569f42b4e7caec75928fd8a1ebeb337c95ff81), [`9a5f79186c1`](https://github.com/refinedev/refine/commit/9a5f79186c107d52e12b8ff87558a3c3dd7807b8)]:
    -   @refinedev/ui-types@1.15.0

## 5.16.2

### Patch Changes

-   [#4295](https://github.com/refinedev/refine/pull/4295) [`7f24a6a2b14`](https://github.com/refinedev/refine/commit/7f24a6a2b14f1e10a2483298b13cc143861fb08f) Thanks [@salihozdemir](https://github.com/salihozdemir)! - chore: bump to latest version of `@refinedev/ui-types`

-   Updated dependencies [[`dc62abc890f`](https://github.com/refinedev/refine/commit/dc62abc890f68be161c7035c28c0118216a9e0ec)]:
    -   @refinedev/ui-types@1.14.0

## 5.16.1

### Patch Changes

-   [#4295](https://github.com/refinedev/refine/pull/4295) [`7f24a6a2b14`](https://github.com/refinedev/refine/commit/7f24a6a2b14f1e10a2483298b13cc143861fb08f) Thanks [@salihozdemir](https://github.com/salihozdemir)! - chore: bump to latest version of `@refinedev/ui-types`

## 5.16.0

### Minor Changes

-   [#4272](https://github.com/refinedev/refine/pull/4272) [`420d2442741`](https://github.com/refinedev/refine/commit/420d2442741d211561dd48c72bcb143ee5f44e9e) Thanks [@salihozdemir](https://github.com/salihozdemir)! - feat: added the `fixed` prop to the `<ThemedSiderV2/>` to allow the sider to be fixed

    The prop is optional and defaults to `false`. You can see the usage as follows:

    ```tsx
    import { Refine } from "@refinedev/core";
    import { ThemedLayoutV2, ThemedSiderV2 } from "@refinedev/antd";

    const App: React.FC = () => {
        return (
            <Refine
             ...
            >
                <ThemedLayoutV2 Sider={() => <ThemedSiderV2 fixed />}>
                    {/* ... */}
                </ThemedLayoutV2>
            </Refine>
        );
    };
    ```

-   [#4278](https://github.com/refinedev/refine/pull/4278) [`b14f2ad8a70`](https://github.com/refinedev/refine/commit/b14f2ad8a700d5ae157f437a8f610481d88ae09b) Thanks [@alicanerdurmaz](https://github.com/alicanerdurmaz)! - feat: added `autoSubmitClose` prop to `useEditableTable`.
    Now you can choose whether to close the table's row after submitting the form or not.

    ```tsx
    const editableTable = useEditableTable({
        autoSubmitClose: false,
    });
    ```

### Patch Changes

-   [#4267](https://github.com/refinedev/refine/pull/4267) [`5e128c76c16`](https://github.com/refinedev/refine/commit/5e128c76c162cb01822c283e567003a5b6ce62f8) Thanks [@yildirayunlu](https://github.com/yildirayunlu)! - fix: `onFinish` prop override on `useDrawerForm` and `useModalForm` hook

    When override `onFinish` prop using the `useDrawerForm` and `useModalForm` hooks, the modal not close after submit the form.

-   [#4277](https://github.com/refinedev/refine/pull/4277) [`7172c1b42d2`](https://github.com/refinedev/refine/commit/7172c1b42d26ade22780527892ce26ceef15c838) Thanks [@salihozdemir](https://github.com/salihozdemir)! - fix: renamed the `<ThemedHeaderV2/>` prop `isSticky` to `sticky`

    To provide backwards compatibility, the old prop name is still supported, but it is deprecated and will be removed in the next major version.

    Example:

    ```tsx
    import { Refine } from "@refinedev/core";
    import { ThemedLayoutV2, ThemedHeaderV2 } from "@refinedev/antd"; // or @refinedev/chakra-ui, @refinedev/mui, @refinedev/mantine

    const App: React.FC = () => {
        return (
            <Refine
                ...
            >
                <ThemedLayoutV2
                    Header={() => <ThemedHeaderV2 sticky />}
                >
                    {/* ... */}
                </ThemedLayoutV2>
            </Refine>
        );
    };
    ```

## 5.15.0

### Minor Changes

-   [#4272](https://github.com/refinedev/refine/pull/4272) [`420d2442741`](https://github.com/refinedev/refine/commit/420d2442741d211561dd48c72bcb143ee5f44e9e) Thanks [@salihozdemir](https://github.com/salihozdemir)! - feat: added the `fixed` prop to the `<ThemedSiderV2/>` to allow the sider to be fixed

    The prop is optional and defaults to `false`. You can see the usage as follows:

    ```tsx
    import { Refine } from "@refinedev/core";
    import { ThemedLayoutV2, ThemedSiderV2 } from "@refinedev/antd";

    const App: React.FC = () => {
        return (
            <Refine
             ...
            >
                <ThemedLayoutV2 Sider={() => <ThemedSiderV2 fixed />}>
                    {/* ... */}
                </ThemedLayoutV2>
            </Refine>
        );
    };
    ```

-   [#4278](https://github.com/refinedev/refine/pull/4278) [`b14f2ad8a70`](https://github.com/refinedev/refine/commit/b14f2ad8a700d5ae157f437a8f610481d88ae09b) Thanks [@alicanerdurmaz](https://github.com/alicanerdurmaz)! - feat: added `autoSubmitClose` prop to `useEditableTable`.
    Now you can choose whether to close the table's row after submitting the form or not.

    ```tsx
    const editableTable = useEditableTable({
        autoSubmitClose: false,
    });
    ```

### Patch Changes

-   [#4267](https://github.com/refinedev/refine/pull/4267) [`5e128c76c16`](https://github.com/refinedev/refine/commit/5e128c76c162cb01822c283e567003a5b6ce62f8) Thanks [@yildirayunlu](https://github.com/yildirayunlu)! - fix: `onFinish` prop override on `useDrawerForm` and `useModalForm` hook

    When override `onFinish` prop using the `useDrawerForm` and `useModalForm` hooks, the modal not close after submit the form.

-   [#4277](https://github.com/refinedev/refine/pull/4277) [`7172c1b42d2`](https://github.com/refinedev/refine/commit/7172c1b42d26ade22780527892ce26ceef15c838) Thanks [@salihozdemir](https://github.com/salihozdemir)! - fix: renamed the `<ThemedHeaderV2/>` prop `isSticky` to `sticky`

    To provide backwards compatibility, the old prop name is still supported, but it is deprecated and will be removed in the next major version.

    Example:

    ```tsx
    import { Refine } from "@refinedev/core";
    import { ThemedLayoutV2, ThemedHeaderV2 } from "@refinedev/antd"; // or @refinedev/chakra-ui, @refinedev/mui, @refinedev/mantine

    const App: React.FC = () => {
        return (
            <Refine
                ...
            >
                <ThemedLayoutV2
                    Header={() => <ThemedHeaderV2 sticky />}
                >
                    {/* ... */}
                </ThemedLayoutV2>
            </Refine>
        );
    };
    ```

## 5.14.0

### Minor Changes

-   [#4272](https://github.com/refinedev/refine/pull/4272) [`420d2442741`](https://github.com/refinedev/refine/commit/420d2442741d211561dd48c72bcb143ee5f44e9e) Thanks [@salihozdemir](https://github.com/salihozdemir)! - feat: added the `fixed` prop to the `<ThemedSiderV2/>` to allow the sider to be fixed

    The prop is optional and defaults to `false`. You can see the usage as follows:

    ```tsx
    import { Refine } from "@refinedev/core";
    import { ThemedLayoutV2, ThemedSiderV2 } from "@refinedev/antd";

    const App: React.FC = () => {
        return (
            <Refine
             ...
            >
                <ThemedLayoutV2 Sider={() => <ThemedSiderV2 fixed />}>
                    {/* ... */}
                </ThemedLayoutV2>
            </Refine>
        );
    };
    ```

-   [#4278](https://github.com/refinedev/refine/pull/4278) [`b14f2ad8a70`](https://github.com/refinedev/refine/commit/b14f2ad8a700d5ae157f437a8f610481d88ae09b) Thanks [@alicanerdurmaz](https://github.com/alicanerdurmaz)! - feat: added `autoSubmitClose` prop to `useEditableTable`.
    Now you can choose whether to close the table's row after submitting the form or not.

    ```tsx
    const editableTable = useEditableTable({
        autoSubmitClose: false,
    });
    ```

### Patch Changes

-   [#4267](https://github.com/refinedev/refine/pull/4267) [`5e128c76c16`](https://github.com/refinedev/refine/commit/5e128c76c162cb01822c283e567003a5b6ce62f8) Thanks [@yildirayunlu](https://github.com/yildirayunlu)! - fix: `onFinish` prop override on `useDrawerForm` and `useModalForm` hook

    When override `onFinish` prop using the `useDrawerForm` and `useModalForm` hooks, the modal not close after submit the form.

-   [#4277](https://github.com/refinedev/refine/pull/4277) [`7172c1b42d2`](https://github.com/refinedev/refine/commit/7172c1b42d26ade22780527892ce26ceef15c838) Thanks [@salihozdemir](https://github.com/salihozdemir)! - fix: renamed the `<ThemedHeaderV2/>` prop `isSticky` to `sticky`

    To provide backwards compatibility, the old prop name is still supported, but it is deprecated and will be removed in the next major version.

    Example:

    ```tsx
    import { Refine } from "@refinedev/core";
    import { ThemedLayoutV2, ThemedHeaderV2 } from "@refinedev/antd"; // or @refinedev/chakra-ui, @refinedev/mui, @refinedev/mantine

    const App: React.FC = () => {
        return (
            <Refine
                ...
            >
                <ThemedLayoutV2
                    Header={() => <ThemedHeaderV2 sticky />}
                >
                    {/* ... */}
                </ThemedLayoutV2>
            </Refine>
        );
    };
    ```

## 5.13.2

### Patch Changes

-   [#4241](https://github.com/refinedev/refine/pull/4241) [`fbe109b5a8b`](https://github.com/refinedev/refine/commit/fbe109b5a8ba8f5d870eab2d96b7477508bceec0) Thanks [@salihozdemir](https://github.com/salihozdemir)! - Added new generic types to the `useForm` hooks. Now you can pass the query types and the mutation types to the hook.

## 5.13.1

### Patch Changes

-   [#4241](https://github.com/refinedev/refine/pull/4241) [`fbe109b5a8b`](https://github.com/refinedev/refine/commit/fbe109b5a8ba8f5d870eab2d96b7477508bceec0) Thanks [@salihozdemir](https://github.com/salihozdemir)! - Added new generic types to the `useForm` hooks. Now you can pass the query types and the mutation types to the hook.

## 5.13.0

### Minor Changes

-   [#4209](https://github.com/refinedev/refine/pull/4209) [`3f4b5fef76f`](https://github.com/refinedev/refine/commit/3f4b5fef76f3558fc4466f455b9f55083cf47fc2) Thanks [@yildirayunlu](https://github.com/yildirayunlu)! - feat: add `isSticky` prop to `ThemedHeaderV2` component

    ```tsx
    import { ThemedHeaderV2, ThemedLayoutV2 } from "@refinedev/antd";

    const CustomHeader = () => <ThemedHeaderV2 isSticky={true} />;

    const App = () => (
        <Refine>
            // ...
            <ThemedLayoutV2 Header={CustomHeader}>
                <Outlet />
            </ThemedLayoutV2>
            // ...
        </Refine>
    );
    ```

-   [#4232](https://github.com/refinedev/refine/pull/4232) [`c99bc0ad7f7`](https://github.com/refinedev/refine/commit/c99bc0ad7f7b71cf47e45a797acdea2325e6fbc8) Thanks [@alicanerdurmaz](https://github.com/alicanerdurmaz)! - feat: `initialSiderCollapsed` added to `RefineThemedLayoutV2Props` to control initial state of `<ThemedSiderV2>`.
    From now on, you can control the initial collapsed state of `<ThemedSiderV2>` by passing the `initialSiderCollapsed` prop to `<ThemedLayoutV2>`.

    ```tsx
    <ThemedLayoutV2
        initialSiderCollapsed={true} // This will make the sider collapsed by default
    >
        {/* .. */}
    </ThemedLayoutV2>
    ```

### Patch Changes

-   Updated dependencies [[`c99bc0ad7f7`](https://github.com/refinedev/refine/commit/c99bc0ad7f7b71cf47e45a797acdea2325e6fbc8), [`3f4b5fef76f`](https://github.com/refinedev/refine/commit/3f4b5fef76f3558fc4466f455b9f55083cf47fc2)]:
    -   @refinedev/ui-types@1.12.0

## 5.12.0

### Minor Changes

-   [#4209](https://github.com/refinedev/refine/pull/4209) [`3f4b5fef76f`](https://github.com/refinedev/refine/commit/3f4b5fef76f3558fc4466f455b9f55083cf47fc2) Thanks [@yildirayunlu](https://github.com/yildirayunlu)! - feat: add `isSticky` prop to `ThemedHeaderV2` component

    ```tsx
    import { ThemedHeaderV2, ThemedLayoutV2 } from "@refinedev/antd";

    const CustomHeader = () => <ThemedHeaderV2 isSticky={true} />;

    const App = () => (
        <Refine>
            // ...
            <ThemedLayoutV2 Header={CustomHeader}>
                <Outlet />
            </ThemedLayoutV2>
            // ...
        </Refine>
    );
    ```

-   [#4232](https://github.com/refinedev/refine/pull/4232) [`c99bc0ad7f7`](https://github.com/refinedev/refine/commit/c99bc0ad7f7b71cf47e45a797acdea2325e6fbc8) Thanks [@alicanerdurmaz](https://github.com/alicanerdurmaz)! - feat: `initialSiderCollapsed` added to `RefineThemedLayoutV2Props` to control initial state of `<ThemedSiderV2>`.
    From now on, you can control the initial collapsed state of `<ThemedSiderV2>` by passing the `initialSiderCollapsed` prop to `<ThemedLayoutV2>`.

    ```tsx
    <ThemedLayoutV2
        initialSiderCollapsed={true} // This will make the sider collapsed by default
    >
        {/* .. */}
    </ThemedLayoutV2>
    ```

### Patch Changes

-   Updated dependencies [[`c99bc0ad7f7`](https://github.com/refinedev/refine/commit/c99bc0ad7f7b71cf47e45a797acdea2325e6fbc8), [`3f4b5fef76f`](https://github.com/refinedev/refine/commit/3f4b5fef76f3558fc4466f455b9f55083cf47fc2)]:
    -   @refinedev/ui-types@1.11.0

## 5.11.0

### Minor Changes

-   [#4194](https://github.com/refinedev/refine/pull/4194) [`8df15fe0e4e`](https://github.com/refinedev/refine/commit/8df15fe0e4e0fb2bb81102ed1e3a12a0a9532b80) Thanks [@alicanerdurmaz](https://github.com/alicanerdurmaz)! - feat: `sorters.mode` prop added to `useTable` and `useDataGrid` hooks. This prop handles the sorting mode of the table. It can be either `server` or `off`.

    -   **"off"**: `sorters` are not sent to the server. You can use the `sorters` value to sort the records on the client side.
    -   **"server"**: Sorting is done on the server side. Records will be fetched by using the `sorters` value.

    feat:`filters.mode` prop added to `useTable` and `useDataGrid` hooks. This prop handles the filtering mode of the table. It can be either `server` or `off`.

    -   **"off"**: `filters` are not sent to the server. You can use the `filters` value to filter the records on the client side.
    -   **"server"**: Filtering is done on the server side. Records will be fetched by using the `filters` value.

## 5.10.0

### Minor Changes

-   [#4194](https://github.com/refinedev/refine/pull/4194) [`8df15fe0e4e`](https://github.com/refinedev/refine/commit/8df15fe0e4e0fb2bb81102ed1e3a12a0a9532b80) Thanks [@alicanerdurmaz](https://github.com/alicanerdurmaz)! - feat: `sorters.mode` prop added to `useTable` and `useDataGrid` hooks. This prop handles the sorting mode of the table. It can be either `server` or `off`.

    -   **"off"**: `sorters` are not sent to the server. You can use the `sorters` value to sort the records on the client side.
    -   **"server"**: Sorting is done on the server side. Records will be fetched by using the `sorters` value.

    feat:`filters.mode` prop added to `useTable` and `useDataGrid` hooks. This prop handles the filtering mode of the table. It can be either `server` or `off`.

    -   **"off"**: `filters` are not sent to the server. You can use the `filters` value to filter the records on the client side.
    -   **"server"**: Filtering is done on the server side. Records will be fetched by using the `filters` value.

## 5.9.0

### Minor Changes

-   [#4193](https://github.com/refinedev/refine/pull/4193) [`3d28fccc1ca`](https://github.com/refinedev/refine/commit/3d28fccc1ca14cdf316d518935cb6c17500c62a4) Thanks [@yildirayunlu](https://github.com/yildirayunlu)! - feat: add `ThemedLayoutV2` component and `useSiderVisible` hook

    `ThemeLayout` is deprecated. Added `ThemedLayoutV2` instead. This update fixed some UI problems in the layout. Also, with the new `useSiderVisible` hook, it's easier to collapse/uncollapse the `Sider`.

    See here for detailed [migration guideline](https://refine.dev/docs/api-reference/antd/components/antd-themed-layout/#migrate-themedlayout-to-themedlayoutv2).

### Patch Changes

-   Updated dependencies [[`deec38a034a`](https://github.com/refinedev/refine/commit/deec38a034a0b5ab2d7842e428f6fc3a1b8561fa)]:
    -   @refinedev/ui-types@1.10.0

## 5.8.0

### Minor Changes

-   [#4193](https://github.com/refinedev/refine/pull/4193) [`3d28fccc1ca`](https://github.com/refinedev/refine/commit/3d28fccc1ca14cdf316d518935cb6c17500c62a4) Thanks [@yildirayunlu](https://github.com/yildirayunlu)! - feat: add `ThemedLayoutV2` component and `useSiderVisible` hook

    `ThemeLayout` is deprecated. Added `ThemedLayoutV2` instead. This update fixed some UI problems in the layout. Also, with the new `useSiderVisible` hook, it's easier to collapse/uncollapse the `Sider`.

    See here for detailed [migration guideline](https://refine.dev/docs/api-reference/antd/components/antd-themed-layout/#migrate-themedlayout-to-themedlayoutv2).

### Patch Changes

-   Updated dependencies [[`deec38a034a`](https://github.com/refinedev/refine/commit/deec38a034a0b5ab2d7842e428f6fc3a1b8561fa)]:
    -   @refinedev/ui-types@1.9.0

## 5.7.0

### Minor Changes

-   [#4193](https://github.com/refinedev/refine/pull/4193) [`3d28fccc1ca`](https://github.com/refinedev/refine/commit/3d28fccc1ca14cdf316d518935cb6c17500c62a4) Thanks [@yildirayunlu](https://github.com/yildirayunlu)! - feat: add `ThemedLayoutV2` component and `useSiderVisible` hook

    `ThemeLayout` is deprecated. Added `ThemedLayoutV2` instead. This update fixed some UI problems in the layout. Also, with the new `useSiderVisible` hook, it's easier to collapse/uncollapse the `Sider`.

    See here for detailed [migration guideline](https://refine.dev/docs/api-reference/antd/components/antd-themed-layout/#migrate-themedlayout-to-themedlayoutv2).

### Patch Changes

-   Updated dependencies [[`deec38a034a`](https://github.com/refinedev/refine/commit/deec38a034a0b5ab2d7842e428f6fc3a1b8561fa)]:
    -   @refinedev/ui-types@1.8.0

## 5.6.0

### Minor Changes

-   [#4113](https://github.com/refinedev/refine/pull/4113) [`1c13602e308`](https://github.com/refinedev/refine/commit/1c13602e308ffba93099922c144966f25fb2087d) Thanks [@salihozdemir](https://github.com/salihozdemir)! - Added missing third generic parameter to hooks which are using `useQuery` internally.

    For example:

    ```ts
    import { useOne, HttpError } from "@refinedev/core";

    const { data } = useOne<{ count: string }, HttpError, { count: number }>({
        resource: "product-count",
        queryOptions: {
            select: (rawData) => {
                return {
                    data: {
                        count: Number(rawData?.data?.count),
                    },
                };
            },
        },
    });

    console.log(typeof data?.data.count); // number
    ```

### Patch Changes

-   [#4113](https://github.com/refinedev/refine/pull/4113) [`1c13602e308`](https://github.com/refinedev/refine/commit/1c13602e308ffba93099922c144966f25fb2087d) Thanks [@salihozdemir](https://github.com/salihozdemir)! - Updated the generic type name of hooks that use `useQuery` to synchronize generic type names with `tanstack-query`.

## 5.5.2

### Patch Changes

-   [#4120](https://github.com/refinedev/refine/pull/4120) [`1f310bd7b69`](https://github.com/refinedev/refine/commit/1f310bd7b6900f534bb57db90d3fc8a6ea4364c9) Thanks [@aliemir](https://github.com/aliemir)! - Fix broken `useModalForm` and `useDrawerForm` with `create` actions.

## 5.5.1

### Patch Changes

-   [#4120](https://github.com/refinedev/refine/pull/4120) [`1f310bd7b69`](https://github.com/refinedev/refine/commit/1f310bd7b6900f534bb57db90d3fc8a6ea4364c9) Thanks [@aliemir](https://github.com/aliemir)! - Fix broken `useModalForm` and `useDrawerForm` with `create` actions.

## 5.5.0

### Minor Changes

-   [#4072](https://github.com/refinedev/refine/pull/4072) [`fad40e6237f`](https://github.com/refinedev/refine/commit/fad40e6237f06f99b1a5cad943cf34cf693a78fb) Thanks [@alicanerdurmaz](https://github.com/alicanerdurmaz)! - - `<Layout>` is deprecated. use `<ThemedLayout>` instead with 100% backward compatibility. - https://refine.dev/docs/api-reference/antd/components/antd-themed-layout

### Patch Changes

-   [#4114](https://github.com/refinedev/refine/pull/4114) [`afdaed3dd83`](https://github.com/refinedev/refine/commit/afdaed3dd8357d6106ed5a4e524d82cfcceaf7ec) Thanks [@aliemir](https://github.com/aliemir)! - Updated `useModalForm` and `useDrawerForm` hook's `show` method to check if there's an `id` present or provided. If there is, it will continue to show the modal/drawer. If not, the modal/drawer will not show. (Resolves #4062)

## 5.4.0

### Minor Changes

-   [#4072](https://github.com/refinedev/refine/pull/4072) [`fad40e6237f`](https://github.com/refinedev/refine/commit/fad40e6237f06f99b1a5cad943cf34cf693a78fb) Thanks [@alicanerdurmaz](https://github.com/alicanerdurmaz)! - - `<Layout>` is deprecated. use `<ThemedLayout>` instead with 100% backward compatibility. - https://refine.dev/docs/api-reference/antd/components/antd-themed-layout

### Patch Changes

-   [#4114](https://github.com/refinedev/refine/pull/4114) [`afdaed3dd83`](https://github.com/refinedev/refine/commit/afdaed3dd8357d6106ed5a4e524d82cfcceaf7ec) Thanks [@aliemir](https://github.com/aliemir)! - Updated `useModalForm` and `useDrawerForm` hook's `show` method to check if there's an `id` present or provided. If there is, it will continue to show the modal/drawer. If not, the modal/drawer will not show. (Resolves #4062)

## 5.3.14

### Patch Changes

-   [#4035](https://github.com/refinedev/refine/pull/4035) [`e0c75450f97`](https://github.com/refinedev/refine/commit/e0c75450f970878fea0ace7db63548c7ba1a1688) Thanks [@salihozdemir](https://github.com/salihozdemir)! - - Re-extending the `SuccessErrorNotification` and `LiveProps` types removed
    -   `useEditableTable`'s `successNotification` and `errorNotification` props now work according to the mutation result instead of the query result

## 5.3.13

### Patch Changes

-   [#4035](https://github.com/refinedev/refine/pull/4035) [`e0c75450f97`](https://github.com/refinedev/refine/commit/e0c75450f970878fea0ace7db63548c7ba1a1688) Thanks [@salihozdemir](https://github.com/salihozdemir)! - - Re-extending the `SuccessErrorNotification` and `LiveProps` types removed
    -   `useEditableTable`'s `successNotification` and `errorNotification` props now work according to the mutation result instead of the query result

## 5.3.12

### Patch Changes

-   [#4024](https://github.com/refinedev/refine/pull/4024) [`dc6d2311eb7`](https://github.com/refinedev/refine/commit/dc6d2311eb76a458f828fb15fe26fae1c75bc95a) Thanks [@alicanerdurmaz](https://github.com/alicanerdurmaz)! - - Added: `wrapperStyles` prop to `<ThemedTitle>` component to allow for custom styles to be passed in.

    -   Added: `textDecoration: none` to `<ThemedTitle>` component.

## 5.3.11

### Patch Changes

-   [#4024](https://github.com/refinedev/refine/pull/4024) [`dc6d2311eb7`](https://github.com/refinedev/refine/commit/dc6d2311eb76a458f828fb15fe26fae1c75bc95a) Thanks [@alicanerdurmaz](https://github.com/alicanerdurmaz)! - - Added: `wrapperStyles` prop to `<ThemedTitle>` component to allow for custom styles to be passed in.

    -   Added: `textDecoration: none` to `<ThemedTitle>` component.

## 5.3.10

### Patch Changes

-   [#3997](https://github.com/refinedev/refine/pull/3997) [`f027d8a53b8`](https://github.com/refinedev/refine/commit/f027d8a53b8475f63f3557733c81b9ef040ed0ec) Thanks [@alicanerdurmaz](https://github.com/alicanerdurmaz)! - - Fixed the unsaved changes dialog is popping up unexpectedly when the user clicks the logs out.

        -   The `<ThemedSider>`'s `onClick` handler was changed to use the `window.confirm` API to manage the confirmation dialog.

-   [#3974](https://github.com/refinedev/refine/pull/3974) [`4dcc20d6a60`](https://github.com/refinedev/refine/commit/4dcc20d6a6097bb81a094e4bcb630504b2a055d2) Thanks [@salihozdemir](https://github.com/salihozdemir)! - Deprecated the `WelcomePage` component. It'll be used from `@refinedev/core` instead.

## 5.3.9

### Patch Changes

-   [#3997](https://github.com/refinedev/refine/pull/3997) [`f027d8a53b8`](https://github.com/refinedev/refine/commit/f027d8a53b8475f63f3557733c81b9ef040ed0ec) Thanks [@alicanerdurmaz](https://github.com/alicanerdurmaz)! - - Fixed the unsaved changes dialog is popping up unexpectedly when the user clicks the logs out.

        -   The `<ThemedSider>`'s `onClick` handler was changed to use the `window.confirm` API to manage the confirmation dialog.

-   [#3974](https://github.com/refinedev/refine/pull/3974) [`4dcc20d6a60`](https://github.com/refinedev/refine/commit/4dcc20d6a6097bb81a094e4bcb630504b2a055d2) Thanks [@salihozdemir](https://github.com/salihozdemir)! - Deprecated the `WelcomePage` component. It'll be used from `@refinedev/core` instead.

## 5.3.8

### Patch Changes

-   [#3975](https://github.com/refinedev/refine/pull/3975) [`b1e6e32f9a1`](https://github.com/refinedev/refine/commit/b1e6e32f9a19e8f26f95d41c942f90e96ed68372) Thanks [@alicanerdurmaz](https://github.com/alicanerdurmaz)! - - Fixed the unsaved changes dialog is popping up unexpectedly when the user clicks the logs out.

        -   The `<ThemedSider>`'s `onClick` handler was changed to use the `window.confirm` API to manage the confirmation dialog.

    -   `<RefineThemes>` colors updated to match the new theme colors.

-   Updated dependencies [[`2798f715361`](https://github.com/refinedev/refine/commit/2798f715361c5fd407d09429d94b05b602b50397)]:
    -   @refinedev/ui-types@1.5.0

## 5.3.7

### Patch Changes

-   [#3975](https://github.com/refinedev/refine/pull/3975) [`b1e6e32f9a1`](https://github.com/refinedev/refine/commit/b1e6e32f9a19e8f26f95d41c942f90e96ed68372) Thanks [@alicanerdurmaz](https://github.com/alicanerdurmaz)! - - Fixed the unsaved changes dialog is popping up unexpectedly when the user clicks the logs out.

        -   The `<ThemedSider>`'s `onClick` handler was changed to use the `window.confirm` API to manage the confirmation dialog.

    -   `<RefineThemes>` colors updated to match the new theme colors.

-   Updated dependencies [[`2798f715361`](https://github.com/refinedev/refine/commit/2798f715361c5fd407d09429d94b05b602b50397)]:
    -   @refinedev/ui-types@1.4.0

## 5.3.6

### Patch Changes

-   [#3967](https://github.com/refinedev/refine/pull/3967) [`67603562695`](https://github.com/refinedev/refine/commit/67603562695707e9d0bf16908d480fddf6fce7f1) Thanks [@alicanerdurmaz](https://github.com/alicanerdurmaz)! - Fixed: `<ThemedTitle>` font size was overridden by parent because `<Space>` has the default font size.

## 5.3.5

### Patch Changes

-   [#3967](https://github.com/refinedev/refine/pull/3967) [`67603562695`](https://github.com/refinedev/refine/commit/67603562695707e9d0bf16908d480fddf6fce7f1) Thanks [@alicanerdurmaz](https://github.com/alicanerdurmaz)! - Fixed: `<ThemedTitle>` font size was overridden by parent because `<Space>` has the default font size.

## 5.3.4

### Patch Changes

-   [#3949](https://github.com/refinedev/refine/pull/3949) [`836b06a2f67`](https://github.com/refinedev/refine/commit/836b06a2f67ec966247c422e42e11f39e6167288) Thanks [@alicanerdurmaz](https://github.com/alicanerdurmaz)! - Fixed: <ThemedTitle> font size was "14px". Updated to "20px" on `<AuthPage>`, "14px" on `<ThemedSider>`.

-   [#3956](https://github.com/refinedev/refine/pull/3956) [`c54714ed9ab`](https://github.com/refinedev/refine/commit/c54714ed9abd289edef9a6bef4e85b234a6b6e55) Thanks [@salihozdemir](https://github.com/salihozdemir)! - Fixed an issue where the `<NumberField />` component would throw an error if the `value` prop was set to `undefined`.

## 5.3.3

### Patch Changes

-   [#3949](https://github.com/refinedev/refine/pull/3949) [`836b06a2f67`](https://github.com/refinedev/refine/commit/836b06a2f67ec966247c422e42e11f39e6167288) Thanks [@alicanerdurmaz](https://github.com/alicanerdurmaz)! - Fixed: <ThemedTitle> font size was "14px". Updated to "20px" on `<AuthPage>`, "14px" on `<ThemedSider>`.

-   [#3956](https://github.com/refinedev/refine/pull/3956) [`c54714ed9ab`](https://github.com/refinedev/refine/commit/c54714ed9abd289edef9a6bef4e85b234a6b6e55) Thanks [@salihozdemir](https://github.com/salihozdemir)! - Fixed an issue where the `<NumberField />` component would throw an error if the `value` prop was set to `undefined`.

## 5.3.2

### Patch Changes

-   [#3931](https://github.com/refinedev/refine/pull/3931) [`d92c8e82868`](https://github.com/refinedev/refine/commit/d92c8e82868519ea7fd37678b74c1d6207a73bcd) Thanks [@salihozdemir](https://github.com/salihozdemir)! - Added missing `autoSubmitClose`, `autoResetForm`, and `defaultVisible` props to `useDrawerForm` hook.

-   [#3911](https://github.com/refinedev/refine/pull/3911) [`5f9c70ebf2f`](https://github.com/refinedev/refine/commit/5f9c70ebf2faeea21eef97286ae7391bb77abfa9) Thanks [@salihozdemir](https://github.com/salihozdemir)! - Fixed `autoSubmitClose` and `autoResetForm` props of `useModalForm` hook to work properly.

-   [#3931](https://github.com/refinedev/refine/pull/3931) [`d92c8e82868`](https://github.com/refinedev/refine/commit/d92c8e82868519ea7fd37678b74c1d6207a73bcd) Thanks [@salihozdemir](https://github.com/salihozdemir)! - Added `autoSubmitClose`, `autoResetForm`, and `defaultVisible` props to `useDrawerForm` hook.

-   [#3948](https://github.com/refinedev/refine/pull/3948) [`b4950503334`](https://github.com/refinedev/refine/commit/b495050333464224f34851c9c57ffab457a3f120) Thanks [@salihozdemir](https://github.com/salihozdemir)! - Fixed the unsaved changes dialog is popping up unexpectedly when the user clicks the delete button or logs out, when the form is dirty.

    -   The `<DeleteButton>` already has a confirmation dialog, so the alert was removed.
    -   The `<Sider>`'s `onClick` handler was changed to use the `window.confirm` API to manage the confirmation dialog.

## 5.3.1

### Patch Changes

-   [#3931](https://github.com/refinedev/refine/pull/3931) [`d92c8e82868`](https://github.com/refinedev/refine/commit/d92c8e82868519ea7fd37678b74c1d6207a73bcd) Thanks [@salihozdemir](https://github.com/salihozdemir)! - Added missing `autoSubmitClose`, `autoResetForm`, and `defaultVisible` props to `useDrawerForm` hook.

-   [#3911](https://github.com/refinedev/refine/pull/3911) [`5f9c70ebf2f`](https://github.com/refinedev/refine/commit/5f9c70ebf2faeea21eef97286ae7391bb77abfa9) Thanks [@salihozdemir](https://github.com/salihozdemir)! - Fixed `autoSubmitClose` and `autoResetForm` props of `useModalForm` hook to work properly.

-   [#3931](https://github.com/refinedev/refine/pull/3931) [`d92c8e82868`](https://github.com/refinedev/refine/commit/d92c8e82868519ea7fd37678b74c1d6207a73bcd) Thanks [@salihozdemir](https://github.com/salihozdemir)! - Added `autoSubmitClose`, `autoResetForm`, and `defaultVisible` props to `useDrawerForm` hook.

-   [#3948](https://github.com/refinedev/refine/pull/3948) [`b4950503334`](https://github.com/refinedev/refine/commit/b495050333464224f34851c9c57ffab457a3f120) Thanks [@salihozdemir](https://github.com/salihozdemir)! - Fixed the unsaved changes dialog is popping up unexpectedly when the user clicks the delete button or logs out, when the form is dirty.

    -   The `<DeleteButton>` already has a confirmation dialog, so the alert was removed.
    -   The `<Sider>`'s `onClick` handler was changed to use the `window.confirm` API to manage the confirmation dialog.

## 5.3.0

### Minor Changes

-   [#3912](https://github.com/refinedev/refine/pull/3912) [`0ffe70308b2`](https://github.com/refinedev/refine/commit/0ffe70308b24d2d70695399fb0a1b7b76bcf2ccb) Thanks [@alicanerdurmaz](https://github.com/alicanerdurmaz)! - - `RefineThemes` added. It contains predefined colors for the antd components.

    ```tsx
    import { RefineThemes } from "@refinedev/antd";
    import { Refine } from "@refinedev/core";
    import dataProvider from "@refinedev/simple-rest";

    const App = () => {
        // ---

        return (
            <ConfigProvider
                theme={{
                    token: RefineThemes.Magenta.token,
                }}
            >
                <Refine dataProvider={dataProvider("YOUR_API_URL")}>
                    {/** your app here */}
                </Refine>
            </ConfigProvider>
        );
    };
    ```

    -   default title with icon added to `AuthPage`. It uses `ThemedTitle` component from `@refinedev/antd`. You can remove it by setting `title` prop to `false`.

    ```tsx
    <AuthPage title={false} />
    ```

    -   `title` prop added to `AuthPage`'s `renderContent` prop to use in the custom content.

    ```tsx
    <AuthPage
        renderContent={(content: React.ReactNode, title: React.ReactNode) => {
            return (
                <div
                    style={{
                        display: "flex",
                        flexDirection: "column",
                        justifyContent: "center",
                        alignItems: "center",
                    }}
                >
                    {title}
                    <h1 style={{ color: "white" }}>Extra Header</h1>
                    {content}
                    <h1 style={{ color: "white" }}>Extra Footer</h1>
                </div>
            );
        }}
    />
    ```

    -   `<ThemedLayout>`, `<ThemedSider>`, `<ThemedTitle>`, `<ThemedHeader>` created to use theme colors.

    -   `<EditButton>` in `<Show>` type changed to `primary`.
    -   `<CreateButton>` type changed to `primary`.

    -   `<AuthPage>` component uses colors from the theme.
    -   `<ThemedTitle>` added to `AuthPage`

### Patch Changes

-   Updated dependencies [[`0ffe70308b2`](https://github.com/refinedev/refine/commit/0ffe70308b24d2d70695399fb0a1b7b76bcf2ccb)]:
    -   @refinedev/ui-types@1.3.0

## 5.2.0

### Minor Changes

-   [#3912](https://github.com/refinedev/refine/pull/3912) [`0ffe70308b2`](https://github.com/refinedev/refine/commit/0ffe70308b24d2d70695399fb0a1b7b76bcf2ccb) Thanks [@alicanerdurmaz](https://github.com/alicanerdurmaz)! - - `RefineThemes` added. It contains predefined colors for the antd components.

    ```tsx
    import { RefineThemes } from "@refinedev/antd";
    import { Refine } from "@refinedev/core";
    import dataProvider from "@refinedev/simple-rest";

    const App = () => {
        // ---

        return (
            <ConfigProvider
                theme={{
                    token: RefineThemes.Magenta.token,
                }}
            >
                <Refine dataProvider={dataProvider("YOUR_API_URL")}>
                    {/** your app here */}
                </Refine>
            </ConfigProvider>
        );
    };
    ```

    -   default title with icon added to `AuthPage`. It uses `ThemedTitle` component from `@refinedev/antd`. You can remove it by setting `title` prop to `false`.

    ```tsx
    <AuthPage title={false} />
    ```

    -   `title` prop added to `AuthPage`'s `renderContent` prop to use in the custom content.

    ```tsx
    <AuthPage
        renderContent={(content: React.ReactNode, title: React.ReactNode) => {
            return (
                <div
                    style={{
                        display: "flex",
                        flexDirection: "column",
                        justifyContent: "center",
                        alignItems: "center",
                    }}
                >
                    {title}
                    <h1 style={{ color: "white" }}>Extra Header</h1>
                    {content}
                    <h1 style={{ color: "white" }}>Extra Footer</h1>
                </div>
            );
        }}
    />
    ```

    -   `<ThemedLayout>`, `<ThemedSider>`, `<ThemedTitle>`, `<ThemedHeader>` created to use theme colors.

    -   `<EditButton>` in `<Show>` type changed to `primary`.
    -   `<CreateButton>` type changed to `primary`.

    -   `<AuthPage>` component uses colors from the theme.
    -   `<ThemedTitle>` added to `AuthPage`

### Patch Changes

-   Updated dependencies [[`0ffe70308b2`](https://github.com/refinedev/refine/commit/0ffe70308b24d2d70695399fb0a1b7b76bcf2ccb)]:
    -   @refinedev/ui-types@1.2.0

## 5.1.2

### Patch Changes

-   [#3885](https://github.com/refinedev/refine/pull/3885) [`5495ab7028e`](https://github.com/refinedev/refine/commit/5495ab7028e9cbd576948f2b347e6d00ddc87728) Thanks [@omeraplak](https://github.com/omeraplak)! - fix: header text color

## 5.1.1

### Patch Changes

-   [#3885](https://github.com/refinedev/refine/pull/3885) [`5495ab7028e`](https://github.com/refinedev/refine/commit/5495ab7028e9cbd576948f2b347e6d00ddc87728) Thanks [@omeraplak](https://github.com/omeraplak)! - fix: header text color

## 5.1.0

### Minor Changes

-   Thanks [@aliemir](https://github.com/aliemir), [@alicanerdurmaz](https://github.com/alicanerdurmaz), [@batuhanW](https://github.com/batuhanW), [@salihozdemir](https://github.com/salihozdemir), [@yildirayunlu](https://github.com/yildirayunlu), [@recepkutuk](https://github.com/recepkutuk)!
    Updated the components to match the changes in routing system of `@refinedev/core`.

    ## `meta` property in components

    This includes `meta` props in buttons and `Sider` component. `meta` property can be used to pass additional parameters to the navigation paths.

    For a `posts` resource definition like this:

    ```tsx
    <Refine
        resources={[
            {
                name: "posts",
                list: "/posts",
                show: "/:authorId/posts/:id",
            }
        ]}
    >
    ```

    You can pass `authorId` to the `ShowButton` component like this:

    ```tsx
    <ShowButton resource="posts" id="1" meta={{ authorId: 123 }}>
    ```

    This will navigate to `/123/posts/1` path.

    ## `syncWithLocation` support in `useDrawerForm` and `useModalForm` hooks

    `useDrawerForm` and `useModalForm` hooks now support `syncWithLocation` prop. This prop can be used to sync the visibility state of them with the location via query params.

    You can pass a boolean or an object with `key` and `syncId` properties.

    -   `key` is used to define the query param key. Default value is inferred from the resource and the action. For example `posts-create` for `posts` resource and `create` action.

    -   `syncId` is used to include the `id` property in the query param key. Default value is `false`. This is useful for `edit` and `clone` actions.

    ## Removed props

    `ignoreAccessControlProvider` prop is removed from buttons.

-   Thanks [@aliemir](https://github.com/aliemir), [@alicanerdurmaz](https://github.com/alicanerdurmaz), [@batuhanW](https://github.com/batuhanW), [@salihozdemir](https://github.com/salihozdemir), [@yildirayunlu](https://github.com/yildirayunlu), [@recepkutuk](https://github.com/recepkutuk)!
    Updated buttons with `resource` property. `resourceNameOrRouteName` is now deprecated but kept working until next major version.

-   Thanks [@aliemir](https://github.com/aliemir), [@alicanerdurmaz](https://github.com/alicanerdurmaz), [@batuhanW](https://github.com/batuhanW), [@salihozdemir](https://github.com/salihozdemir), [@yildirayunlu](https://github.com/yildirayunlu), [@recepkutuk](https://github.com/recepkutuk)!
    All **Ant Design** components re-exported from `@refinedev/antd` have been removed. You should import them from `antd` package directly.

    If the package is not installed, you should install it with your package manager:

    ```bash
    npm install antd
    # or
    pnpm add antd
    # or
    yarn add antd
    ```

    After that, you can import components from `antd` package directly like below:

    ```diff
    -import { useTable, SaveButton, Button, Form, Input, Select } from "@refinedev/antd";

    +import { useTable, SaveButton } from "@refinedev/antd";
    +import { Button, Form, Input, Select } from "antd";
    ```

    <br />

    `Icons` are also removed from `@refinedev/antd`. So, you should import icons from `@ant-design/icons` package directly.

    If the package is not installed, you should install it with your package manager:

    ```bash
    npm install @ant-design/icons
    # or
    pnpm add @ant-design/icons
    # or
    yarn add @ant-design/icons
    ```

    After that, you can import icons from `@ant-design/icons` package directly like below:

    ```diff
    -import { Icons } from "@refinedev/antd";
    -const { EditOutlined } = Icons;

    + import { EditOutlined } from "@ant-design/icons";
    ```

-   Thanks [@aliemir](https://github.com/aliemir), [@alicanerdurmaz](https://github.com/alicanerdurmaz), [@batuhanW](https://github.com/batuhanW), [@salihozdemir](https://github.com/salihozdemir), [@yildirayunlu](https://github.com/yildirayunlu), [@recepkutuk](https://github.com/recepkutuk)!
    Upgrade `@ant-design/icons` to `^5.0.1` for consistency.

-   Thanks [@aliemir](https://github.com/aliemir), [@alicanerdurmaz](https://github.com/alicanerdurmaz), [@batuhanW](https://github.com/batuhanW), [@salihozdemir](https://github.com/salihozdemir), [@yildirayunlu](https://github.com/yildirayunlu), [@recepkutuk](https://github.com/recepkutuk)!

    -   `useCheckboxGroup`'s `sort` prop is now deprecated. Use `sorters` prop instead.

    ```diff
    useCheckboxGroup({
    -    sort,
    +    sorters,
    })
    ```

    -   `useSelect`'s `sort` prop is now deprecated. Use `sorters` prop instead.

    ```diff
    useSelect({
    -    sort,
    +    sorters,
    })
    ```

    -   `useRadioGroup`'s `sort` prop is now deprecated. Use `sorters` prop instead.

    ```diff
    useRadioGroup({
    -    sort,
    +    sorters,
    })
    ```

    -   `useImport`'s `resourceName` prop is now deprecated. Use `resource` prop instead.

    ```diff
    useImport({
    -    resourceName,
    +    resource,
    })
    ```

-   Thanks [@aliemir](https://github.com/aliemir), [@alicanerdurmaz](https://github.com/alicanerdurmaz), [@batuhanW](https://github.com/batuhanW), [@salihozdemir](https://github.com/salihozdemir), [@yildirayunlu](https://github.com/yildirayunlu), [@recepkutuk](https://github.com/recepkutuk)!

    -   `<ReadyPage>` isnow deprecated.
    -   Created a `<WelcomePage>` component to welcome users.

-   Thanks [@aliemir](https://github.com/aliemir), [@alicanerdurmaz](https://github.com/alicanerdurmaz), [@batuhanW](https://github.com/batuhanW), [@salihozdemir](https://github.com/salihozdemir), [@yildirayunlu](https://github.com/yildirayunlu), [@recepkutuk](https://github.com/recepkutuk)!
    Added legacy auth provider and new auth provider support to all components and hooks.

-   Thanks [@aliemir](https://github.com/aliemir), [@alicanerdurmaz](https://github.com/alicanerdurmaz), [@batuhanW](https://github.com/batuhanW), [@salihozdemir](https://github.com/salihozdemir), [@yildirayunlu](https://github.com/yildirayunlu), [@recepkutuk](https://github.com/recepkutuk)!

    ## 🪄 Migrating your project automatically with refine-codemod ✨

    [`@refinedev/codemod`](https://github.com/refinedev/refine/tree/master/packages/codemod) package handles the breaking changes for your project automatically, without any manual steps. It migrates your project from `3.x.x` to `4.x.x`.

    Just `cd` into root folder of your project (where `package.json` is contained) and run this command:

    ```sh
    npx @refinedev/codemod@latest refine3-to-refine4
    ```

    And it's done. Now your project uses `refine@4.x.x`.

    ## 📝 Changelog

    Deprecated `useMenu` removed from `@refinedev/antd` package. Use `useMenu` from `@refinedev/core` package instead.

    ```diff
    - import { useMenu } from "@refinedev/antd";
    + import { useMenu } from "@refinedev/core";
    ```

-   Thanks [@aliemir](https://github.com/aliemir), [@alicanerdurmaz](https://github.com/alicanerdurmaz), [@batuhanW](https://github.com/batuhanW), [@salihozdemir](https://github.com/salihozdemir), [@yildirayunlu](https://github.com/yildirayunlu), [@recepkutuk](https://github.com/recepkutuk)!
    **Moving to the `@refinedev` scope 🎉🎉**

    Moved to the `@refinedev` scope and updated our packages to use the new scope. From now on, all packages will be published under the `@refinedev` scope with their new names.

    Now, we're also removing the `refine` prefix from all packages. So, the `@pankod/refine-core` package is now `@refinedev/core`, `@pankod/refine-antd` is now `@refinedev/antd`, and so on.

-   Thanks [@aliemir](https://github.com/aliemir), [@alicanerdurmaz](https://github.com/alicanerdurmaz), [@batuhanW](https://github.com/batuhanW), [@salihozdemir](https://github.com/salihozdemir), [@yildirayunlu](https://github.com/yildirayunlu), [@recepkutuk](https://github.com/recepkutuk)!

    ## `useTable` hook

    `useTable` return values and properties are updated.

    -   `initialCurrent` and `initialPageSize` props are now deprecated. Use `pagination` prop instead.
    -   To ensure backward compatibility, `initialCurrent` and `initialPageSize` props will work as before.

        ```diff
        useTable({
        -    initialCurrent,
        -    initialPageSize,
        +    pagination: {
        +        current,
        +        pageSize,
        +    },
        })
        ```

    -   `hasPagination` prop is now deprecated. Use `pagination.mode` instead.
    -   To ensure backward compatibility, `hasPagination` prop will work as before.

        ```diff
        useTable({
        -    hasPagination,
        +    pagination: {
        +        mode: "off" | "server" | "client",
        +    },
        })
        ```

    -   `initialSorter` and `permanentSorter` props are now deprecated. Use `sorters.initial` and `sorters.permanent` instead.
    -   To ensure backward compatibility, `initialSorter` and `permanentSorter` props will work as before.

        ```diff
        useTable({
        -    initialSorter,
        -    permanentSorter,
        +    sorters: {
        +        initial,
        +        permanent,
        +    },
        })
        ```

    -   `initialFilter`, `permanentFilter`, and `defaultSetFilterBehavior` props are now deprecated. Use `filters.initial`, `filters.permanent`, and `filters.defaultBehavior` instead.
    -   To ensure backward compatibility, `initialFilter`, `permanentFilter`, and `defaultSetFilterBehavior` props will work as before.

        ```diff
        useTable({
        -    initialFilter,
        -    permanentFilter,
        -    defaultSetFilterBehavior,
        +    filters: {
        +        initial,
        +        permanent,
        +        defaultBehavior,
        +    },
        })
        ```

    -   `sorter` and `setSorter` return values are now deprecated. Use `sorters` and `setSorters` instead.
    -   To ensure backward compatibility, `sorter` and `setSorter` return values will work as before.

        ```diff
        const {
        -   sorter,
        +   sorters,
        -   setSorter,
        +   setSorters,
        } = useTable();
        ```

    ## `useSimpleList` hook

    -   Now `useSimpleList` hook will not accept all of `<List>` component properties So, you can give their props to `<List>` component directly.

        ```diff
        import { useSimpleList } from "@refinedev/antd";
        import { List } from "antd";

        const { listProps } = useSimpleList({
            resource: "orders",
            pagination: {
                pageSize: 6,
        -       simple: true,
            },
        });

        <List
            {...listProps}
        +   pagination={{
        +     ...listProps.pagination,
        +     simple: true,
        +   }}
            ... // other props
        />
        ```

    -   `initialCurrent` and `initialPageSize` props are now deprecated. Use `pagination` prop instead.
    -   To ensure backward compatibility, `initialCurrent` and `initialPageSize` props will work as before.

    -   ```diff
        useSimpleList({
        -    initialCurrent,
        -    initialPageSize,
        +    pagination: {
        +        current,
        +        pageSize,
        +    },
        })
        ```

### Patch Changes

## 4.9.0

### Minor Changes

-   [#3822](https://github.com/refinedev/refine/pull/3822) [`0baa99ba787`](https://github.com/refinedev/refine/commit/0baa99ba7874394d9d28d0a7b29c082c604258fb) Thanks [@BatuhanW](https://github.com/BatuhanW)! - - refine v4 release announcement added to "postinstall". - refine v4 is released 🎉 The new version is 100% backward compatible. You can upgrade to v4 with a single command! See the migration guide here: https://refine.dev/docs/migration-guide/3x-to-4x

### Patch Changes

-   Updated dependencies [[`0baa99ba787`](https://github.com/refinedev/refine/commit/0baa99ba7874394d9d28d0a7b29c082c604258fb)]:
    -   @pankod/refine-ui-types@0.16.0

## 4.8.0

### Minor Changes

-   [#3822](https://github.com/refinedev/refine/pull/3822) [`0baa99ba787`](https://github.com/refinedev/refine/commit/0baa99ba7874394d9d28d0a7b29c082c604258fb) Thanks [@BatuhanW](https://github.com/BatuhanW)! - - refine v4 release announcement added to "postinstall". - refine v4 is released 🎉 The new version is 100% backward compatible. You can upgrade to v4 with a single command! See the migration guide here: https://refine.dev/docs/migration-guide/3x-to-4x

### Patch Changes

-   Updated dependencies [[`0baa99ba787`](https://github.com/refinedev/refine/commit/0baa99ba7874394d9d28d0a7b29c082c604258fb)]:
    -   @pankod/refine-ui-types@0.15.0

## 4.7.3

### Patch Changes

-   [#3606](https://github.com/refinedev/refine/pull/3606) [`00c9a5c471a`](https://github.com/refinedev/refine/commit/00c9a5c471a684169f800d65800d87cc8d6b6511) Thanks [@aliemir](https://github.com/aliemir)! - Fixed the issue with `disabled` state in `DeleteButton`'s still opening the popover.

## 4.7.2

### Patch Changes

-   [#3606](https://github.com/refinedev/refine/pull/3606) [`00c9a5c471a`](https://github.com/refinedev/refine/commit/00c9a5c471a684169f800d65800d87cc8d6b6511) Thanks [@aliemir](https://github.com/aliemir)! - Fixed the issue with `disabled` state in `DeleteButton`'s still opening the popover.

## 4.7.1

### Patch Changes

-   [#3399](https://github.com/refinedev/refine/pull/3399) [`22b44a857a8`](https://github.com/refinedev/refine/commit/22b44a857a8ede3473965ab6baff70fc8ae31332) Thanks [@yildirayunlu](https://github.com/yildirayunlu)! - Fix `useTable` hook error return type.

## 4.7.0

### Minor Changes

-   [#3324](https://github.com/refinedev/refine/pull/3324) [`9bfb34749bc`](https://github.com/refinedev/refine/commit/9bfb34749bc8ddaaf80ccffbd0ad6d0a4487309b) Thanks [@aliemir](https://github.com/aliemir)! - Added the ability to pass mutation options to `useMutation` hooks in mutation hooks:
    -   `useForm`
    -   `useStepsForm`
    -   `useModalForm`
    -   `useDrawerForm`

## 4.6.0

### Minor Changes

-   [#3324](https://github.com/refinedev/refine/pull/3324) [`9bfb34749bc`](https://github.com/refinedev/refine/commit/9bfb34749bc8ddaaf80ccffbd0ad6d0a4487309b) Thanks [@aliemir](https://github.com/aliemir)! - Added the ability to pass mutation options to `useMutation` hooks in mutation hooks:
    -   `useForm`
    -   `useStepsForm`
    -   `useModalForm`
    -   `useDrawerForm`

## 4.5.0

### Minor Changes

-   [#3294](https://github.com/refinedev/refine/pull/3294) [`3c9c8c07d21`](https://github.com/refinedev/refine/commit/3c9c8c07d2183595402d70a3a2bc49093778e183) Thanks [@aliemir](https://github.com/aliemir)! - Remove `getContainer: false` from `useModalForm` and `useDrawerForm` and let it fallback to the default value. Users wanting to override the default value can still do so by passing `getContainer` prop to the `Modal` and `Drawer` components.

## 4.4.0

### Minor Changes

-   [#3294](https://github.com/refinedev/refine/pull/3294) [`3c9c8c07d21`](https://github.com/refinedev/refine/commit/3c9c8c07d2183595402d70a3a2bc49093778e183) Thanks [@aliemir](https://github.com/aliemir)! - Remove `getContainer: false` from `useModalForm` and `useDrawerForm` and let it fallback to the default value. Users wanting to override the default value can still do so by passing `getContainer` prop to the `Modal` and `Drawer` components.

## 4.3.0

### Minor Changes

-   [#3285](https://github.com/refinedev/refine/pull/3285) [`cc2c1f042bf`](https://github.com/refinedev/refine/commit/cc2c1f042bf43ae20c58745cccc815c337e17ae7) Thanks [@omeraplak](https://github.com/omeraplak)! - Added exports for new [`<App />`](https://ant.design/components/app), [`<QrCode />`](https://ant.design/components/qrcode) and [`<Watermark />`](https://ant.design/components/watermark) components.

## 4.2.0

### Minor Changes

-   [#3285](https://github.com/refinedev/refine/pull/3285) [`cc2c1f042bf`](https://github.com/refinedev/refine/commit/cc2c1f042bf43ae20c58745cccc815c337e17ae7) Thanks [@omeraplak](https://github.com/omeraplak)! - Added exports for new [`<App />`](https://ant.design/components/app), [`<QrCode />`](https://ant.design/components/qrcode) and [`<Watermark />`](https://ant.design/components/watermark) components.

## 4.1.5

### Patch Changes

-   [#3273](https://github.com/refinedev/refine/pull/3273) [`a30ba43cce2`](https://github.com/refinedev/refine/commit/a30ba43cce27279deaab60c000dac0537552f7c7) Thanks [@yildirayunlu](https://github.com/yildirayunlu)! - Set the `theme="dark"` of the `Menu` component in `Sider` by default.

-   [`a8d3f648a28`](https://github.com/refinedev/refine/commit/a8d3f648a282329cac04c1dd4b736864d6fbf756) Thanks [@omeraplak](https://github.com/omeraplak)! - Fixed onClick event type of the `<Button />` component

## 4.1.4

### Patch Changes

-   [`a8d3f648a28`](https://github.com/refinedev/refine/commit/a8d3f648a282329cac04c1dd4b736864d6fbf756) Thanks [@omeraplak](https://github.com/omeraplak)! - Fixed onClick event type of the `<Button />` component
-   [#3273](https://github.com/refinedev/refine/pull/3273) [`a30ba43cce2`](https://github.com/refinedev/refine/commit/a30ba43cce27279deaab60c000dac0537552f7c7) Thanks [@yildirayunlu](https://github.com/yildirayunlu)! - Set the `theme="dark"` of the `Menu` component in `Sider` by default.

## 4.1.3

### Patch Changes

-   [#3273](https://github.com/refinedev/refine/pull/3273) [`a30ba43cce2`](https://github.com/refinedev/refine/commit/a30ba43cce27279deaab60c000dac0537552f7c7) Thanks [@yildirayunlu](https://github.com/yildirayunlu)! - Set the `theme="dark"` of the `Menu` component in `Sider` by default.

## 4.1.2

### Patch Changes

-   [#3269](https://github.com/refinedev/refine/pull/3269) [`8b86c0c4c45`](https://github.com/refinedev/refine/commit/8b86c0c4c4529dce9eef4d6e49958eb2c50c31f2) Thanks [@alicanerdurmaz](https://github.com/alicanerdurmaz)! - Fixed: Wrong import and usage after `swizzling` `<Layout>` component.

## 4.1.1

### Patch Changes

-   [#3269](https://github.com/refinedev/refine/pull/3269) [`8b86c0c4c45`](https://github.com/refinedev/refine/commit/8b86c0c4c4529dce9eef4d6e49958eb2c50c31f2) Thanks [@alicanerdurmaz](https://github.com/alicanerdurmaz)! - Fixed: Wrong import and usage after `swizzling` `<Layout>` component.

## 4.1.0

### Minor Changes

-   [#3249](https://github.com/refinedev/refine/pull/3249) [`fd2e1882e06`](https://github.com/refinedev/refine/commit/fd2e1882e060135674f53350f2fe1d22347543d7) Thanks [@rajaomariajaona](https://github.com/rajaomariajaona)! - Add ability to pass pagination values in `useTable` hook. (Resolves #3246)

    -   `current`
    -   `setCurrent`
    -   `pageSize`
    -   `setPageSize`
    -   `pageCount`

-   [#3121](https://github.com/refinedev/refine/pull/3121) [`214ea79c81c`](https://github.com/refinedev/refine/commit/214ea79c81c2f21573f999083612d30256be76a9) Thanks [@yildirayunlu](https://github.com/yildirayunlu)! - We've released Ant Design v5 support :tada:

    ## Upgrade

    ⚡️ You can easily update **refine** packages with **refine** CLI [`update`](https://refine.dev/docs/packages/documentation/cli/#update) command.

    ```bash
    npm run refine update
    ```

    > [How to add refine CLI to an existing project?](https://refine.dev/docs/packages/documentation/cli/#how-to-add-to-an-existing-project)

    ### 🪄 Migrating your project automatically with Codemod ✨

    `@pankod/refine-codemod` package handles the breaking changes for your project automatically, without any manual steps. It migrates your [`@pankod/refine-antd`](https://github.com/refinedev/refine/tree/next/packages/antd) version from 3.x.x to 4.x.x.

    Just `cd` into root folder of your project (where `package.json` is contained) and run this command:

    ```sh
    npx @pankod/refine-codemod antd4-to-antd5
    ```

    And it's done. Now your project uses `@pankod/refine-antd@4.x.x`.

    ## Changes

    -   `<PageHeader>` component moved into `@ant-design/pro-components`. **refine** is using `<PageHeader>` in `<List>`, `<Create>`, `<Edit>`, `<Show>` components and added as a dependency. You don't need to install `@ant-design/pro-components` package manually.
    -   `<Comment>` component moved into `@ant-design/compatible`.
    -   `moment.js` is replaced with `day.js`.
    -   `less` is removed from `antd` package.

    > Please refer to [Ant Design Migration Guide](https://ant.design/docs/react/migration-v5) for detailed information.

    🚨 Next.js 13 Not Supported Now

    Currently `ant-design/pro-components` does not compatible with Next.js 13.
    **refine** is using `ant-design/pro-components` as a dependency for `<PageHeader/>` component.

    > [Refer to a related issue on ant-design/pro-components repository](https://github.com/ant-design/pro-components/issues/6338)

## 4.0.0

### Major Changes

-   [#3121](https://github.com/refinedev/refine/pull/3121) [`214ea79c81c`](https://github.com/refinedev/refine/commit/214ea79c81c2f21573f999083612d30256be76a9) Thanks [@yildirayunlu](https://github.com/yildirayunlu)! - We've released Ant Design v5 support :tada:

    ## Upgrade

    ⚡️ You can easily update **refine** packages with **refine** CLI [`update`](https://refine.dev/docs/packages/documentation/cli/#update) command.

    ```bash
    npm run refine update
    ```

    > [How to add refine CLI to an existing project?](https://refine.dev/docs/packages/documentation/cli/#how-to-add-to-an-existing-project)

    ### 🪄 Migrating your project automatically with Codemod ✨

    `@pankod/refine-codemod` package handles the breaking changes for your project automatically, without any manual steps. It migrates your [`@pankod/refine-antd`](https://github.com/refinedev/refine/tree/next/packages/antd) version from 3.x.x to 4.x.x.

    Just `cd` into root folder of your project (where `package.json` is contained) and run this command:

    ```sh
    npx @pankod/refine-codemod antd4-to-antd5
    ```

    And it's done. Now your project uses `@pankod/refine-antd@4.x.x`.

    ## Changes

    -   `<PageHeader>` component moved into `@ant-design/pro-components`. **refine** is using `<PageHeader>` in `<List>`, `<Create>`, `<Edit>`, `<Show>` components and added as a dependency. You don't need to install `@ant-design/pro-components` package manually.
    -   `<Comment>` component moved into `@ant-design/compatible`.
    -   `moment.js` is replaced with `day.js`.
    -   `less` is removed from `antd` package.

    > Please refer to [Ant Design Migration Guide](https://ant.design/docs/react/migration-v5) for detailed information.

    🚨 Next.js 13 Not Supported Now

    Currently `ant-design/pro-components` does not compatible with Next.js 13.
    **refine** is using `ant-design/pro-components` as a dependency for `<PageHeader/>` component.

    > [Refer to a related issue on ant-design/pro-components repository](https://github.com/ant-design/pro-components/issues/6338)

### Minor Changes

-   [#3249](https://github.com/refinedev/refine/pull/3249) [`fd2e1882e06`](https://github.com/refinedev/refine/commit/fd2e1882e060135674f53350f2fe1d22347543d7) Thanks [@rajaomariajaona](https://github.com/rajaomariajaona)! - Add ability to pass pagination values in `useTable` hook. (Resolves #3246)
    -   `current`
    -   `setCurrent`
    -   `pageSize`
    -   `setPageSize`
    -   `pageCount`

## 3.70.4

### Patch Changes

-   [#3252](https://github.com/refinedev/refine/pull/3252) [`cf696235d0b`](https://github.com/refinedev/refine/commit/cf696235d0bdaca8554698293e8a644131522f34) Thanks [@aliemir](https://github.com/aliemir)! - Updated `esbuild` configuration to handle `antd/lib` imports in `esm` builds. (Resolves #3187)

## 3.70.3

### Patch Changes

-   [#3252](https://github.com/refinedev/refine/pull/3252) [`cf696235d0b`](https://github.com/refinedev/refine/commit/cf696235d0bdaca8554698293e8a644131522f34) Thanks [@aliemir](https://github.com/aliemir)! - Updated `esbuild` configuration to handle `antd/lib` imports in `esm` builds. (Resolves #3187)

## 3.70.2

### Patch Changes

-   [#3220](https://github.com/refinedev/refine/pull/3220) [`b867497f469`](https://github.com/refinedev/refine/commit/b867497f4694a5fbd330106a39256dee3c56199b) Thanks [@aliemir](https://github.com/aliemir)! - Updated image links in `README.MD` with CDN

-   Updated dependencies [[`b867497f469`](https://github.com/refinedev/refine/commit/b867497f4694a5fbd330106a39256dee3c56199b)]:
    -   @pankod/refine-ui-types@0.14.2

## 3.70.1

### Patch Changes

-   [#3220](https://github.com/refinedev/refine/pull/3220) [`b867497f469`](https://github.com/refinedev/refine/commit/b867497f4694a5fbd330106a39256dee3c56199b) Thanks [@aliemir](https://github.com/aliemir)! - Updated image links in `README.MD` with CDN

-   Updated dependencies [[`b867497f469`](https://github.com/refinedev/refine/commit/b867497f4694a5fbd330106a39256dee3c56199b)]:
    -   @pankod/refine-ui-types@0.14.1

## 3.70.0

### Minor Changes

-   [#3216](https://github.com/refinedev/refine/pull/3216) [`e09eb81588e`](https://github.com/refinedev/refine/commit/e09eb81588e985e270a7b3d49f9c5b28ffcbb134) Thanks [@leapful](https://github.com/leapful)! - Support filter dropdown on number value of single Select component

## 3.69.0

### Minor Changes

-   [#3216](https://github.com/refinedev/refine/pull/3216) [`e09eb81588e`](https://github.com/refinedev/refine/commit/e09eb81588e985e270a7b3d49f9c5b28ffcbb134) Thanks [@leapful](https://github.com/leapful)! - Support filter dropdown on number value of single Select component

## 3.68.0

### Minor Changes

-   [#3195](https://github.com/refinedev/refine/pull/3195) [`2fdc5c2a88e`](https://github.com/refinedev/refine/commit/2fdc5c2a88e490c7f3b6ed5b562974787863931e) Thanks [@leapful](https://github.com/leapful)! - Support Date Picker component when using with Filter Dropdown

## 3.67.0

### Minor Changes

-   [#3195](https://github.com/refinedev/refine/pull/3195) [`2fdc5c2a88e`](https://github.com/refinedev/refine/commit/2fdc5c2a88e490c7f3b6ed5b562974787863931e) Thanks [@leapful](https://github.com/leapful)! - Support Date Picker component when using with Filter Dropdown

## 3.66.0

### Minor Changes

-   [#3159](https://github.com/refinedev/refine/pull/3159) [`af2eefb32a4`](https://github.com/refinedev/refine/commit/af2eefb32a4df157062c28125c53aa3a47f48ff8) Thanks [@aliemir](https://github.com/aliemir)! - Updated `LoginPage` and `ReadyPage` to use **refine** logos from CDN rather than bundled svg files.

## 3.65.0

### Minor Changes

-   [#3159](https://github.com/refinedev/refine/pull/3159) [`af2eefb32a4`](https://github.com/refinedev/refine/commit/af2eefb32a4df157062c28125c53aa3a47f48ff8) Thanks [@aliemir](https://github.com/aliemir)! - Updated `LoginPage` and `ReadyPage` to use **refine** logos from CDN rather than bundled svg files.

## 3.64.4

### Patch Changes

-   [#3128](https://github.com/refinedev/refine/pull/3128) [`db1000a7628`](https://github.com/refinedev/refine/commit/db1000a7628d910c965eb63cd1cff81ffcd4fd4a) Thanks [@alicanerdurmaz](https://github.com/alicanerdurmaz)! - Fixed: `crud` components import path changed to relative path due to export issues on build.

## 3.64.3

### Patch Changes

-   [#3128](https://github.com/refinedev/refine/pull/3128) [`db1000a7628`](https://github.com/refinedev/refine/commit/db1000a7628d910c965eb63cd1cff81ffcd4fd4a) Thanks [@alicanerdurmaz](https://github.com/alicanerdurmaz)! - Fixed: `crud` components import path changed to relative path due to export issues on build.

## 3.64.2

### Patch Changes

-   [#3109](https://github.com/refinedev/refine/pull/3109) [`16549ed3012`](https://github.com/refinedev/refine/commit/16549ed30128750f04ae17da12024b9734d5adae) Thanks [@aliemir](https://github.com/aliemir)! - Updated `swizzle` items and their messages to include extra information and usage examples.

## 3.64.1

### Patch Changes

-   [#3109](https://github.com/refinedev/refine/pull/3109) [`16549ed3012`](https://github.com/refinedev/refine/commit/16549ed30128750f04ae17da12024b9734d5adae) Thanks [@aliemir](https://github.com/aliemir)! - Updated `swizzle` items and their messages to include extra information and usage examples.

## 3.64.0

### Minor Changes

-   [#3062](https://github.com/refinedev/refine/pull/3062) [`6c2ed708a9a`](https://github.com/refinedev/refine/commit/6c2ed708a9a76faddb9d27a0aca9f4ada3c270af) Thanks [@aliemir](https://github.com/aliemir)! - - Updated components and their type imports to make them compatible with `swizzle` feature.
    -   Added `refine.config.js` to configure the `swizzle` feature.

## 3.63.0

### Minor Changes

-   [#3062](https://github.com/refinedev/refine/pull/3062) [`6c2ed708a9a`](https://github.com/refinedev/refine/commit/6c2ed708a9a76faddb9d27a0aca9f4ada3c270af) Thanks [@aliemir](https://github.com/aliemir)! - - Updated components and their type imports to make them compatible with `swizzle` feature.
    -   Added `refine.config.js` to configure the `swizzle` feature.

## 3.62.0

### Minor Changes

-   [#2872](https://github.com/refinedev/refine/pull/2872) [`da3fc4a702`](https://github.com/refinedev/refine/commit/da3fc4a702b3ea50f7c1a2cc484fe6364fc3ddc0) Thanks [@TDP17](https://github.com/TDP17)! - Feat: Added ability to manage breadcrumb component globally via options

    > **The option set in individual CRUD components takes priority over the global option**

## 3.61.0

### Minor Changes

-   [#2872](https://github.com/refinedev/refine/pull/2872) [`da3fc4a702`](https://github.com/refinedev/refine/commit/da3fc4a702b3ea50f7c1a2cc484fe6364fc3ddc0) Thanks [@TDP17](https://github.com/TDP17)! - Feat: Added ability to manage breadcrumb component globally via options

    > **The option set in individual CRUD components takes priority over the global option**

## 3.60.0

### Minor Changes

-   [#2839](https://github.com/refinedev/refine/pull/2839) [`5388a338ab`](https://github.com/refinedev/refine/commit/5388a338abb9a5e03599da0a2786bea394cbc516) Thanks [@aliemir](https://github.com/aliemir)! - **Deprecation**

    `ignoreAccessControlProvider` prop on buttons is deprecated. Use `accessContro.enabled` instead.

    **Features**

    `accessControl.enabled` prop is added to buttons to enable/disable access control for buttons.
    `accessControl.hideIfUnauthorized` prop is added to buttons to hide the button if access is denied.

-   [#2836](https://github.com/refinedev/refine/pull/2836) [`e43e9a17ae`](https://github.com/refinedev/refine/commit/e43e9a17ae0ed41e649b8026b2b04d850136dcfd) Thanks [@alicanerdurmaz](https://github.com/alicanerdurmaz)! - added locales prop to date fields

### Patch Changes

-   [#2838](https://github.com/refinedev/refine/pull/2838) [`f7968fa16f`](https://github.com/refinedev/refine/commit/f7968fa16f9930442e1122fe5294e350252bdd5c) Thanks [@aliemir](https://github.com/aliemir)! - Fixed #2828 - Buttons were not respecting access control when navigating to a new page. Now, if button is disabled, it will not also block the navigation not just the onClick event.

-   Updated dependencies [[`476285e342`](https://github.com/refinedev/refine/commit/476285e3427c7e065892a281da529c038aee83d2), [`5388a338ab`](https://github.com/refinedev/refine/commit/5388a338abb9a5e03599da0a2786bea394cbc516), [`e43e9a17ae`](https://github.com/refinedev/refine/commit/e43e9a17ae0ed41e649b8026b2b04d850136dcfd)]:
    -   @pankod/refine-ui-types@0.14.0

## 3.59.0

### Minor Changes

-   [#2836](https://github.com/refinedev/refine/pull/2836) [`e43e9a17ae`](https://github.com/refinedev/refine/commit/e43e9a17ae0ed41e649b8026b2b04d850136dcfd) Thanks [@alicanerdurmaz](https://github.com/alicanerdurmaz)! - added locales prop to date fields

### Patch Changes

-   Updated dependencies [[`e43e9a17ae`](https://github.com/refinedev/refine/commit/e43e9a17ae0ed41e649b8026b2b04d850136dcfd)]:
    -   @pankod/refine-ui-types@0.13.0

## 3.58.0

### Minor Changes

-   [#2839](https://github.com/refinedev/refine/pull/2839) [`5388a338ab`](https://github.com/refinedev/refine/commit/5388a338abb9a5e03599da0a2786bea394cbc516) Thanks [@aliemir](https://github.com/aliemir)! - **Deprecation**

    `ignoreAccessControlProvider` prop on buttons is deprecated. Use `accessContro.enabled` instead.

    **Features**

    `accessControl.enabled` prop is added to buttons to enable/disable access control for buttons.
    `accessControl.hideIfUnauthorized` prop is added to buttons to hide the button if access is denied.

### Patch Changes

-   [#2838](https://github.com/refinedev/refine/pull/2838) [`f7968fa16f`](https://github.com/refinedev/refine/commit/f7968fa16f9930442e1122fe5294e350252bdd5c) Thanks [@aliemir](https://github.com/aliemir)! - Fixed #2828 - Buttons were not respecting access control when navigating to a new page. Now, if button is disabled, it will not also block the navigation not just the onClick event.

-   Updated dependencies [[`476285e342`](https://github.com/refinedev/refine/commit/476285e3427c7e065892a281da529c038aee83d2), [`5388a338ab`](https://github.com/refinedev/refine/commit/5388a338abb9a5e03599da0a2786bea394cbc516)]:
    -   @pankod/refine-ui-types@0.12.0

## 3.57.0

### Minor Changes

-   Only `or` was supported as a conditional filter. Now `and` and `or` can be used together and nested. 🚀

    ```
    {
      operator: "or",
      value: [
        {
          operator: "and",
          value: [
            {
              field: "name",
              operator: "eq",
              value: "John Doe",
            },
            {
              field: "age",
              operator: "eq",
              value: 30,
            },
          ],
        },
        {
          operator: "and",
          value: [
            {
              field: "name",
              operator: "eq",
              value: "JR Doe",
            },
            {
              field: "age",
              operator: "eq",
              value: 1,
            },
          ],
        },
      ],
    }
    ```

### Patch Changes

-   Updated dependencies []:
    -   @pankod/refine-ui-types@0.11.6

## 3.56.0

### Minor Changes

-   [#2751](https://github.com/refinedev/refine/pull/2751) [`addff64c77`](https://github.com/refinedev/refine/commit/addff64c777e4c9f044a1a109cb05453e6e9f762) Thanks [@yildirayunlu](https://github.com/yildirayunlu)! - Only `or` was supported as a conditional filter. Now `and` and `or` can be used together and nested. 🚀

    ```
    {
      operator: "or",
      value: [
        {
          operator: "and",
          value: [
            {
              field: "name",
              operator: "eq",
              value: "John Doe",
            },
            {
              field: "age",
              operator: "eq",
              value: 30,
            },
          ],
        },
        {
          operator: "and",
          value: [
            {
              field: "name",
              operator: "eq",
              value: "JR Doe",
            },
            {
              field: "age",
              operator: "eq",
              value: 1,
            },
          ],
        },
      ],
    }
    ```

### Patch Changes

-   Updated dependencies [[`19124711a7`](https://github.com/refinedev/refine/commit/19124711a7dc23c0b0e61bc845fbd294927999da)]:
    -   @pankod/refine-ui-types@0.11.5

## 3.55.3

### Patch Changes

-   Fixed `providers` property empty array state in `<AuthPage />` component

## 3.55.2

### Patch Changes

-   Fixed `providers` property empty array state in `<AuthPage />` component

## 3.55.1

### Patch Changes

-   [#2712](https://github.com/refinedev/refine/pull/2712) [`c434055011`](https://github.com/refinedev/refine/commit/c434055011cbdd846c9f228c23987607bb828a1b) Thanks [@omeraplak](https://github.com/omeraplak)! - Fixed `providers` property empty array state in `<AuthPage />` component

## 3.55.0

### Minor Changes

-   Added infinite loading example to antd `useSelect()`
    `useSelect()` `fetchSize` prop is deprecated. From now [`pagination`](https://refine.dev/docs/api-reference/core/interfaceReferences/#pagination) should be used

### Patch Changes

-   Add AuthProps type export

## 3.54.0

### Minor Changes

-   [#2629](https://github.com/refinedev/refine/pull/2629) [`bc89228e73`](https://github.com/refinedev/refine/commit/bc89228e73dbf373cbbbd0fbf5e6e4721224a7c5) Thanks [@bungambohlah](https://github.com/bungambohlah)! - Added infinite loading example to antd `useSelect()`
    `useSelect()` `fetchSize` prop is deprecated. From now [`pagination`](https://refine.dev/docs/api-reference/core/interfaceReferences/#pagination) should be used

### Patch Changes

-   [#2666](https://github.com/refinedev/refine/pull/2666) [`8a562d2114`](https://github.com/refinedev/refine/commit/8a562d2114b7145707070e363981a4e31e02547a) Thanks [@omeraplak](https://github.com/omeraplak)! - Add AuthProps type export

## 3.53.0

### Minor Changes

-   -   Added new <AuthPage /> component core and mantine support.
    -   Move Auth types `@pankod/refine-ui-types` to `@pankod/refine-core`

## 3.52.0

### Minor Changes

-   [#2627](https://github.com/refinedev/refine/pull/2627) [`c5fb45d61f`](https://github.com/refinedev/refine/commit/c5fb45d61fa7470a7a34762ad19d17e9f87e4421) Thanks [@yildirayunlu](https://github.com/yildirayunlu)! - - Added new <AuthPage /> component core and mantine support.
    -   Move Auth types `@pankod/refine-ui-types` to `@pankod/refine-core`

## 3.51.0

### Minor Changes

-   Deprecated `LoginPage`.

    **Before**

    ```tsx
    import { LoginPage } from "@pankod/refine-antd";

    <Refine
      LoginPage={LoginPage}
      ...
    />
    ```

    **After**

    ```tsx
    import { AuthPage } from "@pankod/refine-antd";

    <Refine
      LoginPage={AuthPage}
      ...
    />
    ```

## 3.50.0

### Minor Changes

-   Deprecated `LoginPage`.

    **Before**

    ```tsx
    import { LoginPage } from "@pankod/refine-antd";

    <Refine
      LoginPage={LoginPage}
      ...
    />
    ```

    **After**

    ```tsx
    import { AuthPage } from "@pankod/refine-antd";

    <Refine
      LoginPage={AuthPage}
      ...
    />
    ```

## 3.49.0

### Minor Changes

-   [#2580](https://github.com/refinedev/refine/pull/2580) [`e1ab7da6b3`](https://github.com/refinedev/refine/commit/e1ab7da6b335bad62b15a537a3ed63c9f113bd01) Thanks [@yildirayunlu](https://github.com/yildirayunlu)! - Deprecated `LoginPage`.

    **Before**

    ```tsx
    import { LoginPage } from "@pankod/refine-antd";

    <Refine
      LoginPage={LoginPage}
      ...
    />
    ```

    **After**

    ```tsx
    import { AuthPage } from "@pankod/refine-antd";

    <Refine
      LoginPage={AuthPage}
      ...
    />
    ```

## 3.48.10

### Patch Changes

-   ReadyPage examples link fixed.

## 3.48.9

### Patch Changes

-   [#2505](https://github.com/refinedev/refine/pull/2505) [`a4dbb63c88`](https://github.com/refinedev/refine/commit/a4dbb63c881a83e5146829130b1377e791b44469) Thanks [@salihozdemir](https://github.com/salihozdemir)! - ReadyPage examples link fixed.

## 3.48.8

### Patch Changes

-   Updated `disabled` attribute of buttons in CRUD components according to `isLoading` prop.

-   Removed redundant type inheritance

-   Updated dependencies []:
    -   @pankod/refine-ui-types@0.11.2

## 3.48.7

### Patch Changes

-   [#2586](https://github.com/refinedev/refine/pull/2586) [`d7c8b7642b`](https://github.com/refinedev/refine/commit/d7c8b7642b7ed41a2063798e779c3cfaa09b0e7b) Thanks [@necatiozmen](https://github.com/necatiozmen)! - Removed redundant type inheritance

-   Updated dependencies [[`d7c8b7642b`](https://github.com/refinedev/refine/commit/d7c8b7642b7ed41a2063798e779c3cfaa09b0e7b)]:
    -   @pankod/refine-ui-types@0.11.1

## 3.48.6

### Patch Changes

-   [#2585](https://github.com/refinedev/refine/pull/2585) [`e7ab42a73b`](https://github.com/refinedev/refine/commit/e7ab42a73b87625b2646864118ad25cbe31295ad) Thanks [@salihozdemir](https://github.com/salihozdemir)! - Updated `disabled` attribute of buttons in CRUD components according to `isLoading` prop.

## 3.48.5

### Patch Changes

-   Rename `reset-password` -> `forgot-password` on docs.

## 3.48.4

### Patch Changes

-   Rename `reset-password` -> `forgot-password` on docs.

## 3.48.3

### Patch Changes

-   [#2568](https://github.com/refinedev/refine/pull/2568) [`efe99f7843`](https://github.com/refinedev/refine/commit/efe99f78433c46433f137fd9581f33f4d75778e0) Thanks [@yildirayunlu](https://github.com/yildirayunlu)! - Rename `reset-password` -> `forgot-password` on docs.

## 3.48.2

### Patch Changes

-   Fixed `useModalForm` & `useStepsForm` return type

## 3.48.1

### Patch Changes

-   [#2552](https://github.com/refinedev/refine/pull/2552) [`52cd8d633e`](https://github.com/refinedev/refine/commit/52cd8d633e57f925bb51c875aab0406e3358ec45) Thanks [@omeraplak](https://github.com/omeraplak)! - Fixed `useModalForm` & `useStepsForm` return type

## 3.48.0

### Minor Changes

-   Add `providers` support on AuthPage register page.

### Patch Changes

-   Updated dependencies []:
    -   @pankod/refine-ui-types@0.11.0

## 3.47.0

### Minor Changes

-   [#2551](https://github.com/refinedev/refine/pull/2551) [`a65525de6f`](https://github.com/refinedev/refine/commit/a65525de6f995babfca1058e933cdbea67d6032e) Thanks [@yildirayunlu](https://github.com/yildirayunlu)! - Add `providers` support on AuthPage register page.

### Patch Changes

-   Updated dependencies [[`a65525de6f`](https://github.com/refinedev/refine/commit/a65525de6f995babfca1058e933cdbea67d6032e)]:
    -   @pankod/refine-ui-types@0.10.0

## 3.46.4

### Patch Changes

-   -   Auth pages background color fixed.
    -   Removed unused `updatePasswordLink` prop from auth pages.
    -   Removed `onSubmit` prop from auth pages. use `formProps` instead.
-   Updated dependencies []:
    -   @pankod/refine-ui-types@0.9.2

## 3.46.3

### Patch Changes

-   [#2524](https://github.com/refinedev/refine/pull/2524) [`27bf81bebb`](https://github.com/refinedev/refine/commit/27bf81bebb217d2944e20e79a8f7618eda0e9db7) Thanks [@biskuvit](https://github.com/biskuvit)! - - Auth pages background color fixed.
    -   Removed unused `updatePasswordLink` prop from auth pages.
    -   Removed `onSubmit` prop from auth pages. use `formProps` instead.
-   Updated dependencies [[`27bf81bebb`](https://github.com/refinedev/refine/commit/27bf81bebb217d2944e20e79a8f7618eda0e9db7)]:
    -   @pankod/refine-ui-types@0.9.1

## 3.46.2

### Patch Changes

-   Fixed the spacing between `icon` and `breadcrumb label` in `Breadcrumb` component.

## 3.46.1

### Patch Changes

-   [#2534](https://github.com/refinedev/refine/pull/2534) [`a9676932cc`](https://github.com/refinedev/refine/commit/a9676932ccae00f364918f163e44e73032ffa029) Thanks [@ozkalai](https://github.com/ozkalai)! - Fixed the spacing between `icon` and `breadcrumb label` in `Breadcrumb` component.

## 3.46.0

### Minor Changes

-   Added `formProps` property support for AuthPage component

    ## Usage

    ```tsx
    <AuthPage
        type="login"
        formProps={{
            initialValues: {
                email: "demo@refine.dev",
                password: "demo",
            },
        }}
    />
    ```

### Patch Changes

-   Updated dependencies []:
    -   @pankod/refine-ui-types@0.9.0

## 3.45.0

### Minor Changes

-   [#2516](https://github.com/refinedev/refine/pull/2516) [`ad99916d6d`](https://github.com/refinedev/refine/commit/ad99916d6dbd181b857fd7df7b9619d8cac5e3e0) Thanks [@omeraplak](https://github.com/omeraplak)! - Added `formProps` property support for AuthPage component

    ## Usage

    ```tsx
    <AuthPage
        type="login"
        formProps={{
            initialValues: {
                email: "demo@refine.dev",
                password: "demo",
            },
        }}
    />
    ```

### Patch Changes

-   Updated dependencies [[`ad99916d6d`](https://github.com/refinedev/refine/commit/ad99916d6dbd181b857fd7df7b9619d8cac5e3e0)]:
    -   @pankod/refine-ui-types@0.8.0

## 3.44.0

### Minor Changes

-   Added `render` prop to `Sider` component. You can get `dashboard`, `logout` and `items` from `render` props to customize the `Sider` component.

-   Added `<AuthPage>` for Ant Design. `<AuthPage>` is a component that provides a login, register, forgot password and update password pages.

### Patch Changes

-   Fixed version of react-router to `6.3.0`

-   Passed `collapsed` prop to `render` method in `Sider` component of `@pankod/refine-antd`.

-   Updated dependencies []:
    -   @pankod/refine-ui-types@0.7.0

## 3.43.1

### Patch Changes

-   [#2501](https://github.com/refinedev/refine/pull/2501) [`4095a578d4`](https://github.com/refinedev/refine/commit/4095a578d471254ee58412f130ac5a0f3a62880f) Thanks [@omeraplak](https://github.com/omeraplak)! - Fixed version of react-router to `6.3.0`

## 3.43.0

### Minor Changes

-   [#2447](https://github.com/refinedev/refine/pull/2447) [`628a37a675`](https://github.com/refinedev/refine/commit/628a37a6753a778cbec5c29b698981e0157caa42) Thanks [@biskuvit](https://github.com/biskuvit)! - Added `<AuthPage>` for Ant Design. `<AuthPage>` is a component that provides a login, register, forgot password and update password pages.

### Patch Changes

-   Updated dependencies [[`628a37a675`](https://github.com/refinedev/refine/commit/628a37a6753a778cbec5c29b698981e0157caa42)]:
    -   @pankod/refine-ui-types@0.6.2

## 3.42.1

### Patch Changes

-   [#2492](https://github.com/refinedev/refine/pull/2492) [`7d5bf3023d`](https://github.com/refinedev/refine/commit/7d5bf3023d00617890ffa7f9d22b1116af15e0b9) Thanks [@ozkalai](https://github.com/ozkalai)! - Passed `collapsed` prop to `render` method in `Sider` component of `@pankod/refine-antd`.

-   Updated dependencies [[`7d5bf3023d`](https://github.com/refinedev/refine/commit/7d5bf3023d00617890ffa7f9d22b1116af15e0b9)]:
    -   @pankod/refine-ui-types@0.6.1

## 3.42.0

### Minor Changes

-   [#2454](https://github.com/refinedev/refine/pull/2454) [`72487a4126`](https://github.com/refinedev/refine/commit/72487a4126fb7d827dccd3bcbdee9a83aa1f56af) Thanks [@ozkalai](https://github.com/ozkalai)! - Added `render` prop to `Sider` component. You can get `dashboard`, `logout` and `items` from `render` props to customize the `Sider` component.

### Patch Changes

-   Updated dependencies [[`72487a4126`](https://github.com/refinedev/refine/commit/72487a4126fb7d827dccd3bcbdee9a83aa1f56af)]:
    -   @pankod/refine-ui-types@0.6.0

## 3.41.0

### Minor Changes

-   Added support nested sorting

## 3.40.0

### Minor Changes

-   [#2427](https://github.com/refinedev/refine/pull/2427) [`b21908e872`](https://github.com/refinedev/refine/commit/b21908e87209c3a8825991c6ab829f7c45c19e9b) Thanks [@geoffatsource](https://github.com/geoffatsource)! - Added support nested sorting

## 3.39.0

### Minor Changes

-   Update type declaration generation with `tsc` instead of `tsup` for better navigation throughout projects source code.

### Patch Changes

-   Updated dependencies []:
    -   @pankod/refine-ui-types@0.5.0

## 3.38.0

### Minor Changes

-   [#2440](https://github.com/refinedev/refine/pull/2440) [`0150dcd070`](https://github.com/refinedev/refine/commit/0150dcd0700253f1c4908e7e5f2e178bb122e9af) Thanks [@aliemir](https://github.com/aliemir)! - Update type declaration generation with `tsc` instead of `tsup` for better navigation throughout projects source code.

### Patch Changes

-   Updated dependencies [[`0150dcd070`](https://github.com/refinedev/refine/commit/0150dcd0700253f1c4908e7e5f2e178bb122e9af), [`0150dcd070`](https://github.com/refinedev/refine/commit/0150dcd0700253f1c4908e7e5f2e178bb122e9af)]:
    -   @pankod/refine-ui-types@0.4.0

## 3.37.11

### Patch Changes

-   Fix: `useStepsForm`'s `submit` function can be overridden

## 3.37.10

### Patch Changes

-   Fix: `useStepsForm`'s `submit` function can be overridden

## 3.37.9

### Patch Changes

-   [#2421](https://github.com/refinedev/refine/pull/2421) [`2b1c5e01b0`](https://github.com/refinedev/refine/commit/2b1c5e01b0f65b2c7558ba79539fab411480cc06) Thanks [@omeraplak](https://github.com/omeraplak)! - Fix: `useStepsForm`'s `submit` function can be overridden

## 3.37.8

### Patch Changes

-   Fix: Wrap with [`<CanAccess />`](https://refine.dev/docs/core/components/accessControl/can-access/) component to parent sider items

    ```tsx
    <Refine
        accessControlProvider={{
            can: async ({ action, resource }) => {
                // console.log({ action, resource });
                // output: {action: "list", resource: "cms" }

                return { can: true };
            },
        }}
        resources={[
            {
                name: "CMS",
            },
            {
                name: "posts",
                parentName: "CMS",
                list: PostList,
            },
        ]}
    />
    ```

## 3.37.7

### Patch Changes

-   [#2411](https://github.com/refinedev/refine/pull/2411) [`c61470a2e0`](https://github.com/refinedev/refine/commit/c61470a2e00df94a211395541601fd39b63e2cff) Thanks [@omeraplak](https://github.com/omeraplak)! - Fix: Wrap with [`<CanAccess />`](https://refine.dev/docs/core/components/accessControl/can-access/) component to parent sider items

    ```tsx
    <Refine
        accessControlProvider={{
            can: async ({ action, resource }) => {
                // console.log({ action, resource });
                // output: {action: "list", resource: "cms" }

                return { can: true };
            },
        }}
        resources={[
            {
                name: "CMS",
            },
            {
                name: "posts",
                parentName: "CMS",
                list: PostList,
            },
        ]}
    />
    ```

## 3.37.6

### Patch Changes

-   Fix `useModalForm` hook reset issue after successful submit

## 3.37.5

### Patch Changes

-   [#2403](https://github.com/refinedev/refine/pull/2403) [`ef8622cba3`](https://github.com/refinedev/refine/commit/ef8622cba32acc8f5edf9e4190fbe90d99e642c6) Thanks [@omeraplak](https://github.com/omeraplak)! - Fix `useModalForm` hook reset issue after successful submit

## 3.37.4

### Patch Changes

-   Updated `<Edit/>` component's default footer buttons property wrapper with `<Space/>` component like `<Footer>

## 3.37.3

### Patch Changes

-   Updated `<Edit/>` component's default footer buttons property wrapper with `<Space/>` component like `<Footer>

## 3.37.2

### Patch Changes

-   Updated `<Edit/>` component's default footer buttons property wrapper with `<Space/>` component like `<Footer>

## 3.37.1

### Patch Changes

-   [#2343](https://github.com/refinedev/refine/pull/2343) [`90b39d4f83`](https://github.com/refinedev/refine/commit/90b39d4f839dc97868b7126ffb2903e29b8bb51a) Thanks [@aliemir](https://github.com/aliemir)! - Updated `<Edit/>` component's default footer buttons property wrapper with `<Space/>` component like `<Footer>

## 3.37.0

### Minor Changes

-   Separated `styles.min.css` file as `antd.min.css` and `reset.min.css` to make users able to turn off `reset` styles when needed.

## 3.36.0

### Minor Changes

-   [#2312](https://github.com/refinedev/refine/pull/2312) [`ba5646c65c`](https://github.com/refinedev/refine/commit/ba5646c65cc09dee688fef1cf3a6556707754c3c) Thanks [@aliemir](https://github.com/aliemir)! - Separated `styles.min.css` file as `antd.min.css` and `reset.min.css` to make users able to turn off `reset` styles when needed.

## 3.35.4

### Patch Changes

-   Upgraded `react-query` version to 4.

## 3.35.3

### Patch Changes

-   [#2260](https://github.com/refinedev/refine/pull/2260) [`a97ec592df`](https://github.com/refinedev/refine/commit/a97ec592dfb6dcf5b5bd063d2d76f50ca195c20e) Thanks [@salihozdemir](https://github.com/salihozdemir)! - Upgraded `react-query` version to 4.

## 3.35.2

### Patch Changes

-   Remove `data-testid` props from buttons in crud components to make use of button test ids presented by `@pankod/refine-ui-types` package.

*   Updated `@pankod/refine-antd` and `@pankod/refine-mui` `fields` properties by using `@pankod/refine-ui-types` common `fields` types.

    Updated `@pankod/refine-antd` and `@pankod/refine-mui` `fields` tests by using `@pankod/refine-ui-tests` common `fields` tests.

    Updated `@pankod/refine-ui-tests` `fields` properties.

-   Added `@pankod/refine-ui-tests` and `@pankod/refine-ui-types` packages. Now, all of button prop types comes from `@pankod/refine-ui-types` package and all of button tests comes from `@pankod/refine-ui-tests` package.

    Thus, button types and tests are managed by `@pankod/refine-ui-types` package and `@pankod/refine-ui-tests` package.

-   Updated dependencies []:
    -   @pankod/refine-ui-types@0.3.0

## 3.35.1

### Patch Changes

-   [#2216](https://github.com/refinedev/refine/pull/2216) [`201846c77d`](https://github.com/refinedev/refine/commit/201846c77dba07a61f0c0335716b60641430c22a) Thanks [@aliemir](https://github.com/aliemir)! - Remove `data-testid` props from buttons in crud components to make use of button test ids presented by `@pankod/refine-ui-types` package.

*   [#2216](https://github.com/refinedev/refine/pull/2216) [`201846c77d`](https://github.com/refinedev/refine/commit/201846c77dba07a61f0c0335716b60641430c22a) Thanks [@aliemir](https://github.com/aliemir)! - Updated `@pankod/refine-antd` and `@pankod/refine-mui` `fields` properties by using `@pankod/refine-ui-types` common `fields` types.

    Updated `@pankod/refine-antd` and `@pankod/refine-mui` `fields` tests by using `@pankod/refine-ui-tests` common `fields` tests.

    Updated `@pankod/refine-ui-tests` `fields` properties.

-   [#2216](https://github.com/refinedev/refine/pull/2216) [`201846c77d`](https://github.com/refinedev/refine/commit/201846c77dba07a61f0c0335716b60641430c22a) Thanks [@aliemir](https://github.com/aliemir)! - Added `@pankod/refine-ui-tests` and `@pankod/refine-ui-types` packages. Now, all of button prop types comes from `@pankod/refine-ui-types` package and all of button tests comes from `@pankod/refine-ui-tests` package.

    Thus, button types and tests are managed by `@pankod/refine-ui-types` package and `@pankod/refine-ui-tests` package.

-   Updated dependencies [[`201846c77d`](https://github.com/refinedev/refine/commit/201846c77dba07a61f0c0335716b60641430c22a)]:
    -   @pankod/refine-ui-types@0.2.0

## 3.35.0

### Minor Changes

-   Add React@18 support 🚀

### Patch Changes

-   Fixed `isMobile` control in `Sider` component detecting `desktop` dimensions as `mobile` on route changes

## 3.34.0

### Minor Changes

-   [#1718](https://github.com/refinedev/refine/pull/1718) [`b38620d842`](https://github.com/refinedev/refine/commit/b38620d84237e13212811daada7b49ee654c70eb) Thanks [@omeraplak](https://github.com/omeraplak)! - Add React@18 support 🚀

### Patch Changes

-   [#2255](https://github.com/refinedev/refine/pull/2255) [`b56f43529f`](https://github.com/refinedev/refine/commit/b56f43529f387ad1801e7bc0d94dfa5679bad77e) Thanks [@omeraplak](https://github.com/omeraplak)! - Fixed `isMobile` control in `Sider` component detecting `desktop` dimensions as `mobile` on route changes

## 3.33.2

### Patch Changes

-   Updated `console.warn`'s to trigger once.

## 3.33.1

### Patch Changes

-   [#2223](https://github.com/refinedev/refine/pull/2223) [`0a215f2000`](https://github.com/refinedev/refine/commit/0a215f2000b4069618e42efda48b8864b38129fd) Thanks [@salihozdemir](https://github.com/salihozdemir)! - Updated `console.warn`'s to trigger once.

## 3.33.0

### Minor Changes

-   All of the refine packages have dependencies on the `@pankod/refine-core` package. So far we have managed these dependencies with `peerDependencies` + `dependencies` but this causes issues like #2183. (having more than one @pankod/refine-core version in node_modules and creating different instances)

    Managing as `peerDependencies` + `devDependencies` seems like the best way for now to avoid such issues.

## 3.32.0

### Minor Changes

-   [#2217](https://github.com/refinedev/refine/pull/2217) [`b4aae00f77`](https://github.com/refinedev/refine/commit/b4aae00f77a2476d847994db21298ae25e4cf6e5) Thanks [@omeraplak](https://github.com/omeraplak)! - All of the refine packages have dependencies on the `@pankod/refine-core` package. So far we have managed these dependencies with `peerDependencies` + `dependencies` but this causes issues like #2183. (having more than one @pankod/refine-core version in node_modules and creating different instances)

    Managing as `peerDependencies` + `devDependencies` seems like the best way for now to avoid such issues.

## 3.31.0

### Minor Changes

-   **BREAKING** Updated `useStepsForm` prop `isBackValidate` with default `false` instead of `true` to achieve consistency between packages (`@pankod/refine-react-hook-form`).

### Patch Changes

-   Fix `useModal` hook doesn't return `modalProps`

*   Added `hasPagination` support to [`useSimpleList`](https://refine.dev/docs/ui-frameworks/antd/hooks/list/useSimpleList/) hook.

## 3.30.0

### Minor Changes

-   [#2206](https://github.com/refinedev/refine/pull/2206) [`874b05af37`](https://github.com/refinedev/refine/commit/874b05af377b995c9cea6cbcde5407a19403f53d) Thanks [@aliemir](https://github.com/aliemir)! - **BREAKING** Updated `useStepsForm` prop `isBackValidate` with default `false` instead of `true` to achieve consistency between packages (`@pankod/refine-react-hook-form`).

### Patch Changes

-   [#2203](https://github.com/refinedev/refine/pull/2203) [`3c80308ca1`](https://github.com/refinedev/refine/commit/3c80308ca143d11d7daeb7e9624d0138ecede42d) Thanks [@omeraplak](https://github.com/omeraplak)! - Fix `useModal` hook doesn't return `modalProps`

*   [#2201](https://github.com/refinedev/refine/pull/2201) [`62c261c2a7`](https://github.com/refinedev/refine/commit/62c261c2a7eaaec77d10440f2ec37f3697d869c9) Thanks [@omeraplak](https://github.com/omeraplak)! - Added `hasPagination` support to [`useSimpleList`](https://refine.dev/docs/ui-frameworks/antd/hooks/list/useSimpleList/) hook.

## 3.29.0

### Minor Changes

-   Added `defaultSetFilterBehavior` prop to `useTable` and `useSimpleList` hooks. Return `setFilters` and `setSorter` from `useTable` of `@pankod/refine-core`.

    This feature will let `@pankod/refine-antd` users to set filters manually and change filter setter logic (defaults to `merge`).

### Patch Changes

-   Updated dependencies []:
    -   @pankod/refine-core@3.44.0

## 3.28.0

### Minor Changes

-   [#2168](https://github.com/refinedev/refine/pull/2168) [`a9196ffe2d`](https://github.com/refinedev/refine/commit/a9196ffe2de8bfe266be2cac1ac05eab039d0fb7) Thanks [@aliemir](https://github.com/aliemir)! - Added `defaultSetFilterBehavior` prop to `useTable` and `useSimpleList` hooks. Return `setFilters` and `setSorter` from `useTable` of `@pankod/refine-core`.

    This feature will let `@pankod/refine-antd` users to set filters manually and change filter setter logic (defaults to `merge`).

### Patch Changes

-   Updated dependencies [[`4d5f6b25e5`](https://github.com/refinedev/refine/commit/4d5f6b25e51cf773e08a0ce0b93a3680e692564a)]:
    -   @pankod/refine-core@3.43.0

## 3.27.6

### Patch Changes

-   Fixed the `Unhandled Promise` error on console for `useForm` with failed requests (Resolves #2156).

    This fix only catches the errors triggered by submitting the form, requests by invoking `onFinish` function should be handled by the user.

## 3.27.5

### Patch Changes

-   [#2161](https://github.com/refinedev/refine/pull/2161) [`8490f3c38f`](https://github.com/refinedev/refine/commit/8490f3c38f8a7136a7dc396f3105334da8068b0b) Thanks [@aliemir](https://github.com/aliemir)! - Fixed the `Unhandled Promise` error on console for `useForm` with failed requests (Resolves #2156).

    This fix only catches the errors triggered by submitting the form, requests by invoking `onFinish` function should be handled by the user.

## 3.27.4

### Patch Changes

-   Removed unused cases in `useFileUploadState` and fixed conflicting type in `antd#UploadFileStatus` interface.

-   Updated dependencies []:
    -   @pankod/refine-core@3.40.0

## 3.27.3

### Patch Changes

-   [#2135](https://github.com/refinedev/refine/pull/2135) [`cf90324cb4`](https://github.com/refinedev/refine/commit/cf90324cb4043cb8c0fae79c15e9c17c2bda8044) Thanks [@aliemir](https://github.com/aliemir)! - Removed unused cases in `useFileUploadState` and fixed conflicting type in `antd#UploadFileStatus` interface.

-   Updated dependencies [[`868bb943ad`](https://github.com/refinedev/refine/commit/868bb943adc42d80a7904e2acbd6397d097ad4e2)]:
    -   @pankod/refine-core@3.39.0

## 3.27.2

### Patch Changes

-   Add `dataProviderName` property for `<RefreshButton>` and `<DeleteButton>` in `<Edit>` and `<Show>` CRUD components - #2096

-   Updated dependencies []:
    -   @pankod/refine-core@3.38.0

## 3.27.1

### Patch Changes

-   [#2106](https://github.com/refinedev/refine/pull/2106) [`10a20d8714`](https://github.com/refinedev/refine/commit/10a20d87142b694bc9c02afaee5b4fe6c5853c5a) Thanks [@omeraplak](https://github.com/omeraplak)! - Add `dataProviderName` property for `<RefreshButton>` and `<DeleteButton>` in `<Edit>` and `<Show>` CRUD components - #2096

-   Updated dependencies [[`9d77c63a92`](https://github.com/refinedev/refine/commit/9d77c63a925dca0133b3e83974dff486a2233017), [`98966b586f`](https://github.com/refinedev/refine/commit/98966b586f6febd8669065b5b453a8e441f76bc1)]:
    -   @pankod/refine-core@3.37.0

## 3.27.0

### Minor Changes

-   Updated `useTable` hook with `hasPagination` to enable/disable pagination.

    **Implementation**

    Updated the `useTable` accordingly to the changes in the `useTable` of `@pankod/refine-core`. `hasPagination` property is being send directly to the `useTable` of `@pankod/refine-core` to disable pagination.

    **Use Cases**

    In some data providers, some of the resources might not support pagination which was not supported prior to these changes. To handle the pagination on the client-side or to disable completely, users can set `hasPagination` to `false`.

### Patch Changes

-   Fixed `<Link>` usage in packages.

    ```diff
    - <Link href={route} to={route}>
    -    {label}
    - </Link>
    + <Link to={route}>{label}</Link>
    ```

    We used to have to pass `href` and `to` for Next.js and React applications, now we just need to pass `to`. **refine** router providers handle for us.

-   Updated dependencies []:
    -   @pankod/refine-core@3.36.0

## 3.26.0

### Minor Changes

-   [#2050](https://github.com/refinedev/refine/pull/2050) [`635cfe9fdb`](https://github.com/refinedev/refine/commit/635cfe9fdbfe5940b950ae99c1f0b686c78bb8e5) Thanks [@ozkalai](https://github.com/ozkalai)! - Updated `useTable` hook with `hasPagination` to enable/disable pagination.

    **Implementation**

    Updated the `useTable` accordingly to the changes in the `useTable` of `@pankod/refine-core`. `hasPagination` property is being send directly to the `useTable` of `@pankod/refine-core` to disable pagination.

    **Use Cases**

    In some data providers, some of the resources might not support pagination which was not supported prior to these changes. To handle the pagination on the client-side or to disable completely, users can set `hasPagination` to `false`.

### Patch Changes

-   [#2061](https://github.com/refinedev/refine/pull/2061) [`0237725cf3`](https://github.com/refinedev/refine/commit/0237725cf32923f7d24d3f0c9a2994de30baa921) Thanks [@salihozdemir](https://github.com/salihozdemir)! - Fixed `<Link>` usage in packages.

    ```diff
    - <Link href={route} to={route}>
    -    {label}
    - </Link>
    + <Link to={route}>{label}</Link>
    ```

    We used to have to pass `href` and `to` for Next.js and React applications, now we just need to pass `to`. **refine** router providers handle for us.

-   Updated dependencies [[`ecde34a9b3`](https://github.com/refinedev/refine/commit/ecde34a9b38ef5667fa863f9ebb9dcb1cfff1651), [`635cfe9fdb`](https://github.com/refinedev/refine/commit/635cfe9fdbfe5940b950ae99c1f0b686c78bb8e5)]:
    -   @pankod/refine-core@3.35.0

## 3.25.10

### Patch Changes

-   Updated the `id` parameter type to [`BaseKey`](https://refine.dev/docs/core/interfaceReferences/#basekey) for `show` function in [`useModalForm`](https://refine.dev/docs/packages/react-hook-form/useModalForm/) hook

*   Updated the `id` type to `BaseKey` for `isEditing` and `editButtonProps` properties in `useEditableTable` hook.

*   Updated dependencies []:
    -   @pankod/refine-core@3.34.2

## 3.25.9

### Patch Changes

-   [#2059](https://github.com/refinedev/refine/pull/2059) [`326341c94e`](https://github.com/refinedev/refine/commit/326341c94edb7f6a1507900506caccc60a386229) Thanks [@omeraplak](https://github.com/omeraplak)! - Updated the `id` parameter type to [`BaseKey`](https://refine.dev/docs/core/interfaceReferences/#basekey) for `show` function in [`useModalForm`](https://refine.dev/docs/packages/react-hook-form/useModalForm/) hook

*   [#2052](https://github.com/refinedev/refine/pull/2052) [`cbb09e5b22`](https://github.com/refinedev/refine/commit/cbb09e5b22add54d7dccf180cd17c9019d32ed44) Thanks [@omeraplak](https://github.com/omeraplak)! - Updated the `id` type to `BaseKey` for `isEditing` and `editButtonProps` properties in `useEditableTable` hook.

*   Updated dependencies [[`0338ce9d6b`](https://github.com/refinedev/refine/commit/0338ce9d6bee673b76a18cf9e6ad480fd9928e09)]:
    -   @pankod/refine-core@3.34.1

## 3.25.8

### Patch Changes

-   Fix missing behavior for dashboard item in _deprecated_ `useMenu`

-   Updated dependencies []:
    -   @pankod/refine-core@3.32.0

## 3.25.7

### Patch Changes

-   [#2009](https://github.com/refinedev/refine/pull/2009) [`5b893a9bff`](https://github.com/refinedev/refine/commit/5b893a9bff707d90b0f898a52d46a7154108b0a0) Thanks [@aliemir](https://github.com/aliemir)! - Fix missing behavior for dashboard item in _deprecated_ `useMenu`

-   Updated dependencies [[`498c425a0e`](https://github.com/refinedev/refine/commit/498c425a0e069b6b972a344ff32af46852306c71), [`498c425a0e`](https://github.com/refinedev/refine/commit/498c425a0e069b6b972a344ff32af46852306c71), [`498c425a0e`](https://github.com/refinedev/refine/commit/498c425a0e069b6b972a344ff32af46852306c71), [`5b893a9bff`](https://github.com/refinedev/refine/commit/5b893a9bff707d90b0f898a52d46a7154108b0a0)]:
    -   @pankod/refine-core@3.31.0

## 3.25.6

### Patch Changes

-   Update `key`s in `<Sider/>` component to use `route`

*   Deprecated `useMenu` from `@pankod/refine-antd` and replaced with the `useMenu` from `@pankod/refine-core`

*   Updated dependencies []:
    -   @pankod/refine-core@3.30.0

## 3.25.6

### Patch Changes

-   Could not stop `e.preventDefault()` redirection in Next.js `<Link>` component. So we added in `e.stopPropagation()` for [Ant Design Buttons](https://refine.dev/docs/ui-frameworks/antd/components/buttons/clone-button/) and [Material UI Buttons](https://refine.dev/docs/ui-frameworks/mui/components/buttons/clone-button/)

## 3.25.5

### Patch Changes

-   [#1945](https://github.com/refinedev/refine/pull/1945) [`592a401924`](https://github.com/refinedev/refine/commit/592a40192482cf88108348ed21db437e6d304a43) Thanks [@omeraplak](https://github.com/omeraplak)! - Could not stop `e.preventDefault()` redirection in Next.js `<Link>` component. So we added in `e.stopPropagation()` for [Ant Design Buttons](https://refine.dev/docs/ui-frameworks/antd/components/buttons/clone-button/) and [Material UI Buttons](https://refine.dev/docs/ui-frameworks/mui/components/buttons/clone-button/)

## 3.25.4

### Patch Changes

-   `@pankod/refine-antd` Pagination with Next.js Links breaks the app

-   Updated dependencies []:
    -   @pankod/refine-core@3.29.0

## 3.25.3

### Patch Changes

-   `@pankod/refine-antd` Pagination with Next.js Links breaks the app

-   Updated dependencies []:
    -   @pankod/refine-core@3.28.0

## 3.25.2

### Patch Changes

-   `@pankod/refine-antd` Pagination with Next.js Links breaks the app

-   Updated dependencies []:
    -   @pankod/refine-core@3.27.0

## 3.25.1

### Patch Changes

-   [#1897](https://github.com/refinedev/refine/pull/1897) [`b1636033fa`](https://github.com/refinedev/refine/commit/b1636033faee2b5eacbad413e2d1f975316e97cb) Thanks [@aliemir](https://github.com/aliemir)! - `@pankod/refine-antd` Pagination with Next.js Links breaks the app

## 3.23.2

### Patch Changes

-   [#1873](https://github.com/refinedev/refine/pull/1873) [`2deb19babf`](https://github.com/refinedev/refine/commit/2deb19babfc6db5b00b111ec29aa5ece4c371bbc) Thanks [@aliemir](https://github.com/aliemir)! - Removed dummy default values from internal contexts.
    Updated contexts:

    -   Auth
    -   Access Control
    -   Notification
    -   Translation (i18n)
    -   unsavedWarn

    **BREAKING:** `useGetLocale` hook now can return `undefined` instead of a fallback value of `en` in cases of `i18nProvider` being `undefined`.

-   Updated dependencies [[`2deb19babf`](https://github.com/refinedev/refine/commit/2deb19babfc6db5b00b111ec29aa5ece4c371bbc)]:
    -   @pankod/refine-core@3.23.2

## 3.23.1

### Patch Changes

-   [#1865](https://github.com/refinedev/refine/pull/1865) [`5c3392ccd1`](https://github.com/refinedev/refine/commit/5c3392ccd1eff70dae1479557eede8c246b76edc) Thanks [@omeraplak](https://github.com/omeraplak)! - Fix #1858 `useTable` creating nested `<a>` tag in Pagination component

-   Updated dependencies [[`3281378b11`](https://github.com/refinedev/refine/commit/3281378b119c698be3ae4ecb3866b40b883494d8)]:
    -   @pankod/refine-core@3.23.1

## 3.23.0

### Minor Changes

-   [#1843](https://github.com/refinedev/refine/pull/1843) [`31850119e0`](https://github.com/refinedev/refine/commit/31850119e069b93f0b5146b039a86e736164383e) Thanks [@salihozdemir](https://github.com/salihozdemir)! - Add `useBreadcrumb` hook and `Breadrumb` component for `@pankod/refine-antd` package

### Patch Changes

-   Updated dependencies [[`31850119e0`](https://github.com/refinedev/refine/commit/31850119e069b93f0b5146b039a86e736164383e)]:
    -   @pankod/refine-core@3.23.0<|MERGE_RESOLUTION|>--- conflicted
+++ resolved
@@ -1,7 +1,5 @@
 # @pankod/refine-antd
 
-<<<<<<< HEAD
-=======
 ## 5.24.0
 
 ### Minor Changes
@@ -24,7 +22,6 @@
 
     This is the default behaviour for Create, List, Show, Edit, Delete, Clone buttons already.
 
->>>>>>> d0520ce9
 ## 5.23.0
 
 ### Minor Changes
