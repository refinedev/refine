import { defineConfig } from "tsup";
<<<<<<< HEAD
=======
import * as fs from "fs";
import path from "path";
>>>>>>> 5aabfa19
import copyStaticFiles from "esbuild-copy-static-files";
import { NodeResolvePlugin } from "@esbuild-plugins/node-resolve";

const JS_EXTENSIONS = new Set(["js", "cjs", "mjs"]);

export default defineConfig({
    entry: ["src/index.tsx"],
    splitting: false,
    sourcemap: true,
    clean: false,
    platform: "browser",
    esbuildPlugins: [
        {
            name: "react-remove-testids",
            setup(build) {
                build.onEnd(async (args) => {
                    // data-testid regexp
                    const regexp = /("data-testid":)(.*?)(?:(,)|(}))/gi;

                    // output files with `*.js`
                    const jsOutputFiles =
                        args.outputFiles?.filter((el) =>
                            el.path.endsWith(".js"),
                        ) ?? [];

                    // replace data-testid in output files
                    for (const jsOutputFile of jsOutputFiles) {
                        const str = new TextDecoder("utf-8").decode(
                            jsOutputFile.contents,
                        );
                        const newStr = str.replace(regexp, "$4");
                        jsOutputFile.contents = new TextEncoder().encode(
                            newStr,
                        );
                    }
                });
            },
        },
        {
            name: "antd-lib-2-es-module-replacement",
            setup: (build) => {
                if (build.initialOptions.format === "cjs") {
                    return;
                }
                if (build.initialOptions.format === "esm") {
                    build.onLoad(
                        {
                            filter: /\/src\/components\/antd\/(antd|calendar|datePicker|timePicker).*/,
                        },
                        async (args) => {
                            const contents = await fs.promises.readFile(
                                args.path,
                                "utf8",
                            );

                            const extension = path
                                .extname(args.path)
                                .replace(".", "");

                            const loader = JS_EXTENSIONS.has(extension)
                                ? "jsx"
                                : (extension as any);

                            const replacements = [
                                [/antd\/lib\//g, "antd/es/"],
                                [/rc-picker\/lib\//g, "rc-picker/es/"],
                            ] as const;

                            const newContents = replacements.reduce(
                                (acc, [regex, replacement]) =>
                                    acc.replace(regex, replacement),
                                contents,
                            );

                            return {
                                loader,
                                contents: newContents,
                            };
                        },
                    );
                }
            },
        },
        copyStaticFiles({
            src: "./src/assets/styles/reset.css",
            dest: "./dist/reset.css",
        }),
        NodeResolvePlugin({
            extensions: [".js", "ts", "tsx", "jsx"],
            onResolved: (resolved) => {
                if (resolved.includes("node_modules")) {
                    return {
                        external: true,
                    };
                }
                return resolved;
            },
        }),
    ],
    loader: {
        ".svg": "dataurl",
    },
    onSuccess: "tsc --project tsconfig.declarations.json",
});<|MERGE_RESOLUTION|>--- conflicted
+++ resolved
@@ -1,9 +1,6 @@
 import { defineConfig } from "tsup";
-<<<<<<< HEAD
-=======
 import * as fs from "fs";
 import path from "path";
->>>>>>> 5aabfa19
 import copyStaticFiles from "esbuild-copy-static-files";
 import { NodeResolvePlugin } from "@esbuild-plugins/node-resolve";
 
