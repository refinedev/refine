--- conflicted
+++ resolved
@@ -23,12 +23,8 @@
         "@types/react-dom": "^17.0.0 || ^18.0.0"
     },
     "devDependencies": {
-<<<<<<< HEAD
-        "@pankod/refine-core": "^3.50.0",
         "@pankod/refine-ui-tests": "^0.1.0",
-=======
         "@pankod/refine-core": "^3.55.0",
->>>>>>> 125b062b
         "@esbuild-plugins/node-resolve": "^0.1.4",
         "@testing-library/jest-dom": "^5.16.4",
         "@testing-library/react": "^13.1.1",
