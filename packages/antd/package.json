{
    "name": "@pankod/refine-antd",
    "version": "3.33.0",
    "description": "refine is a React-based framework for building internal tools, rapidly. It ships with Ant Design System, an enterprise-level UI toolkit.",
    "private": false,
    "main": "dist/index.js",
    "module": "dist/esm/index.js",
    "typings": "dist/index.d.ts",
    "scripts": {
        "start": "tsup --watch --dts --format esm,cjs,iife --legacy-output",
        "build": "tsup --dts --format esm,cjs,iife --minify --legacy-output",
        "test": "jest --passWithNoTests --runInBand",
        "prepare": "npm run build",
        "generate-theme": "npx @emeks/antd-custom-theme-generator -w --antd ../../node_modules/antd ./src/assets/styles/custom-theme.less ./src/assets/styles/styles.min.css"
    },
    "peerDependencies": {
        "@pankod/refine-core": "^3.23.2",
        "antd": "^4.18.8",
        "dayjs": "^1.10.7",
        "react": "^17.0.0 || ^18.0.0",
        "react-dom": "^17.0.0 || ^18.0.0",
        "@types/react": "^17.0.0 || ^18.0.0",
        "@types/react-dom": "^17.0.0 || ^18.0.0"
    },
    "devDependencies": {
        "@pankod/refine-core": "^3.48.0",
        "@esbuild-plugins/node-resolve": "^0.1.4",
        "@testing-library/jest-dom": "^5.16.4",
        "@testing-library/react": "^13.1.1",
        "@testing-library/react-hooks": "^8.0.0",
        "@testing-library/user-event": "^14.1.1",
        "@types/jest": "^26.0.24",
        "@types/react": "^18.0.0",
        "@types/react-dom": "^18.0.0",
        "@types/testing-library__jest-dom": "^5.14.3",
        "esbuild-copy-static-files": "^0.1.0",
        "esbuild-plugin-inline-image": "^0.0.8",
        "identity-obj-proxy": "^3.0.0",
        "jest": "^27.5.1",
        "postcss": "^8.1.4",
        "react-router-dom": "^6.0.0",
        "ts-jest": "^27.1.3",
        "tsup": "^5.11.13",
        "typescript": "^4.4.3"
    },
    "dependencies": {
        "@ant-design/icons": "^4.5.0",
<<<<<<< HEAD
        "@pankod/refine-core": "^3.40.0",
        "antd": "^4.20.0",
=======
        "antd": "^4.17.1",
>>>>>>> 65d62192
        "dayjs": "^1.10.7",
        "react-markdown": "^6.0.1",
        "react-query": "^3.19.2",
        "remark-gfm": "^1.0.0",
        "sunflower-antd": "1.0.0-beta.3",
        "tslib": "^2.3.1"
    },
    "author": "Pankod",
    "license": "MIT",
    "gitHead": "829f5a516f98c06f666d6be3e6e6099c75c07719",
    "repository": {
        "type": "git",
        "url": "https://github.com/pankod/refine.git",
        "directory": "packages/antd"
    },
    "publishConfig": {
        "access": "public"
    }
}<|MERGE_RESOLUTION|>--- conflicted
+++ resolved
@@ -45,12 +45,7 @@
     },
     "dependencies": {
         "@ant-design/icons": "^4.5.0",
-<<<<<<< HEAD
-        "@pankod/refine-core": "^3.40.0",
-        "antd": "^4.20.0",
-=======
         "antd": "^4.17.1",
->>>>>>> 65d62192
         "dayjs": "^1.10.7",
         "react-markdown": "^6.0.1",
         "react-query": "^3.19.2",
