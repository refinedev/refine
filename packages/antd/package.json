--- conflicted
+++ resolved
@@ -46,13 +46,9 @@
         "typescript": "^4.7.4"
     },
     "dependencies": {
-<<<<<<< HEAD
-=======
-        "@pankod/refine-ui-types": "^0.14.2",
->>>>>>> bf65db94
         "@ant-design/icons": "^4.5.0",
         "@ant-design/pro-layout": "^7.3.4",
-        "@pankod/refine-ui-types": "^0.14.0",
+        "@pankod/refine-ui-types": "^0.14.2",
         "@tanstack/react-query": "^4.10.1",
         "antd": "^5.0.5",
         "dayjs": "^1.10.7",
