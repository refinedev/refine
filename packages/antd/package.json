--- conflicted
+++ resolved
@@ -26,15 +26,9 @@
         "@testing-library/react-hooks": "^8.0.0",
         "@testing-library/user-event": "^14.1.1",
         "@types/jest": "^26.0.24",
-<<<<<<< HEAD
         "@types/react": "^18.0.0",
         "@types/react-dom": "^18.0.0",
         "@types/testing-library__jest-dom": "^5.14.3",
-=======
-        "@types/react": "^17.0.4",
-        "@types/react-dom": "^17.0.4",
-        "@types/testing-library__jest-dom": "^5.9.5",
->>>>>>> 84bd8fd8
         "esbuild-copy-static-files": "^0.1.0",
         "esbuild-plugin-inline-image": "^0.0.8",
         "identity-obj-proxy": "^3.0.0",
@@ -47,13 +41,8 @@
     },
     "dependencies": {
         "@ant-design/icons": "^4.5.0",
-<<<<<<< HEAD
-        "@pankod/refine-core": "^3.12.3",
-        "antd": "^4.20.0-alpha.0",
-=======
+        "antd": "^4.20.0",
         "@pankod/refine-core": "^3.16.0",
-        "antd": "^4.17.1",
->>>>>>> 84bd8fd8
         "dayjs": "^1.10.7",
         "react-markdown": "^6.0.1",
         "react-query": "^3.19.2",
