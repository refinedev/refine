--- conflicted
+++ resolved
@@ -42,12 +42,7 @@
         "react-router-dom": "^6.0.0",
         "ts-jest": "^27.1.3",
         "tsup": "^5.11.13",
-<<<<<<< HEAD
-        "typescript": "^4.4.3"
-=======
-        "typescript": "^4.7.4",
-        "@pankod/refine-ui-tests": "^0.1.0"
->>>>>>> 9f543f1d
+        "typescript": "^4.7.4"
     },
     "dependencies": {
         "@pankod/refine-ui-types": "^0.1.0",
