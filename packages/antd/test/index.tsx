--- conflicted
+++ resolved
@@ -37,11 +37,8 @@
 
 interface ITestWrapperProps {
     dataProvider?: IDataContext;
-<<<<<<< HEAD
     resources?: IResourceItem[];
-=======
     notificationProvider?: INotificationProviderContext;
->>>>>>> 314595d6
 }
 
 export const TestWrapper: (props: ITestWrapperProps) => React.FC = ({
