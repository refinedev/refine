{
  "name": "create-refine-app",
<<<<<<< HEAD
  "version": "1.12.2",
=======
  "version": "1.12.3",
  "description": "refine is a React-based framework for building internal tools, rapidly. It ships with Ant Design System, an enterprise-level UI toolkit.",
>>>>>>> b7e4ae43
  "private": false,
  "description": "refine is a React-based framework for building internal tools, rapidly. It ships with Ant Design System, an enterprise-level UI toolkit.",
  "license": "MIT",
  "author": "refine",
  "main": "dist/index.js",
  "module": "dist/esm/index.js",
  "typings": "dist/index.d.ts",
  "bin": "./dist/index.js",
  "scripts": {
    "build": "tsup --format esm,cjs,iife --minify --legacy-output",
    "dev": "tsup --watch --format esm,cjs,iife --legacy-output",
    "prepare": "npm run build",
    "test": "jest --passWithNoTests --runInBand"
  },
  "dependencies": {
    "boxen": "^5.1.2",
    "chalk": "^4.1.2",
    "commander": "9.4.1",
    "cowrizz": "^1.0.4",
    "execa": "^5.1.1",
    "got": "^11.8.5",
    "minipass": "^3.3.6",
    "ora": "^5.4.1",
    "prompts": "2.1.0",
    "rimraf": "3.0.2",
    "superplate-cli": "^1.19.0",
    "tar": "^4.4.19",
    "tslib": "^2.3.1",
    "which-pm-runs": "^1.1.0"
  },
  "devDependencies": {
    "@esbuild-plugins/node-resolve": "^0.1.4",
    "@types/jest": "^29.2.4",
    "@types/prompts": "2.0.1",
    "@types/rimraf": "3.0.0",
    "@types/tar": "^4.0.5",
    "@types/which-pm-runs": "^1.0.0",
    "jest": "^29.3.1",
    "ts-jest": "^29.0.3",
    "tsup": "^6.7.0",
    "typescript": "^4.7.4"
  },
  "publishConfig": {
    "access": "public"
  },
  "gitHead": "829f5a516f98c06f666d6be3e6e6099c75c07719"
}<|MERGE_RESOLUTION|>--- conflicted
+++ resolved
@@ -1,11 +1,6 @@
 {
   "name": "create-refine-app",
-<<<<<<< HEAD
-  "version": "1.12.2",
-=======
   "version": "1.12.3",
-  "description": "refine is a React-based framework for building internal tools, rapidly. It ships with Ant Design System, an enterprise-level UI toolkit.",
->>>>>>> b7e4ae43
   "private": false,
   "description": "refine is a React-based framework for building internal tools, rapidly. It ships with Ant Design System, an enterprise-level UI toolkit.",
   "license": "MIT",
