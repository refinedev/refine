--- conflicted
+++ resolved
@@ -1,11 +1,7 @@
 {
   "name": "@pankod/refine-supabase",
   "description": "refine Supabase data provider. refine is a React-based headless framework for building data-intensive applications in no time. It ships with Ant Design System, an enterprise-level UI toolkit.",
-<<<<<<< HEAD
-  "version": "3.0.5",
-=======
   "version": "3.1.0",
->>>>>>> d09eae78
   "license": "MIT",
   "main": "dist/index.js",
   "typings": "dist/index.d.ts",
@@ -45,11 +41,7 @@
     "tslib": "^2.3.1"
   },
   "dependencies": {
-<<<<<<< HEAD
-    "@pankod/refine-core": "^3.0.5",
-=======
     "@pankod/refine-core": "^3.1.0",
->>>>>>> d09eae78
     "@supabase/supabase-js": "^1.22.4"
   },
   "gitHead": "829f5a516f98c06f666d6be3e6e6099c75c07719",
