--- conflicted
+++ resolved
@@ -23,26 +23,16 @@
     "author": "refine",
     "module": "dist/esm/index.js",
     "peerDependencies": {
-<<<<<<< HEAD
         "@refinedev/core": "^3.23.2",
         "@refinedev/sdk": "^0.8.0",
-=======
-        "@pankod/refine-core": "^3.23.2",
-        "@pankod/refine-sdk": "^0.9.0",
->>>>>>> e188a73c
         "react": "^17.0.0 || ^18.0.0",
         "react-dom": "^17.0.0 || ^18.0.0",
         "@types/react": "^17.0.0 || ^18.0.0",
         "@types/react-dom": "^17.0.0 || ^18.0.0"
     },
     "devDependencies": {
-<<<<<<< HEAD
         "@refinedev/core": "^3.101.2",
         "@refinedev/sdk": "^0.8.0",
-=======
-        "@pankod/refine-core": "^3.102.0",
-        "@pankod/refine-sdk": "^0.9.0",
->>>>>>> e188a73c
         "@esbuild-plugins/node-resolve": "^0.1.4",
         "@types/lodash": "^4.14.171",
         "@tanstack/react-query": "^4.10.1",
