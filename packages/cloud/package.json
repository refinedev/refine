--- conflicted
+++ resolved
@@ -1,65 +1,4 @@
 {
-<<<<<<< HEAD
-    "version": "10.0.0",
-    "license": "MIT",
-    "main": "dist/index.js",
-    "typings": "dist/index.d.ts",
-    "private": false,
-    "files": [
-        "dist",
-        "src"
-    ],
-    "engines": {
-        "node": ">=10"
-    },
-    "scripts": {
-        "start": "tsup --watch --format esm,cjs,iife --legacy-output",
-        "build": "tsup --format esm,cjs,iife --minify --legacy-output",
-        "test": "jest --passWithNoTests --runInBand",
-        "prepare": "npm run build",
-        "postinstall": "echo \"refine v4 is released 🎉 \nThe new version is 100% backward compatible. You can upgrade to v4 with a single command! \nSee the migration guide here: https://refine.dev/docs/migration-guide/3x-to-4x \n\""
-    },
-    "name": "@pankod/refine-cloud",
-    "description": "refine cloud",
-    "author": "refine",
-    "module": "dist/esm/index.js",
-    "peerDependencies": {
-        "@pankod/refine-core": "^3.23.2",
-        "@pankod/refine-sdk": "^0.10.0",
-        "react": "^17.0.0 || ^18.0.0",
-        "react-dom": "^17.0.0 || ^18.0.0",
-        "@types/react": "^17.0.0 || ^18.0.0",
-        "@types/react-dom": "^17.0.0 || ^18.0.0"
-    },
-    "devDependencies": {
-        "@pankod/refine-core": "^3.103.0",
-        "@pankod/refine-sdk": "^0.10.0",
-        "@esbuild-plugins/node-resolve": "^0.1.4",
-        "@types/lodash": "^4.14.171",
-        "@tanstack/react-query": "^4.10.1",
-        "@types/jest": "^29.2.4",
-        "jest": "^29.3.1",
-        "jest-environment-jsdom": "^29.3.1",
-        "react-router-dom": "6.3.0",
-        "ts-jest": "^29.0.3",
-        "tslib": "^2.3.1",
-        "tsup": "^5.11.13"
-    },
-    "dependencies": {
-        "lodash-es": "^4.17.21",
-        "lodash": "^4.17.21",
-        "react-query": "^3.19.2"
-    },
-    "repository": {
-        "type": "git",
-        "url": "https://github.com/refinedev/refine.git",
-        "directory": "packages/react-hook-form"
-    },
-    "gitHead": "829f5a516f98c06f666d6be3e6e6099c75c07719",
-    "publishConfig": {
-        "access": "public"
-    }
-=======
   "version": "9.0.0",
   "license": "MIT",
   "main": "dist/index.js",
@@ -118,5 +57,4 @@
   "publishConfig": {
     "access": "public"
   }
->>>>>>> ea7bb9b5
 }