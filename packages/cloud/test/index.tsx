<<<<<<< HEAD
import React from "react";
import { QueryClient, QueryClientProvider } from "@tanstack/react-query";
=======
import React, { ReactNode } from "react";
import { QueryClient, QueryClientProvider } from "react-query";
>>>>>>> 2dd5d002

import { CloudContextProvider } from "../src/contexts";
import { ICloudContext } from "../src/interfaces";

const queryClient = new QueryClient({
    defaultOptions: {
        queries: {
            cacheTime: 0,
            retry: 0,
        },
    },
});

export interface ITestWrapperProps {
    cloudConfig?: ICloudContext;
    children?: React.ReactNode;
}

export const TestWrapper: (
    props: ITestWrapperProps,
) => React.FC<{ children: ReactNode }> = ({ cloudConfig }) => {
    // eslint-disable-next-line react/display-name
    return ({ children }): React.ReactElement => {
        const withRefine = cloudConfig ? (
            <CloudContextProvider {...cloudConfig}>
                {children}
            </CloudContextProvider>
        ) : (
            children
        );

        return (
            <QueryClientProvider client={queryClient}>
                {withRefine}
            </QueryClientProvider>
        );
    };
};<|MERGE_RESOLUTION|>--- conflicted
+++ resolved
@@ -1,10 +1,5 @@
-<<<<<<< HEAD
-import React from "react";
+import React, { ReactNode } from "react";
 import { QueryClient, QueryClientProvider } from "@tanstack/react-query";
-=======
-import React, { ReactNode } from "react";
-import { QueryClient, QueryClientProvider } from "react-query";
->>>>>>> 2dd5d002
 
 import { CloudContextProvider } from "../src/contexts";
 import { ICloudContext } from "../src/interfaces";
