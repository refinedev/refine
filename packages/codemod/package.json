{
  "name": "@pankod/refine-codemod",
  "description": "refine Codemod CLI. refine is a React-based framework for building internal tools, rapidly. It ships with Ant Design System, an enterprise-level UI toolkit.",
  "version": "3.29.0",
  "license": "MIT",
  "main": "dist/index.js",
  "typings": "dist/index.d.ts",
  "private": false,
  "files": [
    "dist",
    "src"
  ],
  "engines": {
    "node": ">=10"
  },
  "scripts": {
    "build": "tsc -d -p tsconfig.json",
<<<<<<< HEAD
    "start": "tsc -w -d -p tsconfig.json",
    "jscodeshift": "jscodeshift -d --transform=src/transformations/refine1-to-refine2.ts"
=======
    "dev": "tsc -w -d -p tsconfig.json",
    "jscodeshift": "jscodeshift -t src/transformations/fix-v4-deprecations.ts test/list.tsx"
>>>>>>> cea7ca20
  },
  "author": "refine",
  "devDependencies": {
    "@types/eslint": "^7.28.2",
    "@types/inquirer": "^8.2.5",
    "@types/jest": "^29.2.4",
    "@types/jscodeshift": "^0.11.5",
    "jest": "^29.3.1",
    "ts-jest": "^29.0.3",
    "tslib": "^2.3.1",
    "typescript": "^4.7.4"
  },
  "dependencies": {
    "chalk": "^4.1.2",
    "cheerio": "1.0.0-rc.9",
    "execa": "^5.1.1",
    "globby": "^11.1.0",
    "inquirer": "^8.2.5",
    "is-git-clean": "1.1.0",
    "jscodeshift": "0.13.1",
    "meow": "7.0.1"
  },
  "repository": {
    "type": "git",
    "url": "https://github.com/refinedev/refine.git",
    "directory": "packages/codemod"
  },
  "publishConfig": {
    "access": "public"
  },
  "bin": "./dist/index.js"
}<|MERGE_RESOLUTION|>--- conflicted
+++ resolved
@@ -15,13 +15,8 @@
   },
   "scripts": {
     "build": "tsc -d -p tsconfig.json",
-<<<<<<< HEAD
     "start": "tsc -w -d -p tsconfig.json",
     "jscodeshift": "jscodeshift -d --transform=src/transformations/refine1-to-refine2.ts"
-=======
-    "dev": "tsc -w -d -p tsconfig.json",
-    "jscodeshift": "jscodeshift -t src/transformations/fix-v4-deprecations.ts test/list.tsx"
->>>>>>> cea7ca20
   },
   "author": "refine",
   "devDependencies": {
