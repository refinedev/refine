{
  "name": "@refinedev/codemod",
  "description": "refine Codemod CLI. refine is a React-based framework for building internal tools, rapidly. It ships with Ant Design System, an enterprise-level UI toolkit.",
  "version": "3.30.0",
  "license": "MIT",
  "main": "dist/index.js",
  "typings": "dist/index.d.ts",
  "private": false,
  "files": [
    "dist",
    "src"
  ],
  "engines": {
    "node": ">=10"
  },
  "scripts": {
    "build": "tsc -d -p tsconfig.json",
<<<<<<< HEAD
    "start": "tsc -w -d -p tsconfig.json",
    "jscodeshift": "jscodeshift -d --transform=src/transformations/refine1-to-refine2.ts"
=======
    "dev": "tsc -w -d -p tsconfig.json",
    "jscodeshift": "jscodeshift -d --transform=src/transformations/refine1-to-refine2.ts",
    "postinstall": "echo \"refine v4 is released 🎉 \nThe new version is 100% backward compatible. You can upgrade to v4 with a single command! \nSee the migration guide here: https://refine.dev/docs/migration-guide/3x-to-4x \n\""
>>>>>>> e188a73c
  },
  "author": "refine",
  "devDependencies": {
    "@types/eslint": "^7.28.2",
    "@types/inquirer": "^8.2.5",
    "@types/jest": "^29.2.4",
    "@types/jscodeshift": "^0.11.5",
    "jest": "^29.3.1",
    "ts-jest": "^29.0.3",
    "tslib": "^2.3.1",
    "typescript": "^4.7.4",
    "semver": "7.3.8"
  },
  "dependencies": {
    "@npmcli/package-json": "^3.0.0",
    "chalk": "^4.1.2",
    "cheerio": "1.0.0-rc.9",
    "execa": "^5.1.1",
    "globby": "^11.1.0",
    "inquirer": "^8.2.5",
    "is-git-clean": "1.1.0",
    "jscodeshift": "0.13.1",
    "meow": "7.0.1"
  },
  "repository": {
    "type": "git",
    "url": "https://github.com/refinedev/refine.git",
    "directory": "packages/codemod"
  },
  "publishConfig": {
    "access": "public"
  },
  "bin": "./dist/index.js"
}<|MERGE_RESOLUTION|>--- conflicted
+++ resolved
@@ -15,14 +15,8 @@
   },
   "scripts": {
     "build": "tsc -d -p tsconfig.json",
-<<<<<<< HEAD
     "start": "tsc -w -d -p tsconfig.json",
     "jscodeshift": "jscodeshift -d --transform=src/transformations/refine1-to-refine2.ts"
-=======
-    "dev": "tsc -w -d -p tsconfig.json",
-    "jscodeshift": "jscodeshift -d --transform=src/transformations/refine1-to-refine2.ts",
-    "postinstall": "echo \"refine v4 is released 🎉 \nThe new version is 100% backward compatible. You can upgrade to v4 with a single command! \nSee the migration guide here: https://refine.dev/docs/migration-guide/3x-to-4x \n\""
->>>>>>> e188a73c
   },
   "author": "refine",
   "devDependencies": {
