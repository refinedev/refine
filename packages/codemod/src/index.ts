#!/usr/bin/env node

/**
 * Copyright 2015-present, Facebook, Inc.
 *
 * This source code is licensed under the MIT license found in the
 * LICENSE file in the root directory of this source tree.
 *
 */
// Based on https://github.com/vercel/next.js/blob/canary/packages/next-codemod/bin/cli.ts
// and https://github.com/reactjs/react-codemod/blob/dd8671c9a470a2c342b221ec903c574cf31e9f57/bin/cli.js
// @refinedev/codemod name-of-transform optional/path/to/src [...options]

import chalk from "chalk";
import execa from "execa";
import globby from "globby";
import inquirer from "inquirer";
import isGitClean from "is-git-clean";
import meow from "meow";
import path from "path";
import { checkAntdVersionIs3x } from "./helpers/check-antd-version-is-3x";

export const jscodeshiftExecutable = require.resolve(".bin/jscodeshift");
export const transformerDirectory = path.join(
  __dirname,
  "../",
  "dist/transformations",
);

const transformsWithPostTransform = [
  "refine1-to-refine2",
  "refine2-to-refine3",
  "refine3-to-refine4",
];

export function checkGitStatus(force) {
  let clean = false;
  let errorMessage = "Unable to determine if git directory is clean";
  try {
    clean = isGitClean.sync(process.cwd());
    errorMessage = "Git directory is not clean";
  } catch (err) {
    if (err?.stderr && err.stderr.indexOf("Not a git repository") >= 0) {
      clean = true;
    }
  }

  if (!clean) {
    if (force) {
      console.log(`WARNING: ${errorMessage}. Forcibly continuing.`);
    } else {
      console.log("Thank you for using @refinedev/codemod!");
      console.log(
        chalk.yellow(
          "\nBut before we continue, please stash or commit your git changes.",
        ),
      );
      console.log(
        "\nYou may use the --force flag to override this safety check.",
      );
      process.exit(1);
    }
  }
}

export function runTransform({ files, flags, transformer }) {
  const transformerPath = path.join(transformerDirectory, `${transformer}.js`);

  let args = [];

  const { dry, print, runInBand } = flags;

  if (dry) {
    args.push("--dry");
  }
  if (print) {
    args.push("--print");
  }
  if (runInBand) {
    args.push("--run-in-band");
  }

  args.push("--verbose=2");

  args.push("--ignore-pattern=**/node_modules/**");
  args.push("--ignore-pattern=**/build/**");
  args.push("--ignore-pattern=**/.next/**");
  args.push("--ignore-pattern=**/dist/**");
  args.push("--ignore-pattern=**/.cache/**");
  args.push("--ignore-pattern=theme.d.ts");

  args.push("--extensions=tsx,ts,jsx,js");
  args.push("--parser=tsx");

  args = args.concat(["--transform", transformerPath]);

  if (flags.jscodeshift) {
    args = args.concat(flags.jscodeshift);
  }

  args = args.concat(files);

  console.log(`Executing command: jscodeshift ${args.join(" ")}`);

  const result = execa.sync(jscodeshiftExecutable, args, {
    stdio: "inherit",
    stripFinalNewline: false,
  });

  if (result.failed) {
    throw new Error(`jscodeshift exited with code ${result.exitCode}`);
  }
}

const TRANSFORMER_INQUIRER_CHOICES = [
  {
<<<<<<< HEAD
    name: "Refactor[useTable, useDataGrid]: { tableQueryResult } to { tableQuery }",
    value: "use-table-query-result",
=======
    name: "Refactor[useShow]: { queryResult } to { query }",
    value: "use-show-query-result",
  },
    name: "Refactor[useSelect, useAutocomplete, useCheckboxGroup, useRadioGroup]: { queryResult, defaultValueQueryResult } to { query, defaultValueQuery }",
    value: "use-select-query-result",
>>>>>>> 2b73e40b
  },
  {
    name: "refine3-to-refine4: Transform from refine 3.x.x to at least 4.0.0",
    value: "refine3-to-refine4",
  },
  {
    name: "antd4-to-antd5: Transform from antd 4.x.x to at least 5.x.x",
    value: "antd4-to-antd5",
  },
  {
    name: "refine2-to-refine3: Transform from refine 2.x.x to at least 3.0.0",
    value: "refine2-to-refine3",
  },
  {
    name: "refine1-to-refine2: Transform from refine 1.x.x to at least 2.0.0",
    value: "refine1-to-refine2",
  },
];

function expandFilePathsIfNeeded(filesBeforeExpansion) {
  const shouldExpandFiles = filesBeforeExpansion.some((file) =>
    file.includes("*"),
  );
  return shouldExpandFiles
    ? globby.sync(filesBeforeExpansion)
    : filesBeforeExpansion;
}

export async function run(): Promise<void> {
  const cli = meow({
    description: "Codemods for updating refine apps.",
    help: `
    Usage
      $ npx @refinedev/codemod <transform> <path> <...options>
        path         Files or directory to transform. Can be a glob like pages/**.js
    Options
      --force            Bypass Git safety checks and forcibly run codemods
      --dry              Dry run (no changes are made to files)
      --print            Print transformed files to your terminal
      --jscodeshift  (Advanced) Pass options directly to jscodeshift
    `,
    flags: {
      boolean: ["force", "dry", "print", "help"],
      string: ["_"],
      alias: {
        h: "help",
      },
    },
  } as meow.Options<meow.AnyFlags>);

  if (!cli.flags.dry) {
    checkGitStatus(cli.flags.force);
  }

  if (
    cli.input[0] &&
    !TRANSFORMER_INQUIRER_CHOICES.find((x) => x.value === cli.input[0])
  ) {
    console.error("Invalid transform choice, pick one of:");
    console.error(
      TRANSFORMER_INQUIRER_CHOICES.map((x) => `- ${x.value}`).join("\n"),
    );
    process.exit(1);
  }

  const { files, transformer } = await inquirer.prompt([
    {
      type: "input",
      name: "files",
      message: "On which files or directory should the codemods be applied?",
      when: !cli.input[1],
      default: ".",
      filter: (files) => files.trim(),
    },
    {
      type: "list",
      name: "transformer",
      message: "Which transform would you like to apply?",
      when: !cli.input[0],
      pageSize: TRANSFORMER_INQUIRER_CHOICES.length,
      choices: TRANSFORMER_INQUIRER_CHOICES,
    },
  ]);

  const filesBeforeExpansion = cli.input[1] || files;
  const filesExpanded = expandFilePathsIfNeeded([filesBeforeExpansion]);

  const selectedTransformer = cli.input[0] || transformer;

  if (selectedTransformer === "refine3-to-refine4") {
    const isAntdVersion3x = await checkAntdVersionIs3x();

    if (isAntdVersion3x) {
      console.log();

      console.log(
        "Uppss!, we encountered an issue that prevents us from upgrading your project to refine@4",
      );
      console.log(
        "You are using version 4 of Ant Design. refine@4 uses version 5 of Ant Design.",
      );
      console.log(
        `Before upgrading your project to refine@4, please upgrade your Ant Design to version 5. Don't worry, we have codemod support for this upgrade 🎉.`,
      );
      console.log(
        `To upgrade now, visit Migration Guide document > ${chalk.green(
          "https://refine.dev/docs/api-reference/antd/migration-guide/v4-to-v5/",
        )}`,
      );

      process.exit(0);
    }
  }

  if (!filesExpanded.length) {
    console.log(`No files found matching ${filesBeforeExpansion.join(" ")}`);
    return null;
  }

  await runTransform({
    files: filesExpanded,
    flags: cli.flags,
    transformer: selectedTransformer,
  });

  if (transformsWithPostTransform.includes(selectedTransformer)) {
    const transformerPath = path.join(
      transformerDirectory,
      `${selectedTransformer}.js`,
    );

    await require(transformerPath).postTransform(filesExpanded, cli.flags);
  }
}

run();<|MERGE_RESOLUTION|>--- conflicted
+++ resolved
@@ -114,16 +114,16 @@
 
 const TRANSFORMER_INQUIRER_CHOICES = [
   {
-<<<<<<< HEAD
     name: "Refactor[useTable, useDataGrid]: { tableQueryResult } to { tableQuery }",
     value: "use-table-query-result",
-=======
+  },
+  {
     name: "Refactor[useShow]: { queryResult } to { query }",
     value: "use-show-query-result",
   },
+  {
     name: "Refactor[useSelect, useAutocomplete, useCheckboxGroup, useRadioGroup]: { queryResult, defaultValueQueryResult } to { query, defaultValueQuery }",
     value: "use-select-query-result",
->>>>>>> 2b73e40b
   },
   {
     name: "refine3-to-refine4: Transform from refine 3.x.x to at least 4.0.0",
