--- conflicted
+++ resolved
@@ -146,17 +146,16 @@
         value: "refine1-to-refine2",
     },
     {
-<<<<<<< HEAD
         name: "router-to-legacy-router: Transform existing router definitions to legacy router",
         value: "router-to-legacy-router",
     },
     {
         name: "move-deprecated-access-control: Move deprecated deprecated `ignoreAccessControlProvider` prop to new `accessControl`",
         value: "move-deprecated-access-control",
-=======
+    },
+    {
         name: "separate-imports-antd: Moves `antd` components exported by `refine` into `antd`",
         value: "separate-imports-antd",
->>>>>>> 647865fb
     },
 ];
 
