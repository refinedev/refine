#!/usr/bin/env node

/**
 * Copyright 2015-present, Facebook, Inc.
 *
 * This source code is licensed under the MIT license found in the
 * LICENSE file in the root directory of this source tree.
 *
 */
// Based on https://github.com/vercel/next.js/blob/canary/packages/next-codemod/bin/cli.ts
// and https://github.com/reactjs/react-codemod/blob/dd8671c9a470a2c342b221ec903c574cf31e9f57/bin/cli.js
// @pankod/refine-codemod name-of-transform optional/path/to/src [...options]

/* eslint-disable @typescript-eslint/no-explicit-any */
/* eslint-disable @typescript-eslint/no-var-requires */

import globby from "globby";
import inquirer from "inquirer";
import meow from "meow";
import path from "path";
import execa from "execa";
import chalk from "chalk";
import isGitClean from "is-git-clean";

export const jscodeshiftExecutable = require.resolve(".bin/jscodeshift");
export const transformerDirectory = path.join(
    __dirname,
    "../",
    "dist/transformations",
);

const transformsWithPostTransform = [
    "refine1-to-refine2",
    "refine2-to-refine3",
    "separate-imports-antd",
    "separate-imports-chakra",
    "separate-imports-mantine",
];

export function checkGitStatus(force) {
    let clean = false;
    let errorMessage = "Unable to determine if git directory is clean";
    try {
        clean = isGitClean.sync(process.cwd());
        errorMessage = "Git directory is not clean";
    } catch (err) {
        if (
            err &&
            err.stderr &&
            err.stderr.indexOf("Not a git repository") >= 0
        ) {
            clean = true;
        }
    }

    if (!clean) {
        if (force) {
            console.log(`WARNING: ${errorMessage}. Forcibly continuing.`);
        } else {
            console.log("Thank you for using @pankod/refine-codemod!");
            console.log(
                chalk.yellow(
                    "\nBut before we continue, please stash or commit your git changes.",
                ),
            );
            console.log(
                "\nYou may use the --force flag to override this safety check.",
            );
            process.exit(1);
        }
    }
}

export function runTransform({ files, flags, transformer }) {
    const transformerPath = path.join(
        transformerDirectory,
        `${transformer}.js`,
    );

    let args = [];

    const { dry, print, runInBand } = flags;

    if (dry) {
        args.push("--dry");
    }
    if (print) {
        args.push("--print");
    }
    if (runInBand) {
        args.push("--run-in-band");
    }

    args.push("--verbose=2");

    args.push("--ignore-pattern=**/node_modules/**");
    args.push("--ignore-pattern=**/build/**");
    args.push("--ignore-pattern=**/.next/**");
    args.push("--ignore-pattern=**/dist/**");
    args.push("--ignore-pattern=**/.cache/**");

    args.push("--extensions=tsx,ts,jsx,js");
    args.push("--parser=tsx");

    args = args.concat(["--transform", transformerPath]);

    if (flags.jscodeshift) {
        args = args.concat(flags.jscodeshift);
    }

    args = args.concat(files);

    console.log(`Executing command: jscodeshift ${args.join(" ")}`);

    const result = execa.sync(jscodeshiftExecutable, args, {
        stdio: "inherit",
        stripFinalNewline: false,
    });

    if (result.failed) {
        throw new Error(`jscodeshift exited with code ${result.exitCode}`);
    }
}

const TRANSFORMER_INQUIRER_CHOICES = [
    {
        name: "fix-v4-deprecations: Fix deprecations with 4.x.x",
        value: "fix-v4-deprecations",
    },
    {
        name: "antd4-to-antd5: Transform from antd 4.x.x to at least 5.x.x",
        value: "antd4-to-antd5",
    },
    {
        name: "use-data-grid-columns: Transform `useDataGrid` `columns` usage",
        value: "use-data-grid-columns",
    },
    {
        name: "metadata-to-meta: Transform metaData to meta",
        value: "metadata-to-meta",
    },
    {
        name: "use-menu-to-core: Transform useMenu imports to core",
        value: "use-menu-to-core",
    },
    {
        name: "refine2-to-refine3: Transform from refine 2.x.x to at least 3.0.0",
        value: "refine2-to-refine3",
    },
    {
        name: "refine1-to-refine2: Transform from refine 1.x.x to at least 2.0.0",
        value: "refine1-to-refine2",
    },
    {
        name: "router-to-legacy-router: Transform existing router definitions to legacy router",
        value: "router-to-legacy-router",
    },
    {
        name: "move-deprecated-access-control: Move deprecated deprecated `ignoreAccessControlProvider` prop to new `accessControl`",
        value: "move-deprecated-access-control",
    },
    {
        name: "separate-imports-antd: Moves `antd` components exported by `refine` into `antd`",
        value: "separate-imports-antd",
    },
    {
        name: "separate-imports-mantine: Moves `Mantine` components exported by `refine` into `Mantine`",
        value: "separate-imports-mantine",
    },
    {
        name: "separate-imports-mui: Moves `MUI` components exported by `refine` into `MUI`",
        value: "separate-imports-mui",
    },
    {
        name: "separate-imports-chakra: Moves `Chakra-UI` components exported by `refine` into `Chakra-UI`",
        value: "separate-imports-chakra",
    },
    {
        name: "add-v3LegacyAuthProviderCompatible-true-to-auth-hooks: Add v3LegacyAuthProviderCompatible:true to auth hooks",
        value: "add-v3LegacyAuthProviderCompatible-true-to-auth-hooks",
    },
    {
        name: "authProvider-to-legacyAuthProvider: Transform authProvider to use legacyAuthProvider",
        value: "authProvider-to-legacyAuthProvider",
    },
    {
<<<<<<< HEAD
        name: "move-to-new-org: Move refine packages to its new scope",
        value: "move-to-new-org",
=======
        name: "separate-imports-react-query: Moves `@tanstack/react-query` components exported by `refine` into `@tanstack/react-query`",
        value: "separate-imports-react-query",
    },
    {
        name: "separate-imports-react-hook-form: Moves `React Hook Form` components exported by `refine` into `React Hook Form`",
        value: "separate-imports-react-hook-form",
>>>>>>> 830890b8
    },
    {
        name: "separate-imports-react-table: Moves `@tanstack/react-table` components exported by `refine` into `@tanstack/react-table`",
        value: "separate-imports-react-table",
    },
];

function expandFilePathsIfNeeded(filesBeforeExpansion) {
    const shouldExpandFiles = filesBeforeExpansion.some((file) =>
        file.includes("*"),
    );
    return shouldExpandFiles
        ? globby.sync(filesBeforeExpansion)
        : filesBeforeExpansion;
}

export async function run(): Promise<void> {
    const cli = meow({
        description: "Codemods for updating refine apps.",
        help: `
    Usage
      $ npx @pankod/refine-codemod <transform> <path> <...options>
        path         Files or directory to transform. Can be a glob like pages/**.js
    Options
      --force            Bypass Git safety checks and forcibly run codemods
      --dry              Dry run (no changes are made to files)
      --print            Print transformed files to your terminal
      --jscodeshift  (Advanced) Pass options directly to jscodeshift
    `,
        flags: {
            boolean: ["force", "dry", "print", "help"],
            string: ["_"],
            alias: {
                h: "help",
            },
        },
    } as meow.Options<meow.AnyFlags>);

    if (!cli.flags.dry) {
        checkGitStatus(cli.flags.force);
    }

    if (
        cli.input[0] &&
        !TRANSFORMER_INQUIRER_CHOICES.find((x) => x.value === cli.input[0])
    ) {
        console.error("Invalid transform choice, pick one of:");
        console.error(
            TRANSFORMER_INQUIRER_CHOICES.map((x) => "- " + x.value).join("\n"),
        );
        process.exit(1);
    }

    const { files, transformer } = await inquirer.prompt([
        {
            type: "input",
            name: "files",
            message:
                "On which files or directory should the codemods be applied?",
            when: !cli.input[1],
            default: ".",
            filter: (files) => files.trim(),
        },
        {
            type: "list",
            name: "transformer",
            message: "Which transform would you like to apply?",
            when: !cli.input[0],
            pageSize: TRANSFORMER_INQUIRER_CHOICES.length,
            choices: TRANSFORMER_INQUIRER_CHOICES,
        },
    ]);

    const filesBeforeExpansion = cli.input[1] || files;
    const filesExpanded = expandFilePathsIfNeeded([filesBeforeExpansion]);

    const selectedTransformer = cli.input[0] || transformer;

    if (!filesExpanded.length) {
        console.log(
            `No files found matching ${filesBeforeExpansion.join(" ")}`,
        );
        return null;
    }

    await runTransform({
        files: filesExpanded,
        flags: cli.flags,
        transformer: selectedTransformer,
    });

    if (transformsWithPostTransform.includes(selectedTransformer)) {
        const transformerPath = path.join(
            transformerDirectory,
            `${selectedTransformer}.js`,
        );

        await require(transformerPath).postTransform(filesExpanded, cli.flags);
    }
}

run();<|MERGE_RESOLUTION|>--- conflicted
+++ resolved
@@ -184,17 +184,15 @@
         value: "authProvider-to-legacyAuthProvider",
     },
     {
-<<<<<<< HEAD
         name: "move-to-new-org: Move refine packages to its new scope",
         value: "move-to-new-org",
-=======
+    },
         name: "separate-imports-react-query: Moves `@tanstack/react-query` components exported by `refine` into `@tanstack/react-query`",
         value: "separate-imports-react-query",
     },
     {
         name: "separate-imports-react-hook-form: Moves `React Hook Form` components exported by `refine` into `React Hook Form`",
         value: "separate-imports-react-hook-form",
->>>>>>> 830890b8
     },
     {
         name: "separate-imports-react-table: Moves `@tanstack/react-table` components exported by `refine` into `@tanstack/react-table`",
