--- conflicted
+++ resolved
@@ -17,12 +17,9 @@
     IDataMultipleContextProvider,
     IDataContextProvider,
     IAuditLogContext,
-<<<<<<< HEAD
     RouterBindings,
     IRouterContext,
-=======
     AuthBindings,
->>>>>>> 1abc51a8
 } from "../src/interfaces";
 import { TranslationContextProvider } from "@contexts/translation";
 import { RefineContextProvider } from "@contexts/refine";
