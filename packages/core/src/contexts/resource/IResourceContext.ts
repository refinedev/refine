import { ReactNode, ComponentType } from "react";
import { UseQueryResult } from "@tanstack/react-query";
import { ILogData } from "../../interfaces";
import { IResourceItem } from "../../interfaces/bindings/resource";
const auditLogPermissions = ["create", "update", "delete"] as const;

type AuditLogPermissions = typeof auditLogPermissions;

export type ResourceRouteComponent = ComponentType<
    IResourceComponentsProps<any, any>
>;

export type ResourceRoutePath = string;

export type ResourceRouteDefinition = {
    path: ResourceRoutePath;
    component: ResourceRouteComponent;
};

export type ResourceRouteComposition =
    | ResourceRouteDefinition
    | ResourceRoutePath
    | ResourceRouteComponent;

export interface IResourceComponents {
    list?: ResourceRouteComposition;
    create?: ResourceRouteComposition;
    clone?: ResourceRouteComposition;
    edit?: ResourceRouteComposition;
    show?: ResourceRouteComposition;
}

type MetaProps<TExtends = { [key: string]: any }> = TExtends & {
    label?: string;
    route?: string;
    hide?: boolean;
    dataProviderName?: string;
    auditLog?: {
        permissions?: AuditLogPermissions[number][] | string[];
    };
    [key: string]: any;
};

export interface ResourceProps extends IResourceComponents {
    name: string;
    canDelete?: boolean;
    icon?: ReactNode;
    /**
     * @deprecated `options` is deprecated with refine@4, refine will pass `meta` instead, however, we still support `options` for backward compatibility.
     */
    options?: MetaProps;
    meta?: MetaProps;
    parentName?: string;
    key?: string;
}

export interface RouteableProperties {
    canCreate?: boolean;
    canEdit?: boolean;
    canShow?: boolean;
    canDelete?: boolean;
    canList?: boolean;
}

export interface IResourceComponentsProps<
    TCrudData = any,
    TMetaPropsExtends = { [key: string]: any },
    TLogQueryResult = ILogData,
> {
    canCreate?: boolean;
    canEdit?: boolean;
    canDelete?: boolean;
    canShow?: boolean;
    name?: string;
    initialData?: TCrudData;
    /**
     * @deprecated `options` is deprecated with refine@4, refine will pass `meta` instead, however, we still support `options` for backward compatibility.
     */
    options?: MetaProps<TMetaPropsExtends>;
    meta?: MetaProps<TMetaPropsExtends>;
    logQueryResult?: UseQueryResult<TLogQueryResult>;
}

<<<<<<< HEAD
export { IResourceItem };

export interface IResourceContext {
    resources: IResourceItem[];
=======
export interface IResourceItem extends IResourceComponents {
    name: string;
    label?: string;
    route?: string;
    icon?: ReactNode;
    canCreate?: boolean;
    canEdit?: boolean;
    canShow?: boolean;
    canDelete?: boolean;
    /**
     * @deprecated `options` is deprecated with refine@4, refine will pass `meta` instead, however, we still support `options` for backward compatibility.
     */
    options?: MetaProps;
    meta?: MetaProps;
    parentName?: string;
    key?: string;
>>>>>>> f6328ae5
}<|MERGE_RESOLUTION|>--- conflicted
+++ resolved
@@ -81,27 +81,8 @@
     logQueryResult?: UseQueryResult<TLogQueryResult>;
 }
 
-<<<<<<< HEAD
 export { IResourceItem };
 
 export interface IResourceContext {
     resources: IResourceItem[];
-=======
-export interface IResourceItem extends IResourceComponents {
-    name: string;
-    label?: string;
-    route?: string;
-    icon?: ReactNode;
-    canCreate?: boolean;
-    canEdit?: boolean;
-    canShow?: boolean;
-    canDelete?: boolean;
-    /**
-     * @deprecated `options` is deprecated with refine@4, refine will pass `meta` instead, however, we still support `options` for backward compatibility.
-     */
-    options?: MetaProps;
-    meta?: MetaProps;
-    parentName?: string;
-    key?: string;
->>>>>>> f6328ae5
 }