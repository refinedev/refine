import React, { useState } from "react";

import { IAdminContext, IAdminContextProvider } from "./IAdminContext";

export const AdminContext = React.createContext<IAdminContext>({
    mutationMode: "pessimistic",
    warnWhenUnsavedChanges: false,
    warnWhen: false,
    setWarnWhen: (value: boolean) => value,
    syncWithLocation: false,
<<<<<<< HEAD
    title: "Readmin2",
=======
    undoableTimeout: 5000,
>>>>>>> bbc16ab7
});

export const AdminContextProvider: React.FC<IAdminContextProvider> = ({
    mutationMode,
    warnWhenUnsavedChanges,
    syncWithLocation,
    undoableTimeout,
    children,
    title,
}) => {
    const [warnWhen, setWarnWhen] = useState(false);
    return (
        <AdminContext.Provider
            value={{
                mutationMode,
                warnWhenUnsavedChanges,
                warnWhen: warnWhen,
                setWarnWhen: setWarnWhen,
                syncWithLocation,
<<<<<<< HEAD
                title,
=======
                undoableTimeout,
>>>>>>> bbc16ab7
            }}
        >
            {children}
        </AdminContext.Provider>
    );
};<|MERGE_RESOLUTION|>--- conflicted
+++ resolved
@@ -8,11 +8,8 @@
     warnWhen: false,
     setWarnWhen: (value: boolean) => value,
     syncWithLocation: false,
-<<<<<<< HEAD
-    title: "Readmin2",
-=======
+    title: "Readmin",
     undoableTimeout: 5000,
->>>>>>> bbc16ab7
 });
 
 export const AdminContextProvider: React.FC<IAdminContextProvider> = ({
@@ -32,11 +29,8 @@
                 warnWhen: warnWhen,
                 setWarnWhen: setWarnWhen,
                 syncWithLocation,
-<<<<<<< HEAD
                 title,
-=======
                 undoableTimeout,
->>>>>>> bbc16ab7
             }}
         >
             {children}
