--- conflicted
+++ resolved
@@ -6,20 +6,14 @@
     warnWhen: boolean;
     syncWithLocation: boolean;
     setWarnWhen: (value: boolean) => void;
-<<<<<<< HEAD
     title?: React.ReactNode;
-=======
     undoableTimeout: number;
->>>>>>> bbc16ab7
 }
 
 export interface IAdminContextProvider {
     mutationMode: MutationMode;
     warnWhenUnsavedChanges: boolean;
     syncWithLocation: boolean;
-<<<<<<< HEAD
     title?: React.ReactNode;
-=======
     undoableTimeout: number;
->>>>>>> bbc16ab7
 }