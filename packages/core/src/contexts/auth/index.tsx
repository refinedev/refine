import React from "react";
<<<<<<< HEAD
import { useQueryClient } from "react-query";
=======
import { useQueryClient } from "@tanstack/react-query";
>>>>>>> 57012e8f

import { useNavigation } from "@hooks";
import { IAuthContext } from "../../interfaces";

export const AuthContext = React.createContext<IAuthContext>({});

export const AuthContextProvider: React.FC<
    IAuthContext & {
        children?: React.ReactNode;
    }
> = ({ children, isProvided, ...authOperations }) => {
    const { replace } = useNavigation();
    const queryClient = useQueryClient();

    const invalidateAuthStore = () => {
        queryClient.invalidateQueries(["useAuthenticated"]);
        queryClient.invalidateQueries(["getUserIdentity"]);
        queryClient.invalidateQueries(["usePermissions"]);
    };

    const loginFunc = async (params: any) => {
        try {
            const result = await authOperations.login?.(params);

            invalidateAuthStore();
            return Promise.resolve(result);
        } catch (error) {
            return Promise.reject(error);
        }
    };

    const logoutFunc = async (params: any) => {
        try {
            const redirectPath = await authOperations.logout?.(params);

            invalidateAuthStore();

            return Promise.resolve(redirectPath);
        } catch (error) {
            return Promise.reject(error);
        }
    };

    const checkAuthFunc = async (params: any) => {
        try {
            await authOperations.checkAuth?.(params);
            return Promise.resolve();
        } catch (error) {
            if ((error as { redirectPath?: string })?.redirectPath) {
                replace((error as { redirectPath: string }).redirectPath);
            }

            return Promise.reject(error);
        }
    };

    return (
        <AuthContext.Provider
            value={{
                ...authOperations,
                login: loginFunc,
                logout: logoutFunc,
                checkAuth: checkAuthFunc,
                isProvided,
            }}
        >
            {children}
        </AuthContext.Provider>
    );
};<|MERGE_RESOLUTION|>--- conflicted
+++ resolved
@@ -1,9 +1,5 @@
 import React from "react";
-<<<<<<< HEAD
-import { useQueryClient } from "react-query";
-=======
 import { useQueryClient } from "@tanstack/react-query";
->>>>>>> 57012e8f
 
 import { useNavigation } from "@hooks";
 import { IAuthContext } from "../../interfaces";
