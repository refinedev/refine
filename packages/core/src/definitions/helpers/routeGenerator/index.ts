<<<<<<< HEAD
import { ResourceProps } from "src/interfaces/bindings/resource";
import { getParentPrefixForResource } from "../router";
=======
import { ResourceProps } from "src/interfaces";
import { pickNotDeprecated } from "../pickNotDeprecated";

const getParentOf = (item: ResourceProps) => {
    return (resourceItem: ResourceProps) =>
        item.parentName ? resourceItem.name === item.parentName : false;
};
>>>>>>> f6328ae5

/**
 * generates route for the resource based on parents and custom routes
 * @deprecated this is a **legacy** function and works only with the old resource definition
 */
export const routeGenerator = (
    item: ResourceProps,
    resourcesFromProps: ResourceProps[],
): string | undefined => {
    let route;

<<<<<<< HEAD
    const parentPrefix = getParentPrefixForResource(
        item,
        resourcesFromProps,
        true,
    );

    if (parentPrefix) {
        route = `${parentPrefix}/${item.options?.route ?? item.name}`;
=======
    const resourceMeta = pickNotDeprecated(item?.meta, item?.options);
    const resourceRoute = resourceMeta?.route ?? item.name;

    if (item.parentName) {
        const parent = resourcesFromProps.find(getParentOf(item));
        const parentMeta = pickNotDeprecated(parent?.meta, parent?.options);

        if (parent?.parentName) {
            const routePrefix = routeGenerator(parent, resourcesFromProps);

            route = `${routePrefix}/${resourceRoute}`;
        } else if (item.parentName) {
            const parentPrefix =
                parentMeta?.route ?? parent?.name ?? item.parentName;
            route = `${parentPrefix}/${resourceRoute}`;
        }
>>>>>>> f6328ae5
    } else {
        route = item.options?.route ?? item.name;
    }

    return route;
};<|MERGE_RESOLUTION|>--- conflicted
+++ resolved
@@ -1,15 +1,6 @@
-<<<<<<< HEAD
 import { ResourceProps } from "src/interfaces/bindings/resource";
 import { getParentPrefixForResource } from "../router";
-=======
-import { ResourceProps } from "src/interfaces";
 import { pickNotDeprecated } from "../pickNotDeprecated";
-
-const getParentOf = (item: ResourceProps) => {
-    return (resourceItem: ResourceProps) =>
-        item.parentName ? resourceItem.name === item.parentName : false;
-};
->>>>>>> f6328ae5
 
 /**
  * generates route for the resource based on parents and custom routes
@@ -21,7 +12,6 @@
 ): string | undefined => {
     let route;
 
-<<<<<<< HEAD
     const parentPrefix = getParentPrefixForResource(
         item,
         resourcesFromProps,
@@ -29,25 +19,8 @@
     );
 
     if (parentPrefix) {
-        route = `${parentPrefix}/${item.options?.route ?? item.name}`;
-=======
-    const resourceMeta = pickNotDeprecated(item?.meta, item?.options);
-    const resourceRoute = resourceMeta?.route ?? item.name;
-
-    if (item.parentName) {
-        const parent = resourcesFromProps.find(getParentOf(item));
-        const parentMeta = pickNotDeprecated(parent?.meta, parent?.options);
-
-        if (parent?.parentName) {
-            const routePrefix = routeGenerator(parent, resourcesFromProps);
-
-            route = `${routePrefix}/${resourceRoute}`;
-        } else if (item.parentName) {
-            const parentPrefix =
-                parentMeta?.route ?? parent?.name ?? item.parentName;
-            route = `${parentPrefix}/${resourceRoute}`;
-        }
->>>>>>> f6328ae5
+        const meta = pickNotDeprecated(item.meta, item.options);
+        route = `${parentPrefix}/${meta?.route ?? item.name}`;
     } else {
         route = item.options?.route ?? item.name;
     }
