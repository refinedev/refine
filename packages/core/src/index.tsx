--- conflicted
+++ resolved
@@ -23,7 +23,6 @@
     CrudOperators,
     CrudSorting,
     CrudSort,
-<<<<<<< HEAD
     GetListResponse,
     GetOneResponse,
     GetManyResponse,
@@ -32,9 +31,7 @@
     UpdateManyResponse,
     UpdateResponse,
     CustomResponse,
-=======
     SuccessErrorNotification,
->>>>>>> e403a6bc
 } from "./interfaces";
 
 // sunflower types
