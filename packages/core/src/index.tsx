export * from "./components";
export * from "./components/antd";
export * from "./hooks";

export { IAuthContext as AuthProvider, Sort, Pagination } from "./interfaces";
export {
    IDataContext as DataProvider,
    ITranslationContext as TranslationProvider,
    I18nProvider,
    MutationMode,
<<<<<<< HEAD
    IResourceComponents,
    IResourceComponentsProps,
    ILoginForm,
=======
    HttpError,
>>>>>>> 132273b3
} from "./interfaces";

export * from "./definitions/upload";
export { getDefaultSortOrder, getDefaultFilter } from "./definitions/table";
export { defaultConfigProviderProps } from "./definitions/config";<|MERGE_RESOLUTION|>--- conflicted
+++ resolved
@@ -8,13 +8,10 @@
     ITranslationContext as TranslationProvider,
     I18nProvider,
     MutationMode,
-<<<<<<< HEAD
     IResourceComponents,
     IResourceComponentsProps,
     ILoginForm,
-=======
     HttpError,
->>>>>>> 132273b3
 } from "./interfaces";
 
 export * from "./definitions/upload";
