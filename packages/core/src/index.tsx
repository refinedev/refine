import "../node_modules/antd/dist/antd.css";
import "../node_modules/antd/es/date-picker/style/index.css";

export * from "./components";
export * from "./components/antd";
export * from "./hooks";

export { IAuthContext as AuthProvider, Sort, Pagination } from "./interfaces";
export {
    IDataContext as DataProvider,
    ITranslationContext as TranslationProvider,
    I18nProvider,
    MutationMode,
    IResourceComponents,
    IResourceComponentsProps,
    ILoginForm,
    HttpError,
<<<<<<< HEAD
    UploadedFile,
=======
    LayoutProps,
    SiderProps,
    TitleProps,
>>>>>>> 9f36630e
} from "./interfaces";

export * from "./definitions/upload";
export { getDefaultSortOrder, getDefaultFilter } from "./definitions/table";
export { defaultConfigProviderProps } from "./definitions/config";<|MERGE_RESOLUTION|>--- conflicted
+++ resolved
@@ -15,13 +15,10 @@
     IResourceComponentsProps,
     ILoginForm,
     HttpError,
-<<<<<<< HEAD
     UploadedFile,
-=======
     LayoutProps,
     SiderProps,
     TitleProps,
->>>>>>> 9f36630e
 } from "./interfaces";
 
 export * from "./definitions/upload";
