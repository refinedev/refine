--- conflicted
+++ resolved
@@ -3,13 +3,8 @@
 import humanizeString from "humanize-string";
 import { AdminContext } from "@contexts/admin";
 import { DashboardOutlined, UnorderedListOutlined } from "@ant-design/icons";
-<<<<<<< HEAD
-import { IAdminContext, IResourceItem, IMenuItem } from "../../../interfaces";
+import { IAdminContext, IMenuItem } from "../../../interfaces";
 import { useTranslate, useResource } from "@hooks";
-=======
-import { IAdminContext, IMenuItem } from "../../../interfaces";
-import { useTranslate, useResource, useWarnAboutChange } from "@hooks";
->>>>>>> 3922a381
 
 type useMenuReturnType = {
     selectedKey: string;
