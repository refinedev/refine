import { useContext } from "react";

import { ResourceContext } from "@contexts/resource";
import {
    Action,
    BaseKey,
    IResourceItem,
    ResourceRouterParams,
} from "../../../interfaces";
import { useRouterContext, useResourceWithRoute } from "@hooks";
import { useRouterType } from "../../../contexts/router-picker";
import { useParsed } from "../../router/use-parsed";
import { pickResource } from "../../../definitions/helpers/pick-resource";

export type UseResourceLegacyProps = {
    /**
     * Determines which resource to use for redirection
     * @deprecated resourceName deprecated. Use resourceNameOrRouteName instead # https://github.com/refinedev/refine/issues/1618
     */
    resourceName?: string;
    /**
     * Determines which resource to use for redirection
     * @default Resource name that it reads from route
     */
    resourceNameOrRouteName?: string;
    /**
     * Adds id to the end of the URL
     * @deprecated resourceName deprecated. Use resourceNameOrRouteName instead # https://github.com/refinedev/refine/issues/1618
     */
    recordItemId?: BaseKey;
};

/**
 * Matches the resource by identifier.
 * If not provided, the resource from the route will be returned.
 * If your resource does not explicitly define an identifier, the resource name will be used.
 */
export type UseResourceParam = string | undefined;

type SelectReturnType<T extends boolean> = T extends true
<<<<<<< HEAD
    ? IResourceItem
    : undefined;
=======
    ? { resource: IResourceItem; identifier: string }
    : { resource: IResourceItem; identifier: string } | undefined;
>>>>>>> 84c30d33

type UseResourceReturnType = {
    resources: IResourceItem[];
    resource?: IResourceItem;
    /**
     * @deprecated Use `resource.name` instead when you need to get the resource name.
     */
    resourceName?: string;
    id?: BaseKey;
    action?: Action;
    select: <T extends boolean = true>(
        resourceName: string,
        force?: T,
    ) => SelectReturnType<T>;
<<<<<<< HEAD
=======
    identifier?: string;
>>>>>>> 84c30d33
};

type UseResourceReturnTypeWithResource = UseResourceReturnType & {
    resource: IResourceItem;
    identifier: string;
};

/**
 * @deprecated Use `useResource` with `identifier` property instead. (`identifier` does not check by route name in new router)
 */
export function useResource(
    props: UseResourceLegacyProps,
): UseResourceReturnType;
export function useResource(): UseResourceReturnType;
export function useResource<TIdentifier = UseResourceParam>(
    identifier: TIdentifier,
): TIdentifier extends NonNullable<UseResourceParam>
    ? UseResourceReturnTypeWithResource
    : UseResourceReturnType;
/**
 * `useResource` is used to get `resources` that are defined as property of the `<Refine>` component.
 *
 * @see {@link https://refine.dev/docs/api-reference/core/hooks/resource/useResource} for more details.
 */
export function useResource(
    args?: UseResourceLegacyProps | UseResourceParam,
): UseResourceReturnType {
    const { resources } = useContext(ResourceContext);

    const routerType = useRouterType();

    const params = useParsed();

    const oldProps = {
        resourceName:
            args && typeof args !== "string" ? args.resourceName : args,
        resourceNameOrRouteName:
            args && typeof args !== "string"
                ? args.resourceNameOrRouteName
                : args,
        recordItemId:
            args && typeof args !== "string" ? args.recordItemId : undefined,
    };

    const select = <T extends boolean = true>(
        resourceName: string,
        force = true,
    ): SelectReturnType<T> => {
        const isLegacy = routerType === "legacy";
        const pickedResource = pickResource(resourceName, resources, isLegacy);

<<<<<<< HEAD
        if (pickedResource) return pickedResource as SelectReturnType<T>;

        if (force) {
            return {
                name: resourceName,
                identifier: resourceName,
=======
        if (pickedResource) {
            return {
                resource: pickedResource,
                identifier: pickedResource.identifier ?? pickedResource.name,
            } as SelectReturnType<T>;
        }

        if (force) {
            const resource: IResourceItem = {
                name: resourceName,
                identifier: resourceName,
            };

            const identifier = resource.identifier ?? resource.name;

            return {
                resource,
                identifier,
>>>>>>> 84c30d33
            } as SelectReturnType<T>;
        }

        return undefined as SelectReturnType<T>;
    };

    /**
     * Legacy Router - Start
     *
     * using `useParams` and `route` to match resource and get params.
     */
    const resourceWithRoute = useResourceWithRoute();

    const { useParams } = useRouterContext();

    const legacyParams = useParams<Partial<ResourceRouterParams>>();

    if (routerType === "legacy") {
        const resourceKeyToCheck = oldProps.resourceNameOrRouteName
            ? oldProps.resourceNameOrRouteName
            : legacyParams.resource;

        const legacyResource = resourceKeyToCheck
            ? resourceWithRoute(resourceKeyToCheck)
            : undefined;
        const legacyId = oldProps?.recordItemId ?? legacyParams.id;
        const legacyAction = legacyParams.action;
        const legacyResourceName =
            oldProps?.resourceName ?? legacyResource?.name;
        const legacyIdentifier =
            legacyResource?.identifier ?? legacyResource?.name;

        return {
            resources,
            resource: legacyResource,
            resourceName: legacyResourceName,
            id: legacyId,
            action: legacyAction,
            select,
<<<<<<< HEAD
=======
            identifier: legacyIdentifier,
>>>>>>> 84c30d33
        };
    }
    /** Legacy Router - End */

    /** New Router */
    let resource: IResourceItem | undefined = undefined;
    // we try to pick the resource from props first
    const identifier =
        typeof args === "string" ? args : oldProps?.resourceNameOrRouteName;
    if (identifier) {
        const pickedFromProps = pickResource(identifier, resources);
        if (pickedFromProps) {
            resource = pickedFromProps;
        } else {
            resource = {
                name: identifier as string,
            };
        }
    } else if (params?.resource) {
        resource = params.resource;
    }

    return {
        resources,
        resource,
        resourceName: resource?.name,
        id: params.id,
        action: params.action,
        select,
<<<<<<< HEAD
=======
        identifier: resource?.identifier ?? resource?.name,
>>>>>>> 84c30d33
    };
}<|MERGE_RESOLUTION|>--- conflicted
+++ resolved
@@ -38,13 +38,8 @@
 export type UseResourceParam = string | undefined;
 
 type SelectReturnType<T extends boolean> = T extends true
-<<<<<<< HEAD
-    ? IResourceItem
-    : undefined;
-=======
     ? { resource: IResourceItem; identifier: string }
     : { resource: IResourceItem; identifier: string } | undefined;
->>>>>>> 84c30d33
 
 type UseResourceReturnType = {
     resources: IResourceItem[];
@@ -59,10 +54,7 @@
         resourceName: string,
         force?: T,
     ) => SelectReturnType<T>;
-<<<<<<< HEAD
-=======
     identifier?: string;
->>>>>>> 84c30d33
 };
 
 type UseResourceReturnTypeWithResource = UseResourceReturnType & {
@@ -114,14 +106,6 @@
         const isLegacy = routerType === "legacy";
         const pickedResource = pickResource(resourceName, resources, isLegacy);
 
-<<<<<<< HEAD
-        if (pickedResource) return pickedResource as SelectReturnType<T>;
-
-        if (force) {
-            return {
-                name: resourceName,
-                identifier: resourceName,
-=======
         if (pickedResource) {
             return {
                 resource: pickedResource,
@@ -140,7 +124,6 @@
             return {
                 resource,
                 identifier,
->>>>>>> 84c30d33
             } as SelectReturnType<T>;
         }
 
@@ -180,10 +163,7 @@
             id: legacyId,
             action: legacyAction,
             select,
-<<<<<<< HEAD
-=======
             identifier: legacyIdentifier,
->>>>>>> 84c30d33
         };
     }
     /** Legacy Router - End */
@@ -213,9 +193,6 @@
         id: params.id,
         action: params.action,
         select,
-<<<<<<< HEAD
-=======
         identifier: resource?.identifier ?? resource?.name,
->>>>>>> 84c30d33
     };
 }