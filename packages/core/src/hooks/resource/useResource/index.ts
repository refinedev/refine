--- conflicted
+++ resolved
@@ -37,15 +37,11 @@
  */
 export type UseResourceParam = string | undefined;
 
-<<<<<<< HEAD
 type SelectReturnType<T extends boolean> = T extends true
     ? { resource: IResourceItem; identifier: string }
     : { resource: IResourceItem; identifier: string } | undefined;
 
-type UseResourceReturnType = {
-=======
 export type UseResourceReturnType = {
->>>>>>> 18d446b1
     resources: IResourceItem[];
     resource?: IResourceItem;
     /**
