--- conflicted
+++ resolved
@@ -73,7 +73,6 @@
     });
 
     it("with custom resource", async () => {
-<<<<<<< HEAD
         const { result } = renderHook(
             () =>
                 useTable({
@@ -102,8 +101,6 @@
     });
 
     it("with syncWithLocation", async () => {
-=======
->>>>>>> 6c836c1f
         const { result } = renderHook(
             () =>
                 useTable({
