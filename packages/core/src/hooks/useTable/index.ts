import React, { useState, useEffect } from "react";
import { QueryObserverResult, UseQueryOptions } from "@tanstack/react-query";
import qs from "qs";
import differenceWith from "lodash/differenceWith";
import isEqual from "lodash/isEqual";

import {
    useRouterContext,
    useSyncWithLocation,
    useNavigation,
    useResourceWithRoute,
    useList,
    useLiveMode,
    useRouterType,
} from "@hooks";
import {
    stringifyTableParams,
    parseTableParams,
    unionFilters,
    setInitialFilters,
    setInitialSorters,
    unionSorters,
} from "@definitions/table";
import { pickNotDeprecated } from "@definitions/helpers";

import {
    ResourceRouterParams,
    BaseRecord,
    CrudFilters,
    CrudSorting,
    GetListResponse,
    SuccessErrorNotification,
    HttpError,
    MetaQuery,
    LiveModeProps,
    Pagination,
} from "../../interfaces";
import { useParse } from "@hooks/router/use-parse";
import { useGo } from "@hooks/router/use-go";
import warnOnce from "warn-once";

type SetFilterBehavior = "merge" | "replace";

export type useTableProps<TData, TError> = {
    /**
     * Resource name for API data interactions
     * @default Resource name that it reads from route
     */
    resource?: string;
    /**
     * Configuration for pagination
     */
    pagination?: Pagination;
    /**
     * Initial page index
     * @default 1
     * @deprecated `initialCurrent` property is deprecated. Use `pagination.current` instead.
     */
    initialCurrent?: number;
    /**
     * Initial number of items per page
     * @default 10
     * @deprecated `initialPageSize` property is deprecated. Use `pagination.pageSize` instead.
     */
    initialPageSize?: number;
    /**
     * Sort configs
     */
    sorters?: {
        /**
         * Initial sorter state
         */
        initial?: CrudSorting;
        /**
         * Default and unchangeable sorter state
         *  @default `[]`
         */
        permanent?: CrudSorting;
    };
    /**
     * Initial sorter state
     * @deprecated `initialSorter` property is deprecated. Use `sorters.initial` instead.
     */
    initialSorter?: CrudSorting;
    /**
     * Default and unchangeable sorter state
     *  @default `[]`
     *  @deprecated `permanentSorter` property is deprecated. Use `sorters.permanent` instead.
     */
    permanentSorter?: CrudSorting;
    /**
     * Filter configs
     */
    filters?: {
        /**
         * Initial filter state
         */
        initial?: CrudFilters;
        /**
         * Default and unchangeable filter state
         *  @default `[]`
         */
        permanent?: CrudFilters;
        /**
         * Default behavior of the `setFilters` function
         * @default `"merge"`
         */
        defaultBehavior?: SetFilterBehavior;
    };
    /**
     * Initial filter state
     * @deprecated `initialFilter` property is deprecated. Use `filters.initial` instead.
     */
    initialFilter?: CrudFilters;
    /**
     * Default and unchangeable filter state
     * @default `[]`
     * @deprecated `permanentFilter` property is deprecated. Use `filters.permanent` instead.
     */
    permanentFilter?: CrudFilters;
    /**
     * Default behavior of the `setFilters` function
     * @default `"merge"`
     * @deprecated `defaultSetFilterBehavior` property is deprecated. Use `filters.defaultBehavior` instead.
     */
    defaultSetFilterBehavior?: SetFilterBehavior;
    /**
     * Whether to use server side pagination or not.
     * @default `true`
     * @deprecated `hasPagination` property is deprecated. Use `pagination.mode` instead.
     */
    hasPagination?: boolean;
    /**
     * Sortings, filters, page index and records shown per page are tracked by browser history
     * @default Value set in [Refine](/docs/api-reference/core/components/refine-config/#syncwithlocation). If a custom resource is given, it will be `false`
     */
    syncWithLocation?: boolean;
    /**
     * react-query's [useQuery](https://tanstack.com/query/v4/docs/reference/useQuery) options
     */
    queryOptions?: UseQueryOptions<GetListResponse<TData>, TError>;
    /**
     * Metadata query for dataProvider
     */
    meta?: MetaQuery;
    /**
     * Metadata query for dataProvider
     * @deprecated `metaData` is deprecated with refine@4, refine will pass `meta` instead, however, we still support `metaData` for backward compatibility.
     */
    metaData?: MetaQuery;
    /**
     * If there is more than one `dataProvider`, you should use the `dataProviderName` that you will use.
     */
    dataProviderName?: string;
} & SuccessErrorNotification &
    LiveModeProps;

type ReactSetState<T> = React.Dispatch<React.SetStateAction<T>>;

type SyncWithLocationParams = {
    pagination: { current?: number; pageSize?: number };
    /**
     * @deprecated `sorter` is deprecated. Use `sorters` instead.
     */
    sorter?: CrudSorting;
    sorters: CrudSorting;
    filters: CrudFilters;
};

export type useTableReturnType<
    TData extends BaseRecord = BaseRecord,
    TError extends HttpError = HttpError,
> = {
    tableQueryResult: QueryObserverResult<GetListResponse<TData>, TError>;
    /**
     * @deprecated `sorter` is deprecated. Use `sorters` instead.
     */
    sorter: CrudSorting;
    sorters: CrudSorting;
    /**
     * @deprecated `setSorter` is deprecated. Use `setSorters` instead.
     */
    setSorter: (sorter: CrudSorting) => void;
    setSorters: (sorter: CrudSorting) => void;
    filters: CrudFilters;
    setFilters: ((filters: CrudFilters, behavior?: SetFilterBehavior) => void) &
        ((setter: (prevFilters: CrudFilters) => CrudFilters) => void);
    createLinkForSyncWithLocation: (params: SyncWithLocationParams) => string;
    current: number;
    setCurrent: ReactSetState<useTableReturnType["current"]>;
    pageSize: number;
    setPageSize: ReactSetState<useTableReturnType["pageSize"]>;
    pageCount: number;
};

/**
 * By using useTable, you are able to get properties that are compatible with
 * Ant Design {@link https://ant.design/components/table/ `<Table>`} component.
 * All features such as sorting, filtering and pagination comes as out of box.
 *
 * @see {@link https://refine.dev/docs/api-references/hooks/table/useTable} for more details.
 */

const defaultPermanentFilter: CrudFilters = [];
const defaultPermanentSorter: CrudSorting = [];

export function useTable<
    TData extends BaseRecord = BaseRecord,
    TError extends HttpError = HttpError,
>({
    initialCurrent,
    initialPageSize,
    hasPagination = true,
    pagination,
    initialSorter,
    permanentSorter = defaultPermanentSorter,
    defaultSetFilterBehavior,
    initialFilter,
    permanentFilter = defaultPermanentFilter,
    filters: filtersFromProp,
    sorters: sortersFromProp,
    syncWithLocation: syncWithLocationProp,
    resource: resourceFromProp,
    successNotification,
    errorNotification,
    queryOptions,
    liveMode: liveModeFromProp,
    onLiveEvent,
    liveParams,
    meta,
    metaData,
    dataProviderName,
}: useTableProps<TData, TError> = {}): useTableReturnType<TData, TError> {
    const { syncWithLocation: syncWithLocationContext } = useSyncWithLocation();

    const syncWithLocation = syncWithLocationProp ?? syncWithLocationContext;

    const liveMode = useLiveMode(liveModeFromProp);

    const routerType = useRouterType();
    const { useLocation, useParams } = useRouterContext();
    const { search, pathname } = useLocation();

    const parse = useParse();

    const { resource: resourceFromBindings, ...parsedParams } = React.useMemo(
        () => parse(),
        [parse],
    );

    const hasPaginationString = hasPagination === false ? "off" : "server";
    const isPaginationEnabled =
        (pagination?.mode ?? hasPaginationString) !== "off";
    const prefferedCurrent = pickNotDeprecated(
        pagination?.current,
        initialCurrent,
    );
    const prefferedPageSize = pickNotDeprecated(
        pagination?.pageSize,
        initialPageSize,
    );
    const preferredMeta = pickNotDeprecated(meta, metaData);

<<<<<<< HEAD
    /** `parseTableParams` is redundant with the new routing */
    // We want to always parse the query string even when syncWithLocation is
    // deactivated, for hotlinking to work properly
    const { parsedCurrent, parsedPageSize, parsedSorter, parsedFilters } =
        parseTableParams(search ?? "?");
=======
    const preferredInitialFilters = pickNotDeprecated(
        filtersFromProp?.initial,
        initialFilter,
    );
    const preferredPermanentFilters =
        pickNotDeprecated(filtersFromProp?.permanent, permanentFilter) ??
        defaultPermanentFilter;

    const preferredInitialSorters = pickNotDeprecated(
        sortersFromProp?.initial,
        initialSorter,
    );
    const preferredPermanentSorters =
        pickNotDeprecated(sortersFromProp?.permanent, permanentSorter) ??
        defaultPermanentSorter;

    const prefferedFilterBehavior =
        pickNotDeprecated(
            filtersFromProp?.defaultBehavior,
            defaultSetFilterBehavior,
        ) ?? "merge";
>>>>>>> 1abc51a8

    let defaultCurrent: number;
    let defaultPageSize: number;
    let defaultSorter: CrudSorting | undefined;
    let defaultFilter: CrudFilters | undefined;

    if (syncWithLocation) {
<<<<<<< HEAD
        defaultCurrent =
            parsedParams?.params?.current ||
            parsedCurrent ||
            prefferedCurrent ||
            1;
        defaultPageSize =
            parsedParams?.params?.pageSize ||
            parsedPageSize ||
            prefferedPageSize ||
            10;
        defaultSorter =
            parsedParams?.params?.sorters ||
            (parsedSorter.length ? parsedSorter : initialSorter);
        defaultFilter =
            parsedParams?.params?.filters ||
            (parsedFilters.length ? parsedFilters : initialFilter);
=======
        defaultCurrent = parsedCurrent || prefferedCurrent || 1;
        defaultPageSize = parsedPageSize || prefferedPageSize || 10;
        defaultSorter = parsedSorter.length
            ? parsedSorter
            : preferredInitialSorters;
        defaultFilter = parsedFilters.length
            ? parsedFilters
            : preferredInitialFilters;
>>>>>>> 1abc51a8
    } else {
        defaultCurrent = prefferedCurrent || 1;
        defaultPageSize = prefferedPageSize || 10;
        defaultSorter = preferredInitialSorters;
        defaultFilter = preferredInitialFilters;
    }

    const { resource: routeResourceName } = useParams<ResourceRouterParams>();
    const { replace } = useNavigation();
    /** New way of `replace` calls to the router is using `useGo` */
    const go = useGo();

    const resourceWithRoute = useResourceWithRoute();

    const resource = resourceWithRoute(resourceFromProp ?? routeResourceName);

    const resourceInUse =
        typeof resourceFromBindings === "string"
            ? resourceFromBindings
            : resourceFromBindings?.name ?? resource?.name;

    React.useEffect(() => {
        warnOnce(
            typeof resourceInUse === "undefined",
            `useTable: \`resource\` is not defined.`,
        );
    }, [resourceInUse]);

    const [sorters, setSorters] = useState<CrudSorting>(
        setInitialSorters(preferredPermanentSorters, defaultSorter ?? []),
    );
    const [filters, setFilters] = useState<CrudFilters>(
        setInitialFilters(preferredPermanentFilters, defaultFilter ?? []),
    );
    const [current, setCurrent] = useState<number>(defaultCurrent);
    const [pageSize, setPageSize] = useState<number>(defaultPageSize);

    const createLinkForSyncWithLocation = ({
        pagination: { current, pageSize },
        sorter,
        filters,
    }: SyncWithLocationParams) => {
        if (routerType === "new") {
            return (
                go({
                    type: "path",
                    options: {
                        keepHash: true,
                        keepQuery: true,
                    },
                }) ?? ""
            );
        } else {
            const currentQueryParams = qs.parse(search?.substring(1)); // remove first ? character

            const stringifyParams = stringifyTableParams({
                pagination: {
                    pageSize,
                    current,
                },
                sorters: sorters ?? sorter,
                filters,
                ...currentQueryParams,
            });
            return `${pathname ?? ""}?${stringifyParams ?? ""}`;
        }
    };

    useEffect(() => {
        if (search === "") {
            setCurrent(defaultCurrent);
            setPageSize(defaultPageSize);
            setSorters(
                setInitialSorters(
                    preferredPermanentSorters,
                    defaultSorter ?? [],
                ),
            );
            setFilters(
                setInitialFilters(
                    preferredPermanentFilters,
                    defaultFilter ?? [],
                ),
            );
        }
    }, [search]);

    const currentQueryParams = (): object => {
        if (routerType === "new") {
            // We get QueryString parameters that are uncontrolled by refine.
            // eslint-disable-next-line @typescript-eslint/no-unused-vars
            const { sorters, filters, pageSize, current, ...rest } =
                parsedParams?.params ?? {};

            return rest;
        } else {
            // We get QueryString parameters that are uncontrolled by refine.
            // eslint-disable-next-line @typescript-eslint/no-unused-vars
            const { sorter, filters, pageSize, current, ...rest } = qs.parse(
                search,
                {
                    ignoreQueryPrefix: true,
                },
            );

            return rest;
        }
    };

    useEffect(() => {
        if (syncWithLocation) {
            // Careful! This triggers render
            const queryParams = currentQueryParams();
<<<<<<< HEAD
=======
            const stringifyParams = stringifyTableParams({
                ...(isPaginationEnabled
                    ? {
                          pagination: {
                              pageSize,
                              current,
                          },
                      }
                    : {}),
                sorters: differenceWith(
                    sorters,
                    preferredPermanentSorters,
                    isEqual,
                ),
                filters: differenceWith(
                    filters,
                    preferredPermanentFilters,
                    isEqual,
                ),
                ...queryParams,
            });
>>>>>>> 1abc51a8

            if (routerType === "new") {
                go({
                    type: "replace",
                    query: {
                        ...(isPaginationEnabled ? { pageSize, current } : {}),
                        sorters: differenceWith(
                            sorters,
                            permanentSorter,
                            isEqual,
                        ),
                        filters: differenceWith(
                            filters,
                            permanentFilter,
                            isEqual,
                        ),
                        ...queryParams,
                    },
                });
            } else if (replace) {
                const stringifyParams = stringifyTableParams({
                    ...(isPaginationEnabled
                        ? {
                              pagination: {
                                  pageSize,
                                  current,
                              },
                          }
                        : {}),
                    sorters: differenceWith(sorters, permanentSorter, isEqual),
                    filters: differenceWith(filters, permanentFilter, isEqual),
                    ...queryParams,
                });
                return replace(`${pathname}?${stringifyParams}`, undefined, {
                    shallow: true,
                });
            }
        }
    }, [syncWithLocation, current, pageSize, sorters, filters]);

    const queryResult = useList<TData, TError>({
        resource: resourceInUse,
        hasPagination,
        pagination: { current, pageSize, mode: pagination?.mode },
        filters: unionFilters(preferredPermanentFilters, filters),
        sorters: unionSorters(preferredPermanentSorters, sorters),
        queryOptions,
        successNotification,
        errorNotification,
        meta: preferredMeta,
        metaData: preferredMeta,
        liveMode,
        liveParams,
        onLiveEvent,
        dataProviderName,
    });

    // const createLinkForSyncWithLocation = ({
    //     pagination: { current, pageSize },
    //     sorter,
    //     sorters,
    //     filters,
    // }: SyncWithLocationParams) => {
    //     const currentQueryParams = qs.parse(search?.substring(1)); // remove first ? character

    //     const stringifyParams = stringifyTableParams({
    //         pagination: {
    //             pageSize,
    //             current,
    //         },
    //         sorters: sorters ?? sorter,
    //         filters,
    //         ...currentQueryParams,
    //     });
    //     return `${pathname}?${stringifyParams}`;
    // };

    const setFiltersAsMerge = (newFilters: CrudFilters) => {
        setFilters((prevFilters) =>
            unionFilters(preferredPermanentFilters, newFilters, prevFilters),
        );
    };

    const setFiltersAsReplace = (newFilters: CrudFilters) => {
        setFilters(unionFilters(preferredPermanentFilters, newFilters));
    };

    const setFiltersWithSetter = (
        setter: (prevFilters: CrudFilters) => CrudFilters,
    ) => {
        setFilters((prev) =>
            unionFilters(preferredPermanentFilters, setter(prev)),
        );
    };

    const setFiltersFn: useTableReturnType<TData>["setFilters"] = (
        setterOrFilters,
        behavior: SetFilterBehavior = prefferedFilterBehavior,
    ) => {
        if (typeof setterOrFilters === "function") {
            setFiltersWithSetter(setterOrFilters);
        } else {
            if (behavior === "replace") {
                setFiltersAsReplace(setterOrFilters);
            } else {
                setFiltersAsMerge(setterOrFilters);
            }
        }
    };

    const setSortWithUnion = (newSorter: CrudSorting) => {
        setSorters(() => unionSorters(preferredPermanentSorters, newSorter));
    };

    return {
        tableQueryResult: queryResult,
        sorters,
        setSorters: setSortWithUnion,
        sorter: sorters,
        setSorter: setSortWithUnion,
        filters,
        setFilters: setFiltersFn,
        current,
        setCurrent,
        pageSize,
        setPageSize,
        pageCount: pageSize
            ? Math.ceil((queryResult.data?.total ?? 0) / pageSize)
            : 1,
        createLinkForSyncWithLocation,
    };
}<|MERGE_RESOLUTION|>--- conflicted
+++ resolved
@@ -8,10 +8,11 @@
     useRouterContext,
     useSyncWithLocation,
     useNavigation,
-    useResourceWithRoute,
     useList,
     useLiveMode,
     useRouterType,
+    useResource,
+    useParsed,
 } from "@hooks";
 import {
     stringifyTableParams,
@@ -238,15 +239,10 @@
     const liveMode = useLiveMode(liveModeFromProp);
 
     const routerType = useRouterType();
-    const { useLocation, useParams } = useRouterContext();
+    const { useLocation } = useRouterContext();
     const { search, pathname } = useLocation();
 
-    const parse = useParse();
-
-    const { resource: resourceFromBindings, ...parsedParams } = React.useMemo(
-        () => parse(),
-        [parse],
-    );
+    const parsedParams = useParsed();
 
     const hasPaginationString = hasPagination === false ? "off" : "server";
     const isPaginationEnabled =
@@ -261,13 +257,14 @@
     );
     const preferredMeta = pickNotDeprecated(meta, metaData);
 
-<<<<<<< HEAD
     /** `parseTableParams` is redundant with the new routing */
     // We want to always parse the query string even when syncWithLocation is
     // deactivated, for hotlinking to work properly
     const { parsedCurrent, parsedPageSize, parsedSorter, parsedFilters } =
         parseTableParams(search ?? "?");
-=======
+
+    // ???? TODO : FIX
+
     const preferredInitialFilters = pickNotDeprecated(
         filtersFromProp?.initial,
         initialFilter,
@@ -289,7 +286,6 @@
             filtersFromProp?.defaultBehavior,
             defaultSetFilterBehavior,
         ) ?? "merge";
->>>>>>> 1abc51a8
 
     let defaultCurrent: number;
     let defaultPageSize: number;
@@ -297,7 +293,6 @@
     let defaultFilter: CrudFilters | undefined;
 
     if (syncWithLocation) {
-<<<<<<< HEAD
         defaultCurrent =
             parsedParams?.params?.current ||
             parsedCurrent ||
@@ -310,20 +305,10 @@
             10;
         defaultSorter =
             parsedParams?.params?.sorters ||
-            (parsedSorter.length ? parsedSorter : initialSorter);
+            (parsedSorter.length ? parsedSorter : preferredInitialSorters);
         defaultFilter =
             parsedParams?.params?.filters ||
-            (parsedFilters.length ? parsedFilters : initialFilter);
-=======
-        defaultCurrent = parsedCurrent || prefferedCurrent || 1;
-        defaultPageSize = parsedPageSize || prefferedPageSize || 10;
-        defaultSorter = parsedSorter.length
-            ? parsedSorter
-            : preferredInitialSorters;
-        defaultFilter = parsedFilters.length
-            ? parsedFilters
-            : preferredInitialFilters;
->>>>>>> 1abc51a8
+            (parsedFilters.length ? parsedFilters : preferredInitialFilters);
     } else {
         defaultCurrent = prefferedCurrent || 1;
         defaultPageSize = prefferedPageSize || 10;
@@ -331,19 +316,13 @@
         defaultFilter = preferredInitialFilters;
     }
 
-    const { resource: routeResourceName } = useParams<ResourceRouterParams>();
     const { replace } = useNavigation();
     /** New way of `replace` calls to the router is using `useGo` */
     const go = useGo();
 
-    const resourceWithRoute = useResourceWithRoute();
-
-    const resource = resourceWithRoute(resourceFromProp ?? routeResourceName);
-
-    const resourceInUse =
-        typeof resourceFromBindings === "string"
-            ? resourceFromBindings
-            : resourceFromBindings?.name ?? resource?.name;
+    const { resource } = useResource(resourceFromProp);
+
+    const resourceInUse = resource?.name;
 
     React.useEffect(() => {
         warnOnce(
@@ -437,30 +416,6 @@
         if (syncWithLocation) {
             // Careful! This triggers render
             const queryParams = currentQueryParams();
-<<<<<<< HEAD
-=======
-            const stringifyParams = stringifyTableParams({
-                ...(isPaginationEnabled
-                    ? {
-                          pagination: {
-                              pageSize,
-                              current,
-                          },
-                      }
-                    : {}),
-                sorters: differenceWith(
-                    sorters,
-                    preferredPermanentSorters,
-                    isEqual,
-                ),
-                filters: differenceWith(
-                    filters,
-                    preferredPermanentFilters,
-                    isEqual,
-                ),
-                ...queryParams,
-            });
->>>>>>> 1abc51a8
 
             if (routerType === "new") {
                 go({
@@ -469,12 +424,12 @@
                         ...(isPaginationEnabled ? { pageSize, current } : {}),
                         sorters: differenceWith(
                             sorters,
-                            permanentSorter,
+                            preferredPermanentSorters,
                             isEqual,
                         ),
                         filters: differenceWith(
                             filters,
-                            permanentFilter,
+                            preferredPermanentFilters,
                             isEqual,
                         ),
                         ...queryParams,
@@ -490,8 +445,16 @@
                               },
                           }
                         : {}),
-                    sorters: differenceWith(sorters, permanentSorter, isEqual),
-                    filters: differenceWith(filters, permanentFilter, isEqual),
+                    sorters: differenceWith(
+                        sorters,
+                        preferredPermanentSorters,
+                        isEqual,
+                    ),
+                    filters: differenceWith(
+                        filters,
+                        preferredPermanentFilters,
+                        isEqual,
+                    ),
                     ...queryParams,
                 });
                 return replace(`${pathname}?${stringifyParams}`, undefined, {
@@ -518,26 +481,6 @@
         dataProviderName,
     });
 
-    // const createLinkForSyncWithLocation = ({
-    //     pagination: { current, pageSize },
-    //     sorter,
-    //     sorters,
-    //     filters,
-    // }: SyncWithLocationParams) => {
-    //     const currentQueryParams = qs.parse(search?.substring(1)); // remove first ? character
-
-    //     const stringifyParams = stringifyTableParams({
-    //         pagination: {
-    //             pageSize,
-    //             current,
-    //         },
-    //         sorters: sorters ?? sorter,
-    //         filters,
-    //         ...currentQueryParams,
-    //     });
-    //     return `${pathname}?${stringifyParams}`;
-    // };
-
     const setFiltersAsMerge = (newFilters: CrudFilters) => {
         setFilters((prevFilters) =>
             unionFilters(preferredPermanentFilters, newFilters, prevFilters),
