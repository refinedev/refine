import React, { useState, useEffect } from "react";
import { QueryObserverResult, UseQueryOptions } from "@tanstack/react-query";
import qs from "qs";
import differenceWith from "lodash/differenceWith";
import isEqual from "lodash/isEqual";

import {
    useRouterContext,
    useSyncWithLocation,
    useNavigation,
    useResourceWithRoute,
    useList,
    useLiveMode,
} from "@hooks";
import {
    stringifyTableParams,
    parseTableParams,
    unionFilters,
    setInitialFilters,
    setInitialSorters,
    unionSorters,
} from "@definitions/table";
import { pickNotDeprecated } from "@definitions/helpers";

import {
    ResourceRouterParams,
    BaseRecord,
    CrudFilters,
    CrudSorting,
    GetListResponse,
    SuccessErrorNotification,
    HttpError,
    MetaQuery,
    LiveModeProps,
    Pagination,
} from "../../interfaces";
<<<<<<< HEAD
import { useParse } from "@hooks/router/use-parse";
import { useGo } from "@hooks/router/use-go";
import warnOnce from "warn-once";
import { pickNotDeprecated } from "@definitions/helpers";
=======
>>>>>>> 6c836c1f

type SetFilterBehavior = "merge" | "replace";

export type useTableProps<TData, TError> = {
    /**
     * Resource name for API data interactions
     * @default Resource name that it reads from route
     */
    resource?: string;
    /**
     * Configuration for pagination
     */
    pagination?: Pagination;
    /**
     * Initial page index
     * @default 1
     * @deprecated `initialCurrent` property is deprecated. Use `pagination.current` instead.
     */
    initialCurrent?: number;
    /**
     * Initial number of items per page
     * @default 10
     * @deprecated `initialPageSize` property is deprecated. Use `pagination.pageSize` instead.
     */
    initialPageSize?: number;
    /**
     * Initial sorter state
     */
    initialSorter?: CrudSorting;
    /**
     * Default and unchangeable sorter state
     *  @default `[]`
     */
    permanentSorter?: CrudSorting;
    /**
     * Initial filter state
     */
    initialFilter?: CrudFilters;
    /**
     * Default and unchangeable filter state
     * @default `[]`
     */
    permanentFilter?: CrudFilters;
    /**
     *Default behavior of the `setFilters` function
     * @default `"merge"`
     */
    defaultSetFilterBehavior?: SetFilterBehavior;
    /**
     * Whether to use server side pagination or not.
     * @default `true`
     * @deprecated `hasPagination` property is deprecated. Use `pagination.mode` instead.
     */
    hasPagination?: boolean;
    /**
     * Sortings, filters, page index and records shown per page are tracked by browser history
     * @default Value set in [Refine](/docs/api-reference/core/components/refine-config/#syncwithlocation). If a custom resource is given, it will be `false`
     */
    syncWithLocation?: boolean;
    /**
     * react-query's [useQuery](https://tanstack.com/query/v4/docs/reference/useQuery) options
     */
    queryOptions?: UseQueryOptions<GetListResponse<TData>, TError>;
    /**
     * Metadata query for dataProvider
     */
    meta?: MetaQuery;
    /**
     * Metadata query for dataProvider
     * @deprecated `metaData` is deprecated with refine@4, refine will pass `meta` instead, however, we still support `metaData` for backward compatibility.
     */
    metaData?: MetaQuery;
    /**
     * If there is more than one `dataProvider`, you should use the `dataProviderName` that you will use.
     */
    dataProviderName?: string;
} & SuccessErrorNotification &
    LiveModeProps;

type ReactSetState<T> = React.Dispatch<React.SetStateAction<T>>;

type SyncWithLocationParams = {
    pagination: { current?: number; pageSize?: number };
    /**
     * @deprecated `sorter` is deprecated. Use `sorters` instead.
     */
    sorter?: CrudSorting;
    sorters: CrudSorting;
    filters: CrudFilters;
};

export type useTableReturnType<
    TData extends BaseRecord = BaseRecord,
    TError extends HttpError = HttpError,
> = {
    tableQueryResult: QueryObserverResult<GetListResponse<TData>, TError>;
    /**
     * @deprecated `sorter` is deprecated. Use `sorters` instead.
     */
    sorter: CrudSorting;
    sorters: CrudSorting;
    /**
     * @deprecated `setSorter` is deprecated. Use `setSorters` instead.
     */
    setSorter: (sorter: CrudSorting) => void;
    setSorters: (sorter: CrudSorting) => void;
    filters: CrudFilters;
    setFilters: ((filters: CrudFilters, behavior?: SetFilterBehavior) => void) &
        ((setter: (prevFilters: CrudFilters) => CrudFilters) => void);
    createLinkForSyncWithLocation: (params: SyncWithLocationParams) => string;
    current: number;
    setCurrent: ReactSetState<useTableReturnType["current"]>;
    pageSize: number;
    setPageSize: ReactSetState<useTableReturnType["pageSize"]>;
    pageCount: number;
};

/**
 * By using useTable, you are able to get properties that are compatible with
 * Ant Design {@link https://ant.design/components/table/ `<Table>`} component.
 * All features such as sorting, filtering and pagination comes as out of box.
 *
 * @see {@link https://refine.dev/docs/api-references/hooks/table/useTable} for more details.
 */

const defaultPermanentFilter: CrudFilters = [];
const defaultPermanentSorter: CrudSorting = [];

export function useTable<
    TData extends BaseRecord = BaseRecord,
    TError extends HttpError = HttpError,
>({
    initialCurrent,
    initialPageSize,
    hasPagination = true,
    pagination,
    initialSorter,
    permanentSorter = defaultPermanentSorter,
    defaultSetFilterBehavior = "merge",
    initialFilter,
    permanentFilter = defaultPermanentFilter,
    syncWithLocation: syncWithLocationProp,
    resource: resourceFromProp,
    successNotification,
    errorNotification,
    queryOptions,
    liveMode: liveModeFromProp,
    onLiveEvent,
    liveParams,
    meta,
    metaData,
    dataProviderName,
}: useTableProps<TData, TError> = {}): useTableReturnType<TData, TError> {
    const { syncWithLocation: syncWithLocationContext } = useSyncWithLocation();
<<<<<<< HEAD

    const syncWithLocation = syncWithLocationProp ?? syncWithLocationContext;

    const liveMode = useLiveMode(liveModeFromProp);

    const { useLocation, useParams } = useRouterContext();
    const { search, pathname } = useLocation();

    const parse = useParse();

    const { resource: resourceFromBindings, ...parsedParams } = React.useMemo(
        () => parse(),
        [parse],
    );

    /** `parseTableParams` is redundant with the new routing */
    // We want to always parse the query string even when syncWithLocation is
    // deactivated, for hotlinking to work properly
    const { parsedCurrent, parsedPageSize, parsedSorter, parsedFilters } =
        parseTableParams(search ?? "?");

    const defaultCurrent =
        parsedParams?.params?.current || parsedCurrent || initialCurrent;
    const defaultPageSize =
        parsedParams?.params?.pageSize || parsedPageSize || initialPageSize;
    const defaultSorter =
        parsedParams?.params?.sorters ||
        (parsedSorter.length ? parsedSorter : initialSorter);
    const defaultFilter =
        parsedParams?.params?.filters ||
        (parsedFilters.length ? parsedFilters : initialFilter);

=======
    const { useLocation, useParams } = useRouterContext();
    const { search, pathname } = useLocation();
    const liveMode = useLiveMode(liveModeFromProp);
    // We want to always parse the query string even when syncWithLocation is
    // deactivated, for hotlinking to work properly
    const { parsedCurrent, parsedPageSize, parsedSorter, parsedFilters } =
        parseTableParams(search);
>>>>>>> 6c836c1f
    const { resource: routeResourceName } = useParams<ResourceRouterParams>();
    const { replace } = useNavigation();
    /** New way of `replace` calls to the router is using `useGo` */
    const go = useGo();

    const resourceWithRoute = useResourceWithRoute();

    const resource = resourceWithRoute(resourceFromProp ?? routeResourceName);
<<<<<<< HEAD

    const resourceInUse =
        typeof resourceFromBindings === "string"
            ? resourceFromBindings
            : resourceFromBindings?.name ?? resource?.name;

    React.useEffect(() => {
        warnOnce(
            typeof resourceInUse === "undefined",
            `useTable: \`resource\` is not defined.`,
        );
    }, [resourceInUse]);

    const [sorter, setSorter] = useState<CrudSorting>(
=======
    const syncWithLocation = syncWithLocationProp ?? syncWithLocationContext;
    const hasPaginationString = hasPagination === false ? "off" : "server";
    const isPaginationEnabled =
        (pagination?.mode ?? hasPaginationString) !== "off";
    const prefferedCurrent = pickNotDeprecated(
        pagination?.current,
        initialCurrent,
    );
    const prefferedPageSize = pickNotDeprecated(
        pagination?.pageSize,
        initialPageSize,
    );
    const preferredMeta = pickNotDeprecated(meta, metaData);

    let defaultCurrent: number;
    let defaultPageSize: number;
    let defaultSorter: CrudSorting | undefined;
    let defaultFilter: CrudFilters | undefined;

    if (syncWithLocation) {
        defaultCurrent = parsedCurrent || prefferedCurrent || 1;
        defaultPageSize = parsedPageSize || prefferedPageSize || 10;
        defaultSorter = parsedSorter.length ? parsedSorter : initialSorter;
        defaultFilter = parsedFilters.length ? parsedFilters : initialFilter;
    } else {
        defaultCurrent = prefferedCurrent || 1;
        defaultPageSize = prefferedPageSize || 10;
        defaultSorter = initialSorter;
        defaultFilter = initialFilter;
    }

    const [sorters, setSorters] = useState<CrudSorting>(
>>>>>>> 6c836c1f
        setInitialSorters(permanentSorter, defaultSorter ?? []),
    );
    const [filters, setFilters] = useState<CrudFilters>(
        setInitialFilters(permanentFilter, defaultFilter ?? []),
    );
    const [current, setCurrent] = useState<number>(defaultCurrent);
    const [pageSize, setPageSize] = useState<number>(defaultPageSize);

<<<<<<< HEAD
    const createLinkForSyncWithLocation = ({
        pagination: { current, pageSize },
        sorter,
        filters,
    }: SyncWithLocationParams) => {
        if (
            (go as { __provided?: boolean })?.__provided &&
            (parse as { __provided?: boolean })?.__provided
        ) {
            return (
                go({
                    type: "path",
                    options: {
                        keepHash: true,
                        keepQuery: true,
                    },
                }) ?? ""
            );
        } else {
            const currentQueryParams = qs.parse(search?.substring(1)); // remove first ? character

            const stringifyParams = stringifyTableParams({
                pagination: {
                    pageSize,
                    current,
                },
                sorter,
                filters,
                ...currentQueryParams,
            });
            return `${pathname ?? ""}?${stringifyParams ?? ""}`;
        }
    };

=======
>>>>>>> 6c836c1f
    useEffect(() => {
        if (search === "") {
            setCurrent(defaultCurrent);
            setPageSize(defaultPageSize);
            setSorters(setInitialSorters(permanentSorter, defaultSorter ?? []));
            setFilters(setInitialFilters(permanentFilter, defaultFilter ?? []));
        }
    }, [search]);

<<<<<<< HEAD
    const currentQueryParams = (): object => {
        if ((parse as { __provided?: boolean })?.__provided) {
            const { sorters, filters, pageSize, current, ...rest } =
                parsedParams?.params ?? {};

            return rest;
        } else {
            // We get QueryString parameters that are uncontrolled by refine.
            // eslint-disable-next-line @typescript-eslint/no-unused-vars
            const { sorter, filters, pageSize, current, ...rest } = qs.parse(
                search,
                {
                    ignoreQueryPrefix: true,
                },
            );

            return rest;
        }
    };

=======
>>>>>>> 6c836c1f
    useEffect(() => {
        if (syncWithLocation) {
            // Careful! This triggers render
            const queryParams = currentQueryParams();
<<<<<<< HEAD
=======
            const stringifyParams = stringifyTableParams({
                ...(isPaginationEnabled
                    ? {
                          pagination: {
                              pageSize,
                              current,
                          },
                      }
                    : {}),
                sorters: differenceWith(sorters, permanentSorter, isEqual),
                filters: differenceWith(filters, permanentFilter, isEqual),
                ...queryParams,
            });
>>>>>>> 6c836c1f

            if ((go as { __provided?: boolean })?.__provided) {
                go({
                    type: "replace",
                    query: {
                        current,
                        pageSize,
                        sorter: differenceWith(
                            sorter,
                            permanentSorter,
                            isEqual,
                        ),
                        filters: differenceWith(
                            filters,
                            permanentFilter,
                            isEqual,
                        ),
                        queryParams,
                    },
                });
            } else if (replace) {
                const stringifyParams = stringifyTableParams({
                    ...(hasPagination
                        ? {
                              pagination: {
                                  pageSize,
                                  current,
                              },
                          }
                        : {}),
                    sorter: differenceWith(sorter, permanentSorter, isEqual),
                    filters: differenceWith(filters, permanentFilter, isEqual),
                    ...queryParams,
                });
                return replace(`${pathname}?${stringifyParams}`, undefined, {
                    shallow: true,
                });
            }
        }
    }, [syncWithLocation, current, pageSize, sorters, filters]);

    const queryResult = useList<TData, TError>({
        resource: resourceInUse,
        hasPagination,
        pagination: { current, pageSize, mode: pagination?.mode },
        filters: unionFilters(permanentFilter, filters),
        sorters: unionSorters(permanentSorter, sorters),
        queryOptions,
        successNotification,
        errorNotification,
        meta: preferredMeta,
        metaData: preferredMeta,
        liveMode,
        liveParams,
        onLiveEvent,
        dataProviderName,
    });

    const currentQueryParams = (): object => {
        // We get QueryString parameters that are uncontrolled by refine.
        // eslint-disable-next-line @typescript-eslint/no-unused-vars
        const { sorter, filters, pageSize, current, ...rest } = qs.parse(
            search,
            {
                ignoreQueryPrefix: true,
            },
        );

        return rest;
    };

    const createLinkForSyncWithLocation = ({
        pagination: { current, pageSize },
        sorter,
        sorters,
        filters,
    }: SyncWithLocationParams) => {
        const currentQueryParams = qs.parse(search?.substring(1)); // remove first ? character

        const stringifyParams = stringifyTableParams({
            pagination: {
                pageSize,
                current,
            },
            sorters: sorters ?? sorter,
            filters,
            ...currentQueryParams,
        });
        return `${pathname}?${stringifyParams}`;
    };

    const setFiltersAsMerge = (newFilters: CrudFilters) => {
        setFilters((prevFilters) =>
            unionFilters(permanentFilter, newFilters, prevFilters),
        );
    };

    const setFiltersAsReplace = (newFilters: CrudFilters) => {
        setFilters(unionFilters(permanentFilter, newFilters));
    };

    const setFiltersWithSetter = (
        setter: (prevFilters: CrudFilters) => CrudFilters,
    ) => {
        setFilters((prev) => unionFilters(permanentFilter, setter(prev)));
    };

    const setFiltersFn: useTableReturnType<TData>["setFilters"] = (
        setterOrFilters,
        behavior: SetFilterBehavior = defaultSetFilterBehavior,
    ) => {
        if (typeof setterOrFilters === "function") {
            setFiltersWithSetter(setterOrFilters);
        } else {
            if (behavior === "replace") {
                setFiltersAsReplace(setterOrFilters);
            } else {
                setFiltersAsMerge(setterOrFilters);
            }
        }
    };

    const setSortWithUnion = (newSorter: CrudSorting) => {
        setSorters(() => unionSorters(permanentSorter, newSorter));
    };

    return {
        tableQueryResult: queryResult,
        sorters,
        setSorters: setSortWithUnion,
        sorter: sorters,
        setSorter: setSortWithUnion,
        filters,
        setFilters: setFiltersFn,
        current,
        setCurrent,
        pageSize,
        setPageSize,
        pageCount: pageSize
            ? Math.ceil((queryResult.data?.total ?? 0) / pageSize)
            : 1,
        createLinkForSyncWithLocation,
    };
}<|MERGE_RESOLUTION|>--- conflicted
+++ resolved
@@ -11,6 +11,7 @@
     useResourceWithRoute,
     useList,
     useLiveMode,
+    useRouterType,
 } from "@hooks";
 import {
     stringifyTableParams,
@@ -34,13 +35,9 @@
     LiveModeProps,
     Pagination,
 } from "../../interfaces";
-<<<<<<< HEAD
 import { useParse } from "@hooks/router/use-parse";
 import { useGo } from "@hooks/router/use-go";
 import warnOnce from "warn-once";
-import { pickNotDeprecated } from "@definitions/helpers";
-=======
->>>>>>> 6c836c1f
 
 type SetFilterBehavior = "merge" | "replace";
 
@@ -195,12 +192,12 @@
     dataProviderName,
 }: useTableProps<TData, TError> = {}): useTableReturnType<TData, TError> {
     const { syncWithLocation: syncWithLocationContext } = useSyncWithLocation();
-<<<<<<< HEAD
 
     const syncWithLocation = syncWithLocationProp ?? syncWithLocationContext;
 
     const liveMode = useLiveMode(liveModeFromProp);
 
+    const routerType = useRouterType();
     const { useLocation, useParams } = useRouterContext();
     const { search, pathname } = useLocation();
 
@@ -211,57 +208,6 @@
         [parse],
     );
 
-    /** `parseTableParams` is redundant with the new routing */
-    // We want to always parse the query string even when syncWithLocation is
-    // deactivated, for hotlinking to work properly
-    const { parsedCurrent, parsedPageSize, parsedSorter, parsedFilters } =
-        parseTableParams(search ?? "?");
-
-    const defaultCurrent =
-        parsedParams?.params?.current || parsedCurrent || initialCurrent;
-    const defaultPageSize =
-        parsedParams?.params?.pageSize || parsedPageSize || initialPageSize;
-    const defaultSorter =
-        parsedParams?.params?.sorters ||
-        (parsedSorter.length ? parsedSorter : initialSorter);
-    const defaultFilter =
-        parsedParams?.params?.filters ||
-        (parsedFilters.length ? parsedFilters : initialFilter);
-
-=======
-    const { useLocation, useParams } = useRouterContext();
-    const { search, pathname } = useLocation();
-    const liveMode = useLiveMode(liveModeFromProp);
-    // We want to always parse the query string even when syncWithLocation is
-    // deactivated, for hotlinking to work properly
-    const { parsedCurrent, parsedPageSize, parsedSorter, parsedFilters } =
-        parseTableParams(search);
->>>>>>> 6c836c1f
-    const { resource: routeResourceName } = useParams<ResourceRouterParams>();
-    const { replace } = useNavigation();
-    /** New way of `replace` calls to the router is using `useGo` */
-    const go = useGo();
-
-    const resourceWithRoute = useResourceWithRoute();
-
-    const resource = resourceWithRoute(resourceFromProp ?? routeResourceName);
-<<<<<<< HEAD
-
-    const resourceInUse =
-        typeof resourceFromBindings === "string"
-            ? resourceFromBindings
-            : resourceFromBindings?.name ?? resource?.name;
-
-    React.useEffect(() => {
-        warnOnce(
-            typeof resourceInUse === "undefined",
-            `useTable: \`resource\` is not defined.`,
-        );
-    }, [resourceInUse]);
-
-    const [sorter, setSorter] = useState<CrudSorting>(
-=======
-    const syncWithLocation = syncWithLocationProp ?? syncWithLocationContext;
     const hasPaginationString = hasPagination === false ? "off" : "server";
     const isPaginationEnabled =
         (pagination?.mode ?? hasPaginationString) !== "off";
@@ -275,16 +221,34 @@
     );
     const preferredMeta = pickNotDeprecated(meta, metaData);
 
+    /** `parseTableParams` is redundant with the new routing */
+    // We want to always parse the query string even when syncWithLocation is
+    // deactivated, for hotlinking to work properly
+    const { parsedCurrent, parsedPageSize, parsedSorter, parsedFilters } =
+        parseTableParams(search ?? "?");
+
     let defaultCurrent: number;
     let defaultPageSize: number;
     let defaultSorter: CrudSorting | undefined;
     let defaultFilter: CrudFilters | undefined;
 
     if (syncWithLocation) {
-        defaultCurrent = parsedCurrent || prefferedCurrent || 1;
-        defaultPageSize = parsedPageSize || prefferedPageSize || 10;
-        defaultSorter = parsedSorter.length ? parsedSorter : initialSorter;
-        defaultFilter = parsedFilters.length ? parsedFilters : initialFilter;
+        defaultCurrent =
+            parsedParams?.params?.current ||
+            parsedCurrent ||
+            prefferedCurrent ||
+            1;
+        defaultPageSize =
+            parsedParams?.params?.pageSize ||
+            parsedPageSize ||
+            prefferedPageSize ||
+            10;
+        defaultSorter =
+            parsedParams?.params?.sorters ||
+            (parsedSorter.length ? parsedSorter : initialSorter);
+        defaultFilter =
+            parsedParams?.params?.filters ||
+            (parsedFilters.length ? parsedFilters : initialFilter);
     } else {
         defaultCurrent = prefferedCurrent || 1;
         defaultPageSize = prefferedPageSize || 10;
@@ -292,8 +256,28 @@
         defaultFilter = initialFilter;
     }
 
+    const { resource: routeResourceName } = useParams<ResourceRouterParams>();
+    const { replace } = useNavigation();
+    /** New way of `replace` calls to the router is using `useGo` */
+    const go = useGo();
+
+    const resourceWithRoute = useResourceWithRoute();
+
+    const resource = resourceWithRoute(resourceFromProp ?? routeResourceName);
+
+    const resourceInUse =
+        typeof resourceFromBindings === "string"
+            ? resourceFromBindings
+            : resourceFromBindings?.name ?? resource?.name;
+
+    React.useEffect(() => {
+        warnOnce(
+            typeof resourceInUse === "undefined",
+            `useTable: \`resource\` is not defined.`,
+        );
+    }, [resourceInUse]);
+
     const [sorters, setSorters] = useState<CrudSorting>(
->>>>>>> 6c836c1f
         setInitialSorters(permanentSorter, defaultSorter ?? []),
     );
     const [filters, setFilters] = useState<CrudFilters>(
@@ -302,16 +286,12 @@
     const [current, setCurrent] = useState<number>(defaultCurrent);
     const [pageSize, setPageSize] = useState<number>(defaultPageSize);
 
-<<<<<<< HEAD
     const createLinkForSyncWithLocation = ({
         pagination: { current, pageSize },
         sorter,
         filters,
     }: SyncWithLocationParams) => {
-        if (
-            (go as { __provided?: boolean })?.__provided &&
-            (parse as { __provided?: boolean })?.__provided
-        ) {
+        if (routerType === "new") {
             return (
                 go({
                     type: "path",
@@ -329,7 +309,7 @@
                     pageSize,
                     current,
                 },
-                sorter,
+                sorters: sorters ?? sorter,
                 filters,
                 ...currentQueryParams,
             });
@@ -337,8 +317,6 @@
         }
     };
 
-=======
->>>>>>> 6c836c1f
     useEffect(() => {
         if (search === "") {
             setCurrent(defaultCurrent);
@@ -348,9 +326,10 @@
         }
     }, [search]);
 
-<<<<<<< HEAD
     const currentQueryParams = (): object => {
-        if ((parse as { __provided?: boolean })?.__provided) {
+        if (routerType === "new") {
+            // We get QueryString parameters that are uncontrolled by refine.
+            // eslint-disable-next-line @typescript-eslint/no-unused-vars
             const { sorters, filters, pageSize, current, ...rest } =
                 parsedParams?.params ?? {};
 
@@ -369,37 +348,18 @@
         }
     };
 
-=======
->>>>>>> 6c836c1f
     useEffect(() => {
         if (syncWithLocation) {
             // Careful! This triggers render
             const queryParams = currentQueryParams();
-<<<<<<< HEAD
-=======
-            const stringifyParams = stringifyTableParams({
-                ...(isPaginationEnabled
-                    ? {
-                          pagination: {
-                              pageSize,
-                              current,
-                          },
-                      }
-                    : {}),
-                sorters: differenceWith(sorters, permanentSorter, isEqual),
-                filters: differenceWith(filters, permanentFilter, isEqual),
-                ...queryParams,
-            });
->>>>>>> 6c836c1f
-
-            if ((go as { __provided?: boolean })?.__provided) {
+
+            if (routerType === "new") {
                 go({
                     type: "replace",
                     query: {
-                        current,
-                        pageSize,
-                        sorter: differenceWith(
-                            sorter,
+                        ...(isPaginationEnabled ? { pageSize, current } : {}),
+                        sorters: differenceWith(
+                            sorters,
                             permanentSorter,
                             isEqual,
                         ),
@@ -408,12 +368,12 @@
                             permanentFilter,
                             isEqual,
                         ),
-                        queryParams,
+                        ...queryParams,
                     },
                 });
             } else if (replace) {
                 const stringifyParams = stringifyTableParams({
-                    ...(hasPagination
+                    ...(isPaginationEnabled
                         ? {
                               pagination: {
                                   pageSize,
@@ -421,7 +381,7 @@
                               },
                           }
                         : {}),
-                    sorter: differenceWith(sorter, permanentSorter, isEqual),
+                    sorters: differenceWith(sorters, permanentSorter, isEqual),
                     filters: differenceWith(filters, permanentFilter, isEqual),
                     ...queryParams,
                 });
@@ -449,38 +409,25 @@
         dataProviderName,
     });
 
-    const currentQueryParams = (): object => {
-        // We get QueryString parameters that are uncontrolled by refine.
-        // eslint-disable-next-line @typescript-eslint/no-unused-vars
-        const { sorter, filters, pageSize, current, ...rest } = qs.parse(
-            search,
-            {
-                ignoreQueryPrefix: true,
-            },
-        );
-
-        return rest;
-    };
-
-    const createLinkForSyncWithLocation = ({
-        pagination: { current, pageSize },
-        sorter,
-        sorters,
-        filters,
-    }: SyncWithLocationParams) => {
-        const currentQueryParams = qs.parse(search?.substring(1)); // remove first ? character
-
-        const stringifyParams = stringifyTableParams({
-            pagination: {
-                pageSize,
-                current,
-            },
-            sorters: sorters ?? sorter,
-            filters,
-            ...currentQueryParams,
-        });
-        return `${pathname}?${stringifyParams}`;
-    };
+    // const createLinkForSyncWithLocation = ({
+    //     pagination: { current, pageSize },
+    //     sorter,
+    //     sorters,
+    //     filters,
+    // }: SyncWithLocationParams) => {
+    //     const currentQueryParams = qs.parse(search?.substring(1)); // remove first ? character
+
+    //     const stringifyParams = stringifyTableParams({
+    //         pagination: {
+    //             pageSize,
+    //             current,
+    //         },
+    //         sorters: sorters ?? sorter,
+    //         filters,
+    //         ...currentQueryParams,
+    //     });
+    //     return `${pathname}?${stringifyParams}`;
+    // };
 
     const setFiltersAsMerge = (newFilters: CrudFilters) => {
         setFilters((prevFilters) =>
