--- conflicted
+++ resolved
@@ -32,13 +32,10 @@
     MetaQuery,
     LiveModeProps,
 } from "../../interfaces";
-<<<<<<< HEAD
 import { useParse } from "@hooks/router/use-parse";
 import { useGo } from "@hooks/router/use-go";
 import warnOnce from "warn-once";
-=======
 import { pickNotDeprecated } from "@definitions/helpers";
->>>>>>> 4465c288
 
 type SetFilterBehavior = "merge" | "replace";
 
