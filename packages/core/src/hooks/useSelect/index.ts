import { useCallback, useMemo, useState } from "react";
import { QueryObserverResult, UseQueryOptions } from "@tanstack/react-query";
import uniqBy from "lodash/uniqBy";
import debounce from "lodash/debounce";
import get from "lodash/get";

import { useList, useMany, useMeta } from "@hooks";
import {
  CrudSorting,
  BaseOption,
  BaseRecord,
  GetManyResponse,
  GetListResponse,
  CrudFilters,
  SuccessErrorNotification,
  HttpError,
  LiveModeProps,
  BaseKey,
  Pagination,
  MetaQuery,
  Prettify,
} from "../../interfaces";
import { pickNotDeprecated } from "@definitions/helpers";
import { useResource } from "../resource/useResource/index";
import { BaseListProps } from "../data/useList";
import {
  useLoadingOvertime,
  UseLoadingOvertimeOptionsProps,
  UseLoadingOvertimeReturnType,
} from "../useLoadingOvertime";

export type UseSelectProps<TQueryFnData, TError, TData> = {
  /**
   * Resource name for API data interactions
   */
  resource: string;
  /**
   * Set the option's value
   * @default `"title"`
   */
  optionLabel?: keyof TData extends string
    ? keyof TData
    : (item: TData) => string;
  /**
   * Set the option's label value
   * @default `"id"`
   */
  optionValue?: keyof TData extends string
    ? keyof TData
    : (item: TData) => string;
  /**
   * Allow us to sort the options
   * @deprecated Use `sorters` instead
   */
  sort?: CrudSorting;
  /**
   * Allow us to sort the options
   */
  sorters?: CrudSorting;
  /**
   * Resource name for API data interactions
   */
  filters?: CrudFilters;
  /**
   * Adds extra `options`
   */
  defaultValue?: BaseKey | BaseKey[];
  /**
   * The number of milliseconds to delay
   * @default `300`
   */
  debounce?: number;
  /**
   * react-query [useQuery](https://react-query.tanstack.com/reference/useQuery) options
   */
  queryOptions?: UseQueryOptions<
    GetListResponse<TQueryFnData>,
    TError,
    GetListResponse<TData>
  >;
  /**
   * Pagination option from [`useList()`](/docs/api-reference/core/hooks/data/useList/)
   * @type {  current?: number; pageSize?: number;}
   * @default `undefined`
   */
  pagination?: Prettify<
    Omit<Pagination, "mode"> & {
      /**
       * Whether to use server side pagination or not.
       * @default "off"
       */
      mode?: Pagination["mode"];
    }
  >;
  /**
   * Disabling pagination option from [`useList()`](/docs/api-reference/core/hooks/data/useList/)
   * @type boolean
   * @default `false`
   * @deprecated `hasPagination` is deprecated, use `pagination.mode` instead.
   */
  hasPagination?: boolean;
  /**
   * react-query [useQuery](https://react-query.tanstack.com/reference/useQuery) options
   */
  defaultValueQueryOptions?: UseQueryOptions<
    GetManyResponse<TQueryFnData>,
    TError
  >;
  /**
   * If defined, this callback allows us to override all filters for every search request.
   * @default `undefined`
   */
  onSearch?: (value: string) => CrudFilters;
  /**
   * Additional meta data to pass to the `useMany` from the data provider
   */
  meta?: MetaQuery;
  /**
   * Additional meta data to pass to the `useMany` from the data provider
   * @deprecated `metaData` is deprecated with refine@4, refine will pass `meta` instead, however, we still support `metaData` for backward compatibility.
   */
  metaData?: MetaQuery;
  /**
   * If there is more than one `dataProvider`, you should use the `dataProviderName` that you will use.
   * @default `default`
   */
  dataProviderName?: string;
  /**
   * Amount of records to fetch in select box list.
   * @deprecated use [`pagination`](https://refine.dev/docs/api-reference/core/interfaceReferences/#pagination) instead
   * @default `undefined`
   */
  fetchSize?: number;
} & SuccessErrorNotification<
  GetListResponse<TData>,
  TError,
  Prettify<BaseListProps>
> &
  LiveModeProps &
  UseLoadingOvertimeOptionsProps;

export type UseSelectReturnType<
  TData extends BaseRecord = BaseRecord,
  TError extends HttpError = HttpError,
  TOption extends BaseOption = BaseOption,
> = {
  queryResult: QueryObserverResult<GetListResponse<TData>, TError>;
  defaultValueQueryResult: QueryObserverResult<GetManyResponse<TData>>;
  onSearch: (value: string) => void;
  options: TOption[];
} & UseLoadingOvertimeReturnType;

/**
 * `useSelect` hook is used to fetch data from the dataProvider and return the options for the select box.
 *
 * It uses `getList` method as query function from the dataProvider that is
 * passed to {@link https://refine.dev/docs/api-reference/core/components/refine-config/ `<Refine>`}.
 *
 * @see {@link https://refine.dev/docs/api-reference/core/hooks/useSelect} for more details.
 *
 * @typeParam TQueryFnData - Result data returned by the query function. Extends {@link https://refine.dev/docs/api-reference/core/interfaceReferences#baserecord `BaseRecord`}
 * @typeParam TError - Custom error object that extends {@link https://refine.dev/docs/api-reference/core/interfaceReferences#httperror `HttpError`}
 * @typeParam TData - Result data returned by the `select` function. Extends {@link https://refine.dev/docs/api-reference/core/interfaceReferences#baserecord `BaseRecord`}. Defaults to `TQueryFnData`
 *
 */

export const useSelect = <
  TQueryFnData extends BaseRecord = BaseRecord,
  TError extends HttpError = HttpError,
  TData extends BaseRecord = TQueryFnData,
  TOption extends BaseOption = BaseOption,
>(
  props: UseSelectProps<TQueryFnData, TError, TData>,
): UseSelectReturnType<TData, TError, TOption> => {
  const [search, setSearch] = useState<CrudFilters>([]);
  const [options, setOptions] = useState<TOption[]>([]);
  const [selectedOptions, setSelectedOptions] = useState<TOption[]>([]);

  const {
    resource: resourceFromProps,
    sort,
    sorters,
    filters = [],
    optionLabel = "title",
    optionValue = "id",
    debounce: debounceValue = 300,
    successNotification,
    errorNotification,
    defaultValueQueryOptions: defaultValueQueryOptionsFromProps,
    queryOptions,
    fetchSize,
    pagination,
    hasPagination = false,
    liveMode,
    defaultValue = [],
    onLiveEvent,
    onSearch: onSearchFromProp,
    liveParams,
    meta,
    metaData,
    dataProviderName,
    overtimeOptions,
  } = props;

  const getOptionLabel = useCallback(
    (item: TData) => {
      if (typeof optionLabel === "string") {
        return get(item, optionLabel);
      } else {
        return optionLabel(item);
      }
    },
    [optionLabel],
  );

  const getOptionValue = useCallback(
    (item: TData) => {
      if (typeof optionValue === "string") {
        return get(item, optionValue);
      } else {
        return optionValue(item);
      }
    },
    [optionValue],
  );

  const { resource, identifier } = useResource(resourceFromProps);

  const getMeta = useMeta();

  const combinedMeta = getMeta({
    resource,
    meta: pickNotDeprecated(meta, metaData),
  });

  const defaultValues = Array.isArray(defaultValue)
    ? defaultValue
    : [defaultValue];

  const defaultValueQueryOnSuccess = useCallback(
    (data: GetManyResponse<TData>) => {
      setSelectedOptions(
        data.data.map(
          (item) =>
            ({
              label: getOptionLabel(item),
              value: getOptionValue(item),
            }) as TOption,
        ),
      );
    },
    [optionLabel, optionValue],
  );

  const defaultValueQueryOptions =
    defaultValueQueryOptionsFromProps ?? (queryOptions as any);

  const defaultValueQueryResult = useMany<TQueryFnData, TError, TData>({
    resource: identifier,
    ids: defaultValues,
    queryOptions: {
      ...defaultValueQueryOptions,
      enabled:
        defaultValues.length > 0 && (defaultValueQueryOptions?.enabled ?? true),
      onSuccess: (data) => {
        defaultValueQueryOnSuccess(data);
        defaultValueQueryOptions?.onSuccess?.(data);
      },
    },
    meta: combinedMeta,
    metaData: combinedMeta,
    liveMode: "off",
    dataProviderName,
  });

  const defaultQueryOnSuccess = useCallback(
    (data: GetListResponse<TData>) => {
      {
        setOptions(
          data.data.map(
            (item) =>
              ({
                label: getOptionLabel(item),
                value: getOptionValue(item),
              }) as TOption,
          ),
        );
      }
    },
    [optionLabel, optionValue],
  );

  const queryResult = useList<TQueryFnData, TError, TData>({
    resource: identifier,
    sorters: pickNotDeprecated(sorters, sort),
    filters: filters.concat(search),
    pagination: {
      current: pagination?.current,
      pageSize: pagination?.pageSize ?? fetchSize,
      mode: pagination?.mode,
    },
    hasPagination,
    queryOptions: {
      ...queryOptions,
      onSuccess: (data) => {
        defaultQueryOnSuccess(data);
        queryOptions?.onSuccess?.(data);
      },
    },
    successNotification,
    errorNotification,
    meta: combinedMeta,
    metaData: combinedMeta,
    liveMode,
    liveParams,
    onLiveEvent,
    dataProviderName,
  });

  const onSearch = (value: string) => {
    if (onSearchFromProp) {
      setSearch(onSearchFromProp(value));
      return;
    }

    if (!value) {
      setSearch([]);
      return;
<<<<<<< HEAD
    } else {
      setSearch([
        {
          field: optionLabel as string,
          operator: "contains",
          value,
        },
      ]);
=======
>>>>>>> 5b2aee56
    }
    setSearch([
      {
        field: optionLabel,
        operator: "contains",
        value,
      },
    ]);
  };

  const { elapsedTime } = useLoadingOvertime({
    isLoading: queryResult.isFetching || defaultValueQueryResult.isFetching,
    interval: overtimeOptions?.interval,
    onInterval: overtimeOptions?.onInterval,
  });

  const combinedOptions = useMemo(
    () => uniqBy([...options, ...selectedOptions], "value"),
    [options, selectedOptions],
  );

  return {
    queryResult,
    defaultValueQueryResult,
    options: combinedOptions,
    onSearch: debounce(onSearch, debounceValue),
    overtime: { elapsedTime },
  };
};<|MERGE_RESOLUTION|>--- conflicted
+++ resolved
@@ -206,9 +206,9 @@
     (item: TData) => {
       if (typeof optionLabel === "string") {
         return get(item, optionLabel);
-      } else {
-        return optionLabel(item);
       }
+
+      return optionLabel(item);
     },
     [optionLabel],
   );
@@ -217,9 +217,9 @@
     (item: TData) => {
       if (typeof optionValue === "string") {
         return get(item, optionValue);
-      } else {
-        return optionValue(item);
       }
+
+      return optionValue(item);
     },
     [optionValue],
   );
@@ -326,21 +326,11 @@
     if (!value) {
       setSearch([]);
       return;
-<<<<<<< HEAD
-    } else {
-      setSearch([
-        {
-          field: optionLabel as string,
-          operator: "contains",
-          value,
-        },
-      ]);
-=======
->>>>>>> 5b2aee56
     }
+
     setSearch([
       {
-        field: optionLabel,
+        field: optionLabel as string,
         operator: "contains",
         value,
       },
