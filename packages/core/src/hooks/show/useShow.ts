--- conflicted
+++ resolved
@@ -37,13 +37,8 @@
     errorNotification,
     metaData,
 }: useShowProps = {}): useShowReturnType<TData> => {
-<<<<<<< HEAD
-    const [showId, setShowId] = useState<string>();
-
     const { useParams } = useRouterContext();
 
-=======
->>>>>>> 8074ab78
     const { resource: routeResourceName, id: idFromRoute } =
         useParams<ResourceRouterParams>();
 
