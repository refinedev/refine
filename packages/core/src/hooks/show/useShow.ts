--- conflicted
+++ resolved
@@ -15,13 +15,8 @@
     id?: string;
 };
 
-<<<<<<< HEAD
-export const useShow = <RecordType extends BaseRecord = BaseRecord>({
+export const useShow = <TData extends BaseRecord = BaseRecord>({
     resource: resourceName,
-=======
-export const useShow = <TData extends BaseRecord = BaseRecord>({
-    resourceName,
->>>>>>> a64db725
     id,
 }: useShowProps = {}) => {
     const [showId, setShowId] = useState<string>();
@@ -33,11 +28,7 @@
     const resource = resourceName ?? routeResourceName;
     const resourceId = showId ?? id ?? idFromRoute;
 
-<<<<<<< HEAD
-    const queryResult = useOne<RecordType>(resource, resourceId, {
-=======
-    const queryResult = useOne<TData>(name, resourceId, {
->>>>>>> a64db725
+    const queryResult = useOne<TData>(resource, resourceId, {
         enabled: !!resourceId,
     });
 
