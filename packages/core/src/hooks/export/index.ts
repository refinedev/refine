--- conflicted
+++ resolved
@@ -1,10 +1,5 @@
 import { useState } from "react";
-<<<<<<< HEAD
-
-import { UnparseConfig, unparse } from "papaparse";
-=======
 import papaparse from "papaparse";
->>>>>>> fc1b4ad4
 import warnOnce from "warn-once";
 
 import {
