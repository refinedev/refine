import { useState } from "react";
import { useResource, useDataProvider } from "@hooks";
import {
    BaseRecord,
    MapDataFn,
    CrudSorting,
    CrudFilters,
    MetaQuery,
} from "../../interfaces";
import {
    userFriendlyResourceName,
    pickDataProvider,
    pickNotDeprecated,
} from "@definitions";
import { ExportToCsv, Options } from "export-to-csv-fix-source-map";

type UseExportOptionsType<
    TData extends BaseRecord = BaseRecord,
    TVariables = any,
> = {
    /**
     * Resource name for API data interactions
     * @default Resource name that it reads from route
     * @deprecated `resourceName` is deprecated. Use `resource` instead.
     */
    resourceName?: string;
    /**
     * Resource name for API data interactions
     * @default Resource name that it reads from route
     */
    resource?: string;
    /**
     * A mapping function that runs for every record. Mapped data will be included in the file contents
     */
    mapData?: MapDataFn<TData, TVariables>;
    /**
     *  Sorts records
     *  @deprecated `sorter` is deprecated. Use `sorters` instead.
     */
    sorter?: CrudSorting;
    /**
     *  Sorts records
     */
    sorters?: CrudSorting;
    /**
     *  Filters records
     */
    filters?: CrudFilters;
    maxItemCount?: number;
    /**
     *  Requests to fetch data are made as batches by page size. By default, it is 20. Used for `getList` method of `DataProvider`
     */
    pageSize?: number;
    /**
     *  Used for exporting options
     *  @type [Options](https://github.com/alexcaza/export-to-csv)
     */
    exportOptions?: Options;
    /**
     *  Metadata query for `dataProvider`
     */
    meta?: MetaQuery;
    /**
     *  Metadata query for `dataProvider`
     * @deprecated `metaData` is deprecated with refine@4, refine will pass `meta` instead, however, we still support `metaData` for backward compatibility.
     */
    metaData?: MetaQuery;
    /**
     * If there is more than one `dataProvider`, you should use the `dataProviderName` that you will use.
     */
    dataProviderName?: string;
    /**
     *  Callback to handle error events of this hook
     */
    onError?: (error: any) => void;
};

type UseExportReturnType = {
    isLoading: boolean;
    triggerExport: () => Promise<void>;
};

/**
 * `useExport` hook allows you to make your resources exportable.
 *
 * @see {@link https://refine.dev/docs/api-reference/core/hooks/import-export/useExport} for more details.
 *
 * @typeParam TData - Result data of the query extends {@link https://refine.dev/docs/api-reference/core/interfaceReferences#baserecord `BaseRecord`}
 * @typeParam TVariables - Values for params.
 *
 */
export const useExport = <
    TData extends BaseRecord = BaseRecord,
    TVariables = any,
>({
    resourceName,
    resource: resourceFromProps,
    sorter,
    sorters,
    filters,
    maxItemCount,
    pageSize = 20,
    mapData = (item) => item as any,
    exportOptions,
    meta,
    metaData,
    dataProviderName,
    onError,
}: UseExportOptionsType<TData, TVariables> = {}): UseExportReturnType => {
    const [isLoading, setIsLoading] = useState(false);

    const dataProvider = useDataProvider();

    const { resource, resources } = useResource(
<<<<<<< HEAD
        resourceFromProps ?? resourceName,
    );
    const resourceIdentifierOrName = resource?.identifier ?? resource?.name;
=======
        pickNotDeprecated(resourceFromProps, resourceName),
    );
>>>>>>> e7be88f3

    const filename = `${userFriendlyResourceName(
        resourceIdentifierOrName,
        "plural",
    )}-${new Date().toLocaleString()}`;

    const { getList } = dataProvider(
        pickDataProvider(resourceIdentifierOrName, dataProviderName, resources),
    );

    const triggerExport = async () => {
        setIsLoading(true);

        let rawData: BaseRecord[] = [];

        let current = 1;
        let preparingData = true;
        while (preparingData) {
            try {
                const { data, total } = await getList<TData>({
                    resource: resource?.name ?? "",
                    filters,
                    sort: pickNotDeprecated(sorters, sorter),
                    sorters: pickNotDeprecated(sorters, sorter),
                    pagination: {
                        current,
                        pageSize,
                        mode: "server",
                    },
                    meta: pickNotDeprecated(meta, metaData),
                    metaData: pickNotDeprecated(meta, metaData),
                });

                current++;

                rawData.push(...data);

                if (maxItemCount && rawData.length >= maxItemCount) {
                    rawData = rawData.slice(0, maxItemCount);
                    preparingData = false;
                }

                if (total === rawData.length) {
                    preparingData = false;
                }
            } catch (error) {
                setIsLoading(false);
                preparingData = false;

                onError?.(error);

                return;
            }
        }

        const csvExporter = new ExportToCsv({
            filename,
            useKeysAsHeaders: true,
            ...exportOptions,
        });

        csvExporter.generateCsv(rawData.map(mapData as any));

        setIsLoading(false);
    };

    return {
        isLoading,
        triggerExport,
    };
};<|MERGE_RESOLUTION|>--- conflicted
+++ resolved
@@ -112,14 +112,9 @@
     const dataProvider = useDataProvider();
 
     const { resource, resources } = useResource(
-<<<<<<< HEAD
-        resourceFromProps ?? resourceName,
+        pickNotDeprecated(resourceFromProps, resourceName),
     );
     const resourceIdentifierOrName = resource?.identifier ?? resource?.name;
-=======
-        pickNotDeprecated(resourceFromProps, resourceName),
-    );
->>>>>>> e7be88f3
 
     const filename = `${userFriendlyResourceName(
         resourceIdentifierOrName,
