import { useState } from "react";
import { useResource, useDataProvider, useMeta } from "@hooks";
import {
    BaseRecord,
    MapDataFn,
    CrudSorting,
    CrudFilters,
    MetaQuery,
} from "../../interfaces";
import {
    userFriendlyResourceName,
    pickDataProvider,
    pickNotDeprecated,
} from "@definitions";
import { ExportToCsv, Options } from "export-to-csv-fix-source-map";

type UseExportOptionsType<
    TData extends BaseRecord = BaseRecord,
    TVariables = any,
> = {
    /**
     * Resource name for API data interactions
     * @default Resource name that it reads from route
     * @deprecated `resourceName` is deprecated. Use `resource` instead.
     */
    resourceName?: string;
    /**
     * Resource name for API data interactions
     * @default Resource name that it reads from route
     */
    resource?: string;
    /**
     * A mapping function that runs for every record. Mapped data will be included in the file contents
     */
    mapData?: MapDataFn<TData, TVariables>;
    /**
     *  Sorts records
     *  @deprecated `sorter` is deprecated. Use `sorters` instead.
     */
    sorter?: CrudSorting;
    /**
     *  Sorts records
     */
    sorters?: CrudSorting;
    /**
     *  Filters records
     */
    filters?: CrudFilters;
    maxItemCount?: number;
    /**
     *  Requests to fetch data are made as batches by page size. By default, it is 20. Used for `getList` method of `DataProvider`
     */
    pageSize?: number;
    /**
     *  Used for exporting options
     *  @type [Options](https://github.com/alexcaza/export-to-csv)
     */
    exportOptions?: Options;
    /**
     *  Metadata query for `dataProvider`
     */
    meta?: MetaQuery;
    /**
     *  Metadata query for `dataProvider`
     * @deprecated `metaData` is deprecated with refine@4, refine will pass `meta` instead, however, we still support `metaData` for backward compatibility.
     */
    metaData?: MetaQuery;
    /**
     * If there is more than one `dataProvider`, you should use the `dataProviderName` that you will use.
     */
    dataProviderName?: string;
    /**
     *  Callback to handle error events of this hook
     */
    onError?: (error: any) => void;
};

type UseExportReturnType = {
    isLoading: boolean;
    triggerExport: () => Promise<void>;
};

/**
 * `useExport` hook allows you to make your resources exportable.
 *
 * @see {@link https://refine.dev/docs/api-reference/core/hooks/import-export/useExport} for more details.
 *
 * @typeParam TData - Result data of the query extends {@link https://refine.dev/docs/api-reference/core/interfaceReferences#baserecord `BaseRecord`}
 * @typeParam TVariables - Values for params.
 *
 */
export const useExport = <
    TData extends BaseRecord = BaseRecord,
    TVariables = any,
>({
    resourceName,
    resource: resourceFromProps,
    sorter,
    sorters,
    filters,
    maxItemCount,
    pageSize = 20,
    mapData = (item) => item as any,
    exportOptions,
    meta,
    metaData,
    dataProviderName,
    onError,
}: UseExportOptionsType<TData, TVariables> = {}): UseExportReturnType => {
    const [isLoading, setIsLoading] = useState(false);

    const dataProvider = useDataProvider();
    const getMeta = useMeta();
    const { resource, resources, identifier } = useResource(
        pickNotDeprecated(resourceFromProps, resourceName),
    );
    const resourceIdentifierOrName = resource?.identifier ?? resource?.name;

    const filename = `${userFriendlyResourceName(
<<<<<<< HEAD
        resourceIdentifierOrName,
=======
        identifier,
>>>>>>> 84c30d33
        "plural",
    )}-${new Date().toLocaleString()}`;

    const { getList } = dataProvider(
<<<<<<< HEAD
        pickDataProvider(resourceIdentifierOrName, dataProviderName, resources),
=======
        pickDataProvider(identifier, dataProviderName, resources),
>>>>>>> 84c30d33
    );

    const combinedMeta = getMeta({
        resource,
        meta: pickNotDeprecated(meta, metaData),
    });

    const triggerExport = async () => {
        setIsLoading(true);

        let rawData: BaseRecord[] = [];

        let current = 1;
        let preparingData = true;
        while (preparingData) {
            try {
                const { data, total } = await getList<TData>({
                    resource: resource?.name ?? "",
                    filters,
                    sort: pickNotDeprecated(sorters, sorter),
                    sorters: pickNotDeprecated(sorters, sorter),
                    pagination: {
                        current,
                        pageSize,
                        mode: "server",
                    },
                    meta: combinedMeta,
                    metaData: combinedMeta,
                });

                current++;

                rawData.push(...data);

                if (maxItemCount && rawData.length >= maxItemCount) {
                    rawData = rawData.slice(0, maxItemCount);
                    preparingData = false;
                }

                if (total === rawData.length) {
                    preparingData = false;
                }
            } catch (error) {
                setIsLoading(false);
                preparingData = false;

                onError?.(error);

                return;
            }
        }

        const csvExporter = new ExportToCsv({
            filename,
            useKeysAsHeaders: true,
            ...exportOptions,
        });

        csvExporter.generateCsv(rawData.map(mapData as any));

        setIsLoading(false);
    };

    return {
        isLoading,
        triggerExport,
    };
};<|MERGE_RESOLUTION|>--- conflicted
+++ resolved
@@ -114,23 +114,14 @@
     const { resource, resources, identifier } = useResource(
         pickNotDeprecated(resourceFromProps, resourceName),
     );
-    const resourceIdentifierOrName = resource?.identifier ?? resource?.name;
 
     const filename = `${userFriendlyResourceName(
-<<<<<<< HEAD
-        resourceIdentifierOrName,
-=======
         identifier,
->>>>>>> 84c30d33
         "plural",
     )}-${new Date().toLocaleString()}`;
 
     const { getList } = dataProvider(
-<<<<<<< HEAD
-        pickDataProvider(resourceIdentifierOrName, dataProviderName, resources),
-=======
         pickDataProvider(identifier, dataProviderName, resources),
->>>>>>> 84c30d33
     );
 
     const combinedMeta = getMeta({
