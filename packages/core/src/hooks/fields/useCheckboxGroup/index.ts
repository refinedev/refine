--- conflicted
+++ resolved
@@ -26,12 +26,7 @@
     filters,
     optionLabel = "title",
     optionValue = "id",
-<<<<<<< HEAD
-    ...rest
 }: useCheckboxGroupProps): UseCheckboxGroupReturnType<TData> => {
-=======
-}: useCheckboxGroupProps): UseCheckboxGroupReturnType<RecordType> => {
->>>>>>> fdf4d370
     const [options, setOptions] = React.useState<Option[]>([]);
 
     const queryResult = useList<TData>(
