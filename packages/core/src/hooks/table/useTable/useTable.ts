import { useState, useEffect } from "react";
import { Grid } from "antd";
import { useFormTable } from "sunflower-antd";
import { TablePaginationConfig, TableProps } from "antd/lib/table";
import { FormProps } from "antd/lib/form";
import { QueryObserverResult, UseQueryOptions } from "react-query";

import { useForm } from "antd/lib/form/Form";
import { SorterResult } from "antd/lib/table/interface";

import {
    useRouterContext,
    useSyncWithLocation,
    useNavigation,
    useResourceWithRoute,
    useList,
    useLiveMode,
} from "@hooks";
import {
    stringifyTableParams,
    parseTableParams,
    mapAntdSorterToCrudSorting,
    mapAntdFilterToCrudFilter,
    unionFilters,
    setInitialFilters,
} from "@definitions/table";

import {
    ResourceRouterParams,
    BaseRecord,
    CrudFilters,
    CrudSorting,
    GetListResponse,
    SuccessErrorNotification,
    HttpError,
    MetaDataQuery,
    LiveModeProps,
} from "../../../interfaces";

export type useTableProps<TData, TError, TSearchVariables = unknown> = {
    permanentFilter?: CrudFilters;
    resource?: string;
    initialCurrent?: number;
    initialPageSize?: number;
    initialSorter?: CrudSorting;
    initialFilter?: CrudFilters;
    syncWithLocation?: boolean;
    onSearch?: (data: TSearchVariables) => CrudFilters | Promise<CrudFilters>;
    queryOptions?: UseQueryOptions<GetListResponse<TData>, TError>;
    metaData?: MetaDataQuery;
} & SuccessErrorNotification &
    LiveModeProps;

export type useTableReturnType<
    TData extends BaseRecord = BaseRecord,
    TSearchVariables = unknown,
> = {
    searchFormProps: FormProps<TSearchVariables>;
    tableProps: TableProps<TData>;
    tableQueryResult: QueryObserverResult<GetListResponse<TData>>;
    sorter?: CrudSorting;
    filters?: CrudFilters;
};

/**
 * By using useTable, you are able to get properties that are compatible with
 * Ant Design {@link https://ant.design/components/table/ `<Table>`} component.
 * All features such as sorting, filtering and pagination comes as out of box.
 *
 * @see {@link https://refine.dev/docs/api-references/hooks/table/useTable} for more details.
 */

const defaultPermanentFilter: CrudFilters = [];

export const useTable = <
    TData extends BaseRecord = BaseRecord,
    TError extends HttpError = HttpError,
    TSearchVariables = unknown,
>({
    onSearch,
    permanentFilter = defaultPermanentFilter,
    initialCurrent = 1,
    initialPageSize = 10,
    initialSorter,
    initialFilter,
    syncWithLocation: syncWithLocationProp,
    resource: resourceFromProp,
    successNotification,
    errorNotification,
    queryOptions,
    liveMode: liveModeFromProp,
    onLiveEvent,
    liveParams,
    metaData,
}: useTableProps<TData, TError, TSearchVariables> = {}): useTableReturnType<
    TData,
    TSearchVariables
> => {
    const breakpoint = Grid.useBreakpoint();

    const { syncWithLocation: syncWithLocationContext } = useSyncWithLocation();

    const [form] = useForm<TSearchVariables>();

    const syncWithLocation = syncWithLocationProp ?? syncWithLocationContext;

    // disable syncWithLocation for custom resource tables
    // if (resourceFromProp) {
    //     syncWithLocation = false;
    // }

    const { useLocation, useParams } = useRouterContext();
    const { search } = useLocation();
    const liveMode = useLiveMode(liveModeFromProp);

    let defaultCurrent = initialCurrent;
    let defaultPageSize = initialPageSize;
    let defaultSorter = initialSorter;
    let defaultFilter = initialFilter;

    if (syncWithLocation) {
        const { parsedCurrent, parsedPageSize, parsedSorter, parsedFilters } =
            parseTableParams(search);

        defaultCurrent = parsedCurrent || defaultCurrent;
        defaultPageSize = parsedPageSize || defaultPageSize;
        defaultSorter = parsedSorter.length ? parsedSorter : defaultSorter;
        defaultFilter = parsedFilters.length ? parsedFilters : defaultFilter;
    }

    const { tableProps: tablePropsSunflower } = useFormTable({
        defaultCurrent,
        defaultPageSize,
    });

    const { resource: routeResourceName } = useParams<ResourceRouterParams>();

    const { push } = useNavigation();
    const resourceWithRoute = useResourceWithRoute();

    const resource = resourceWithRoute(resourceFromProp ?? routeResourceName);

    const [sorter, setSorter] = useState<CrudSorting>(defaultSorter || []);
    const [filters, setFilters] = useState<CrudFilters>(
        setInitialFilters(permanentFilter, defaultFilter ?? []),
    );

    useEffect(() => {
        if (syncWithLocation) {
            const stringifyParams = stringifyTableParams({
                pagination: {
                    ...tablePropsSunflower.pagination,
                    current:
                        tablePropsSunflower.pagination.current ??
                        defaultCurrent,
                },
                sorter,
                filters,
            });

            // Careful! This triggers render
            return push(`/${resource.route}?${stringifyParams}`);
        }
    }, [
        syncWithLocation,
        tablePropsSunflower.pagination.current,
        tablePropsSunflower.pagination.pageSize,
        sorter,
        filters,
    ]);

    const {
        current: currentSF,
        pageSize: pageSizeSF,
        defaultCurrent: defaultCurrentSF,
    } = tablePropsSunflower.pagination;

    const queryResult = useList<TData, TError>({
        resource: resource.name,
        config: {
            pagination: {
                current: currentSF ?? defaultCurrentSF,
                pageSize: pageSizeSF,
            },
            filters: unionFilters(permanentFilter, [], filters),
            sort: sorter,
        },
        queryOptions,
        successNotification,
        errorNotification,
        metaData,
        liveMode,
        liveParams,
        onLiveEvent,
    });
    const { data, isFetching, isLoading } = queryResult;

    const onChange = (
        pagination: TablePaginationConfig,
        tableFilters: Record<
            string,
            (string | number | boolean) | (string | number | boolean)[] | null
        >,
        sorter: SorterResult<any> | SorterResult<any>[],
    ) => {
        // Map Antd:Filter -> refine:CrudFilter
        const crudFilters = mapAntdFilterToCrudFilter(tableFilters, filters);

        setFilters((prevFilters) =>
            unionFilters(permanentFilter, crudFilters, prevFilters),
        );

        // Map Antd:Sorter -> refine:CrudSorting
        const crudSorting = mapAntdSorterToCrudSorting(sorter);
        setSorter(crudSorting);

        tablePropsSunflower.onChange(pagination, filters, sorter);
    };

    const onFinish = async (value: TSearchVariables) => {
        if (onSearch) {
            const searchFilters = await onSearch(value);
            setFilters((prevFilters) =>
                unionFilters(permanentFilter, searchFilters, prevFilters),
            );

            tablePropsSunflower.onChange(
                { ...tablePropsSunflower.pagination, current: 1 },
                undefined,
                undefined,
            );
        }
    };

    return {
        searchFormProps: {
            ...form,
            onFinish,
        },
        tableProps: {
            ...tablePropsSunflower,
            dataSource: data?.data,
<<<<<<< HEAD
            loading: liveMode ? isLoading : isFetching,
            // loading: isFetching,
=======
            loading: liveMode === "auto" ? isLoading : isFetching,
>>>>>>> c7978516
            onChange,
            pagination: {
                ...tablePropsSunflower.pagination,
                simple: !breakpoint.sm,
                position: !breakpoint.sm ? ["bottomCenter"] : ["bottomRight"],
                total: data?.total,
            },
            scroll: { x: true },
        },
        tableQueryResult: queryResult,
        sorter,
        filters,
    };
};<|MERGE_RESOLUTION|>--- conflicted
+++ resolved
@@ -240,12 +240,7 @@
         tableProps: {
             ...tablePropsSunflower,
             dataSource: data?.data,
-<<<<<<< HEAD
-            loading: liveMode ? isLoading : isFetching,
-            // loading: isFetching,
-=======
             loading: liveMode === "auto" ? isLoading : isFetching,
->>>>>>> c7978516
             onChange,
             pagination: {
                 ...tablePropsSunflower.pagination,
