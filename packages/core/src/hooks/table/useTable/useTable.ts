import { useState } from "react";
import { useLocation, useParams } from "react-router-dom";
import { useFormTable } from "sunflower-antd";
import { TablePaginationConfig, TableProps } from "antd/lib/table";

import { useResourceWithRoute, useList } from "@hooks";
import { useSyncWithLocation } from "@hooks/admin";
import { useNavigation } from "@hooks/navigation";
import { stringifyTableParams, parseTableParams } from "@definitions/table";

import {
    Filters,
    Sort,
    ResourceRouterParams,
    BaseRecord,
} from "../../../interfaces";

export type useTableProps = {
<<<<<<< HEAD
    permanentFilter?: Filters;
=======
    permanentFilter?: { [key: string]: number[] | string[] };
    resource?: string;
>>>>>>> 1457f2cf
    initialCurrent?: number;
    initialPageSize?: number;
    initialSorter?: Sort;
    initialFilter?: Filters;
    syncWithLocation?: boolean;
};

export type useTableReturnType<RecordType extends BaseRecord = BaseRecord> = {
    tableProps: TableProps<RecordType>;
    sorter?: Sort;
    filters?: Filters;
};

export const useTable = <RecordType extends BaseRecord = BaseRecord>({
    permanentFilter,
    initialCurrent = 1,
    initialPageSize = 10,
    initialSorter,
    initialFilter,
    syncWithLocation = false,
    resource: resourceFromProp,
}: useTableProps = {}): useTableReturnType<RecordType> => {
    const { syncWithLocation: syncWithLocationContext } = useSyncWithLocation();

    if (syncWithLocationContext) {
        syncWithLocation = true;
    }

    // disable syncWithLocation for custom resource tables
    if (resourceFromProp) {
        syncWithLocation = false;
    }

    const { search } = useLocation();

    let defaultCurrent = initialCurrent;
    let defaultPageSize = initialPageSize;
    let defaultSorter = initialSorter;
    let defaultFilter = initialFilter;

    if (syncWithLocation) {
        const {
            parsedCurrent,
            parsedPageSize,
            parsedSorter,
            parsedFilters,
        } = parseTableParams({
            initialSorter,
            initialFilter,
            url: search,
        });

        defaultCurrent = parsedCurrent || defaultCurrent;
        defaultPageSize = parsedPageSize || defaultPageSize;
        defaultSorter = parsedSorter || defaultSorter;
        defaultFilter = parsedFilters || defaultFilter;
    }

    const { tableProps: tablePropsSunflower } = useFormTable({
        defaultCurrent: initialCurrent,
        defaultPageSize: initialPageSize,
    });

    const { resource: routeResourceName } = useParams<ResourceRouterParams>();

    const { push } = useNavigation();
    const resourceWithRoute = useResourceWithRoute();

    const resource = resourceWithRoute(resourceFromProp ?? routeResourceName);

    const [sorter, setSorter] = useState<Sort | undefined>(defaultSorter);
    const [filters, setFilters] = useState<Filters | undefined>(defaultFilter);

    const {
        current,
        pageSize,
        defaultCurrent: defaultCurrentSF,
    } = tablePropsSunflower.pagination;

    const { data, isFetching } = useList<RecordType>(resource.name, {
        pagination: { current: current ?? defaultCurrentSF, pageSize },
        filters: { ...filters, ...permanentFilter },
        sort: sorter,
    });

    const onChange = (
        pagination: TablePaginationConfig,
        filters: Filters,
        sorter: Sort,
    ) => {
        setFilters(filters);
        setSorter(sorter);

        tablePropsSunflower.onChange(pagination, filters, sorter);

        // synchronize with url
        if (syncWithLocation) {
            const stringifyParams = stringifyTableParams({
                pagination,
                sorter,
                filters,
            });

            return push(`/resources/${resource.route}?${stringifyParams}`);
        }
    };

    return {
        tableProps: {
            ...tablePropsSunflower,
            dataSource: data?.data,
            loading: isFetching,
            onChange,
            pagination: {
                ...tablePropsSunflower.pagination,
                total: data?.total,
                size: "small",
                position: ["bottomCenter"],
            },
        },
        sorter,
        filters,
    };
};<|MERGE_RESOLUTION|>--- conflicted
+++ resolved
@@ -16,12 +16,8 @@
 } from "../../../interfaces";
 
 export type useTableProps = {
-<<<<<<< HEAD
     permanentFilter?: Filters;
-=======
-    permanentFilter?: { [key: string]: number[] | string[] };
     resource?: string;
->>>>>>> 1457f2cf
     initialCurrent?: number;
     initialPageSize?: number;
     initialSorter?: Sort;
