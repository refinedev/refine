--- conflicted
+++ resolved
@@ -144,10 +144,7 @@
                 filters,
             });
 
-<<<<<<< HEAD
-=======
             // Careful! This triggers render
->>>>>>> a70abbf2
             return push(`/${resource.route}?${stringifyParams}`);
         }
     }, [
