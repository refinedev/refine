import { useState } from "react";
import { useLocation, useParams } from "react-router-dom";
import { useFormTable } from "sunflower-antd";
import { TablePaginationConfig, TableProps } from "antd/lib/table";
import { useHistory } from "react-router-dom";

import { useResourceWithRoute, useList } from "@hooks";
import { Filters, Sort, ResourceRouterParams } from "@interfaces";
import {
    stringifyTableParams,
    parseTableParams,
    merge,
} from "@definitions/table";
import { useSyncWithLocation } from "@hooks/admin";

export type useTableProps = {
    permanentFilter?: { [key: string]: number[] | string[] };
    initialCurrent?: number;
    initialPageSize?: number;
    initialSorter?: Sort;
    initialFilter?: Filters;
    syncWithLocation?: boolean;
};

type useTable = {
    tableProps: TableProps<any>;
    sorter: Sort;
    filters: Filters;
};

export const useTable = ({
    permanentFilter,
    initialCurrent = 1,
    initialPageSize = 10,
    initialSorter,
    initialFilter,
    syncWithLocation = false,
}: useTableProps): useTable => {
<<<<<<< HEAD
=======
    const { syncWithLocation: syncWithLocationContext } = useSyncWithLocation();

    if (syncWithLocationContext) {
        syncWithLocation = true;
    }

    const { search } = useLocation();

    let defaultCurrent = 1;
    let defaultPageSize = 10;
    let defaultSorter = initialSorter;
    let defaultFilter = initialFilter;

    if (syncWithLocation) {
        const {
            parsedCurrent,
            parsedPageSize,
            parsedSorter,
            parsedFilters,
        } = parseTableParams({
            initialSorter,
            initialFilter,
            url: search,
        });

        defaultCurrent = parsedCurrent || defaultCurrent;
        defaultPageSize = parsedPageSize || defaultPageSize;
        defaultSorter = parsedSorter || defaultSorter;
        defaultFilter = parsedFilters || defaultFilter;
    }

>>>>>>> 24b309f1
    const { tableProps: tablePropsSunflower } = useFormTable({
        defaultCurrent: initialCurrent,
        defaultPageSize: initialPageSize,
    });

    const { resource: routeResourceName } = useParams<ResourceRouterParams>();
    const history = useHistory();

    const resource = useResourceWithRoute(routeResourceName);

    const [sorter, setSorter] = useState<Sort | undefined>(defaultSorter);
    const [filters, setFilters] = useState<Filters | undefined>(defaultFilter);

    const {
        current,
        pageSize,
        defaultCurrent,
    } = tablePropsSunflower.pagination;

    const { data, isFetching, refetch } = useList(resource.name, {
<<<<<<< HEAD
        pagination: { current: current ?? defaultCurrent, pageSize },
        filters: { ...permanentFilter, ...filters },
=======
        pagination: { current, pageSize },
        filters: merge(permanentFilter, filters),
>>>>>>> 24b309f1
        sort: sorter,
    });

    const onChange = (
        pagination: TablePaginationConfig,
        filters: Filters,
        sorter: Sort,
    ) => {
        setFilters(filters);
        setSorter(sorter);

        tablePropsSunflower.onChange(pagination, filters, sorter);

        // synchronize with url
        if (syncWithLocation) {
            const stringifyParams = stringifyTableParams({
                pagination,
                sorter,
                filters,
            });

            return history.push(
                `/resources/${resource.name}?${stringifyParams}`,
            );
        }

        refetch();
    };

    return {
        tableProps: {
            ...tablePropsSunflower,
            dataSource: data?.data,
            loading: isFetching,
            onChange,
            pagination: {
                ...tablePropsSunflower.pagination,
                total: data?.total,
            },
        },
        sorter: sorter as Sort,
        filters: filters as Filters,
    };
};<|MERGE_RESOLUTION|>--- conflicted
+++ resolved
@@ -36,8 +36,6 @@
     initialFilter,
     syncWithLocation = false,
 }: useTableProps): useTable => {
-<<<<<<< HEAD
-=======
     const { syncWithLocation: syncWithLocationContext } = useSyncWithLocation();
 
     if (syncWithLocationContext) {
@@ -46,8 +44,8 @@
 
     const { search } = useLocation();
 
-    let defaultCurrent = 1;
-    let defaultPageSize = 10;
+    let defaultCurrent = initialCurrent;
+    let defaultPageSize = initialPageSize;
     let defaultSorter = initialSorter;
     let defaultFilter = initialFilter;
 
@@ -69,7 +67,6 @@
         defaultFilter = parsedFilters || defaultFilter;
     }
 
->>>>>>> 24b309f1
     const { tableProps: tablePropsSunflower } = useFormTable({
         defaultCurrent: initialCurrent,
         defaultPageSize: initialPageSize,
@@ -86,17 +83,12 @@
     const {
         current,
         pageSize,
-        defaultCurrent,
+        defaultCurrent: defaultCurrentSF,
     } = tablePropsSunflower.pagination;
 
     const { data, isFetching, refetch } = useList(resource.name, {
-<<<<<<< HEAD
-        pagination: { current: current ?? defaultCurrent, pageSize },
-        filters: { ...permanentFilter, ...filters },
-=======
-        pagination: { current, pageSize },
+        pagination: { current: current ?? defaultCurrentSF, pageSize },
         filters: merge(permanentFilter, filters),
->>>>>>> 24b309f1
         sort: sorter,
     });
 
