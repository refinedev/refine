import { useTable } from "@hooks";
import { useTableProps } from "../useTable";
import { BaseRecord, HttpError } from "../../../interfaces";
import { useFormProps } from "../../form/useForm";
import { useTableReturnType } from "../useTable/useTable";
import { useForm } from "../../form/useForm";
import { ButtonProps } from "../../../components/antd";

export type useEditableTableReturnType<
    TData extends BaseRecord = BaseRecord,
    TError extends HttpError = HttpError,
    TVariables = {},
> = useTableReturnType<TData> &
    useForm<TData, TError, TVariables> & {
        saveButtonProps: ButtonProps & {
            onClick: () => void;
        };
        cancelButtonProps: ButtonProps & {
            onClick: () => void;
        };
<<<<<<< HEAD
        editButtonProps: (
            id: string,
        ) => ButtonProps & {
=======
        editButtonProps: (id: string | number) => ButtonProps & {
>>>>>>> 68fb3842
            onClick: () => void;
        };
        isEditing: (id: string) => boolean;
    };

type useEditableTableProps<
    TData extends BaseRecord = BaseRecord,
    TError extends HttpError = HttpError,
    TVariables = {},
> = useTableProps & useFormProps<TData, TError, TVariables>;

export const useEditableTable = <
    TData extends BaseRecord = BaseRecord,
    TError extends HttpError = HttpError,
    TVariables = {},
>(
    props: useEditableTableProps<TData, TError, TVariables> = {},
): useEditableTableReturnType<TData, TError, TVariables> => {
    const table = useTable<TData>({ ...props });
    const edit = useForm<TData, TError, TVariables>({
        ...props,
        action: "edit",
    });

    const { form, editId, setEditId, formLoading } = edit;

    const saveButtonProps = {
        onClick: () => form.submit(),
        disabled: formLoading,
    };

    const cancelButtonProps = {
        onClick: () => setEditId && setEditId(undefined),
    };

    const editButtonProps = (id: string) => {
        return {
            onClick: () => setEditId && setEditId(id),
        };
    };

    const isEditing = (id: string) => id === editId;

    return {
        ...table,
        ...edit,
        saveButtonProps,
        cancelButtonProps,
        editButtonProps,
        isEditing,
    };
};<|MERGE_RESOLUTION|>--- conflicted
+++ resolved
@@ -18,13 +18,7 @@
         cancelButtonProps: ButtonProps & {
             onClick: () => void;
         };
-<<<<<<< HEAD
-        editButtonProps: (
-            id: string,
-        ) => ButtonProps & {
-=======
-        editButtonProps: (id: string | number) => ButtonProps & {
->>>>>>> 68fb3842
+        editButtonProps: (id: string) => ButtonProps & {
             onClick: () => void;
         };
         isEditing: (id: string) => boolean;
