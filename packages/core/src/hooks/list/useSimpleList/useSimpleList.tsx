import { useState } from "react";
import { useParams } from "react-router-dom";
import { QueryObserverResult } from "react-query";
import { ListProps } from "antd/lib/list";
import { FormProps } from "antd/lib/form";
import { useForm } from "antd/lib/form/Form";

import { useResourceWithRoute, useList } from "@hooks";

import {
    ResourceRouterParams,
    BaseRecord,
    CrudFilters,
    CrudSorting,
    GetListResponse,
    SuccessErrorNotification,
} from "../../../interfaces";

<<<<<<< HEAD
export type useSimpleListProps<TData, TSearchVariables = unknown> =
    ListProps<TData> & {
        resource?: string;
        sorter?: CrudSorting;
        onSearch?: (
            data: TSearchVariables,
        ) => CrudFilters | Promise<CrudFilters>;
    };
=======
export type useSimpleListProps<TData> = ListProps<TData> & {
    resource?: string;
    filters?: CrudFilters;
    sorter?: CrudSorting;
} & SuccessErrorNotification;
>>>>>>> 9dedbf71

export type useSimpleListReturnType<
    TData extends BaseRecord = BaseRecord,
    TSearchVariables = unknown,
> = {
    listProps: ListProps<TData>;
    queryResult: QueryObserverResult<GetListResponse<TData>>;
    searchFormProps: FormProps<TSearchVariables>;
};

export const useSimpleList = <
    TData extends BaseRecord = BaseRecord,
    TSearchVariables = unknown,
>({
    resource: resourceFromProp,
    sorter,
<<<<<<< HEAD
    onSearch,
=======
    successNotification,
    errorNotification,
>>>>>>> 9dedbf71
    ...listProps
}: useSimpleListProps<TData, TSearchVariables> = {}): useSimpleListReturnType<
    TData,
    TSearchVariables
> => {
    const { resource: routeResourceName } = useParams<ResourceRouterParams>();

    const [form] = useForm<TSearchVariables>();

    const resourceWithRoute = useResourceWithRoute();
    const resource = resourceWithRoute(resourceFromProp ?? routeResourceName);

    let defaultPageSize = 10;
    if (listProps.pagination && listProps.pagination.pageSize) {
        defaultPageSize = listProps.pagination.pageSize;
    }

    let defaultCurrent = 1;
    if (listProps.pagination && listProps.pagination.current) {
        defaultCurrent = listProps.pagination.current;
    }

    const [current, setCurrent] = useState(defaultCurrent);
    const [pageSize, setPageSize] = useState(defaultPageSize);
    const [filters, setFilters] = useState<CrudFilters>([]);

    const queryResult = useList<TData>(
        resource.name,
        {
            pagination: {
                current,
                pageSize,
            },
            filters,
            sort: sorter,
        },
        undefined,
        successNotification,
        errorNotification,
    );
    const { data, isFetching } = queryResult;

    const onChange = (page: number, pageSize?: number): void => {
        setCurrent(page);
        setPageSize(pageSize || 10);
    };

    const onFinish = async (values: TSearchVariables) => {
        if (onSearch) {
            const filters = await onSearch(values);
            setCurrent(1);
            return setFilters(filters);
        }
    };

    return {
        searchFormProps: {
            form,
            onFinish,
        },
        listProps: {
            ...listProps,
            dataSource: data?.data,
            loading: isFetching,
            pagination: {
                ...listProps.pagination,
                total: data?.total,
                pageSize,
                current,
                onChange,
            },
        },
        queryResult,
    };
};<|MERGE_RESOLUTION|>--- conflicted
+++ resolved
@@ -16,22 +16,15 @@
     SuccessErrorNotification,
 } from "../../../interfaces";
 
-<<<<<<< HEAD
 export type useSimpleListProps<TData, TSearchVariables = unknown> =
     ListProps<TData> & {
         resource?: string;
+        filters?: CrudFilters;
         sorter?: CrudSorting;
         onSearch?: (
             data: TSearchVariables,
         ) => CrudFilters | Promise<CrudFilters>;
-    };
-=======
-export type useSimpleListProps<TData> = ListProps<TData> & {
-    resource?: string;
-    filters?: CrudFilters;
-    sorter?: CrudSorting;
-} & SuccessErrorNotification;
->>>>>>> 9dedbf71
+    } & SuccessErrorNotification;
 
 export type useSimpleListReturnType<
     TData extends BaseRecord = BaseRecord,
@@ -48,12 +41,9 @@
 >({
     resource: resourceFromProp,
     sorter,
-<<<<<<< HEAD
     onSearch,
-=======
     successNotification,
     errorNotification,
->>>>>>> 9dedbf71
     ...listProps
 }: useSimpleListProps<TData, TSearchVariables> = {}): useSimpleListReturnType<
     TData,
