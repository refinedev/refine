--- conflicted
+++ resolved
@@ -10,12 +10,10 @@
 import { UseCreateReturnType } from "../../data/useCreate";
 
 import {
-    MutationMode,
     FormSF,
     BaseRecord,
     RedirectionTypes,
     CreateResponse,
-    UseFormSFFormProps,
     IResourceItem,
     HttpError,
 } from "../../../interfaces";
@@ -57,11 +55,6 @@
         variables: TVariables,
         context: any,
     ) => void;
-<<<<<<< HEAD
-    mutationMode?: MutationMode;
-=======
-    onMutationError?: (error: any, variables: any, context: any) => void;
->>>>>>> fdf4d370
     submitOnEnter?: boolean;
     warnWhenUnsavedChanges?: boolean;
     redirect?: RedirectionTypes;
