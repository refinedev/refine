--- conflicted
+++ resolved
@@ -229,7 +229,7 @@
 
         const onSuccess = () => {
             // If it is in modal mode set it to undefined. Otherwise set it to current id from route.
-            setId(idFromParams);
+            setId(defaultId);
             handleSubmitWithRedirect({
                 redirect,
                 resource,
@@ -254,17 +254,7 @@
                         }
 
                         if (mutationMode === "pessimistic") {
-<<<<<<< HEAD
                             onSuccess();
-=======
-                            // If it is in modal mode set it to undefined. Otherwise set it to current id from route.
-                            setId(defaultId);
-                            handleSubmitWithRedirect({
-                                redirect,
-                                resource,
-                                id,
-                            });
->>>>>>> d7c9724e
                         }
 
                         resolve();
@@ -275,25 +265,9 @@
                         }
                         reject();
                     },
-<<<<<<< HEAD
                 });
             }),
         );
-=======
-                },
-            );
-        });
-
-        if (!(mutationMode === "pessimistic")) {
-            // If it is in modal mode set it to undefined. Otherwise set it to current id from route.
-            setId(defaultId);
-            handleSubmitWithRedirect({
-                redirect,
-                resource,
-                id,
-            });
-        }
->>>>>>> d7c9724e
     };
 
     const createResult = {
