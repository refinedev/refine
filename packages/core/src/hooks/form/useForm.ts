import React, { Dispatch, SetStateAction } from "react";
import { QueryObserverResult, UseQueryOptions } from "@tanstack/react-query";

import {
    useResourceWithRoute,
    useRouterContext,
    useWarnAboutChange,
    useCreate,
    useUpdate,
    useRedirectionAfterSubmission,
    useMutationMode,
    useOne,
    useRefineContext,
} from "@hooks";

import {
    BaseRecord,
    CreateResponse,
    GetOneResponse,
    HttpError,
    LiveModeProps,
    ResourceRouterParams,
    RedirectAction,
    SuccessErrorNotification,
    UpdateResponse,
    MutationMode,
    BaseKey,
    IQueryKeys,
    FormAction,
<<<<<<< HEAD
    IResourceItem,
=======
    MetaQuery,
>>>>>>> 4465c288
} from "../../interfaces";
import {
    UpdateParams,
    UseUpdateProps,
    UseUpdateReturnType,
} from "../data/useUpdate";
import { UseCreateProps, UseCreateReturnType } from "../data/useCreate";
<<<<<<< HEAD
import { redirectPage } from "@definitions/helpers";
import { useRouterType } from "@contexts/router-picker";
import { useParsed } from "@hooks/router/use-parsed";
import { pickResource } from "@definitions/helpers/pick-resource";
import { useResource } from "../resource/useResource";
=======
import { pickNotDeprecated, redirectPage } from "@definitions/helpers";
>>>>>>> 4465c288

export type ActionParams = {
    /**
     * Type of the form mode
     * @default Action that it reads from route otherwise "create" is used
     */
    action?: FormAction;
};

type ActionFormProps<
    TData extends BaseRecord = BaseRecord,
    TError extends HttpError = HttpError,
    TVariables = {},
> = {
    /**
     * Resource name for API data interactions
     * @default Resource name that it reads from route
     */
    resource?: string;
    /**
     * Record id for fetching
     * @default Id that it reads from the URL
     */
    id?: BaseKey;
    /**
     * Page to redirect after a succesfull mutation
     * @type `"show" | "edit" | "list" | "create" | false`
     * @default `"list"`
     */
    redirect?: RedirectAction;
    /**
     * Metadata query for dataProvider
     */
    meta?: MetaQuery;
    /**
     * Metadata query for dataProvider
     * @deprecated `metaData` is deprecated with refine@4, refine will pass `meta` instead, however, we still support `metaData` for backward compatibility.
     */
    metaData?: MetaQuery;
    /**
     * [Determines when mutations are executed](/advanced-tutorials/mutation-mode.md)
     * @default `"pessimistic"*`
     */
    mutationMode?: MutationMode;
    /**
     * Called when a mutation is successful
     */
    onMutationSuccess?: (
        data: CreateResponse<TData> | UpdateResponse<TData>,
        variables: TVariables,
        context: any,
    ) => void;
    /**
     * Called when a mutation encounters an error
     */
    onMutationError?: (
        error: TError,
        variables: TVariables,
        context: any,
    ) => void;
    /**
     * Duration to wait before executing mutations when `mutationMode = "undoable"`
     * @default `5000*`
     */
    undoableTimeout?: number;
    /**
     * If there is more than one `dataProvider`, you should use the `dataProviderName` that you will use.
     */
    dataProviderName?: string;
    /**
     * You can use it to manage the invalidations that will occur at the end of the mutation.
     * @type  `all`, `resourceAll`, `list`, `many`, `detail`, `false`
     * @default `["list", "many", "detail"]`
     */
    invalidates?: Array<keyof IQueryKeys>;
    /**
     * react-query's [useQuery](https://tanstack.com/query/v4/docs/reference/useQuery) options of useOne hook used while in edit mode.
     */
    queryOptions?: UseQueryOptions<GetOneResponse<TData>, HttpError>;
    /**
     * react-query's [useMutation](https://tanstack.com/query/v4/docs/reference/useMutation) options of useCreate hook used while submitting in create and clone modes.
     */
    createMutationOptions?: UseCreateProps<
        TData,
        TError,
        TVariables
    >["mutationOptions"];
    /**
     * react-query's [useMutation](https://tanstack.com/query/v4/docs/reference/useMutation) options of useUpdate hook used while submitting in edit mode.
     */
    updateMutationOptions?: UseUpdateProps<
        TData,
        TError,
        TVariables
    >["mutationOptions"];
} & SuccessErrorNotification &
    ActionParams &
    LiveModeProps;

export type UseFormProps<
    TData extends BaseRecord = BaseRecord,
    TError extends HttpError = HttpError,
    TVariables = {},
> = ActionFormProps<TData, TError, TVariables> & ActionParams & LiveModeProps;

export type UseFormReturnType<
    TData extends BaseRecord = BaseRecord,
    TError extends HttpError = HttpError,
    TVariables = {},
> = {
    id?: BaseKey;
    setId: Dispatch<SetStateAction<BaseKey | undefined>>;

    queryResult?: QueryObserverResult<GetOneResponse<TData>>;
    mutationResult:
        | UseUpdateReturnType<TData, TError, TVariables>
        | UseCreateReturnType<TData, TError, TVariables>;
    formLoading: boolean;
    onFinish: (
        values: TVariables,
    ) => Promise<CreateResponse<TData> | UpdateResponse<TData> | void>;
    redirect: (
        redirect: RedirectAction,
        idFromFunction?: BaseKey | undefined,
        routeParams?: Record<string, string | number>,
    ) => void;
};

/**
 * `useForm` is used to manage forms. It uses Ant Design {@link https://ant.design/components/form/ Form} data scope management under the hood and returns the required props for managing the form actions.
 *
 * @see {@link https://refine.dev/docs/api-references/hooks/form/useForm} for more details.
 *
 * @typeParam TData - Result data of the query extends {@link https://refine.dev/docs/api-references/interfaceReferences#baserecord `BaseRecord`}
 * @typeParam TError - Custom error object that extends {@link https://refine.dev/docs/api-references/interfaceReferences#httperror `HttpError`}
 * @typeParam TVariables - Values for params. default `{}`
 *
 *
 */
export const useForm = <
    TData extends BaseRecord = BaseRecord,
    TError extends HttpError = HttpError,
    TVariables = {},
>({
    resource: resourceFromProps,
    action: actionFromProps,
    id: idFromProps,
    onMutationSuccess,
    onMutationError,
    redirect: redirectFromProps,
    successNotification,
    errorNotification,
    meta,
    metaData,
    mutationMode: mutationModeProp,
    liveMode,
    onLiveEvent,
    liveParams,
    undoableTimeout,
    dataProviderName,
    invalidates,
    queryOptions,
    createMutationOptions,
    updateMutationOptions,
}: UseFormProps<TData, TError, TVariables> = {}): UseFormReturnType<
    TData,
    TError,
    TVariables
> => {
    const { options } = useRefineContext();
    const { resources } = useResource();
    const routerType = useRouterType();
    const {
        resource: resourceFromRouter,
        id: idFromRouter,
        action: actionFromRouter,
    } = useParsed();
    const { useParams } = useRouterContext();
    const {
        resource: legacyResourceFromRoute,
        action: legacyActionFromRoute,
        id: legacyIdFromParams,
    } = useParams<ResourceRouterParams>();

    const newResourceNameFromRouter =
        typeof resourceFromRouter === "string"
            ? resourceFromRouter
            : resourceFromRouter?.name;

    /** We only accept `id` from URL params if `resource` is not explicitly passed. */
    /** This is done to avoid sending wrong requests for custom `resource` and an async `id` */
    const defaultId =
        !resourceFromProps ||
        resourceFromProps ===
            (routerType === "legacy"
                ? legacyResourceFromRoute
                : newResourceNameFromRouter)
            ? idFromProps ??
              (routerType === "legacy" ? legacyIdFromParams : idFromRouter)
            : idFromProps;

    // id state is needed to determine selected record in a context for example useModal
    const [id, setId] = React.useState<BaseKey | undefined>(defaultId);

    React.useEffect(() => {
        if (defaultId !== id) {
            setId(idFromProps);
        }
    }, [idFromProps]);

    /** `resourceName` fallback value depends on the router type */
    const resourceName =
        resourceFromProps ??
        (routerType === "legacy"
            ? legacyResourceFromRoute
            : newResourceNameFromRouter);
    /** `action` fallback value depends on the router type */
    /**
     * In earlier versions, we've trivially inferred the action type as `create` in `show` types.
     * This is probably done to cover cases with modals and drawers.
     *
     * This is not right, as we should not do trivial inference of the action type.
     * Users should explicitly pass the action type when needed.
     */
    const fallbackAction =
        routerType === "legacy" ? legacyActionFromRoute : actionFromRouter;
    const action =
        actionFromProps ??
        (fallbackAction === "show" ? "create" : fallbackAction) ??
        "create";

    const resourceWithRoute = useResourceWithRoute();
    let resource: IResourceItem | undefined;

    if (routerType === "legacy") {
        if (resourceName) {
            resource = resourceWithRoute(resourceName);
        }
    } else {
        /** If `resource` is provided by the user, then try to pick the resource of create a dummy one */
        if (resourceFromProps) {
            const picked = pickResource(resourceFromProps, resources);
            if (picked) {
                resource = picked;
            } else {
                resource = {
                    name: resourceFromProps,
                    route: resourceFromProps,
                };
            }
        } else {
            /** If `resource` is not provided, check the resource from the router params */
            if (typeof resourceFromRouter === "string") {
                const picked = pickResource(resourceFromRouter, resources);
                if (picked) {
                    resource = picked;
                } else {
                    resource = {
                        name: resourceFromRouter,
                        route: resourceFromRouter,
                    };
                }
            } else {
                /** If `resource` is passed as an IResourceItem, use it or `resource` is undefined and cannot be inferred. */
                resource = resourceFromRouter;
            }
        }
    }

    const { mutationMode: mutationModeContext } = useMutationMode();
    const mutationMode = mutationModeProp ?? mutationModeContext;

    const isCreate = action === "create";
    const isEdit = action === "edit";
    const isClone = action === "clone";

    /**
     * Designated `redirect` route
     */
    const designatedRedirectAction = redirectPage({
        redirectFromProps,
        action,
        redirectOptions: options.redirect,
    });

    const enableQuery = id !== undefined && (isEdit || isClone);

    const queryResult = useOne<TData>({
        resource: resource?.name,
        id: id ?? "",
        queryOptions: {
            enabled: enableQuery,
            ...queryOptions,
        },
        liveMode,
        onLiveEvent,
        liveParams,
        meta: pickNotDeprecated(meta, metaData),
        metaData: pickNotDeprecated(meta, metaData),
        dataProviderName,
    });

    const { isFetching: isFetchingQuery } = queryResult;

    const mutationResultCreate = useCreate<TData, TError, TVariables>({
        mutationOptions: createMutationOptions,
    });
    const { mutate: mutateCreate, isLoading: isLoadingCreate } =
        mutationResultCreate;

    const mutationResultUpdate = useUpdate<TData, TError, TVariables>({
        mutationOptions: updateMutationOptions,
    });
    const { mutate: mutateUpdate, isLoading: isLoadingUpdate } =
        mutationResultUpdate;

    const { setWarnWhen } = useWarnAboutChange();

    const handleSubmitWithRedirect = useRedirectionAfterSubmission();

    const onFinishCreate = async (values: TVariables) => {
        setWarnWhen(false);

        const onSuccess = (id?: BaseKey) => {
            handleSubmitWithRedirect({
                redirect: designatedRedirectAction,
                resource,
                id,
                meta: metaData,
            });
        };

        if (mutationMode !== "pessimistic") {
            setTimeout(() => {
                onSuccess();
            });
        }

        return new Promise<CreateResponse<TData> | void>((resolve, reject) => {
            if (mutationMode !== "pessimistic") {
                resolve();
            }

            if (!resource) return;

            return mutateCreate(
                {
                    values,
                    resource: resource.name,
                    successNotification,
                    errorNotification,
                    meta: pickNotDeprecated(meta, metaData),
                    metaData: pickNotDeprecated(meta, metaData),
                    dataProviderName,
                    invalidates,
                },
                {
                    onSuccess: (data, _, context) => {
                        if (onMutationSuccess) {
                            onMutationSuccess(data, values, context);
                        }

                        const responseId = data?.data?.id;

                        onSuccess(responseId);

                        resolve(data);
                    },
                    onError: (error: TError, _, context) => {
                        if (onMutationError) {
                            return onMutationError(error, values, context);
                        }
                        reject();
                    },
                },
            );
        });
    };

    const onFinishUpdate = async (values: TVariables) => {
        setWarnWhen(false);

        if (!resource) return;

        const variables: UpdateParams<TVariables> = {
            id: id ?? "",
            values,
            resource: resource.name,
            mutationMode,
            undoableTimeout,
            successNotification,
            errorNotification,
            meta: pickNotDeprecated(meta, metaData),
            metaData: pickNotDeprecated(meta, metaData),
            dataProviderName,
            invalidates,
        };

        const onSuccess = () => {
            // If it is in modal mode set it to undefined. Otherwise set it to current id from route.
            setId(defaultId);
            handleSubmitWithRedirect({
                redirect: designatedRedirectAction,
                resource,
                id,
                meta: metaData,
            });
        };

        // setWarnWhen is set to "false" at the start of the mutation. With the help of setTimeout we guarantee that the value false is set.
        if (mutationMode !== "pessimistic") {
            setTimeout(() => {
                onSuccess();
            });
        }

        // setTimeout is required to make onSuccess e.g. callbacks to work if component unmounts i.e. on route change
        return new Promise<UpdateResponse<TData> | void>((resolve, reject) => {
            if (mutationMode !== "pessimistic") {
                resolve();
            }
            return setTimeout(() => {
                mutateUpdate(variables, {
                    onSuccess: (data, _, context) => {
                        if (onMutationSuccess) {
                            onMutationSuccess(data, values, context);
                        }

                        if (mutationMode === "pessimistic") {
                            onSuccess();
                        }

                        resolve(data);
                    },
                    onError: (error: TError, _, context) => {
                        if (onMutationError) {
                            return onMutationError(error, values, context);
                        }
                        reject();
                    },
                });
            });
        });
    };

    const createResult = {
        formLoading: isFetchingQuery || isLoadingCreate,
        mutationResult: mutationResultCreate,
        onFinish: onFinishCreate,
    };

    const editResult = {
        formLoading: isFetchingQuery || isLoadingUpdate,
        mutationResult: mutationResultUpdate,
        onFinish: onFinishUpdate,
    };

    const result = isCreate || isClone ? createResult : editResult;

    return {
        ...result,
        queryResult,
        id,
        setId,
        redirect: (redirect, idFromFunction?: BaseKey | undefined) => {
            handleSubmitWithRedirect({
                redirect:
                    redirect !== undefined
                        ? redirect
                        : isEdit
                        ? "list"
                        : "edit",
                resource,
                id: idFromFunction ?? id,
                meta: metaData,
            });
        },
    };
};<|MERGE_RESOLUTION|>--- conflicted
+++ resolved
@@ -27,11 +27,8 @@
     BaseKey,
     IQueryKeys,
     FormAction,
-<<<<<<< HEAD
     IResourceItem,
-=======
     MetaQuery,
->>>>>>> 4465c288
 } from "../../interfaces";
 import {
     UpdateParams,
@@ -39,15 +36,12 @@
     UseUpdateReturnType,
 } from "../data/useUpdate";
 import { UseCreateProps, UseCreateReturnType } from "../data/useCreate";
-<<<<<<< HEAD
 import { redirectPage } from "@definitions/helpers";
 import { useRouterType } from "@contexts/router-picker";
 import { useParsed } from "@hooks/router/use-parsed";
 import { pickResource } from "@definitions/helpers/pick-resource";
 import { useResource } from "../resource/useResource";
-=======
-import { pickNotDeprecated, redirectPage } from "@definitions/helpers";
->>>>>>> 4465c288
+import { pickNotDeprecated } from "@definitions/helpers";
 
 export type ActionParams = {
     /**
