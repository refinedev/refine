import { useQuery, UseQueryResult } from "@tanstack/react-query";

import { useAuthBindingsContext, useLegacyAuthContext } from "@contexts/auth";
import { CheckResponse } from "../../../interfaces";

export type UseIsAuthenticatedLegacyProps = {
    v3LegacyAuthProviderCompatible: true;
    params?: any;
};

export type UseIsAuthenticatedProps = {
    v3LegacyAuthProviderCompatible?: false;
    params?: any;
};

export type UseIsAuthenticatedCombinedProps = {
    v3LegacyAuthProviderCompatible: boolean;
    params?: any;
};

export type UseIsAuthenticatedLegacyReturnType = UseQueryResult<any, any>;

export type UseIsAuthenticatedReturnType = UseQueryResult<CheckResponse, any>;

export type UseIsAuthenticatedCombinedReturnType = UseQueryResult<
    CheckResponse | any,
    any
>;

export function useIsAuthenticated(
    props: UseIsAuthenticatedLegacyProps,
): UseIsAuthenticatedLegacyReturnType;

export function useIsAuthenticated(
    props?: UseIsAuthenticatedProps,
): UseIsAuthenticatedReturnType;

export function useIsAuthenticated(
    props?: UseIsAuthenticatedCombinedProps,
): UseIsAuthenticatedCombinedReturnType;

/**
 *  `useIsAuthenticated` calls the `checkAuth` method from the {@link https://refine.dev/docs/core/providers/auth-provider `authProvider`} under the hood.
 *
 * @see {@link https://refine.dev/docs/core/hooks/auth/useAuthenticated} for more details.
 */
export function useIsAuthenticated({
    v3LegacyAuthProviderCompatible = false,
    params,
}: UseIsAuthenticatedProps | UseIsAuthenticatedLegacyProps = {}):
    | UseIsAuthenticatedReturnType
    | UseIsAuthenticatedLegacyReturnType {
    const { checkAuth } = useLegacyAuthContext();
    const { check } = useAuthBindingsContext();

<<<<<<< HEAD
    const queryRespose = useQuery(
        ["useAuthenticated", params],
        async () => await check?.(params),
=======
    const queryResponse = useQuery(
        ["useIsAuthenticated", params],
        async () => (await check?.(params)) ?? {},
>>>>>>> 3f10c6e5
        {
            retry: false,
            enabled: !v3LegacyAuthProviderCompatible,
        },
    );

    const legacyQueryResponse = useQuery(
<<<<<<< HEAD
        ["useAuthenticated", "v3LegacyAuthProviderCompatible", params],
=======
        ["useIsAuthenticated", "v3LegacyAuthProviderCompatible", params],
>>>>>>> 3f10c6e5
        async () => (await checkAuth?.(params)) ?? {},
        {
            retry: false,
            enabled: v3LegacyAuthProviderCompatible,
        },
    );

    return v3LegacyAuthProviderCompatible ? legacyQueryResponse : queryResponse;
}

/**
 * @deprecated `useAuthenticated` is deprecated with refine@4, use `useIsAuthenticated` instead, however, we still support `useAuthenticated` for backward compatibility.
 */
export const useAuthenticated = useIsAuthenticated;<|MERGE_RESOLUTION|>--- conflicted
+++ resolved
@@ -53,15 +53,9 @@
     const { checkAuth } = useLegacyAuthContext();
     const { check } = useAuthBindingsContext();
 
-<<<<<<< HEAD
-    const queryRespose = useQuery(
-        ["useAuthenticated", params],
-        async () => await check?.(params),
-=======
     const queryResponse = useQuery(
         ["useIsAuthenticated", params],
         async () => (await check?.(params)) ?? {},
->>>>>>> 3f10c6e5
         {
             retry: false,
             enabled: !v3LegacyAuthProviderCompatible,
@@ -69,11 +63,7 @@
     );
 
     const legacyQueryResponse = useQuery(
-<<<<<<< HEAD
-        ["useAuthenticated", "v3LegacyAuthProviderCompatible", params],
-=======
         ["useIsAuthenticated", "v3LegacyAuthProviderCompatible", params],
->>>>>>> 3f10c6e5
         async () => (await checkAuth?.(params)) ?? {},
         {
             retry: false,
