import React from "react";
import { useQuery, UseQueryResult, UseQueryOptions } from "react-query";

import { AuthContext } from "@contexts/auth";
import { IAuthContext } from "../../../interfaces";

export type UseGetIdentityProps<TData> = {
    queryOptions?: UseQueryOptions<TData>;
};

/**
 * `useGetIdentity` calls the `getUserIdentity` method from the {@link https://refine.dev/docs/core/providers/auth-provider `authProvider`} under the hood.
 *
 * @see {@link https://refine.dev/docs/core/hooks/auth/useGetIdentity} for more details.
 *
 * @typeParam TData - Result data of the query
 *
 */
export const useGetIdentity = <TData = any>({
    queryOptions,
}: UseGetIdentityProps<TData> = {}): UseQueryResult<TData, unknown> => {
    const { getUserIdentity } = React.useContext<IAuthContext>(AuthContext);

<<<<<<< HEAD
    const queryResponse = useQuery<TData>("getUserIdentity", getUserIdentity!, {
        enabled: !!getUserIdentity,
        ...queryOptions,
    });
=======
    const queryResponse = useQuery<TData>(
        ["getUserIdentity"],
        // Enabled check for `getUserIdentity` is enough to be sure that it's defined in the query function but TS is not smart enough to know that.
        getUserIdentity ?? (() => Promise.resolve(undefined)),
        {
            enabled: !!getUserIdentity,
            retry: false,
        },
    );
>>>>>>> ceb4fe7e

    return queryResponse;
};<|MERGE_RESOLUTION|>--- conflicted
+++ resolved
@@ -21,12 +21,6 @@
 }: UseGetIdentityProps<TData> = {}): UseQueryResult<TData, unknown> => {
     const { getUserIdentity } = React.useContext<IAuthContext>(AuthContext);
 
-<<<<<<< HEAD
-    const queryResponse = useQuery<TData>("getUserIdentity", getUserIdentity!, {
-        enabled: !!getUserIdentity,
-        ...queryOptions,
-    });
-=======
     const queryResponse = useQuery<TData>(
         ["getUserIdentity"],
         // Enabled check for `getUserIdentity` is enough to be sure that it's defined in the query function but TS is not smart enough to know that.
@@ -36,7 +30,6 @@
             retry: false,
         },
     );
->>>>>>> ceb4fe7e
 
     return queryResponse;
 };