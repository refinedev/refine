--- conflicted
+++ resolved
@@ -1,9 +1,6 @@
 import React from "react";
-<<<<<<< HEAD
 import { useMutation, UseMutationResult } from "react-query";
-=======
 import { notification } from "antd";
->>>>>>> e0f1cbd0
 
 import { AuthContext } from "@contexts/auth";
 import { useNavigation } from "@hooks/navigation";
@@ -17,13 +14,8 @@
     unknown
 > => {
     const { push } = useNavigation();
-<<<<<<< HEAD
     const { login: loginFromContext } =
         React.useContext<IAuthContext>(AuthContext);
-    const notification = useNotification();
-=======
-    const authContext = React.useContext<IAuthContext>(AuthContext);
->>>>>>> e0f1cbd0
 
     const queryResponse = useMutation<any, Error, TVariables, unknown>(
         "useLogin",
