--- conflicted
+++ resolved
@@ -5,7 +5,6 @@
 } from "@tanstack/react-query";
 import qs from "qs";
 
-<<<<<<< HEAD
 import {
     useNavigation,
     useRouterContext,
@@ -14,14 +13,11 @@
     useParsed,
     useGo,
 } from "@hooks";
-import { AuthContext } from "@contexts/auth";
-=======
-import { useNavigation, useRouterContext, useNotification } from "@hooks";
 import { useAuthBindingsContext, useLegacyAuthContext } from "@contexts/auth";
->>>>>>> 1abc51a8
 
 import { OpenNotificationParams, TLoginData } from "../../../interfaces";
 import { AuthActionResponse } from "src/interfaces/bindings/auth";
+import React from "react";
 
 export type UseLoginLegacyProps<TVariables> = {
     v3LegacyAuthProviderCompatible: true;
@@ -97,29 +93,16 @@
 export function useLogin<TVariables = {}>({
     v3LegacyAuthProviderCompatible,
     mutationOptions,
-<<<<<<< HEAD
-}: UseLoginProps<TVariables> = {}): UseMutationResult<
-    TLoginData,
-    Error,
-    TVariables,
-    unknown
-> => {
-    const { login: loginFromContext } =
-        React.useContext<IAuthContext>(AuthContext);
-
-    const routerType = useRouterType();
-
-    const go = useGo();
-    const { replace } = useNavigation();
-
-    const parsed = useParsed();
-
-=======
 }: UseLoginProps<TVariables> | UseLoginLegacyProps<TVariables> = {}):
     | UseLoginLegacyReturnType<TVariables>
     | UseLoginReturnType<TVariables> {
+    const routerType = useRouterType();
+
+    const go = useGo();
     const { replace } = useNavigation();
->>>>>>> 1abc51a8
+
+    const parsed = useParsed();
+
     const { useLocation } = useRouterContext();
     const { search } = useLocation();
 
@@ -138,35 +121,6 @@
         }
     }, [routerType, parsed.params, search]);
 
-<<<<<<< HEAD
-    const queryResponse = useMutation<TLoginData, Error, TVariables, unknown>(
-        ["useLogin"],
-        loginFromContext,
-        {
-            onSuccess: (redirectPathFromAuth) => {
-                if (to) {
-                    if (routerType === "legacy") {
-                        return replace(to as string);
-                    } else {
-                        return go({ to: to as string, type: "replace" });
-                    }
-                }
-
-                if (redirectPathFromAuth !== false) {
-                    if (typeof redirectPathFromAuth === "string") {
-                        if (routerType === "legacy") {
-                            replace(redirectPathFromAuth);
-                        } else {
-                            go({ to: redirectPathFromAuth, type: "replace" });
-                        }
-                    } else {
-                        if (routerType === "legacy") {
-                            replace("/");
-                        } else {
-                            go({ to: "/", type: "replace" });
-                        }
-                    }
-=======
     const mutation = useMutation<
         AuthActionResponse,
         Error,
@@ -183,11 +137,23 @@
             }
 
             if (to) {
-                return replace(to as string);
+                if (routerType === "legacy") {
+                    return replace(to as string);
+                } else {
+                    return go({ to: to as string, type: "replace" });
+                }
             }
 
             if (redirectTo) {
-                return replace(redirectTo);
+                if (routerType === "legacy") {
+                    replace(redirectTo);
+                } else {
+                    go({ to: redirectTo, type: "replace" });
+                }
+            } else {
+                if (routerType === "legacy") {
+                    replace("/");
+                }
             }
         },
         onError: (error: any) => {
@@ -209,10 +175,17 @@
 
             if (redirectPathFromAuth !== false) {
                 if (typeof redirectPathFromAuth === "string") {
-                    replace(redirectPathFromAuth);
+                    if (routerType === "legacy") {
+                        replace(redirectPathFromAuth);
+                    } else {
+                        go({ to: redirectPathFromAuth, type: "replace" });
+                    }
                 } else {
-                    replace("/");
->>>>>>> 1abc51a8
+                    if (routerType === "legacy") {
+                        replace("/");
+                    } else {
+                        go({ to: "/", type: "replace" });
+                    }
                 }
             }
             close?.("login-error");
