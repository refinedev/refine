--- conflicted
+++ resolved
@@ -15,7 +15,7 @@
 // NOTE : Will be removed in v5
 describe("v3LegacyAuthProviderCompatible useLogin Hook", () => {
     beforeEach(() => {
-        mHistory.mockReset();
+        mockGo.mockReset();
         jest.spyOn(console, "error").mockImplementation((message) => {
             if (message?.message === "Wrong email") return;
             if (typeof message === "undefined") return;
@@ -42,6 +42,7 @@
                         logout: () => Promise.resolve(),
                         getUserIdentity: () => Promise.resolve({ id: 1 }),
                     },
+                    routerProvider: mockRouterProvider,
                 }),
             },
         );
@@ -56,7 +57,7 @@
             expect(result.current.isSuccess).toBeTruthy();
         });
 
-        expect(mHistory).toBeCalledWith("/", { replace: true });
+        expect(mockGo).toBeCalledWith({ to: "/", type: "replace" });
     });
 
     it("should successfully login with no redirect", async () => {
@@ -92,7 +93,7 @@
             expect(result.current.isSuccess).toBeTruthy();
         });
 
-        expect(mHistory).not.toBeCalled();
+        expect(mockGo).not.toBeCalled();
     });
 
     it("login and redirect to custom path", async () => {
@@ -128,7 +129,7 @@
             expect(result.current.isSuccess).toBeTruthy();
         });
 
-        expect(mHistory).toBeCalledWith("/custom-path", { replace: true });
+        expect(mockGo).toBeCalledWith({ to: "/custom-path", type: "replace" });
     });
 
     it("If URL has 'to' params the app will redirect to 'to' values", async () => {
@@ -150,7 +151,14 @@
                         logout: () => Promise.resolve(),
                         getUserIdentity: () => Promise.resolve({ id: 1 }),
                     },
-                    routerInitialEntries: ["?to=/show/posts/5"],
+                    routerProvider: mockRouterBindings({
+                        fns: {
+                            go: () => mockGo,
+                        },
+                        params: {
+                            to: "/show/posts/5",
+                        },
+                    }),
                 }),
             },
         );
@@ -165,7 +173,7 @@
             expect(result.current.isSuccess).toBeTruthy();
         });
 
-        expect(mHistory).toBeCalledWith("/show/posts/5", { replace: true });
+        expect(mockGo).toBeCalledWith({ to: "/show/posts/5", type: "replace" });
     });
 
     it("fail login", async () => {
@@ -369,7 +377,6 @@
                     onError: () => Promise.resolve({}),
                     logout: () => Promise.resolve({ success: true }),
                 },
-<<<<<<< HEAD
                 routerProvider: mockRouterBindings({
                     fns: {
                         go: () => mockGo,
@@ -378,8 +385,6 @@
                         to: "/show/posts/5",
                     },
                 }),
-=======
->>>>>>> 1abc51a8
             }),
         });
 
@@ -395,11 +400,8 @@
                 error: new Error("Wrong email"),
             });
         });
-<<<<<<< HEAD
 
         expect(mockGo).toBeCalledWith({ type: "replace", to: "/show/posts/5" });
-=======
->>>>>>> 1abc51a8
     });
 
     it("login rejected with undefined error", async () => {
