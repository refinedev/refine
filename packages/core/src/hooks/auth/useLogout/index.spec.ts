import { renderHook, waitFor } from "@testing-library/react";

import { act, mockRouterBindings, TestWrapper } from "@test";

import { useLogout } from "./";
import { useCheckError, useOnError } from "../useOnError";

const mockGo = jest.fn();

const mockRouterProvider = mockRouterBindings({
    fns: {
        go: () => mockGo,
    },
});

// NOTE : Will be removed in v5
describe("v3LegacyAuthProviderCompatible useLogout Hook", () => {
    beforeEach(() => {
        mockGo.mockReset();

        jest.spyOn(console, "error").mockImplementation((message) => {
            if (
                message?.message === "Logout rejected" ||
                typeof message === "undefined"
            )
                return;

            console.warn(message);
        });
    });

    it("logout and redirect to login", async () => {
        const { result } = renderHook(
            () => useLogout({ v3LegacyAuthProviderCompatible: true }),
            {
                wrapper: TestWrapper({
                    legacyAuthProvider: {
                        isProvided: true,
                        login: () => Promise.resolve(),
                        checkAuth: () => Promise.resolve(),
                        checkError: () => Promise.resolve(),
                        getPermissions: () => Promise.resolve(),
                        logout: () => {
                            return Promise.resolve();
                        },
                        getUserIdentity: () => Promise.resolve(),
                    },
<<<<<<< HEAD
                    getUserIdentity: () => Promise.resolve(),
                },
                routerProvider: mockRouterProvider,
            }),
        });
=======
                }),
            },
        );
>>>>>>> 1abc51a8

        const { mutateAsync: logout } = result.current!;

        await act(async () => {
            await logout();
        });

        await waitFor(() => {
            return !result.current?.isLoading;
        });

        await act(async () => {
            expect(mockGo).toBeCalledWith({ to: "/login" });
        });
    });

    it("logout and not redirect", async () => {
        const { result } = renderHook(
            () => useLogout({ v3LegacyAuthProviderCompatible: true }),
            {
                wrapper: TestWrapper({
                    legacyAuthProvider: {
                        isProvided: true,
                        login: () => Promise.resolve(),
                        checkAuth: () => Promise.resolve(),
                        checkError: () => Promise.resolve(),
                        getPermissions: () => Promise.resolve(),
                        logout: () => {
                            return Promise.resolve(false);
                        },
                        getUserIdentity: () => Promise.resolve(),
                    },
<<<<<<< HEAD
                    getUserIdentity: () => Promise.resolve(),
                },
                routerProvider: mockRouterProvider,
            }),
        });
=======
                }),
            },
        );
>>>>>>> 1abc51a8

        const { mutateAsync: logout } = result.current!;

        await act(async () => {
            await logout();
        });

        await waitFor(() => {
            return !result.current?.isLoading;
        });

        await act(async () => {
            expect(mockGo).not.toBeCalled();
        });
    });

    it("logout and redirect to custom path", async () => {
        const { result } = renderHook(
            () =>
                useLogout<{ redirectPath: string }>({
                    v3LegacyAuthProviderCompatible: true,
                }),
            {
                wrapper: TestWrapper({
                    legacyAuthProvider: {
                        isProvided: true,
                        login: () => Promise.resolve(),
                        checkAuth: () => Promise.resolve(),
                        checkError: () => Promise.resolve(),
                        getPermissions: () => Promise.resolve(),
                        logout: ({ redirectPath }) => {
                            return Promise.resolve(redirectPath);
                        },
                        getUserIdentity: () => Promise.resolve(),
                    },
                    routerProvider: mockRouterProvider,
                }),
            },
        );

        const { mutateAsync: logout } = result.current!;

        await act(async () => {
            await logout({ redirectPath: "/custom-path" });
        });

        await waitFor(() => {
            return result.current?.status === "success";
        });

        await act(async () => {
            expect(mockGo).toBeCalledWith({ to: "/custom-path" });
        });
    });

    it("logout rejected", async () => {
        const { result } = renderHook(
            () => useLogout({ v3LegacyAuthProviderCompatible: true }),
            {
                wrapper: TestWrapper({
                    legacyAuthProvider: {
                        isProvided: true,
                        login: () => Promise.resolve(),
                        checkAuth: () => Promise.resolve(),
                        checkError: () => Promise.resolve(),
                        getPermissions: () => Promise.resolve(),
                        logout: () =>
                            Promise.reject(new Error("Logout rejected")),
                        getUserIdentity: () => Promise.resolve(),
                    },
                }),
            },
        );

        const { mutateAsync: logout } = result.current!;

        await act(async () => {
            try {
                await logout();
            } catch (error) {
                expect(error).toEqual(new Error("Logout rejected"));
            }
        });
    });

    it("logout rejected with undefined error", async () => {
        const { result } = renderHook(
            () => useLogout({ v3LegacyAuthProviderCompatible: true }),
            {
                wrapper: TestWrapper({
                    legacyAuthProvider: {
                        isProvided: true,
                        login: () => Promise.resolve(),
                        checkAuth: () => Promise.resolve(),
                        checkError: () => Promise.resolve(),
                        getPermissions: () => Promise.resolve(),
                        logout: () => Promise.reject(),
                        getUserIdentity: () => Promise.resolve(),
                    },
                }),
            },
        );

        const { mutateAsync: logout } = result.current!;

        await act(async () => {
            try {
                await logout();
            } catch (error) {
                expect(error).not.toBeDefined();
            }
        });
    });

    it("logout and not redirect if check error rejected with false", async () => {
        const { result } = renderHook(() => useCheckError(), {
            wrapper: TestWrapper({
                legacyAuthProvider: {
                    isProvided: true,
                    login: () => Promise.resolve(),
                    checkAuth: () => Promise.resolve(),
                    checkError: () => Promise.reject(false),
                    getPermissions: () => Promise.resolve(),
                    logout: () => Promise.resolve(),
                    getUserIdentity: () => Promise.resolve(),
                },
            }),
        });

        const { mutate: checkError } = result.current!;

        await act(async () => {
            await checkError({});
        });

        await waitFor(() => {
            expect(!result.current.isLoading).toBeTruthy();
        });

        await act(async () => {
            expect(mockGo).toBeCalledTimes(0);
        });
    });

    it("logout and not redirect if logout resolved false", async () => {
        const { result } = renderHook(() => useCheckError(), {
            wrapper: TestWrapper({
                legacyAuthProvider: {
                    isProvided: true,
                    login: () => Promise.resolve(),
                    checkAuth: () => Promise.resolve(),
                    checkError: () => Promise.reject(),
                    getPermissions: () => Promise.resolve(),
                    logout: () => Promise.resolve(false),
                    getUserIdentity: () => Promise.resolve(),
                },
                routerProvider: mockRouterProvider,
            }),
        });

        const { mutate: checkError } = result.current!;

        await act(async () => {
            await checkError({});
        });

        await waitFor(() => {
            expect(!result.current.isLoading).toBeTruthy();
        });

        await act(async () => {
            expect(mockGo).toBeCalledTimes(0);
        });
    });

    it("logout and redirect to resolved custom path", async () => {
        const { result } = renderHook(
            () => useLogout({ v3LegacyAuthProviderCompatible: true }),
            {
                wrapper: TestWrapper({
                    legacyAuthProvider: {
                        isProvided: true,
                        login: () => Promise.resolve(),
                        checkAuth: () => Promise.resolve(),
                        checkError: () => Promise.reject(),
                        getPermissions: () => Promise.resolve(),
                        logout: () => Promise.resolve("/custom-path"),
                        getUserIdentity: () => Promise.resolve(),
                    },
                }),
            },
        );

        const { mutate: logout } = result.current!;

        await act(async () => {
            await logout();
        });

        await waitFor(() => {
            return result.current?.status === "success";
        });

        await act(async () => {
            expect(mHistory).toBeCalledWith("/custom-path");
        });
    });
});

describe("useLogout Hook", () => {
    const mockAuthProvider = {
        login: () => Promise.resolve({ success: false }),
        check: () => Promise.resolve({ authenticated: false }),
        onError: () => Promise.resolve({}),
    };

    beforeEach(() => {
        mHistory.mockReset();
        jest.spyOn(console, "error").mockImplementation((message) => {
            if (
                message?.message === "Logout rejected" ||
                typeof message === "undefined"
            )
                return;

            console.warn(message);
        });
    });

    it("logout and redirect to login", async () => {
        const { result } = renderHook(() => useLogout(), {
            wrapper: TestWrapper({
                authProvider: {
                    ...mockAuthProvider,
                    logout: () => {
                        return Promise.resolve({
                            success: true,
                            redirectTo: "/login",
                        });
                    },
                },
                routerProvider: mockRouterProvider,
            }),
        });

        const { mutateAsync: logout } = result.current!;

        await act(async () => {
            await logout();
        });

        await waitFor(() => {
            return !result.current?.isLoading;
        });

        await act(async () => {
            expect(mHistory).toBeCalledWith("/login");
        });
    });

    it("logout and not redirect", async () => {
        const { result } = renderHook(() => useLogout(), {
            wrapper: TestWrapper({
                authProvider: {
                    ...mockAuthProvider,
                    logout: () => {
                        return Promise.resolve({
                            success: true,
                        });
                    },
                },
            }),
        });

        const { mutateAsync: logout } = result.current!;

        await act(async () => {
            await logout();
        });

        await waitFor(() => {
            return !result.current?.isLoading;
        });

        await act(async () => {
            expect(mHistory).not.toBeCalled();
        });
    });

    it("logout and redirect to custom path, pass redirect with hook's param", async () => {
        const { result } = renderHook(
            () => useLogout<{ redirectPath: string }>(),
            {
                wrapper: TestWrapper({
                    authProvider: {
                        ...mockAuthProvider,
                        logout: () => {
                            return Promise.resolve({
                                success: true,
                            });
                        },
                    },
                }),
            },
        );

        const { mutateAsync: logout } = result.current!;

        await act(async () => {
            await logout({ redirectPath: "/custom-path" });
        });

        await act(async () => {
            expect(mockGo).toBeCalledWith({ to: "/custom-path" });
        });
    });

    it("logout and redirect to custom path, pass redirect with authProvider return value", async () => {
        const { result } = renderHook(
            () => useLogout<{ redirectPath: string }>(),
            {
                wrapper: TestWrapper({
                    authProvider: {
                        ...mockAuthProvider,
                        logout: () => {
                            return Promise.resolve({
                                success: true,
                                redirectTo: "/custom-path",
                            });
                        },
                    },
                }),
            },
        );

        const { mutateAsync: logout } = result.current!;

        await act(async () => {
            await logout();
        });

        await act(async () => {
            expect(mHistory).toBeCalledWith("/custom-path");
        });
    });

    it("logout rejected", async () => {
        const { result } = renderHook(() => useLogout(), {
            wrapper: TestWrapper({
                authProvider: {
                    login: () => Promise.resolve({ success: true }),
                    check: () => Promise.resolve({ authenticated: true }),
                    onError: () => Promise.resolve({}),
                    logout: () => {
                        return Promise.resolve({
                            success: false,
                            error: new Error("Logout rejected"),
                        });
                    },
                },
            }),
        });

        const { mutateAsync: logout } = result.current!;

        await act(async () => {
            await logout();
        });

        await waitFor(() => {
            expect(result.current.data).toEqual({
                success: false,
                error: new Error("Logout rejected"),
            });
        });
    });

    it("logout rejected with undefined error", async () => {
        const { result } = renderHook(() => useLogout(), {
            wrapper: TestWrapper({
                authProvider: {
                    ...mockAuthProvider,
                    logout: () => {
                        return Promise.resolve({
                            success: false,
                        });
                    },
                },
            }),
        });

        const { mutateAsync: logout } = result.current!;
        await act(async () => {
            await logout();
        });

        await waitFor(() => {
            expect(result.current.data).toEqual({
                success: false,
            });
        });

        expect(result.current.data?.error).toBeUndefined();
    });

    it("logout and not redirect if success false", async () => {
        const { result } = renderHook(() => useOnError(), {
            wrapper: TestWrapper({
                authProvider: {
                    ...mockAuthProvider,
                    logout: () => {
                        return Promise.resolve({
                            success: false,
                        });
                    },
                },
            }),
        });

        const { mutate: onError } = result.current!;

        await act(async () => {
            await onError({});
        });

        await waitFor(() => {
            expect(!result.current.isLoading).toBeTruthy();
        });

        await act(async () => {
            expect(mHistory).toBeCalledTimes(0);
        });
    });

    it("should open notification when has error is true", async () => {
        const openNotificationMock = jest.fn();

        const { result } = renderHook(() => useLogout(), {
            wrapper: TestWrapper({
                notificationProvider: {
                    open: openNotificationMock,
                },
                authProvider: {
                    ...mockAuthProvider,
                    logout: () =>
                        Promise.resolve({
                            success: false,
                            error: new Error("Error"),
                        }),
                },
            }),
        });

        const { mutate: forgotPassword } = result.current ?? {
            mutate: () => 0,
        };

        await act(async () => {
            forgotPassword({});
        });

        await waitFor(() => {
            expect(openNotificationMock).toBeCalledWith({
                key: "useLogout-error",
                type: "error",
                message: "Error",
                description: "Error",
            });
        });
    });

    it("should open notification when has success is false, error is undefined", async () => {
        const openNotificationMock = jest.fn();

        const { result } = renderHook(() => useLogout(), {
            wrapper: TestWrapper({
                notificationProvider: {
                    open: openNotificationMock,
                },
                authProvider: {
                    ...mockAuthProvider,
                    logout: () => Promise.resolve({ success: false }),
                },
            }),
        });

        const { mutate: forgotPassword } = result.current ?? {
            mutate: () => 0,
        };

        await act(async () => {
            forgotPassword({});
        });

        await waitFor(() => {
            expect(openNotificationMock).toBeCalledWith({
                key: "useLogout-error",
                type: "error",
                message: "Logout Error",
                description: "Something went wrong during logout",
            });
        });
    });

    it("should open notification when throw error", async () => {
        const openNotificationMock = jest.fn();

        const { result } = renderHook(() => useLogout(), {
            wrapper: TestWrapper({
                notificationProvider: {
                    open: openNotificationMock,
                },
                authProvider: {
                    ...mockAuthProvider,
                    logout: () => {
                        throw new Error("Unhandled error");
                        return Promise.resolve({ success: true });
                    },
                },
            }),
        });

        const { mutate: forgotPassword } = result.current ?? {
            mutate: () => 0,
        };

        await act(async () => {
            forgotPassword({});
        });

        await waitFor(() => {
            expect(openNotificationMock).toBeCalledWith({
                key: "useLogout-error",
                type: "error",
                message: "Error",
                description: "Unhandled error",
            });
        });
    });
});

// NOTE : Will be removed in v5
describe("useLogout Hook authProvider selection", () => {
    it("selects new authProvider", async () => {
        const legacyLogoutMock = jest.fn(() => Promise.resolve());
        const logoutMock = jest.fn(() =>
            Promise.resolve({
                success: true,
            }),
        );

        const { result } = renderHook(() => useLogout(), {
            wrapper: TestWrapper({
                legacyAuthProvider: {
                    login: () => Promise.resolve(),
                    checkAuth: () => Promise.resolve(),
                    checkError: () => Promise.resolve(),
                    logout: () => legacyLogoutMock(),
                },
                authProvider: {
                    login: () => Promise.resolve({ success: true }),
                    check: () => Promise.resolve({ authenticated: true }),
                    onError: () => Promise.resolve({}),
                    logout: () => logoutMock(),
                },
            }),
        });

        const { mutate: login } = result.current ?? {
            mutate: () => 0,
        };

        await act(async () => {
            login({});
        });

        await waitFor(() => {
            expect(result.current.isLoading).toBeFalsy();
        });

        expect(legacyLogoutMock).not.toHaveBeenCalled();
        expect(logoutMock).toHaveBeenCalled();
    });

    it("selects v3LegacyAuthProviderCompatible authProvider", async () => {
        const legacyLogoutMock = jest.fn(() => Promise.resolve());
        const logoutMock = jest.fn(() => Promise.resolve({ success: true }));

        const { result } = renderHook(
            () => useLogout({ v3LegacyAuthProviderCompatible: true }),
            {
                wrapper: TestWrapper({
                    legacyAuthProvider: {
                        login: () => Promise.resolve(),
                        checkAuth: () => Promise.resolve(),
                        checkError: () => Promise.resolve(),
                        logout: () => legacyLogoutMock(),
                    },
                    authProvider: {
                        login: () => Promise.resolve({ success: true }),
                        check: () => Promise.resolve({ authenticated: true }),
                        onError: () => Promise.resolve({}),
                        logout: () => logoutMock(),
                    },
                }),
            },
        );

        const { mutate: login } = result.current ?? {
            mutate: () => 0,
        };

        await act(async () => {
            login({});
        });

        await waitFor(() => {
            expect(result.current.isLoading).toBeFalsy();
        });

        expect(legacyLogoutMock).toHaveBeenCalled();
        expect(logoutMock).not.toHaveBeenCalled();
    });
});<|MERGE_RESOLUTION|>--- conflicted
+++ resolved
@@ -45,17 +45,10 @@
                         },
                         getUserIdentity: () => Promise.resolve(),
                     },
-<<<<<<< HEAD
-                    getUserIdentity: () => Promise.resolve(),
-                },
-                routerProvider: mockRouterProvider,
-            }),
-        });
-=======
-                }),
-            },
-        );
->>>>>>> 1abc51a8
+                    routerProvider: mockRouterProvider,
+                }),
+            },
+        );
 
         const { mutateAsync: logout } = result.current!;
 
@@ -88,17 +81,10 @@
                         },
                         getUserIdentity: () => Promise.resolve(),
                     },
-<<<<<<< HEAD
-                    getUserIdentity: () => Promise.resolve(),
-                },
-                routerProvider: mockRouterProvider,
-            }),
-        });
-=======
-                }),
-            },
-        );
->>>>>>> 1abc51a8
+                    routerProvider: mockRouterProvider,
+                }),
+            },
+        );
 
         const { mutateAsync: logout } = result.current!;
 
@@ -288,6 +274,7 @@
                         logout: () => Promise.resolve("/custom-path"),
                         getUserIdentity: () => Promise.resolve(),
                     },
+                    routerProvider: mockRouterProvider,
                 }),
             },
         );
@@ -303,7 +290,7 @@
         });
 
         await act(async () => {
-            expect(mHistory).toBeCalledWith("/custom-path");
+            expect(mockGo).toBeCalledWith({ to: "/custom-path" });
         });
     });
 });
@@ -316,7 +303,7 @@
     };
 
     beforeEach(() => {
-        mHistory.mockReset();
+        mockGo.mockReset();
         jest.spyOn(console, "error").mockImplementation((message) => {
             if (
                 message?.message === "Logout rejected" ||
@@ -355,7 +342,7 @@
         });
 
         await act(async () => {
-            expect(mHistory).toBeCalledWith("/login");
+            expect(mockGo).toBeCalledWith({ to: "/login" });
         });
     });
 
@@ -384,7 +371,7 @@
         });
 
         await act(async () => {
-            expect(mHistory).not.toBeCalled();
+            expect(mockGo).not.toBeCalled();
         });
     });
 
@@ -412,7 +399,7 @@
         });
 
         await act(async () => {
-            expect(mockGo).toBeCalledWith({ to: "/custom-path" });
+            expect(mHistory).toBeCalledWith("/custom-path");
         });
     });
 
@@ -430,6 +417,7 @@
                             });
                         },
                     },
+                    routerProvider: mockRouterProvider,
                 }),
             },
         );
@@ -441,7 +429,7 @@
         });
 
         await act(async () => {
-            expect(mHistory).toBeCalledWith("/custom-path");
+            expect(mockGo).toBeCalledWith({ to: "/custom-path" });
         });
     });
 
@@ -529,7 +517,7 @@
         });
 
         await act(async () => {
-            expect(mHistory).toBeCalledTimes(0);
+            expect(mockGo).toBeCalledTimes(0);
         });
     });
 
