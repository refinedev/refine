--- conflicted
+++ resolved
@@ -4,16 +4,10 @@
     UseMutationResult,
 } from "@tanstack/react-query";
 
-<<<<<<< HEAD
-import { AuthContext } from "@contexts/auth";
-import { IAuthContext, TLogoutData } from "../../../interfaces";
 import { useGo, useNavigation, useNotification, useRouterType } from "@hooks";
-=======
 import { useAuthBindingsContext, useLegacyAuthContext } from "@contexts/auth";
 import { OpenNotificationParams, TLogoutData } from "../../../interfaces";
-import { useNavigation, useNotification } from "@hooks";
 import { AuthActionResponse } from "src/interfaces/bindings/auth";
->>>>>>> 1abc51a8
 
 type Variables = {
     redirectPath?: string | false;
@@ -100,29 +94,15 @@
 export function useLogout<TVariables = {}>({
     v3LegacyAuthProviderCompatible,
     mutationOptions,
-<<<<<<< HEAD
-}: UseLogoutProps<TVariables> = {}): UseMutationResult<
-    TLogoutData,
-    Error,
-    (TVariables & Variables) | void,
-    unknown
-> => {
-    const routerType = useRouterType();
-    const go = useGo();
-    const { push } = useNavigation();
-
-    const { logout: logoutFromContext } =
-        React.useContext<IAuthContext>(AuthContext);
-    const { open } = useNotification();
-=======
 }: UseLogoutProps<TVariables> | UseLogoutLegacyProps<TVariables> = {}):
     | UseLogoutLegacyReturnType<TVariables>
     | UseLogoutReturnType<TVariables> {
+    const routerType = useRouterType();
+    const go = useGo();
     const { push } = useNavigation();
     const { open, close } = useNotification();
     const { logout: legacyLogoutFromContext } = useLegacyAuthContext();
     const { logout: logoutFromContext } = useAuthBindingsContext();
->>>>>>> 1abc51a8
 
     const mutation = useMutation<
         AuthActionResponse,
@@ -144,8 +124,14 @@
                 open?.(buildNotification(error));
             }
 
-            if (redirect) {
-                push(redirect);
+            if (redirect !== false) {
+                if (routerType === "legacy") {
+                    push(redirect ?? "/login");
+                } else {
+                    if (redirect) {
+                        go({ to: redirect });
+                    }
+                }
             }
         },
         onError: (error: any) => {
