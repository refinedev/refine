import {
    useMutation,
    UseMutationOptions,
    UseMutationResult,
} from "@tanstack/react-query";
import qs from "qs";

<<<<<<< HEAD
import { AuthContext } from "@contexts/auth";
import {
    useNavigation,
    useRouterType,
    useGo,
    useParsed,
    useNotification,
    useRouterContext,
} from "@hooks";
=======
import { useAuthBindingsContext, useLegacyAuthContext } from "@contexts/auth";
import { useNavigation, useNotification, useRouterContext } from "@hooks";
>>>>>>> 1abc51a8
import {
    AuthActionResponse,
    OpenNotificationParams,
    TUpdatePasswordData,
    UpdatePasswordFormTypes,
} from "../../../interfaces";

export type UseUpdatePasswordLegacyProps<
    TVariables extends UpdatePasswordFormTypes,
> = {
    v3LegacyAuthProviderCompatible: true;
    mutationOptions?: Omit<
        UseMutationOptions<TUpdatePasswordData, Error, TVariables, unknown>,
        "mutationFn" | "onError" | "onSuccess"
    >;
};

export type UseUpdatePasswordProps<TVariables extends UpdatePasswordFormTypes> =
    {
        v3LegacyAuthProviderCompatible?: false;
        mutationOptions?: Omit<
            UseMutationOptions<AuthActionResponse, Error, TVariables, unknown>,
            "mutationFn"
        >;
    };

export type UseUpdatePasswordCombinedProps<
    TVariables extends UpdatePasswordFormTypes,
> = {
    v3LegacyAuthProviderCompatible: boolean;
    mutationOptions?: Omit<
        UseMutationOptions<
            AuthActionResponse | TUpdatePasswordData,
            Error,
            TVariables,
            unknown
        >,
        "mutationFn"
    >;
};

export type UseUpdatePasswordLegacyReturnType<
    TVariables extends UpdatePasswordFormTypes,
> = UseMutationResult<TUpdatePasswordData, Error, TVariables, unknown>;

export type UseUpdatePasswordReturnType<
    TVariables extends UpdatePasswordFormTypes,
> = UseMutationResult<AuthActionResponse, Error, TVariables, unknown>;

export type UseUpdatePasswordCombinedReturnType<
    TVariables extends UpdatePasswordFormTypes,
> = UseMutationResult<
    AuthActionResponse | TUpdatePasswordData,
    Error,
    TVariables,
    unknown
>;

export function useUpdatePassword<TVariables extends UpdatePasswordFormTypes>(
    props: UseUpdatePasswordLegacyProps<TVariables>,
): UseUpdatePasswordLegacyReturnType<TVariables>;

export function useUpdatePassword<TVariables extends UpdatePasswordFormTypes>(
    props?: UseUpdatePasswordProps<TVariables>,
): UseUpdatePasswordReturnType<TVariables>;

export function useUpdatePassword<TVariables extends UpdatePasswordFormTypes>(
    props?: UseUpdatePasswordCombinedProps<TVariables>,
): UseUpdatePasswordCombinedReturnType<TVariables>;

/**
 * `useUpdatePassword` calls `updatePassword` method from {@link https://refine.dev/docs/api-references/providers/auth-provider `authProvider`} under the hood.
 *
 * @see {@link https://refine.dev/docs/core/hooks/auth/useUpdatePassword} for more details.
 *
 * @typeParam TData - Result data of the query
 * @typeParam TVariables - Values for mutation function. default `{}`
 *
 */
export function useUpdatePassword<
    TVariables extends UpdatePasswordFormTypes = {},
>({
    v3LegacyAuthProviderCompatible,
    mutationOptions,
<<<<<<< HEAD
}: UseUpdatePasswordProps<TVariables> = {}): UseMutationResult<
    TUpdatePasswordData,
    Error,
    TVariables,
    unknown
> => {
    const routerType = useRouterType();

    const go = useGo();
    const { replace } = useNavigation();

=======
}:
    | UseUpdatePasswordProps<TVariables>
    | UseUpdatePasswordLegacyProps<TVariables> = {}):
    | UseUpdatePasswordReturnType<TVariables>
    | UseUpdatePasswordLegacyReturnType<TVariables> {
    const { replace } = useNavigation();
    const { updatePassword: legacyUpdatePasswordFromContext } =
        useLegacyAuthContext();
>>>>>>> 1abc51a8
    const { updatePassword: updatePasswordFromContext } =
        useAuthBindingsContext();
    const { close, open } = useNotification();

    const parsed = useParsed();
    const { useLocation } = useRouterContext();
    const { search } = useLocation();

    const params = React.useMemo(() => {
        if (routerType === "legacy") {
            const queryStrings = qs.parse(search, {
                ignoreQueryPrefix: true,
            });
            return queryStrings ?? {};
        } else {
            return parsed.params ?? {};
        }
    }, [search, parsed, routerType]);

    const mutation = useMutation<
        AuthActionResponse,
        Error,
        TVariables,
        unknown
    >(
        ["useUpdatePassword"],
        async (variables) => {
            return updatePasswordFromContext?.({
                ...params,
                ...variables,
            }) as Promise<AuthActionResponse>;
        },
        {
            onSuccess: ({ success, redirectTo, error }) => {
                if (success) {
                    close?.("update-password-error");
                }

                if (error || !success) {
                    open?.(buildNotification(error));
                }

                if (redirectTo) {
                    replace(redirectTo);
                }
            },
            onError: (error: any) => {
                open?.(buildNotification(error));
            },
            ...(v3LegacyAuthProviderCompatible === true ? {} : mutationOptions),
        },
    );

    const v3LegacyAuthProviderCompatibleMutation = useMutation<
        TUpdatePasswordData,
        Error,
        TVariables,
        unknown
    >(
        ["useUpdatePassword"],
        async (variables) => {
            return legacyUpdatePasswordFromContext?.({
                ...queryStrings,
                ...variables,
            });
        },
        {
            onSuccess: (redirectPathFromAuth) => {
                if (redirectPathFromAuth !== false) {
                    if (redirectPathFromAuth) {
                        replace(redirectPathFromAuth);
                    }
                }
                close?.("update-password-error");
            },
            onError: (error: any) => {
                open?.(buildNotification(error));
            },
            ...(v3LegacyAuthProviderCompatible ? mutationOptions : {}),
        },
    );

    return v3LegacyAuthProviderCompatible
        ? v3LegacyAuthProviderCompatibleMutation
        : mutation;
}

const buildNotification = (error?: Error): OpenNotificationParams => {
    return {
        message: error?.name || "Update Password Error",
        description: error?.message || "Error while updating password",
        key: "update-password-error",
        type: "error",
    };
};<|MERGE_RESOLUTION|>--- conflicted
+++ resolved
@@ -1,3 +1,4 @@
+import React from "react";
 import {
     useMutation,
     UseMutationOptions,
@@ -5,8 +6,6 @@
 } from "@tanstack/react-query";
 import qs from "qs";
 
-<<<<<<< HEAD
-import { AuthContext } from "@contexts/auth";
 import {
     useNavigation,
     useRouterType,
@@ -15,10 +14,7 @@
     useNotification,
     useRouterContext,
 } from "@hooks";
-=======
 import { useAuthBindingsContext, useLegacyAuthContext } from "@contexts/auth";
-import { useNavigation, useNotification, useRouterContext } from "@hooks";
->>>>>>> 1abc51a8
 import {
     AuthActionResponse,
     OpenNotificationParams,
@@ -103,28 +99,17 @@
 >({
     v3LegacyAuthProviderCompatible,
     mutationOptions,
-<<<<<<< HEAD
-}: UseUpdatePasswordProps<TVariables> = {}): UseMutationResult<
-    TUpdatePasswordData,
-    Error,
-    TVariables,
-    unknown
-> => {
-    const routerType = useRouterType();
-
-    const go = useGo();
-    const { replace } = useNavigation();
-
-=======
 }:
     | UseUpdatePasswordProps<TVariables>
     | UseUpdatePasswordLegacyProps<TVariables> = {}):
     | UseUpdatePasswordReturnType<TVariables>
     | UseUpdatePasswordLegacyReturnType<TVariables> {
+    const routerType = useRouterType();
+
+    const go = useGo();
     const { replace } = useNavigation();
     const { updatePassword: legacyUpdatePasswordFromContext } =
         useLegacyAuthContext();
->>>>>>> 1abc51a8
     const { updatePassword: updatePasswordFromContext } =
         useAuthBindingsContext();
     const { close, open } = useNotification();
@@ -168,7 +153,11 @@
                 }
 
                 if (redirectTo) {
-                    replace(redirectTo);
+                    if (routerType === "legacy") {
+                        replace(redirectTo);
+                    } else {
+                        go({ to: redirectTo, type: "replace" });
+                    }
                 }
             },
             onError: (error: any) => {
@@ -187,7 +176,7 @@
         ["useUpdatePassword"],
         async (variables) => {
             return legacyUpdatePasswordFromContext?.({
-                ...queryStrings,
+                ...params,
                 ...variables,
             });
         },
@@ -195,7 +184,11 @@
             onSuccess: (redirectPathFromAuth) => {
                 if (redirectPathFromAuth !== false) {
                     if (redirectPathFromAuth) {
-                        replace(redirectPathFromAuth);
+                        if (routerType === "legacy") {
+                            replace(redirectPathFromAuth);
+                        } else {
+                            go({ to: redirectPathFromAuth, type: "replace" });
+                        }
                     }
                 }
                 close?.("update-password-error");
