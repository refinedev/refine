--- conflicted
+++ resolved
@@ -1,22 +1,23 @@
 import { renderHook, waitFor } from "@testing-library/react";
 
-import { TestWrapper, act } from "@test";
+import { TestWrapper, act, mockLegacyRouterProvider } from "@test";
 
 import { useUpdatePassword } from "./";
 
-<<<<<<< HEAD
-=======
-const mHistory = jest.fn();
-
-jest.mock("react-router-dom", () => ({
-    ...(jest.requireActual("react-router-dom") as typeof ReactRouterDom),
-    useNavigate: () => mHistory,
-}));
+const mockFn = jest.fn();
+
+const mockRouterProvider = {
+    ...mockLegacyRouterProvider(),
+    useHistory: () => ({
+        push: mockFn,
+        replace: mockFn,
+    }),
+};
 
 // NOTE : Will be removed in v5
 describe("v3LegacyAuthProviderCompatible useUpdatePassword Hook", () => {
     beforeEach(() => {
-        mHistory.mockReset();
+        mockFn.mockReset();
         jest.spyOn(console, "error").mockImplementation((message) => {
             if (message?.message === "Missing fields") return;
             if (typeof message === "undefined") return;
@@ -43,6 +44,7 @@
                         logout: () => Promise.resolve(),
                         getUserIdentity: () => Promise.resolve({ id: 1 }),
                     },
+                    legacyRouterProvider: mockRouterProvider,
                 }),
             },
         );
@@ -59,7 +61,7 @@
             expect(result.current.isSuccess).toBeTruthy();
         });
 
-        expect(mHistory).not.toBeCalledWith();
+        expect(mockFn).not.toBeCalledWith();
     });
 
     it("fail update password", async () => {
@@ -77,6 +79,7 @@
                         logout: () => Promise.resolve(),
                         getUserIdentity: () => Promise.resolve({ id: 1 }),
                     },
+                    legacyRouterProvider: mockRouterProvider,
                 }),
             },
         );
@@ -99,7 +102,6 @@
     });
 });
 
->>>>>>> 1abc51a8
 describe("useUpdatePassword Hook", () => {
     const mockAuthProvider = {
         login: () => Promise.resolve({ success: true }),
@@ -131,6 +133,7 @@
                         });
                     },
                 },
+                legacyRouterProvider: mockRouterProvider,
             }),
         });
 
@@ -145,12 +148,9 @@
         await waitFor(() => {
             expect(result.current.isSuccess).toBeTruthy();
         });
-<<<<<<< HEAD
-=======
 
         expect(result.current.data).toEqual({ success: true });
-        expect(mHistory).not.toBeCalledWith();
->>>>>>> 1abc51a8
+        expect(mockFn).not.toBeCalledWith();
     });
 
     it("fail update password", async () => {
@@ -168,6 +168,7 @@
                         });
                     },
                 },
+                legacyRouterProvider: mockRouterProvider,
             }),
         });
 
@@ -187,7 +188,7 @@
             success: false,
             error: new Error("Missing fields"),
         });
-        expect(mHistory).not.toBeCalledWith();
+        expect(mockFn).not.toBeCalledWith();
     });
 
     it("success and redirect", async () => {
@@ -209,6 +210,7 @@
                         });
                     },
                 },
+                legacyRouterProvider: mockRouterProvider,
             }),
         });
 
@@ -228,7 +230,7 @@
             success: true,
             redirectTo: "/login",
         });
-        expect(mHistory).toBeCalledWith("/login", { replace: true });
+        expect(mockFn).toBeCalledWith("/login", { replace: true });
     });
 
     it("fail and redirect", async () => {
@@ -250,6 +252,7 @@
                         });
                     },
                 },
+                legacyRouterProvider: mockRouterProvider,
             }),
         });
 
@@ -270,7 +273,7 @@
             error: new Error("Missing fields"),
             redirectTo: "/register",
         });
-        expect(mHistory).toBeCalledWith("/register", { replace: true });
+        expect(mockFn).toBeCalledWith("/register", { replace: true });
     });
 
     it("should open notification when has error is true", async () => {
@@ -289,6 +292,7 @@
                             error: new Error("Error"),
                         }),
                 },
+                legacyRouterProvider: mockRouterProvider,
             }),
         });
 
@@ -322,6 +326,7 @@
                     ...mockAuthProvider,
                     updatePassword: () => Promise.resolve({ success: false }),
                 },
+                legacyRouterProvider: mockRouterProvider,
             }),
         });
 
@@ -351,6 +356,7 @@
                 notificationProvider: {
                     open: openNotificationMock,
                 },
+                legacyRouterProvider: mockRouterProvider,
                 authProvider: {
                     ...mockAuthProvider,
                     updatePassword: () => {
@@ -404,6 +410,7 @@
                     logout: () => Promise.resolve({ success: true }),
                     updatePassword: () => updatePassword(),
                 },
+                legacyRouterProvider: mockRouterProvider,
             }),
         });
 
@@ -447,6 +454,7 @@
                         logout: () => Promise.resolve({ success: true }),
                         updatePassword: () => updatePassword(),
                     },
+                    legacyRouterProvider: mockRouterProvider,
                 }),
             },
         );
