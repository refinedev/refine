--- conflicted
+++ resolved
@@ -15,11 +15,8 @@
     usePublish,
     useHandleNotification,
     useDataProvider,
-<<<<<<< HEAD
     useLog,
-=======
     useInvalidate,
->>>>>>> 03e64f5b
 } from "@hooks";
 
 type useCreateParams<TVariables> = {
