import {
    useMutation,
    UseMutationOptions,
    UseMutationResult,
} from "@tanstack/react-query";
import pluralize from "pluralize";
import {
    pickDataProvider,
    pickNotDeprecated,
    useActiveAuthProvider,
} from "@definitions/helpers";

import {
    CreateResponse,
    BaseRecord,
    HttpError,
    SuccessErrorNotification,
    MetaQuery,
    IQueryKeys,
} from "../../interfaces";
import {
    useResource,
    useTranslate,
    usePublish,
    useHandleNotification,
    useDataProvider,
    useLog,
    useInvalidate,
    useOnError,
    useMeta,
    useRouterType,
} from "@hooks";

type useCreateParams<TData, TError, TVariables> = {
    /**
     * Resource name for API data interactions
     */
    resource: string;
    /**
     * Values for mutation function
     */
    values: TVariables;
    /**
     * Meta data for `dataProvider`
     */
    meta?: MetaQuery;
    /**
     * Meta data for `dataProvider`
     * @deprecated `metaData` is deprecated with refine@4, refine will pass `meta` instead, however, we still support `metaData` for backward compatibility.
     */
    metaData?: MetaQuery;
    /**
     * If there is more than one `dataProvider`, you should use the `dataProviderName` that you will use.
     */
    dataProviderName?: string;
    /**
     * You can use it to manage the invalidations that will occur at the end of the mutation.
     */
    invalidates?: Array<keyof IQueryKeys>;
} & SuccessErrorNotification<CreateResponse<TData>, TError, TVariables>;

export type UseCreateReturnType<
    TData extends BaseRecord = BaseRecord,
    TError extends HttpError = HttpError,
    TVariables = {},
> = UseMutationResult<
    CreateResponse<TData>,
    TError,
    useCreateParams<TData, TError, TVariables>,
    unknown
>;

export type UseCreateProps<
    TData extends BaseRecord = BaseRecord,
    TError extends HttpError = HttpError,
    TVariables = {},
> = {
    mutationOptions?: Omit<
        UseMutationOptions<
            CreateResponse<TData>,
            TError,
            useCreateParams<TData, TError, TVariables>,
            unknown
        >,
        "mutationFn" | "onError" | "onSuccess"
    >;
};

/**
 * `useCreate` is a modified version of `react-query`'s {@link https://react-query.tanstack.com/reference/useMutation `useMutation`} for create mutations.
 *
 * It uses `create` method as mutation function from the `dataProvider` which is passed to `<Refine>`.
 *
 * @see {@link https://refine.dev/docs/api-reference/core/hooks/data/useCreate} for more details.
 *
 * @typeParam TData - Result data of the query extends {@link https://refine.dev/docs/api-reference/core/interfaceReferences#baserecord `BaseRecord`}
 * @typeParam TError - Custom error object that extends {@link https://refine.dev/docs/api-reference/core/interfaceReferences/#httperror `HttpError`}
 * @typeParam TVariables - Values for mutation function
 *
 */

export const useCreate = <
    TData extends BaseRecord = BaseRecord,
    TError extends HttpError = HttpError,
    TVariables = {},
>({
    mutationOptions,
}: UseCreateProps<TData, TError, TVariables> = {}): UseCreateReturnType<
    TData,
    TError,
    TVariables
> => {
    const authProvider = useActiveAuthProvider();
    const { mutate: checkError } = useOnError({
        v3LegacyAuthProviderCompatible: Boolean(authProvider?.isLegacy),
    });
    const dataProvider = useDataProvider();
    const invalidateStore = useInvalidate();
    const { resources, select } = useResource();
    const translate = useTranslate();
    const publish = usePublish();
    const { log } = useLog();
    const handleNotification = useHandleNotification();
    const getMeta = useMeta();

    const mutation = useMutation<
        CreateResponse<TData>,
        TError,
        useCreateParams<TData, TError, TVariables>,
        unknown
    >(
        ({
            resource: resourceName,
            values,
            meta,
            metaData,
            dataProviderName,
        }: useCreateParams<TData, TError, TVariables>) => {
<<<<<<< HEAD
            const resource = select(resourceName);

            const resourceIdentifierOrName =
                resource.identifier ?? resource.name;
=======
            const { resource, identifier } = select(resourceName);
>>>>>>> 84c30d33

            const combinedMeta = getMeta({
                resource,
                meta: pickNotDeprecated(meta, metaData),
            });

            return dataProvider(
<<<<<<< HEAD
                pickDataProvider(
                    resourceIdentifierOrName,
                    dataProviderName,
                    resources,
                ),
=======
                pickDataProvider(identifier, dataProviderName, resources),
>>>>>>> 84c30d33
            ).create<TData, TVariables>({
                resource: resource.name,
                variables: values,
                meta: combinedMeta,
                metaData: combinedMeta,
            });
        },
        {
            onSuccess: (
                data,
                {
                    resource: resourceName,
                    successNotification: successNotificationFromProp,
                    dataProviderName,
                    invalidates = ["list", "many"],
                    values,
                    meta,
                    metaData,
                },
            ) => {
<<<<<<< HEAD
                const resource = select(resourceName);

                const resourceIdentifierOrName =
                    resource.identifier ?? resource.name;

                const resourceSingular = pluralize.singular(
                    resourceIdentifierOrName,
                );

                const notificationConfig =
                    typeof successNotificationFromProp === "function"
                        ? successNotificationFromProp(
                              data,
                              values,
                              resourceIdentifierOrName,
                          )
                        : successNotificationFromProp;

                handleNotification(notificationConfig, {
                    key: `create-${resourceIdentifierOrName}-notification`,
=======
                const { resource, identifier } = select(resourceName);

                const resourceSingular = pluralize.singular(identifier);

                const notificationConfig =
                    typeof successNotificationFromProp === "function"
                        ? successNotificationFromProp(data, values, identifier)
                        : successNotificationFromProp;

                handleNotification(notificationConfig, {
                    key: `create-${identifier}-notification`,
>>>>>>> 84c30d33
                    message: translate(
                        "notifications.createSuccess",
                        {
                            resource: translate(
<<<<<<< HEAD
                                `${resourceIdentifierOrName}.${resourceIdentifierOrName}`,
=======
                                `${identifier}.${identifier}`,
>>>>>>> 84c30d33
                                resourceSingular,
                            ),
                        },
                        `Successfully created ${resourceSingular}`,
                    ),
                    description: translate("notifications.success", "Success"),
                    type: "success",
                });

                invalidateStore({
<<<<<<< HEAD
                    resource: resourceIdentifierOrName,
                    dataProviderName: pickDataProvider(
                        resourceIdentifierOrName,
=======
                    resource: identifier,
                    dataProviderName: pickDataProvider(
                        identifier,
>>>>>>> 84c30d33
                        dataProviderName,
                        resources,
                    ),
                    invalidates,
                });

                publish?.({
                    channel: `resources/${resource.name}`,
                    type: "created",
                    payload: {
                        ids: data?.data?.id ? [data.data.id] : undefined,
                    },
                    date: new Date(),
                });

                const combinedMeta = getMeta({
                    resource,
                    meta: pickNotDeprecated(meta, metaData),
                });

                const { fields, operation, variables, ...rest } =
                    combinedMeta || {};

                log?.mutate({
                    action: "create",
                    resource: resource.name,
                    data: values,
                    meta: {
                        dataProviderName: pickDataProvider(
<<<<<<< HEAD
                            resourceIdentifierOrName,
=======
                            identifier,
>>>>>>> 84c30d33
                            dataProviderName,
                            resources,
                        ),
                        id: data?.data?.id ?? undefined,
                        ...rest,
                    },
                });
            },
            onError: (
                err: TError,
                {
                    resource: resourceName,
                    errorNotification: errorNotificationFromProp,
                    values,
                },
            ) => {
                checkError(err);

<<<<<<< HEAD
                const resource = select(resourceName);

                const resourceIdentifierOrName =
                    resource.identifier ?? resource.name;

                const resourceSingular = pluralize.singular(
                    resourceIdentifierOrName,
                );

                const notificationConfig =
                    typeof errorNotificationFromProp === "function"
                        ? errorNotificationFromProp(
                              err,
                              values,
                              resourceIdentifierOrName,
                          )
                        : errorNotificationFromProp;

                handleNotification(notificationConfig, {
                    key: `create-${resourceIdentifierOrName}-notification`,
=======
                const { identifier } = select(resourceName);

                const resourceSingular = pluralize.singular(identifier);

                const notificationConfig =
                    typeof errorNotificationFromProp === "function"
                        ? errorNotificationFromProp(err, values, identifier)
                        : errorNotificationFromProp;

                handleNotification(notificationConfig, {
                    key: `create-${identifier}-notification`,
>>>>>>> 84c30d33
                    description: err.message,
                    message: translate(
                        "notifications.createError",
                        {
                            resource: translate(
<<<<<<< HEAD
                                `${resourceIdentifierOrName}.${resourceIdentifierOrName}`,
=======
                                `${identifier}.${identifier}`,
>>>>>>> 84c30d33
                                resourceSingular,
                            ),
                            statusCode: err.statusCode,
                        },
                        `There was an error creating ${resourceSingular} (status code: ${err.statusCode})`,
                    ),
                    type: "error",
                });
            },
            ...mutationOptions,
        },
    );

    return mutation;
};<|MERGE_RESOLUTION|>--- conflicted
+++ resolved
@@ -28,7 +28,6 @@
     useInvalidate,
     useOnError,
     useMeta,
-    useRouterType,
 } from "@hooks";
 
 type useCreateParams<TData, TError, TVariables> = {
@@ -136,14 +135,7 @@
             metaData,
             dataProviderName,
         }: useCreateParams<TData, TError, TVariables>) => {
-<<<<<<< HEAD
-            const resource = select(resourceName);
-
-            const resourceIdentifierOrName =
-                resource.identifier ?? resource.name;
-=======
             const { resource, identifier } = select(resourceName);
->>>>>>> 84c30d33
 
             const combinedMeta = getMeta({
                 resource,
@@ -151,15 +143,7 @@
             });
 
             return dataProvider(
-<<<<<<< HEAD
-                pickDataProvider(
-                    resourceIdentifierOrName,
-                    dataProviderName,
-                    resources,
-                ),
-=======
                 pickDataProvider(identifier, dataProviderName, resources),
->>>>>>> 84c30d33
             ).create<TData, TVariables>({
                 resource: resource.name,
                 variables: values,
@@ -180,28 +164,6 @@
                     metaData,
                 },
             ) => {
-<<<<<<< HEAD
-                const resource = select(resourceName);
-
-                const resourceIdentifierOrName =
-                    resource.identifier ?? resource.name;
-
-                const resourceSingular = pluralize.singular(
-                    resourceIdentifierOrName,
-                );
-
-                const notificationConfig =
-                    typeof successNotificationFromProp === "function"
-                        ? successNotificationFromProp(
-                              data,
-                              values,
-                              resourceIdentifierOrName,
-                          )
-                        : successNotificationFromProp;
-
-                handleNotification(notificationConfig, {
-                    key: `create-${resourceIdentifierOrName}-notification`,
-=======
                 const { resource, identifier } = select(resourceName);
 
                 const resourceSingular = pluralize.singular(identifier);
@@ -213,16 +175,11 @@
 
                 handleNotification(notificationConfig, {
                     key: `create-${identifier}-notification`,
->>>>>>> 84c30d33
                     message: translate(
                         "notifications.createSuccess",
                         {
                             resource: translate(
-<<<<<<< HEAD
-                                `${resourceIdentifierOrName}.${resourceIdentifierOrName}`,
-=======
                                 `${identifier}.${identifier}`,
->>>>>>> 84c30d33
                                 resourceSingular,
                             ),
                         },
@@ -233,15 +190,9 @@
                 });
 
                 invalidateStore({
-<<<<<<< HEAD
-                    resource: resourceIdentifierOrName,
-                    dataProviderName: pickDataProvider(
-                        resourceIdentifierOrName,
-=======
                     resource: identifier,
                     dataProviderName: pickDataProvider(
                         identifier,
->>>>>>> 84c30d33
                         dataProviderName,
                         resources,
                     ),
@@ -271,11 +222,7 @@
                     data: values,
                     meta: {
                         dataProviderName: pickDataProvider(
-<<<<<<< HEAD
-                            resourceIdentifierOrName,
-=======
                             identifier,
->>>>>>> 84c30d33
                             dataProviderName,
                             resources,
                         ),
@@ -294,28 +241,6 @@
             ) => {
                 checkError(err);
 
-<<<<<<< HEAD
-                const resource = select(resourceName);
-
-                const resourceIdentifierOrName =
-                    resource.identifier ?? resource.name;
-
-                const resourceSingular = pluralize.singular(
-                    resourceIdentifierOrName,
-                );
-
-                const notificationConfig =
-                    typeof errorNotificationFromProp === "function"
-                        ? errorNotificationFromProp(
-                              err,
-                              values,
-                              resourceIdentifierOrName,
-                          )
-                        : errorNotificationFromProp;
-
-                handleNotification(notificationConfig, {
-                    key: `create-${resourceIdentifierOrName}-notification`,
-=======
                 const { identifier } = select(resourceName);
 
                 const resourceSingular = pluralize.singular(identifier);
@@ -327,17 +252,12 @@
 
                 handleNotification(notificationConfig, {
                     key: `create-${identifier}-notification`,
->>>>>>> 84c30d33
                     description: err.message,
                     message: translate(
                         "notifications.createError",
                         {
                             resource: translate(
-<<<<<<< HEAD
-                                `${resourceIdentifierOrName}.${resourceIdentifierOrName}`,
-=======
                                 `${identifier}.${identifier}`,
->>>>>>> 84c30d33
                                 resourceSingular,
                             ),
                             statusCode: err.statusCode,
