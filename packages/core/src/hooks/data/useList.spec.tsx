import { act, renderHook, waitFor } from "@testing-library/react";

import { MockJSONServer, TestWrapper, mockRouterBindings } from "@test";

import { useList } from "./useList";
import { defaultRefineOptions } from "@contexts/refine";
import { IRefineContextProvider } from "../../interfaces";

const mockRefineProvider: IRefineContextProvider = {
    hasDashboard: false,
    ...defaultRefineOptions,
    options: defaultRefineOptions,
};

describe("useList Hook", () => {
    it("with rest json server", async () => {
        const { result } = renderHook(() => useList({ resource: "posts" }), {
            wrapper: TestWrapper({
                dataProvider: MockJSONServer,
                resources: [{ name: "posts" }],
            }),
        });

        await waitFor(() => {
            expect(result.current.isSuccess).toBeTruthy();
        });

        const { data } = result.current;

        expect(data?.data).toHaveLength(2);
        expect(data?.total).toEqual(2);
    });

    it.each(["server", undefined] as const)(
        "should include pagination in queryKey when mode is %s",
        async (mode) => {
            const getListMock = jest.fn();

            renderHook(
                () =>
                    useList({
                        resource: "posts",
                        pagination: {
                            current: 1,
                            pageSize: 10,
                            mode,
                        },
                    }),
                {
                    wrapper: TestWrapper({
                        dataProvider: {
                            default: {
                                ...MockJSONServer.default,
                                getList: getListMock,
                            },
                        },
                        resources: [{ name: "posts" }],
                    }),
                },
            );
            expect(getListMock).toBeCalledWith(
                expect.objectContaining({
                    meta: {
                        queryContext: {
                            queryKey: [
                                "default",
                                "posts",
                                "list",
                                {
                                    hasPagination: true,
                                    pagination: {
                                        current: 1,
                                        mode: "server",
                                        pageSize: 10,
                                    },
                                },
                            ],
                            signal: new AbortController().signal,
                        },
                    },
                }),
            );
        },
    );

    it.each(["client", "off"] as const)(
        "should not include pagination in queryKey",
        async (mode) => {
            const getListMock = jest.fn();

            renderHook(
                () =>
                    useList({
                        resource: "posts",
                        pagination: {
                            current: 1,
                            pageSize: 10,
                            mode,
                        },
                    }),
                {
                    wrapper: TestWrapper({
                        dataProvider: {
                            default: {
                                ...MockJSONServer.default,
                                getList: getListMock,
                            },
                        },
                        resources: [{ name: "posts" }],
                    }),
                },
            );

            expect(getListMock).toBeCalledWith(
                expect.objectContaining({
                    resource: "posts",
                    pagination: {
                        current: 1,
                        pageSize: 10,
                        mode,
                    },
                    meta: {
                        queryContext: {
                            queryKey: [
                                "default",
                                "posts",
                                "list",
                                { hasPagination: false },
                            ],
                            signal: new AbortController().signal,
                        },
                    },
                }),
            );
        },
    );

    it("data should be sliced when pagination mode is client", async () => {
        const { result } = renderHook(
            () =>
                useList({
                    resource: "posts",
                    pagination: {
                        mode: "client",
                        pageSize: 1,
                        current: 1,
                    },
                }),
            {
                wrapper: TestWrapper({
                    dataProvider: MockJSONServer,
                    resources: [{ name: "posts" }],
                }),
            },
        );

        await waitFor(() => {
            expect(result.current.isSuccess).toBeTruthy();
        });

        expect(result.current.data?.data).toHaveLength(1);
    });

    it("user should be able to use queryOptions's select to transform data when pagination mode is client", async () => {
        const { result } = renderHook(
            () =>
                useList<{ id: number }>({
                    resource: "posts",
                    pagination: {
                        mode: "client",
                    },
                    queryOptions: {
                        select: (data) => {
                            return {
                                data: data.data.map((item) => ({
                                    id: item.id,
                                })),
                                total: data.total,
                            };
                        },
                    },
                }),
            {
                wrapper: TestWrapper({
                    dataProvider: MockJSONServer,
                    resources: [{ name: "posts" }],
                }),
            },
        );

        await waitFor(() => {
            expect(result.current.isSuccess).toBeTruthy();
        });

        expect(result.current.data?.data).toStrictEqual([
            { id: "1" },
            { id: "2" },
        ]);
    });

    it("when pagination mode is client and the user use queryOptions's select, useList should return the data from dataProvider", async () => {
        const { result } = renderHook(
            () =>
                useList({
                    resource: "posts",
                    pagination: {
                        mode: "client",
                    },
                    queryOptions: {
                        select: (data) => {
                            return data;
                        },
                    },
                }),
            {
                wrapper: TestWrapper({
                    dataProvider: {
                        default: {
                            ...MockJSONServer.default,
                            getList: () =>
                                Promise.resolve({
                                    data: [],
                                    total: 0,
                                    foo: "bar",
                                }),
                        },
                    },
                    resources: [{ name: "posts" }],
                }),
            },
        );

        await waitFor(() => {
            expect(result.current.isSuccess).toBeTruthy();
        });

        expect(result.current.data?.foo).toBe("bar");
    });

    it("should only pass meta from the hook parameter and query parameters to the dataProvider", async () => {
        const getListMock = jest.fn();

        renderHook(() => useList({ resource: "posts", meta: { foo: "bar" } }), {
            wrapper: TestWrapper({
                dataProvider: {
                    default: {
                        ...MockJSONServer.default,
                        getList: getListMock,
                    },
                },
                routerProvider: mockRouterBindings({
                    params: { baz: "qux" },
                }),
                resources: [{ name: "posts", meta: { dip: "dop" } }],
            }),
        });

        await waitFor(() => {
            expect(getListMock).toBeCalled();
        });

        expect(getListMock).toBeCalledWith(
            expect.objectContaining({
                meta: expect.objectContaining({
                    foo: "bar",
                    baz: "qux",
                }),
            }),
        );
    });

    describe("useResourceSubscription", () => {
        it("useSubscription", async () => {
            const onSubscribeMock = jest.fn();

            const { result } = renderHook(
                () =>
                    useList({
                        resource: "posts",
                    }),
                {
                    wrapper: TestWrapper({
                        dataProvider: MockJSONServer,
                        resources: [{ name: "posts" }],
                        liveProvider: {
                            unsubscribe: jest.fn(),
                            subscribe: onSubscribeMock,
                        },
                        refineProvider: {
                            ...mockRefineProvider,
                            liveMode: "auto",
                        },
                    }),
                },
            );

            await waitFor(() => {
                expect(result.current.isSuccess).toBeTruthy();
            });

            expect(onSubscribeMock).toBeCalled();
            expect(onSubscribeMock).toHaveBeenCalledWith(
                expect.objectContaining({
                    channel: "resources/posts",
                    callback: expect.any(Function),
                    params: expect.objectContaining({
                        hasPagination: true,
                        pagination: {
                            current: 1,
                            mode: "server",
                            pageSize: 10,
                        },
                        resource: "posts",
                        subscriptionType: "useList",
                    }),
                    types: ["*"],
                }),
            );
        });

        it("liveMode = Off useSubscription", async () => {
            const onSubscribeMock = jest.fn();

            const { result } = renderHook(
                () =>
                    useList({
                        resource: "posts",
                    }),
                {
                    wrapper: TestWrapper({
                        dataProvider: MockJSONServer,
                        resources: [{ name: "posts" }],
                        liveProvider: {
                            unsubscribe: jest.fn(),
                            subscribe: onSubscribeMock,
                        },
                        refineProvider: {
                            ...mockRefineProvider,
                            liveMode: "off",
                        },
                    }),
                },
            );

            await waitFor(() => {
                expect(result.current.isSuccess).toBeTruthy();
            });

            expect(onSubscribeMock).not.toBeCalled();
        });

        it("liveMode = Off and liveMode hook param auto", async () => {
            const onSubscribeMock = jest.fn();

            const { result } = renderHook(
                () => useList({ resource: "posts", liveMode: "auto" }),
                {
                    wrapper: TestWrapper({
                        dataProvider: MockJSONServer,
                        resources: [{ name: "posts" }],
                        liveProvider: {
                            unsubscribe: jest.fn(),
                            subscribe: onSubscribeMock,
                        },
                        refineProvider: {
                            ...mockRefineProvider,
                            liveMode: "off",
                        },
                    }),
                },
            );

            await waitFor(() => {
                expect(result.current.isSuccess).toBeTruthy();
            });

            expect(onSubscribeMock).toBeCalled();
        });

        it("unsubscribe call on unmount", async () => {
            const onSubscribeMock = jest.fn(() => true);
            const onUnsubscribeMock = jest.fn();

            const { result, unmount } = renderHook(
                () =>
                    useList({
                        resource: "posts",
                    }),
                {
                    wrapper: TestWrapper({
                        dataProvider: MockJSONServer,
                        resources: [{ name: "posts" }],
                        liveProvider: {
                            unsubscribe: onUnsubscribeMock,
                            subscribe: onSubscribeMock,
                        },
                        refineProvider: {
                            ...mockRefineProvider,
                            liveMode: "auto",
                        },
                    }),
                },
            );

            await waitFor(() => {
                expect(result.current.isSuccess).toBeTruthy();
            });

            expect(onSubscribeMock).toBeCalled();

            unmount();
            expect(onUnsubscribeMock).toBeCalledWith(true);
            expect(onUnsubscribeMock).toBeCalledTimes(1);
        });

        it("should not subscribe if `queryOptions.enabled` is false", async () => {
            const onSubscribeMock = jest.fn();

            renderHook(
                () =>
                    useList({
                        resource: "posts",
                        queryOptions: {
                            enabled: false,
                        },
                    }),
                {
                    wrapper: TestWrapper({
                        dataProvider: MockJSONServer,
                        resources: [{ name: "posts" }],
                        liveProvider: {
                            unsubscribe: jest.fn(),
                            subscribe: onSubscribeMock,
                        },
                        refineProvider: {
                            ...mockRefineProvider,
                            liveMode: "auto",
                        },
                    }),
                },
            );

            expect(onSubscribeMock).not.toBeCalled();
        });
    });

    describe("useNotification", () => {
        it("should call `open` from the notification provider on error", async () => {
            const getListMock = jest.fn().mockRejectedValue(new Error("Error"));
            const notificationMock = jest.fn();

            const { result } = renderHook(
                () =>
                    useList({
                        resource: "posts",
                    }),
                {
                    wrapper: TestWrapper({
                        dataProvider: {
                            default: {
                                ...MockJSONServer.default,
                                getList: getListMock,
                            },
                        },
                        notificationProvider: {
                            open: notificationMock,
                        },
                        resources: [{ name: "posts" }],
                    }),
                },
            );

            await waitFor(() => {
                expect(result.current.isError).toBeTruthy();
            });

            expect(notificationMock).toBeCalledWith({
                description: "Error",
                key: "posts-useList-notification",
                message: "Error (status code: undefined)",
                type: "error",
            });
        });

        it("should call `open` from notification provider on success with custom notification params", async () => {
            const openNotificationMock = jest.fn();

            const { result } = renderHook(
                () =>
                    useList({
                        resource: "posts",
                        successNotification: () => ({
                            message: "Success",
                            description: "Successfully created post",
                            type: "success",
                        }),
                    }),
                {
                    wrapper: TestWrapper({
                        dataProvider: MockJSONServer,
                        notificationProvider: {
                            open: openNotificationMock,
                        },
                        resources: [{ name: "posts" }],
                    }),
                },
            );

            await waitFor(() => {
                expect(result.current.isSuccess).toBeTruthy();
            });

            expect(openNotificationMock).toBeCalledWith({
                description: "Successfully created post",
                message: "Success",
                type: "success",
            });
        });

        it("should call `open` from notification provider on error with custom notification params", async () => {
            const getListMock = jest.fn().mockRejectedValue(new Error("Error"));
            const openNotificationMock = jest.fn();

            const { result } = renderHook(
                () =>
                    useList({
                        resource: "posts",
                        errorNotification: () => ({
                            message: "Error",
                            description: "There was an error creating post",
                            type: "error",
                        }),
                    }),
                {
                    wrapper: TestWrapper({
                        dataProvider: {
                            default: {
                                ...MockJSONServer.default,
                                getList: getListMock,
                            },
                        },
                        notificationProvider: {
                            open: openNotificationMock,
                        },
                        resources: [{ name: "posts" }],
                    }),
                },
            );

            await waitFor(() => {
                expect(result.current.isError).toBeTruthy();
            });

            expect(openNotificationMock).toBeCalledWith({
                description: "There was an error creating post",
                message: "Error",
                type: "error",
            });
        });
    });

    describe("useOnError", () => {
        it("should call `onError` from the auth provider on error", async () => {
            const getListMock = jest.fn().mockRejectedValue(new Error("Error"));
            const onErrorMock = jest.fn();

            const { result } = renderHook(
                () =>
                    useList({
                        resource: "posts",
                    }),
                {
                    wrapper: TestWrapper({
                        dataProvider: {
                            default: {
                                ...MockJSONServer.default,
                                getList: getListMock,
                            },
                        },
                        authProvider: {
                            onError: onErrorMock,
                        } as any,
                        resources: [{ name: "posts" }],
                    }),
                },
            );

            await waitFor(() => {
                expect(result.current.isError).toBeTruthy();
            });

            expect(onErrorMock).toBeCalledWith(new Error("Error"));
        });

        it("should call `checkError` from the legacy auth provider on error", async () => {
            const getListMock = jest.fn().mockRejectedValue(new Error("Error"));
            const onErrorMock = jest.fn();

            const { result } = renderHook(
                () =>
                    useList({
                        resource: "posts",
                    }),
                {
                    wrapper: TestWrapper({
                        dataProvider: {
                            default: {
                                ...MockJSONServer.default,
                                getList: getListMock,
                            },
                        },
                        legacyAuthProvider: {
                            checkError: onErrorMock,
                        },
                        resources: [{ name: "posts" }],
                    }),
                },
            );

            await waitFor(() => {
                expect(result.current.isError).toBeTruthy();
            });

            expect(onErrorMock).toBeCalledWith(new Error("Error"));
        });
    });

    describe("queryOptions", () => {
        it("should run `queryOptions.onSuccess` callback on success", async () => {
            const onSuccessMock = jest.fn();
            const getListMock = jest.fn().mockResolvedValue({
                data: [{ id: 1, title: "foo" }],
            });

            const { result } = renderHook(
                () =>
                    useList({
                        resource: "posts",
                        queryOptions: {
                            onSuccess: onSuccessMock,
                        },
                    }),
                {
                    wrapper: TestWrapper({
                        dataProvider: {
                            default: {
                                ...MockJSONServer.default,
                                getList: getListMock,
                            },
                        },
                        resources: [{ name: "posts" }],
                    }),
                },
            );

            await waitFor(() => {
                expect(result.current.isSuccess).toBeTruthy();
            });

            expect(onSuccessMock).toBeCalledWith({
                data: [{ id: 1, title: "foo" }],
            });
        });

        it("should run `queryOptions.onError` callback on error", async () => {
            const onErrorMock = jest.fn();
            const getListMcok = jest.fn().mockRejectedValue(new Error("Error"));

            const { result } = renderHook(
                () =>
                    useList({
                        resource: "posts",
                        queryOptions: {
                            onError: onErrorMock,
                        },
                    }),
                {
                    wrapper: TestWrapper({
                        dataProvider: {
                            default: {
                                ...MockJSONServer.default,
                                getList: getListMcok,
                            },
                        },
                        resources: [{ name: "posts" }],
                    }),
                },
            );

            await waitFor(() => {
                expect(result.current.isError).toBeTruthy();
            });

            expect(onErrorMock).toBeCalledWith(new Error("Error"));
        });
    });

    it("should support deprecated `config` property", async () => {
        const getListMock = jest.fn().mockResolvedValue({
            data: [{ id: 1, title: "foo" }],
        });

        const { result } = renderHook(
            () =>
                useList({
                    resource: "posts",
                    config: {
                        filters: [{ field: "id", operator: "eq", value: 1 }],
                        hasPagination: false,
                        pagination: {
                            mode: "client",
                            current: 10,
                            pageSize: 5,
                        },
                        sort: [{ field: "id", order: "asc" }],
                    },
                }),
            {
                wrapper: TestWrapper({
                    dataProvider: {
                        default: {
                            ...MockJSONServer.default,
                            getList: getListMock,
                        },
                    },
                    resources: [{ name: "posts" }],
                }),
            },
        );

        await waitFor(() => {
            expect(result.current.isSuccess).toBeTruthy();
        });

        expect(getListMock).toBeCalledWith(
            expect.objectContaining({
                filters: [{ field: "id", operator: "eq", value: 1 }],
                hasPagination: false,
                pagination: {
                    mode: "off",
                    current: 10,
                    pageSize: 5,
                },
                sort: [{ field: "id", order: "asc" }],
            }),
        );
    });

<<<<<<< HEAD
    it("should select correct dataProviderName", async () => {
        const getListDefaultMock = jest.fn().mockResolvedValue({
            data: [{ id: 1, title: "foo" }],
        });
        const getListFooMock = jest.fn().mockResolvedValue({
            data: [{ id: 1, title: "foo" }],
        });

=======
    it("works correctly with `interval` and `onInterval` params", async () => {
        const onInterval = jest.fn();
>>>>>>> 18d446b1
        const { result } = renderHook(
            () =>
                useList({
                    resource: "posts",
<<<<<<< HEAD
                }),
            {
                wrapper: TestWrapper({
                    dataProvider: {
                        default: {
                            ...MockJSONServer.default,
                            getList: getListDefaultMock,
                        },
                        foo: {
                            ...MockJSONServer.default,
                            getList: getListFooMock,
                        },
                    },
                    resources: [
                        {
                            name: "categories",
                        },
                        {
                            name: "posts",
                            meta: {
                                dataProviderName: "foo",
                            },
                        },
                    ],
                }),
            },
        );

        await waitFor(() => {
            expect(result.current.isSuccess).toBeTruthy();
        });

        expect(getListFooMock).toBeCalledWith(
            expect.objectContaining({
                resource: "posts",
            }),
        );
        expect(getListDefaultMock).not.toBeCalled();
    });

    it("should get correct `meta` of related resource", async () => {
        const getListMock = jest.fn().mockResolvedValue({
            data: [{ id: 1, title: "foo" }],
        });

        const { result } = renderHook(
            () =>
                useList({
                    resource: "posts",
=======
                    overtimeOptions: {
                        interval: 100,
                        onInterval,
                    },
>>>>>>> 18d446b1
                }),
            {
                wrapper: TestWrapper({
                    dataProvider: {
                        default: {
                            ...MockJSONServer.default,
<<<<<<< HEAD
                            getList: getListMock,
                        },
                    },
                    resources: [
                        {
                            name: "posts",
                            meta: {
                                foo: "bar",
                            },
                        },
                    ],
=======
                            getList: () => {
                                return new Promise((res) => {
                                    setTimeout(
                                        () =>
                                            res({
                                                data: [],
                                                total: 0,
                                            }),
                                        1000,
                                    );
                                });
                            },
                        },
                    },
                    resources: [{ name: "posts" }],
>>>>>>> 18d446b1
                }),
            },
        );

        await waitFor(() => {
<<<<<<< HEAD
            expect(result.current.isSuccess).toBeTruthy();
        });

        expect(getListMock).toBeCalledWith(
            expect.objectContaining({
                meta: expect.objectContaining({
                    foo: "bar",
                }),
            }),
        );
    });

    describe("when passing `identifier` instead of `name`", () => {
        it("should select correct dataProviderName", async () => {
            const getListDefaultMock = jest.fn().mockResolvedValue({
                data: [{ id: 1, title: "foo" }],
            });
            const getListFooMock = jest.fn().mockResolvedValue({
                data: [{ id: 1, title: "foo" }],
            });

            const { result } = renderHook(
                () =>
                    useList({
                        resource: "featured-posts",
                    }),
                {
                    wrapper: TestWrapper({
                        dataProvider: {
                            default: {
                                ...MockJSONServer.default,
                                getList: getListDefaultMock,
                            },
                            foo: {
                                ...MockJSONServer.default,
                                getList: getListFooMock,
                            },
                        },
                        resources: [
                            {
                                name: "posts",
                            },
                            {
                                name: "posts",
                                identifier: "featured-posts",
                                meta: {
                                    dataProviderName: "foo",
                                },
                            },
                        ],
                    }),
                },
            );

            await waitFor(() => {
                expect(result.current.isSuccess).toBeTruthy();
            });

            expect(getListFooMock).toBeCalledWith(
                expect.objectContaining({
                    resource: "posts",
                }),
            );
            expect(getListDefaultMock).not.toBeCalled();
        });

        it("should create queryKey with `identifier`", async () => {
            const getListMock = jest.fn().mockResolvedValue({
                data: [{ id: 1, title: "foo" }],
            });

            const { result } = renderHook(
                () =>
                    useList({
                        resource: "featured-posts",
                    }),
                {
                    wrapper: TestWrapper({
                        dataProvider: {
                            default: {
                                ...MockJSONServer.default,
                                getList: getListMock,
                            },
                        },
                        resources: [
                            {
                                name: "posts",
                                identifier: "featured-posts",
                            },
                        ],
                    }),
                },
            );

            await waitFor(() => {
                expect(result.current.isSuccess).toBeTruthy();
            });

            expect(getListMock).toBeCalledWith(
                expect.objectContaining({
                    meta: expect.objectContaining({
                        queryContext: expect.objectContaining({
                            queryKey: [
                                "default",
                                "featured-posts",
                                "list",
                                expect.any(Object),
                            ],
                        }),
                    }),
                }),
            );
        });

        it("should get correct `meta` of related resource", async () => {
            const getListMock = jest.fn().mockResolvedValue({
                data: [{ id: 1, title: "foo" }],
            });

            const { result } = renderHook(
                () =>
                    useList({
                        resource: "featured-posts",
                    }),
                {
                    wrapper: TestWrapper({
                        dataProvider: {
                            default: {
                                ...MockJSONServer.default,
                                getList: getListMock,
                            },
                        },
                        resources: [
                            {
                                name: "posts",
                                identifier: "all-posts",
                                meta: {
                                    foo: "bar",
                                },
                            },
                            {
                                name: "posts",
                                identifier: "featured-posts",
                                meta: {
                                    bar: "baz",
                                },
                            },
                        ],
                    }),
                },
            );

            await waitFor(() => {
                expect(result.current.isSuccess).toBeTruthy();
            });

            expect(getListMock).toBeCalledWith(
                expect.objectContaining({
                    meta: expect.objectContaining({
                        bar: "baz",
                    }),
                }),
            );
=======
            expect(result.current.isLoading).toBeTruthy();
            expect(result.current.overtime.elapsedTime).toBe(900);
            expect(onInterval).toBeCalled();
        });

        await waitFor(() => {
            expect(result.current.isLoading).toBeFalsy();
            expect(result.current.overtime.elapsedTime).toBeUndefined();
>>>>>>> 18d446b1
        });
    });
});<|MERGE_RESOLUTION|>--- conflicted
+++ resolved
@@ -746,7 +746,6 @@
         );
     });
 
-<<<<<<< HEAD
     it("should select correct dataProviderName", async () => {
         const getListDefaultMock = jest.fn().mockResolvedValue({
             data: [{ id: 1, title: "foo" }],
@@ -755,15 +754,10 @@
             data: [{ id: 1, title: "foo" }],
         });
 
-=======
-    it("works correctly with `interval` and `onInterval` params", async () => {
-        const onInterval = jest.fn();
->>>>>>> 18d446b1
         const { result } = renderHook(
             () =>
                 useList({
                     resource: "posts",
-<<<<<<< HEAD
                 }),
             {
                 wrapper: TestWrapper({
@@ -813,19 +807,12 @@
             () =>
                 useList({
                     resource: "posts",
-=======
-                    overtimeOptions: {
-                        interval: 100,
-                        onInterval,
-                    },
->>>>>>> 18d446b1
                 }),
             {
                 wrapper: TestWrapper({
                     dataProvider: {
                         default: {
                             ...MockJSONServer.default,
-<<<<<<< HEAD
                             getList: getListMock,
                         },
                     },
@@ -837,7 +824,193 @@
                             },
                         },
                     ],
-=======
+                }),
+            },
+        );
+
+        await waitFor(() => {
+            expect(result.current.isSuccess).toBeTruthy();
+        });
+
+        expect(getListMock).toBeCalledWith(
+            expect.objectContaining({
+                meta: expect.objectContaining({
+                    foo: "bar",
+                }),
+            }),
+        );
+    });
+
+    describe("when passing `identifier` instead of `name`", () => {
+        it("should select correct dataProviderName", async () => {
+            const getListDefaultMock = jest.fn().mockResolvedValue({
+                data: [{ id: 1, title: "foo" }],
+            });
+            const getListFooMock = jest.fn().mockResolvedValue({
+                data: [{ id: 1, title: "foo" }],
+            });
+
+            const { result } = renderHook(
+                () =>
+                    useList({
+                        resource: "featured-posts",
+                    }),
+                {
+                    wrapper: TestWrapper({
+                        dataProvider: {
+                            default: {
+                                ...MockJSONServer.default,
+                                getList: getListDefaultMock,
+                            },
+                            foo: {
+                                ...MockJSONServer.default,
+                                getList: getListFooMock,
+                            },
+                        },
+                        resources: [
+                            {
+                                name: "posts",
+                            },
+                            {
+                                name: "posts",
+                                identifier: "featured-posts",
+                                meta: {
+                                    dataProviderName: "foo",
+                                },
+                            },
+                        ],
+                    }),
+                },
+            );
+
+            await waitFor(() => {
+                expect(result.current.isSuccess).toBeTruthy();
+            });
+
+            expect(getListFooMock).toBeCalledWith(
+                expect.objectContaining({
+                    resource: "posts",
+                }),
+            );
+            expect(getListDefaultMock).not.toBeCalled();
+        });
+
+        it("should create queryKey with `identifier`", async () => {
+            const getListMock = jest.fn().mockResolvedValue({
+                data: [{ id: 1, title: "foo" }],
+            });
+
+            const { result } = renderHook(
+                () =>
+                    useList({
+                        resource: "featured-posts",
+                    }),
+                {
+                    wrapper: TestWrapper({
+                        dataProvider: {
+                            default: {
+                                ...MockJSONServer.default,
+                                getList: getListMock,
+                            },
+                        },
+                        resources: [
+                            {
+                                name: "posts",
+                                identifier: "featured-posts",
+                            },
+                        ],
+                    }),
+                },
+            );
+
+            await waitFor(() => {
+                expect(result.current.isSuccess).toBeTruthy();
+            });
+
+            expect(getListMock).toBeCalledWith(
+                expect.objectContaining({
+                    meta: expect.objectContaining({
+                        queryContext: expect.objectContaining({
+                            queryKey: [
+                                "default",
+                                "featured-posts",
+                                "list",
+                                expect.any(Object),
+                            ],
+                        }),
+                    }),
+                }),
+            );
+        });
+
+        it("should get correct `meta` of related resource", async () => {
+            const getListMock = jest.fn().mockResolvedValue({
+                data: [{ id: 1, title: "foo" }],
+            });
+
+            const { result } = renderHook(
+                () =>
+                    useList({
+                        resource: "featured-posts",
+                    }),
+                {
+                    wrapper: TestWrapper({
+                        dataProvider: {
+                            default: {
+                                ...MockJSONServer.default,
+                                getList: getListMock,
+                            },
+                        },
+                        resources: [
+                            {
+                                name: "posts",
+                                identifier: "all-posts",
+                                meta: {
+                                    foo: "bar",
+                                },
+                            },
+                            {
+                                name: "posts",
+                                identifier: "featured-posts",
+                                meta: {
+                                    bar: "baz",
+                                },
+                            },
+                        ],
+                    }),
+                },
+            );
+
+            await waitFor(() => {
+                expect(result.current.isSuccess).toBeTruthy();
+            });
+
+            expect(getListMock).toBeCalledWith(
+                expect.objectContaining({
+                    meta: expect.objectContaining({
+                        bar: "baz",
+                    }),
+                }),
+            );
+        });
+    });
+
+    it("works correctly with `interval` and `onInterval` params", async () => {
+        const onInterval = jest.fn();
+        const { result } = renderHook(
+            () =>
+                useList({
+                    resource: "posts",
+                    overtimeOptions: {
+                        interval: 100,
+                        onInterval,
+                    },
+                }),
+            {
+                wrapper: TestWrapper({
+                    dataProvider: {
+                        default: {
+                            ...MockJSONServer.default,
                             getList: () => {
                                 return new Promise((res) => {
                                     setTimeout(
@@ -853,177 +1026,11 @@
                         },
                     },
                     resources: [{ name: "posts" }],
->>>>>>> 18d446b1
                 }),
             },
         );
 
         await waitFor(() => {
-<<<<<<< HEAD
-            expect(result.current.isSuccess).toBeTruthy();
-        });
-
-        expect(getListMock).toBeCalledWith(
-            expect.objectContaining({
-                meta: expect.objectContaining({
-                    foo: "bar",
-                }),
-            }),
-        );
-    });
-
-    describe("when passing `identifier` instead of `name`", () => {
-        it("should select correct dataProviderName", async () => {
-            const getListDefaultMock = jest.fn().mockResolvedValue({
-                data: [{ id: 1, title: "foo" }],
-            });
-            const getListFooMock = jest.fn().mockResolvedValue({
-                data: [{ id: 1, title: "foo" }],
-            });
-
-            const { result } = renderHook(
-                () =>
-                    useList({
-                        resource: "featured-posts",
-                    }),
-                {
-                    wrapper: TestWrapper({
-                        dataProvider: {
-                            default: {
-                                ...MockJSONServer.default,
-                                getList: getListDefaultMock,
-                            },
-                            foo: {
-                                ...MockJSONServer.default,
-                                getList: getListFooMock,
-                            },
-                        },
-                        resources: [
-                            {
-                                name: "posts",
-                            },
-                            {
-                                name: "posts",
-                                identifier: "featured-posts",
-                                meta: {
-                                    dataProviderName: "foo",
-                                },
-                            },
-                        ],
-                    }),
-                },
-            );
-
-            await waitFor(() => {
-                expect(result.current.isSuccess).toBeTruthy();
-            });
-
-            expect(getListFooMock).toBeCalledWith(
-                expect.objectContaining({
-                    resource: "posts",
-                }),
-            );
-            expect(getListDefaultMock).not.toBeCalled();
-        });
-
-        it("should create queryKey with `identifier`", async () => {
-            const getListMock = jest.fn().mockResolvedValue({
-                data: [{ id: 1, title: "foo" }],
-            });
-
-            const { result } = renderHook(
-                () =>
-                    useList({
-                        resource: "featured-posts",
-                    }),
-                {
-                    wrapper: TestWrapper({
-                        dataProvider: {
-                            default: {
-                                ...MockJSONServer.default,
-                                getList: getListMock,
-                            },
-                        },
-                        resources: [
-                            {
-                                name: "posts",
-                                identifier: "featured-posts",
-                            },
-                        ],
-                    }),
-                },
-            );
-
-            await waitFor(() => {
-                expect(result.current.isSuccess).toBeTruthy();
-            });
-
-            expect(getListMock).toBeCalledWith(
-                expect.objectContaining({
-                    meta: expect.objectContaining({
-                        queryContext: expect.objectContaining({
-                            queryKey: [
-                                "default",
-                                "featured-posts",
-                                "list",
-                                expect.any(Object),
-                            ],
-                        }),
-                    }),
-                }),
-            );
-        });
-
-        it("should get correct `meta` of related resource", async () => {
-            const getListMock = jest.fn().mockResolvedValue({
-                data: [{ id: 1, title: "foo" }],
-            });
-
-            const { result } = renderHook(
-                () =>
-                    useList({
-                        resource: "featured-posts",
-                    }),
-                {
-                    wrapper: TestWrapper({
-                        dataProvider: {
-                            default: {
-                                ...MockJSONServer.default,
-                                getList: getListMock,
-                            },
-                        },
-                        resources: [
-                            {
-                                name: "posts",
-                                identifier: "all-posts",
-                                meta: {
-                                    foo: "bar",
-                                },
-                            },
-                            {
-                                name: "posts",
-                                identifier: "featured-posts",
-                                meta: {
-                                    bar: "baz",
-                                },
-                            },
-                        ],
-                    }),
-                },
-            );
-
-            await waitFor(() => {
-                expect(result.current.isSuccess).toBeTruthy();
-            });
-
-            expect(getListMock).toBeCalledWith(
-                expect.objectContaining({
-                    meta: expect.objectContaining({
-                        bar: "baz",
-                    }),
-                }),
-            );
-=======
             expect(result.current.isLoading).toBeTruthy();
             expect(result.current.overtime.elapsedTime).toBe(900);
             expect(onInterval).toBeCalled();
@@ -1032,7 +1039,6 @@
         await waitFor(() => {
             expect(result.current.isLoading).toBeFalsy();
             expect(result.current.overtime.elapsedTime).toBeUndefined();
->>>>>>> 18d446b1
         });
     });
 });