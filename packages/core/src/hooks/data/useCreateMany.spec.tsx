--- conflicted
+++ resolved
@@ -348,7 +348,6 @@
         });
     });
 
-<<<<<<< HEAD
     it("should select correct dataProviderName", async () => {
         const createManyDefaultMock = jest.fn();
         const createManyFooMock = jest.fn();
@@ -450,7 +449,150 @@
             const createManyFooMock = jest.fn();
 
             const { result } = renderHook(() => useCreateMany(), {
-=======
+                wrapper: TestWrapper({
+                    dataProvider: {
+                        default: {
+                            ...MockJSONServer.default,
+                            createMany: createManyDefaultMock,
+                        },
+                        foo: {
+                            ...MockJSONServer.default,
+                            createMany: createManyFooMock,
+                        },
+                    },
+                    resources: [
+                        {
+                            name: "posts",
+                        },
+                        {
+                            name: "posts",
+                            identifier: "featured-posts",
+                            meta: {
+                                dataProviderName: "foo",
+                            },
+                        },
+                    ],
+                }),
+            });
+
+            result.current.mutate({
+                resource: "featured-posts",
+                values: [
+                    {
+                        foo: "bar",
+                    },
+                ],
+            });
+
+            await waitFor(() => {
+                expect(result.current.isSuccess).toBeTruthy();
+            });
+
+            expect(createManyFooMock).toBeCalledWith(
+                expect.objectContaining({
+                    resource: "posts",
+                }),
+            );
+            expect(createManyDefaultMock).not.toBeCalled();
+        });
+
+        it("should invalidate query store with `identifier`", async () => {
+            const invalidateStore = jest.fn();
+            jest.spyOn(UseInvalidate, "useInvalidate").mockReturnValue(
+                invalidateStore,
+            );
+            const createManyMock = jest.fn();
+
+            const { result } = renderHook(() => useCreateMany(), {
+                wrapper: TestWrapper({
+                    dataProvider: {
+                        default: {
+                            ...MockJSONServer.default,
+                            createMany: createManyMock,
+                        },
+                    },
+                    resources: [
+                        {
+                            name: "posts",
+                            identifier: "featured-posts",
+                        },
+                    ],
+                }),
+            });
+
+            result.current.mutate({
+                resource: "featured-posts",
+                values: [
+                    {
+                        foo: "bar",
+                    },
+                ],
+            });
+
+            await waitFor(() => {
+                expect(result.current.isSuccess).toBeTruthy();
+            });
+
+            expect(invalidateStore).toBeCalledWith(
+                expect.objectContaining({
+                    resource: "featured-posts",
+                }),
+            );
+        });
+
+        it("should get correct `meta` of related resource", async () => {
+            const createManyMock = jest.fn();
+
+            const { result } = renderHook(() => useCreateMany(), {
+                wrapper: TestWrapper({
+                    dataProvider: {
+                        default: {
+                            ...MockJSONServer.default,
+                            createMany: createManyMock,
+                        },
+                    },
+                    resources: [
+                        {
+                            name: "posts",
+                            identifier: "all-posts",
+                            meta: {
+                                foo: "bar",
+                            },
+                        },
+                        {
+                            name: "posts",
+                            identifier: "featured-posts",
+                            meta: {
+                                bar: "baz",
+                            },
+                        },
+                    ],
+                }),
+            });
+
+            result.current.mutate({
+                resource: "featured-posts",
+                values: [
+                    {
+                        title: "awesome post",
+                    },
+                ],
+            });
+
+            await waitFor(() => {
+                expect(result.current.isSuccess).toBeTruthy();
+            });
+
+            expect(createManyMock).toBeCalledWith(
+                expect.objectContaining({
+                    meta: expect.objectContaining({
+                        bar: "baz",
+                    }),
+                }),
+            );
+        });
+    });
+
     it("works correctly with `interval` and `onInterval` params", async () => {
         const onInterval = jest.fn();
         const { result } = renderHook(
@@ -462,150 +604,10 @@
                     },
                 }),
             {
->>>>>>> 18d446b1
                 wrapper: TestWrapper({
                     dataProvider: {
                         default: {
                             ...MockJSONServer.default,
-<<<<<<< HEAD
-                            createMany: createManyDefaultMock,
-                        },
-                        foo: {
-                            ...MockJSONServer.default,
-                            createMany: createManyFooMock,
-                        },
-                    },
-                    resources: [
-                        {
-                            name: "posts",
-                        },
-                        {
-                            name: "posts",
-                            identifier: "featured-posts",
-                            meta: {
-                                dataProviderName: "foo",
-                            },
-                        },
-                    ],
-                }),
-            });
-
-            result.current.mutate({
-                resource: "featured-posts",
-                values: [
-                    {
-                        foo: "bar",
-                    },
-                ],
-            });
-
-            await waitFor(() => {
-                expect(result.current.isSuccess).toBeTruthy();
-            });
-
-            expect(createManyFooMock).toBeCalledWith(
-                expect.objectContaining({
-                    resource: "posts",
-                }),
-            );
-            expect(createManyDefaultMock).not.toBeCalled();
-        });
-
-        it("should invalidate query store with `identifier`", async () => {
-            const invalidateStore = jest.fn();
-            jest.spyOn(UseInvalidate, "useInvalidate").mockReturnValue(
-                invalidateStore,
-            );
-            const createManyMock = jest.fn();
-
-            const { result } = renderHook(() => useCreateMany(), {
-                wrapper: TestWrapper({
-                    dataProvider: {
-                        default: {
-                            ...MockJSONServer.default,
-                            createMany: createManyMock,
-                        },
-                    },
-                    resources: [
-                        {
-                            name: "posts",
-                            identifier: "featured-posts",
-                        },
-                    ],
-                }),
-            });
-
-            result.current.mutate({
-                resource: "featured-posts",
-                values: [
-                    {
-                        foo: "bar",
-                    },
-                ],
-            });
-
-            await waitFor(() => {
-                expect(result.current.isSuccess).toBeTruthy();
-            });
-
-            expect(invalidateStore).toBeCalledWith(
-                expect.objectContaining({
-                    resource: "featured-posts",
-                }),
-            );
-        });
-
-        it("should get correct `meta` of related resource", async () => {
-            const createManyMock = jest.fn();
-
-            const { result } = renderHook(() => useCreateMany(), {
-                wrapper: TestWrapper({
-                    dataProvider: {
-                        default: {
-                            ...MockJSONServer.default,
-                            createMany: createManyMock,
-                        },
-                    },
-                    resources: [
-                        {
-                            name: "posts",
-                            identifier: "all-posts",
-                            meta: {
-                                foo: "bar",
-                            },
-                        },
-                        {
-                            name: "posts",
-                            identifier: "featured-posts",
-                            meta: {
-                                bar: "baz",
-                            },
-                        },
-                    ],
-                }),
-            });
-
-            result.current.mutate({
-                resource: "featured-posts",
-                values: [
-                    {
-                        title: "awesome post",
-                    },
-                ],
-            });
-
-            await waitFor(() => {
-                expect(result.current.isSuccess).toBeTruthy();
-            });
-
-            expect(createManyMock).toBeCalledWith(
-                expect.objectContaining({
-                    meta: expect.objectContaining({
-                        bar: "baz",
-                    }),
-                }),
-            );
-=======
                             createMany: () => {
                                 return new Promise((res) => {
                                     setTimeout(() => res({} as any), 1000);
@@ -632,7 +634,6 @@
         await waitFor(() => {
             expect(result.current.isLoading).toBeFalsy();
             expect(result.current.overtime.elapsedTime).toBeUndefined();
->>>>>>> 18d446b1
         });
     });
 });