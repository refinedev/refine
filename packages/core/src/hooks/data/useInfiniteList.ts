import {
    useInfiniteQuery,
    UseInfiniteQueryOptions,
    InfiniteQueryObserverResult,
    InfiniteData,
} from "@tanstack/react-query";
import {
    CrudFilters,
    Pagination,
    BaseRecord,
    HttpError,
    CrudSorting,
    MetaQuery,
    SuccessErrorNotification,
    LiveModeProps,
    GetListResponse,
    Prettify,
} from "../../interfaces";
import {
    useResource,
    useHandleNotification,
    useResourceSubscription,
    useTranslate,
    useDataProvider,
    useOnError,
    useMeta,
} from "@hooks";
import {
    queryKeys,
    pickDataProvider,
    getNextPageParam,
    getPreviousPageParam,
    pickNotDeprecated,
    useActiveAuthProvider,
    handlePaginationParams,
} from "@definitions/helpers";

import {
    useLoadingOvertime,
    UseLoadingOvertimeOptionsProps,
    UseLoadingOvertimeReturnType,
} from "../useLoadingOvertime";

export interface UseInfiniteListConfig {
    pagination?: Pagination;
    hasPagination?: boolean;
    sort?: CrudSorting;
    filters?: CrudFilters;
}

type BaseInfiniteListProps = {
    /**
     *  Metadata query for `dataProvider`
     */
    meta?: MetaQuery;
    /**
     *  Metadata query for `dataProvider`
     *  @deprecated `metaData` is deprecated with refine@4, refine will pass `meta` instead, however, we still support `metaData` for backward compatibility.
     */
    metaData?: MetaQuery;
    /**
     * Configuration for pagination, sorting and filtering
     * @type [`useInfiniteListConfig`](/docs/api-reference/core/hooks/data/useInfiniteList/#config-parameters)
     * @deprecated `config` property is deprecated. Use `pagination`, `hasPagination`, `sorters` and `filters` instead.
     */
    config?: UseInfiniteListConfig;
    /**
     * Pagination properties
     */
    pagination?: Pagination;
    /**
     * Whether to use server-side pagination or not
     * @deprecated `hasPagination` property is deprecated. Use `pagination.mode` instead.
     */
    hasPagination?: boolean;
    /**
     * Sorter parameters
     */
    sorters?: CrudSorting;
    /**
     * Filter parameters
     */
    filters?: CrudFilters;
    /**
     * If there is more than one `dataProvider`, you should use the `dataProviderName` that you will use
     */
    dataProviderName?: string;
};

export type UseInfiniteListProps<TQueryFnData, TError, TData> = {
    /**
     * Resource name for API data interactions
     */
    resource: string;
    /**
     * Tanstack Query's [useInfiniteQuery](https://tanstack.com/query/v4/docs/react/reference/useInfiniteQuery) options
     */
    queryOptions?: UseInfiniteQueryOptions<
        GetListResponse<TQueryFnData>,
        TError,
        GetListResponse<TData>
    >;
} & BaseInfiniteListProps &
    SuccessErrorNotification<
        InfiniteData<GetListResponse<TData>>,
        TError,
        Prettify<BaseInfiniteListProps>
    > &
    LiveModeProps &
    UseLoadingOvertimeOptionsProps;

/**
 * `useInfiniteList` is a modified version of `react-query`'s {@link https://tanstack.com/query/latest/docs/react/guides/infinite-queries `useInfiniteQuery`} used for retrieving items from a `resource` with pagination, sort, and filter configurations.
 *
 * It uses the `getList` method as the query function from the `dataProvider` which is passed to `<Refine>`.
 *
 * @see {@link https://refine.dev/docs/api-reference/core/hooks/data/useInfiniteList} for more details.
 *
 * @typeParam TQueryFnData - Result data returned by the query function. Extends {@link https://refine.dev/docs/api-reference/core/interfaceReferences#baserecord `BaseRecord`}
 * @typeParam TError - Custom error object that extends {@link https://refine.dev/docs/api-reference/core/interfaceReferences#httperror `HttpError`}
 * @typeParam TData - Result data returned by the `select` function. Extends {@link https://refine.dev/docs/api-reference/core/interfaceReferences#baserecord `BaseRecord`}. Defaults to `TQueryFnData`
 *
 */

export const useInfiniteList = <
    TQueryFnData extends BaseRecord = BaseRecord,
    TError extends HttpError = HttpError,
    TData extends BaseRecord = TQueryFnData,
>({
    resource: resourceFromProp,
    config,
    filters,
    hasPagination,
    pagination,
    sorters,
    queryOptions,
    successNotification,
    errorNotification,
    meta,
    metaData,
    liveMode,
    onLiveEvent,
    liveParams,
    dataProviderName,
    overtimeOptions,
}: UseInfiniteListProps<
    TQueryFnData,
    TError,
    TData
<<<<<<< HEAD
>): InfiniteQueryObserverResult<GetListResponse<TData>, TError> => {
    const { resources, resource, identifier } = useResource(resourceFromProp);

=======
>): InfiniteQueryObserverResult<GetListResponse<TData>, TError> &
    UseLoadingOvertimeReturnType => {
    const { resources } = useResource();
>>>>>>> 18d446b1
    const dataProvider = useDataProvider();
    const translate = useTranslate();
    const authProvider = useActiveAuthProvider();
    const { mutate: checkError } = useOnError({
        v3LegacyAuthProviderCompatible: Boolean(authProvider?.isLegacy),
    });
    const handleNotification = useHandleNotification();
    const getMeta = useMeta();

    const pickedDataProvider = pickDataProvider(
        identifier,
        dataProviderName,
        resources,
    );
    const preferredMeta = pickNotDeprecated(meta, metaData);
    const prefferedFilters = pickNotDeprecated(filters, config?.filters);
    const prefferedSorters = pickNotDeprecated(sorters, config?.sort);
    const prefferedHasPagination = pickNotDeprecated(
        hasPagination,
        config?.hasPagination,
    );
    const prefferedPagination = handlePaginationParams({
        pagination,
        configPagination: config?.pagination,
        hasPagination: prefferedHasPagination,
    });
    const isServerPagination = prefferedPagination.mode === "server";
    const notificationValues = {
        meta: preferredMeta,
        metaData: preferredMeta,
        filters: prefferedFilters,
        hasPagination: isServerPagination,
        pagination: prefferedPagination,
        sorters: prefferedSorters,
        config: {
            ...config,
            sort: prefferedSorters,
        },
    };

    const isEnabled =
        queryOptions?.enabled === undefined || queryOptions?.enabled === true;

    const queryKey = queryKeys(
        identifier,
        pickedDataProvider,
        preferredMeta,
        preferredMeta,
    );

    const combinedMeta = getMeta({ resource, meta: preferredMeta });

    const { getList } = dataProvider(pickedDataProvider);

    useResourceSubscription({
        resource: identifier,
        types: ["*"],
        params: {
            meta: combinedMeta,
            metaData: combinedMeta,
            pagination: prefferedPagination,
            hasPagination: isServerPagination,
            sort: prefferedSorters,
            sorters: prefferedSorters,
            filters: prefferedFilters,
            subscriptionType: "useList",
            ...liveParams,
        },
        channel: `resources/${resource.name}`,
        enabled: isEnabled,
        liveMode,
        onLiveEvent,
    });

    const queryResponse = useInfiniteQuery<
        GetListResponse<TQueryFnData>,
        TError,
        GetListResponse<TData>
    >(
        queryKey.list({
            filters: prefferedFilters,
            hasPagination: isServerPagination,
            ...(isServerPagination && {
                pagination: prefferedPagination,
            }),
            ...(sorters && {
                sorters,
            }),
            ...(config?.sort && {
                sort: config?.sort,
            }),
        }),
        ({ queryKey, pageParam, signal }) => {
            const paginationProperties = {
                ...prefferedPagination,
                current: pageParam,
            };

            return getList<TQueryFnData>({
                resource: resource.name,
                pagination: paginationProperties,
                hasPagination: isServerPagination,
                filters: prefferedFilters,
                sort: prefferedSorters,
                sorters: prefferedSorters,
                meta: {
                    ...combinedMeta,
                    queryContext: {
                        queryKey,
                        pageParam,
                        signal,
                    },
                },
                metaData: {
                    ...combinedMeta,
                    queryContext: {
                        queryKey,
                        pageParam,
                        signal,
                    },
                },
            }).then(({ data, total, ...rest }) => {
                return {
                    data,
                    total,
                    pagination: paginationProperties,
                    ...rest,
                };
            });
        },
        {
            getNextPageParam: (lastPage) => getNextPageParam(lastPage),
            getPreviousPageParam: (lastPage) => getPreviousPageParam(lastPage),
            ...queryOptions,
            onSuccess: (data) => {
                queryOptions?.onSuccess?.(data);

                const notificationConfig =
                    typeof successNotification === "function"
                        ? successNotification(
                              data,
                              notificationValues,
                              identifier,
                          )
                        : successNotification;

                handleNotification(notificationConfig);
            },
            onError: (err: TError) => {
                checkError(err);
                queryOptions?.onError?.(err);

                const notificationConfig =
                    typeof errorNotification === "function"
                        ? errorNotification(err, notificationValues, identifier)
                        : errorNotification;

                handleNotification(notificationConfig, {
                    key: `${identifier}-useInfiniteList-notification`,
                    message: translate(
                        "notifications.error",
                        { statusCode: err.statusCode },
                        `Error (status code: ${err.statusCode})`,
                    ),
                    description: err.message,
                    type: "error",
                });
            },
        },
    );

    const { elapsedTime } = useLoadingOvertime({
        isLoading: queryResponse.isFetching,
        interval: overtimeOptions?.interval,
        onInterval: overtimeOptions?.onInterval,
    });

    return { ...queryResponse, overtime: { elapsedTime } };
};<|MERGE_RESOLUTION|>--- conflicted
+++ resolved
@@ -147,15 +147,10 @@
     TQueryFnData,
     TError,
     TData
-<<<<<<< HEAD
->): InfiniteQueryObserverResult<GetListResponse<TData>, TError> => {
-    const { resources, resource, identifier } = useResource(resourceFromProp);
-
-=======
 >): InfiniteQueryObserverResult<GetListResponse<TData>, TError> &
     UseLoadingOvertimeReturnType => {
-    const { resources } = useResource();
->>>>>>> 18d446b1
+    const { resources, resource, identifier } = useResource(resourceFromProp);
+
     const dataProvider = useDataProvider();
     const translate = useTranslate();
     const authProvider = useActiveAuthProvider();
