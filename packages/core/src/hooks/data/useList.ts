import {
    QueryObserverResult,
    useQuery,
    UseQueryOptions,
} from "@tanstack/react-query";
import {
    GetListResponse,
    CrudFilters,
    Pagination,
    BaseRecord,
    HttpError,
    CrudSorting,
    MetaQuery,
    SuccessErrorNotification,
    LiveModeProps,
} from "../../interfaces";
import {
    useResource,
    useHandleNotification,
    useResourceSubscription,
    useTranslate,
    useDataProvider,
    useOnError,
} from "@hooks";
import {
    queryKeys,
    pickDataProvider,
    pickNotDeprecated,
<<<<<<< HEAD
    useActiveAuthProvider,
=======
    handlePaginationParams,
>>>>>>> cea7ca20
} from "@definitions/helpers";

export interface UseListConfig {
    pagination?: Pagination;
    hasPagination?: boolean;
    sort?: CrudSorting;
    filters?: CrudFilters;
}

export type UseListProps<TData, TError> = {
    /**
     * Resource name for API data interactions
     */
    resource: string;
    /**
     * Configuration for pagination, sorting and filtering
     * @type [`UseListConfig`](/docs/api-reference/core/hooks/data/useList/#config-parameters)
     * @deprecated `config` property is deprecated. Use `pagination`, `hasPagination`, `sorters` and `filters` instead.
     */
    config?: UseListConfig;
    /**
     * Pagination properties
     */
    pagination?: Pagination;
    /**
     * Whether to use server-side pagination or not
     * @deprecated `hasPagination` property is deprecated. Use `pagination.mode` instead.
     */
    hasPagination?: boolean;
    /**
     * Sorter parameters
     */
    sorters?: CrudSorting;
    /**
     * Filter parameters
     */
    filters?: CrudFilters;
    /**
     * Tanstack Query's [useQuery](https://tanstack.com/query/v4/docs/reference/useQuery) options
     */
    queryOptions?: UseQueryOptions<GetListResponse<TData>, TError>;
    /**
     * Meta data query for `dataProvider`
     */
    meta?: MetaQuery;
    /**
     * Meta data query for `dataProvider`
     * @deprecated `metaData` is deprecated with refine@4, refine will pass `meta` instead, however, we still support `metaData` for backward compatibility.
     */
    metaData?: MetaQuery;
    /**
     * If there is more than one `dataProvider`, you should use the `dataProviderName` that you will use
     */
    dataProviderName?: string;
} & SuccessErrorNotification &
    LiveModeProps;

/**
 * `useList` is a modified version of `react-query`'s {@link https://react-query.tanstack.com/guides/queries `useQuery`} used for retrieving items from a `resource` with pagination, sort, and filter configurations.
 *
 * It uses the `getList` method as the query function from the `dataProvider` which is passed to `<Refine>`.
 *
 * @see {@link https://refine.dev/docs/core/hooks/data/useList} for more details.
 *
 * @typeParam TData - Result data of the query extends {@link https://refine.dev/docs/core/interfaceReferences#baserecord `BaseRecord`}
 * @typeParam TError - Custom error object that extends {@link https://refine.dev/docs/core/interfaceReferences#httperror `HttpError`}
 *
 */
export const useList = <
    TData extends BaseRecord = BaseRecord,
    TError extends HttpError = HttpError,
>({
    resource,
    config,
    filters,
    hasPagination,
    pagination,
    sorters,
    queryOptions,
    successNotification,
    errorNotification,
    meta,
    metaData,
    liveMode,
    onLiveEvent,
    liveParams,
    dataProviderName,
}: UseListProps<TData, TError>): QueryObserverResult<
    GetListResponse<TData>,
    TError
> => {
    const { resources } = useResource();
    const dataProvider = useDataProvider();
    const translate = useTranslate();
    const authProvider = useActiveAuthProvider();
    const { mutate: checkError } = useOnError({
        v3LegacyAuthProviderCompatible: Boolean(authProvider?.isLegacy),
    });
    const handleNotification = useHandleNotification();

    const pickedDataProvider = pickDataProvider(
        resource,
        dataProviderName,
        resources,
    );
    const preferredMeta = pickNotDeprecated(meta, metaData);
    const prefferedFilters = pickNotDeprecated(filters, config?.filters);
    const prefferedSorters = pickNotDeprecated(sorters, config?.sort);
    const prefferedHasPagination = pickNotDeprecated(
        hasPagination,
        config?.hasPagination,
    );
    const prefferedPagination = handlePaginationParams({
        pagination,
        configPagination: config?.pagination,
        hasPagination: prefferedHasPagination,
    });
    const isServerPagination = prefferedPagination.mode === "server";
    const notificationValues = {
        meta: preferredMeta,
        metaData: preferredMeta,
        filters: prefferedFilters,
        hasPagination: isServerPagination,
        pagination: prefferedPagination,
        sorters: prefferedSorters,
        config: {
            ...config,
            sort: prefferedSorters,
        },
    };

    const isEnabled =
        queryOptions?.enabled === undefined || queryOptions?.enabled === true;

    const queryKey = queryKeys(
        resource,
        pickedDataProvider,
        preferredMeta,
        preferredMeta,
    );

    const { getList } = dataProvider(pickedDataProvider);

    useResourceSubscription({
        resource,
        types: ["*"],
        params: {
            meta: preferredMeta,
            metaData: preferredMeta,
            pagination: prefferedPagination,
            hasPagination: isServerPagination,
            sort: prefferedSorters,
            sorters: prefferedSorters,
            filters: prefferedFilters,
            subscriptionType: "useList",
            ...liveParams,
        },
        channel: `resources/${resource}`,
        enabled: isEnabled,
        liveMode,
        onLiveEvent,
    });

    const queryResponse = useQuery<GetListResponse<TData>, TError>(
        queryKey.list({
            filters: prefferedFilters,
            hasPagination: isServerPagination,
            ...(isServerPagination && {
                pagination: prefferedPagination,
            }),
            ...(sorters && {
                sorters,
            }),
            ...(config?.sort && {
                sort: config?.sort,
            }),
        }),
        ({ queryKey, pageParam, signal }) => {
            return getList<TData>({
                resource,
                pagination: prefferedPagination,
                hasPagination: isServerPagination,
                filters: prefferedFilters,
                sort: prefferedSorters,
                sorters: prefferedSorters,
                meta: {
                    ...(preferredMeta || {}),
                    queryContext: {
                        queryKey,
                        pageParam,
                        signal,
                    },
                },
                metaData: {
                    ...(preferredMeta || {}),
                    queryContext: {
                        queryKey,
                        pageParam,
                        signal,
                    },
                },
            });
        },
        {
            ...queryOptions,
            select: (rawData) => {
                let data = rawData;

                const { current, mode, pageSize } = prefferedPagination;

                if (mode === "client") {
                    data = {
                        ...data,
                        data: data.data.slice(
                            (current - 1) * pageSize,
                            current * pageSize,
                        ),
                        total: data.total,
                    };
                }

                if (queryOptions?.select) {
                    return queryOptions?.select?.(data);
                }

                return data;
            },
            onSuccess: (data) => {
                queryOptions?.onSuccess?.(data);

                const notificationConfig =
                    typeof successNotification === "function"
                        ? successNotification(
                              data,
                              notificationValues,
                              resource,
                          )
                        : successNotification;

                handleNotification(notificationConfig);
            },
            onError: (err: TError) => {
                checkError(err);
                queryOptions?.onError?.(err);

                const notificationConfig =
                    typeof errorNotification === "function"
                        ? errorNotification(err, notificationValues, resource)
                        : errorNotification;

                handleNotification(notificationConfig, {
                    key: `${resource}-useList-notification`,
                    message: translate(
                        "notifications.error",
                        { statusCode: err.statusCode },
                        `Error (status code: ${err.statusCode})`,
                    ),
                    description: err.message,
                    type: "error",
                });
            },
        },
    );

    return queryResponse;
};<|MERGE_RESOLUTION|>--- conflicted
+++ resolved
@@ -26,11 +26,8 @@
     queryKeys,
     pickDataProvider,
     pickNotDeprecated,
-<<<<<<< HEAD
     useActiveAuthProvider,
-=======
     handlePaginationParams,
->>>>>>> cea7ca20
 } from "@definitions/helpers";
 
 export interface UseListConfig {
