--- conflicted
+++ resolved
@@ -135,16 +135,11 @@
 }: UseListProps<TQueryFnData, TError, TData> = {}): UseListReturnType<
   TData,
   TError
-<<<<<<< HEAD
-> => {
-  const { resources, resource, identifier } = useResource(resourceFromProp);
-=======
 > &
   UseLoadingOvertimeReturnType => {
   const { resources, resource, identifier } = useResourceParams({
     resource: resourceFromProp,
   });
->>>>>>> a2be036c
 
   const dataProvider = useDataProvider();
   const translate = useTranslate();
