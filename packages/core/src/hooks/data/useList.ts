--- conflicted
+++ resolved
@@ -137,12 +137,7 @@
     GetListResponse<TData>,
     TError
 > => {
-<<<<<<< HEAD
-    const { resources, resource } = useResource(resourceFromProp);
-    const resourceIdentifierOrName = resource?.identifier ?? resource?.name;
-=======
     const { resources, resource, identifier } = useResource(resourceFromProp);
->>>>>>> 84c30d33
 
     const dataProvider = useDataProvider();
     const translate = useTranslate();
@@ -154,11 +149,7 @@
     const getMeta = useMeta();
 
     const pickedDataProvider = pickDataProvider(
-<<<<<<< HEAD
-        resourceIdentifierOrName,
-=======
         identifier,
->>>>>>> 84c30d33
         dataProviderName,
         resources,
     );
@@ -194,24 +185,12 @@
     const isEnabled =
         queryOptions?.enabled === undefined || queryOptions?.enabled === true;
 
-<<<<<<< HEAD
-    const queryKey = queryKeys(
-        resourceIdentifierOrName,
-        pickedDataProvider,
-        preferredMeta,
-    );
-=======
     const queryKey = queryKeys(identifier, pickedDataProvider, preferredMeta);
->>>>>>> 84c30d33
 
     const { getList } = dataProvider(pickedDataProvider);
 
     useResourceSubscription({
-<<<<<<< HEAD
-        resource: resourceIdentifierOrName,
-=======
         resource: identifier,
->>>>>>> 84c30d33
         types: ["*"],
         params: {
             meta: combinedMeta,
@@ -310,11 +289,7 @@
                         ? successNotification(
                               data,
                               notificationValues,
-<<<<<<< HEAD
-                              resourceIdentifierOrName,
-=======
                               identifier,
->>>>>>> 84c30d33
                           )
                         : successNotification;
 
@@ -326,23 +301,11 @@
 
                 const notificationConfig =
                     typeof errorNotification === "function"
-<<<<<<< HEAD
-                        ? errorNotification(
-                              err,
-                              notificationValues,
-                              resourceIdentifierOrName,
-                          )
-                        : errorNotification;
-
-                handleNotification(notificationConfig, {
-                    key: `${resourceIdentifierOrName}-useList-notification`,
-=======
                         ? errorNotification(err, notificationValues, identifier)
                         : errorNotification;
 
                 handleNotification(notificationConfig, {
                     key: `${identifier}-useList-notification`,
->>>>>>> 84c30d33
                     message: translate(
                         "notifications.error",
                         { statusCode: err.statusCode },
