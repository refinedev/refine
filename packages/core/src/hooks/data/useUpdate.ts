--- conflicted
+++ resolved
@@ -23,11 +23,8 @@
     usePublish,
     useHandleNotification,
     useDataProvider,
-<<<<<<< HEAD
     useLog,
-=======
     useInvalidate,
->>>>>>> 03e64f5b
 } from "@hooks";
 import { queryKeys } from "@definitions/helpers";
 
@@ -250,13 +247,6 @@
                     queryKey,
                 };
             },
-<<<<<<< HEAD
-            onSettled: (_data, _error, { id, resource }, context) => {
-                // invalidate the cache for the list and many queries:
-                queryClient.invalidateQueries(context?.queryKey.list());
-                queryClient.invalidateQueries(context?.queryKey.many());
-                queryClient.invalidateQueries(context?.queryKey.detail(id));
-=======
             onSettled: (
                 _data,
                 _error,
@@ -273,7 +263,6 @@
                     invalidates,
                     id,
                 });
->>>>>>> 03e64f5b
 
                 notificationDispatch({
                     type: ActionTypes.REMOVE,
