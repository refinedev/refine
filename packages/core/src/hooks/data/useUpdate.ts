import {
    useMutation,
    UseMutationOptions,
    UseMutationResult,
    useQueryClient,
} from "@tanstack/react-query";

import { ActionTypes } from "@contexts/undoableQueue";
import {
    BaseRecord,
    BaseKey,
    UpdateResponse,
    MutationMode,
    PrevContext as UpdateContext,
    HttpError,
    SuccessErrorNotification,
    MetaQuery,
    PreviousQuery,
    GetListResponse,
    IQueryKeys,
} from "../../interfaces";
import pluralize from "pluralize";
import {
    useResource,
    useMutationMode,
    useCancelNotification,
    useTranslate,
    usePublish,
    useHandleNotification,
    useDataProvider,
    useLog,
    useInvalidate,
    useOnError,
    useMeta,
} from "@hooks";
import {
    queryKeys,
    pickDataProvider,
    pickNotDeprecated,
    useActiveAuthProvider,
} from "@definitions/helpers";

export type UpdateParams<TData, TError, TVariables> = {
    /**
     * Resource name for API data interactions
     */
    resource: string;
    /**
     * id for mutation function
     */
    id: BaseKey;
    /**
     * [Determines when mutations are executed](/advanced-tutorials/mutation-mode.md)
     */
    mutationMode?: MutationMode;
    /**
     * Duration to wait before executing the mutation when `mutationMode = "undoable"`
     */
    undoableTimeout?: number;
    /**
     * Callback that runs when undo button is clicked on `mutationMode = "undoable"`
     */
    onCancel?: (cancelMutation: () => void) => void;
    /**
     * Values for mutation function
     */
    values: TVariables;
    /**
     * Metadata query for dataProvider
     */
    meta?: MetaQuery;
    /**
     * Metadata query for dataProvider
     * @deprecated `metaData` is deprecated with refine@4, refine will pass `meta` instead, however, we still support `metaData` for backward compatibility.
     */
    metaData?: MetaQuery;
    /**
     * If there is more than one `dataProvider`, you should use the `dataProviderName` that you will use.
     * @default "default"
     */
    dataProviderName?: string;
    /**
     *  You can use it to manage the invalidations that will occur at the end of the mutation.
     */
    invalidates?: Array<keyof IQueryKeys>;
} & SuccessErrorNotification<
    UpdateResponse<TData>,
    TError,
    { id: BaseKey; values: TVariables }
>;

export type UseUpdateReturnType<
    TData extends BaseRecord = BaseRecord,
    TError extends HttpError = HttpError,
    TVariables = {},
> = UseMutationResult<
    UpdateResponse<TData>,
    TError,
    UpdateParams<TData, TError, TVariables>,
    UpdateContext<TData>
>;

export type UseUpdateProps<
    TData extends BaseRecord = BaseRecord,
    TError extends HttpError = HttpError,
    TVariables = {},
> = {
    mutationOptions?: Omit<
        UseMutationOptions<
            UpdateResponse<TData>,
            TError,
            UpdateParams<TData, TError, TVariables>,
            UpdateContext<TData>
        >,
        "mutationFn" | "onError" | "onSuccess" | "onSettled" | "onMutate"
    >;
};

/**
 * `useUpdate` is a modified version of `react-query`'s {@link https://react-query.tanstack.com/reference/useMutation `useMutation`} for update mutations.
 *
 * It uses `update` method as mutation function from the `dataProvider` which is passed to `<Refine>`.
 *
 * @see {@link https://refine.dev/docs/api-reference/core/hooks/data/useUpdate} for more details.
 *
 * @typeParam TData - Result data of the query extends {@link https://refine.dev/docs/api-reference/core/interfaceReferences#baserecord `BaseRecord`}
 * @typeParam TError - Custom error object that extends {@link https://refine.dev/docs/api-reference/core/interfaceReferences/#httperror `HttpError`}
 * @typeParam TVariables - Values for mutation function
 *
 */
export const useUpdate = <
    TData extends BaseRecord = BaseRecord,
    TError extends HttpError = HttpError,
    TVariables = {},
>({
    mutationOptions,
}: UseUpdateProps<TData, TError, TVariables> = {}): UseUpdateReturnType<
    TData,
    TError,
    TVariables
> => {
    const { resources, select } = useResource();
    const queryClient = useQueryClient();
    const dataProvider = useDataProvider();

    const {
        mutationMode: mutationModeContext,
        undoableTimeout: undoableTimeoutContext,
    } = useMutationMode();
    const translate = useTranslate();
    const authProvider = useActiveAuthProvider();
    const { mutate: checkError } = useOnError({
        v3LegacyAuthProviderCompatible: Boolean(authProvider?.isLegacy),
    });
    const publish = usePublish();
    const { log } = useLog();
    const { notificationDispatch } = useCancelNotification();
    const handleNotification = useHandleNotification();
    const invalidateStore = useInvalidate();
    const getMeta = useMeta();

    const mutation = useMutation<
        UpdateResponse<TData>,
        TError,
        UpdateParams<TData, TError, TVariables>,
        UpdateContext<TData>
    >(
        ({
            id,
            values,
            resource: resourceName,
            mutationMode,
            undoableTimeout,
            onCancel,
            meta,
            metaData,
            dataProviderName,
        }) => {
<<<<<<< HEAD
            const resource = select(resourceName);

            const resourceIdentifierOrName =
                resource.identifier ?? resource.name;
=======
            const { resource, identifier } = select(resourceName);
>>>>>>> 84c30d33

            const combinedMeta = getMeta({
                resource,
                meta: pickNotDeprecated(meta, metaData),
            });

            const mutationModePropOrContext =
                mutationMode ?? mutationModeContext;

            const undoableTimeoutPropOrContext =
                undoableTimeout ?? undoableTimeoutContext;

            if (!(mutationModePropOrContext === "undoable")) {
                return dataProvider(
<<<<<<< HEAD
                    pickDataProvider(
                        resourceIdentifierOrName,
                        dataProviderName,
                        resources,
                    ),
=======
                    pickDataProvider(identifier, dataProviderName, resources),
>>>>>>> 84c30d33
                ).update<TData, TVariables>({
                    resource: resource.name,
                    id,
                    variables: values,
                    meta: combinedMeta,
                    metaData: combinedMeta,
                });
            }
            const updatePromise = new Promise<UpdateResponse<TData>>(
                (resolve, reject) => {
                    const doMutation = () => {
                        dataProvider(
                            pickDataProvider(
<<<<<<< HEAD
                                resourceIdentifierOrName,
=======
                                identifier,
>>>>>>> 84c30d33
                                dataProviderName,
                                resources,
                            ),
                        )
                            .update<TData, TVariables>({
                                resource: resource.name,
                                id,
                                variables: values,
                                meta: combinedMeta,
                                metaData: combinedMeta,
                            })
                            .then((result) => resolve(result))
                            .catch((err) => reject(err));
                    };

                    const cancelMutation = () => {
                        reject({ message: "mutationCancelled" });
                    };

                    if (onCancel) {
                        onCancel(cancelMutation);
                    }

                    notificationDispatch({
                        type: ActionTypes.ADD,
                        payload: {
                            id: id,
<<<<<<< HEAD
                            resource: resourceIdentifierOrName,
=======
                            resource: identifier,
>>>>>>> 84c30d33
                            cancelMutation: cancelMutation,
                            doMutation: doMutation,
                            seconds: undoableTimeoutPropOrContext,
                            isSilent: !!onCancel,
                        },
                    });
                },
            );
            return updatePromise;
        },
        {
            onMutate: async ({
                resource: resourceName,
                id,
                mutationMode,
                values,
                dataProviderName,
                meta,
                metaData,
            }) => {
<<<<<<< HEAD
                const resource = select(resourceName);

                const resourceIdentifierOrName =
                    resource.identifier ?? resource.name;
=======
                const { identifier } = select(resourceName);
>>>>>>> 84c30d33

                const preferredMeta = pickNotDeprecated(meta, metaData);

                const queryKey = queryKeys(
<<<<<<< HEAD
                    resourceIdentifierOrName,
                    pickDataProvider(
                        resourceIdentifierOrName,
                        dataProviderName,
                        resources,
                    ),
=======
                    identifier,
                    pickDataProvider(identifier, dataProviderName, resources),
>>>>>>> 84c30d33
                    preferredMeta,
                );

                const previousQueries: PreviousQuery<TData>[] =
                    queryClient.getQueriesData(queryKey.resourceAll);

                const mutationModePropOrContext =
                    mutationMode ?? mutationModeContext;

                await queryClient.cancelQueries(
                    queryKey.resourceAll,
                    undefined,
                    {
                        silent: true,
                    },
                );

                if (!(mutationModePropOrContext === "pessimistic")) {
                    // Set the previous queries to the new ones:
                    queryClient.setQueriesData(
                        queryKey.list(),
                        (previous?: GetListResponse<TData> | null) => {
                            if (!previous) {
                                return null;
                            }
                            const data = previous.data.map((record: TData) => {
                                if (record.id?.toString() === id?.toString()) {
                                    return {
                                        id,
                                        ...record,
                                        ...values,
                                    } as unknown as TData;
                                }
                                return record;
                            });

                            return {
                                ...previous,
                                data,
                            };
                        },
                    );

                    queryClient.setQueriesData(
                        queryKey.many(),
                        (previous?: GetListResponse<TData> | null) => {
                            if (!previous) {
                                return null;
                            }

                            const data = previous.data.map((record: TData) => {
                                if (record.id?.toString() === id?.toString()) {
                                    record = {
                                        id,
                                        ...record,
                                        ...values,
                                    } as unknown as TData;
                                }
                                return record;
                            });
                            return {
                                ...previous,
                                data,
                            };
                        },
                    );

                    queryClient.setQueriesData(
                        queryKey.detail(id),
                        (previous?: GetListResponse<TData> | null) => {
                            if (!previous) {
                                return null;
                            }

                            return {
                                ...previous,
                                data: {
                                    ...previous.data,
                                    ...values,
                                },
                            };
                        },
                    );
                }

                return {
                    previousQueries,
                    queryKey,
                };
            },
            onSettled: (
                _data,
                _error,
                {
                    id,
                    resource: resourceName,
                    dataProviderName,
                    invalidates = ["list", "many", "detail"],
                },
            ) => {
<<<<<<< HEAD
                const resource = select(resourceName);

                const resourceIdentifierOrName =
                    resource.identifier ?? resource.name;

                invalidateStore({
                    resource: resourceIdentifierOrName,
                    dataProviderName: pickDataProvider(
                        resourceIdentifierOrName,
=======
                const { identifier } = select(resourceName);

                invalidateStore({
                    resource: identifier,
                    dataProviderName: pickDataProvider(
                        identifier,
>>>>>>> 84c30d33
                        dataProviderName,
                        resources,
                    ),
                    invalidates,
                    id,
                });

                notificationDispatch({
                    type: ActionTypes.REMOVE,
<<<<<<< HEAD
                    payload: { id, resource: resourceIdentifierOrName },
=======
                    payload: { id, resource: identifier },
>>>>>>> 84c30d33
                });
            },
            onSuccess: (
                data,
                {
                    id,
                    resource: resourceName,
                    successNotification,
                    dataProviderName,
                    values,
                    meta,
                    metaData,
                },
                context,
            ) => {
<<<<<<< HEAD
                const resource = select(resourceName);

                const resourceIdentifierOrName =
                    resource.identifier ?? resource.name;

                const resourceSingular = pluralize.singular(
                    resourceIdentifierOrName,
                );

                const notificationConfig =
                    typeof successNotification === "function"
                        ? successNotification(
                              data,
                              { id, values },
                              resourceIdentifierOrName,
                          )
                        : successNotification;

                handleNotification(notificationConfig, {
                    key: `${id}-${resourceIdentifierOrName}-notification`,
=======
                const { resource, identifier } = select(resourceName);

                const resourceSingular = pluralize.singular(identifier);

                const notificationConfig =
                    typeof successNotification === "function"
                        ? successNotification(data, { id, values }, identifier)
                        : successNotification;

                handleNotification(notificationConfig, {
                    key: `${id}-${identifier}-notification`,
>>>>>>> 84c30d33
                    description: translate(
                        "notifications.success",
                        "Successful",
                    ),
                    message: translate(
                        "notifications.editSuccess",
                        {
                            resource: translate(
<<<<<<< HEAD
                                `${resourceIdentifierOrName}.${resourceIdentifierOrName}`,
=======
                                `${identifier}.${identifier}`,
>>>>>>> 84c30d33
                                resourceSingular,
                            ),
                        },
                        `Successfully updated ${resourceSingular}`,
                    ),
                    type: "success",
                });

                publish?.({
                    channel: `resources/${resource.name}`,
                    type: "updated",
                    payload: {
                        ids: data.data?.id ? [data.data.id] : undefined,
                    },
                    date: new Date(),
                });

                let previousData: any;
                if (context) {
                    const queryData = queryClient.getQueryData<
                        UpdateResponse<TData>
                    >(context.queryKey.detail(id));

                    previousData = Object.keys(values || {}).reduce<any>(
                        (acc, item) => {
                            acc[item] = queryData?.data?.[item];
                            return acc;
                        },
                        {},
                    );
                }

                const { fields, operation, variables, ...rest } =
                    pickNotDeprecated(meta, metaData) || {};

                log?.mutate({
                    action: "update",
                    resource: resource.name,
                    data: values,
                    previousData,
                    meta: {
                        id,
                        dataProviderName: pickDataProvider(
<<<<<<< HEAD
                            resourceIdentifierOrName,
=======
                            identifier,
>>>>>>> 84c30d33
                            dataProviderName,
                            resources,
                        ),
                        ...rest,
                    },
                });
            },
            onError: (
                err: TError,
                { id, resource: resourceName, errorNotification, values },
                context,
            ) => {
<<<<<<< HEAD
                const resource = select(resourceName);

                const resourceIdentifierOrName =
                    resource.identifier ?? resource.name;
=======
                const { identifier } = select(resourceName);
>>>>>>> 84c30d33

                // set back the queries to the context:
                if (context) {
                    for (const query of context.previousQueries) {
                        queryClient.setQueryData(query[0], query[1]);
                    }
                }

                if (err.message !== "mutationCancelled") {
                    checkError?.(err);

<<<<<<< HEAD
                    const resourceSingular = pluralize.singular(
                        resourceIdentifierOrName,
                    );

                    const notificationConfig =
                        typeof errorNotification === "function"
                            ? errorNotification(
                                  err,
                                  { id, values },
                                  resourceIdentifierOrName,
                              )
                            : errorNotification;

                    handleNotification(notificationConfig, {
                        key: `${id}-${resourceIdentifierOrName}-notification`,
=======
                    const resourceSingular = pluralize.singular(identifier);

                    const notificationConfig =
                        typeof errorNotification === "function"
                            ? errorNotification(err, { id, values }, identifier)
                            : errorNotification;

                    handleNotification(notificationConfig, {
                        key: `${id}-${identifier}-notification`,
>>>>>>> 84c30d33
                        message: translate(
                            "notifications.editError",
                            {
                                resource: translate(
<<<<<<< HEAD
                                    `${resourceIdentifierOrName}.${resourceIdentifierOrName}`,
=======
                                    `${identifier}.${identifier}`,
>>>>>>> 84c30d33
                                    resourceSingular,
                                ),
                                statusCode: err.statusCode,
                            },
                            `Error when updating ${resourceSingular} (status code: ${err.statusCode})`,
                        ),
                        description: err.message,
                        type: "error",
                    });
                }
            },
            ...mutationOptions,
        },
    );

    return mutation;
};<|MERGE_RESOLUTION|>--- conflicted
+++ resolved
@@ -176,14 +176,7 @@
             metaData,
             dataProviderName,
         }) => {
-<<<<<<< HEAD
-            const resource = select(resourceName);
-
-            const resourceIdentifierOrName =
-                resource.identifier ?? resource.name;
-=======
             const { resource, identifier } = select(resourceName);
->>>>>>> 84c30d33
 
             const combinedMeta = getMeta({
                 resource,
@@ -198,15 +191,7 @@
 
             if (!(mutationModePropOrContext === "undoable")) {
                 return dataProvider(
-<<<<<<< HEAD
-                    pickDataProvider(
-                        resourceIdentifierOrName,
-                        dataProviderName,
-                        resources,
-                    ),
-=======
                     pickDataProvider(identifier, dataProviderName, resources),
->>>>>>> 84c30d33
                 ).update<TData, TVariables>({
                     resource: resource.name,
                     id,
@@ -220,11 +205,7 @@
                     const doMutation = () => {
                         dataProvider(
                             pickDataProvider(
-<<<<<<< HEAD
-                                resourceIdentifierOrName,
-=======
                                 identifier,
->>>>>>> 84c30d33
                                 dataProviderName,
                                 resources,
                             ),
@@ -252,11 +233,7 @@
                         type: ActionTypes.ADD,
                         payload: {
                             id: id,
-<<<<<<< HEAD
-                            resource: resourceIdentifierOrName,
-=======
                             resource: identifier,
->>>>>>> 84c30d33
                             cancelMutation: cancelMutation,
                             doMutation: doMutation,
                             seconds: undoableTimeoutPropOrContext,
@@ -277,29 +254,13 @@
                 meta,
                 metaData,
             }) => {
-<<<<<<< HEAD
-                const resource = select(resourceName);
-
-                const resourceIdentifierOrName =
-                    resource.identifier ?? resource.name;
-=======
                 const { identifier } = select(resourceName);
->>>>>>> 84c30d33
 
                 const preferredMeta = pickNotDeprecated(meta, metaData);
 
                 const queryKey = queryKeys(
-<<<<<<< HEAD
-                    resourceIdentifierOrName,
-                    pickDataProvider(
-                        resourceIdentifierOrName,
-                        dataProviderName,
-                        resources,
-                    ),
-=======
                     identifier,
                     pickDataProvider(identifier, dataProviderName, resources),
->>>>>>> 84c30d33
                     preferredMeta,
                 );
 
@@ -400,24 +361,12 @@
                     invalidates = ["list", "many", "detail"],
                 },
             ) => {
-<<<<<<< HEAD
-                const resource = select(resourceName);
-
-                const resourceIdentifierOrName =
-                    resource.identifier ?? resource.name;
-
-                invalidateStore({
-                    resource: resourceIdentifierOrName,
-                    dataProviderName: pickDataProvider(
-                        resourceIdentifierOrName,
-=======
                 const { identifier } = select(resourceName);
 
                 invalidateStore({
                     resource: identifier,
                     dataProviderName: pickDataProvider(
                         identifier,
->>>>>>> 84c30d33
                         dataProviderName,
                         resources,
                     ),
@@ -427,11 +376,7 @@
 
                 notificationDispatch({
                     type: ActionTypes.REMOVE,
-<<<<<<< HEAD
-                    payload: { id, resource: resourceIdentifierOrName },
-=======
                     payload: { id, resource: identifier },
->>>>>>> 84c30d33
                 });
             },
             onSuccess: (
@@ -447,28 +392,6 @@
                 },
                 context,
             ) => {
-<<<<<<< HEAD
-                const resource = select(resourceName);
-
-                const resourceIdentifierOrName =
-                    resource.identifier ?? resource.name;
-
-                const resourceSingular = pluralize.singular(
-                    resourceIdentifierOrName,
-                );
-
-                const notificationConfig =
-                    typeof successNotification === "function"
-                        ? successNotification(
-                              data,
-                              { id, values },
-                              resourceIdentifierOrName,
-                          )
-                        : successNotification;
-
-                handleNotification(notificationConfig, {
-                    key: `${id}-${resourceIdentifierOrName}-notification`,
-=======
                 const { resource, identifier } = select(resourceName);
 
                 const resourceSingular = pluralize.singular(identifier);
@@ -480,7 +403,6 @@
 
                 handleNotification(notificationConfig, {
                     key: `${id}-${identifier}-notification`,
->>>>>>> 84c30d33
                     description: translate(
                         "notifications.success",
                         "Successful",
@@ -489,11 +411,7 @@
                         "notifications.editSuccess",
                         {
                             resource: translate(
-<<<<<<< HEAD
-                                `${resourceIdentifierOrName}.${resourceIdentifierOrName}`,
-=======
                                 `${identifier}.${identifier}`,
->>>>>>> 84c30d33
                                 resourceSingular,
                             ),
                         },
@@ -537,11 +455,7 @@
                     meta: {
                         id,
                         dataProviderName: pickDataProvider(
-<<<<<<< HEAD
-                            resourceIdentifierOrName,
-=======
                             identifier,
->>>>>>> 84c30d33
                             dataProviderName,
                             resources,
                         ),
@@ -554,14 +468,7 @@
                 { id, resource: resourceName, errorNotification, values },
                 context,
             ) => {
-<<<<<<< HEAD
-                const resource = select(resourceName);
-
-                const resourceIdentifierOrName =
-                    resource.identifier ?? resource.name;
-=======
                 const { identifier } = select(resourceName);
->>>>>>> 84c30d33
 
                 // set back the queries to the context:
                 if (context) {
@@ -573,23 +480,6 @@
                 if (err.message !== "mutationCancelled") {
                     checkError?.(err);
 
-<<<<<<< HEAD
-                    const resourceSingular = pluralize.singular(
-                        resourceIdentifierOrName,
-                    );
-
-                    const notificationConfig =
-                        typeof errorNotification === "function"
-                            ? errorNotification(
-                                  err,
-                                  { id, values },
-                                  resourceIdentifierOrName,
-                              )
-                            : errorNotification;
-
-                    handleNotification(notificationConfig, {
-                        key: `${id}-${resourceIdentifierOrName}-notification`,
-=======
                     const resourceSingular = pluralize.singular(identifier);
 
                     const notificationConfig =
@@ -599,16 +489,11 @@
 
                     handleNotification(notificationConfig, {
                         key: `${id}-${identifier}-notification`,
->>>>>>> 84c30d33
                         message: translate(
                             "notifications.editError",
                             {
                                 resource: translate(
-<<<<<<< HEAD
-                                    `${resourceIdentifierOrName}.${resourceIdentifierOrName}`,
-=======
                                     `${identifier}.${identifier}`,
->>>>>>> 84c30d33
                                     resourceSingular,
                                 ),
                                 statusCode: err.statusCode,
