import { useQueryClient, useMutation, UseMutationResult } from "react-query";
import pluralize from "pluralize";

import {
    DeleteManyResponse,
    HttpError,
    BaseRecord,
    BaseKey,
    MutationMode,
    PreviousQuery,
    GetListResponse,
    PrevContext as DeleteContext,
    SuccessErrorNotification,
    MetaDataQuery,
} from "../../interfaces";
import {
    useTranslate,
    useMutationMode,
    useCancelNotification,
    useCheckError,
    usePublish,
    useHandleNotification,
    useDataProvider,
    useLogEvent,
} from "@hooks";
import { ActionTypes } from "@contexts/undoableQueue";
import { queryKeys } from "@definitions";

type DeleteManyParams = {
    ids: BaseKey[];
    resource: string;
    mutationMode?: MutationMode;
    undoableTimeout?: number;
    onCancel?: (cancelMutation: () => void) => void;
    metaData?: MetaDataQuery;
    dataProviderName?: string;
} & SuccessErrorNotification;

type UseDeleteManyReturnType<
    TData extends BaseRecord = BaseRecord,
    TError = HttpError,
> = UseMutationResult<
    DeleteManyResponse<TData>,
    TError,
    DeleteManyParams,
    unknown
>;

/**
 * `useDeleteMany` is a modified version of `react-query`'s {@link https://react-query.tanstack.com/reference/useMutation `useMutation`} for multiple delete mutations.
 *
 * It uses `deleteMany` method as mutation function from the `dataProvider` which is passed to `<Refine>`.
 *
 * @see {@link https://refine.dev/docs/core/hooks/data/useDeleteMany} for more details.
 *
 * @typeParam TData - Result data of the query extends {@link https://refine.dev/docs/core/interfaceReferences#baserecord `BaseRecord`}
 * @typeParam TError - Custom error object that extends {@link https://refine.dev/docs/core/interfaceReferences#httperror `HttpError`}
 * @typeParam TVariables - Values for params. default `{}`
 *
 */
export const useDeleteMany = <
    TData extends BaseRecord = BaseRecord,
    TError extends HttpError = HttpError,
>(): UseDeleteManyReturnType<TData, TError> => {
    const { mutate: checkError } = useCheckError();

    const {
        mutationMode: mutationModeContext,
        undoableTimeout: undoableTimeoutContext,
    } = useMutationMode();
    const dataProvider = useDataProvider();

    const { notificationDispatch } = useCancelNotification();
    const translate = useTranslate();
    const publish = usePublish();
    const logEvent = useLogEvent();
    const handleNotification = useHandleNotification();

    const queryClient = useQueryClient();

    const mutation = useMutation<
        DeleteManyResponse<TData>,
        TError,
        DeleteManyParams,
        DeleteContext<TData>
    >(
        ({
            resource,
            ids,
            mutationMode,
            undoableTimeout,
            onCancel,
            metaData,
            dataProviderName,
        }: DeleteManyParams) => {
            const mutationModePropOrContext =
                mutationMode ?? mutationModeContext;

            const undoableTimeoutPropOrContext =
                undoableTimeout ?? undoableTimeoutContext;
            if (!(mutationModePropOrContext === "undoable")) {
                return dataProvider(dataProviderName).deleteMany<TData>({
                    resource,
                    ids,
                    metaData,
                });
            }

            const updatePromise = new Promise<DeleteManyResponse<TData>>(
                (resolve, reject) => {
                    const doMutation = () => {
                        dataProvider(dataProviderName)
                            .deleteMany<TData>({ resource, ids, metaData })
                            .then((result) => resolve(result))
                            .catch((err) => reject(err));
                    };

                    const cancelMutation = () => {
                        reject({ message: "mutationCancelled" });
                    };

                    if (onCancel) {
                        onCancel(cancelMutation);
                    }

                    notificationDispatch({
                        type: ActionTypes.ADD,
                        payload: {
                            id: ids,
                            resource: resource,
                            cancelMutation: cancelMutation,
                            doMutation: doMutation,
                            seconds: undoableTimeoutPropOrContext,
                            isSilent: !!onCancel,
                        },
                    });
                },
            );
            return updatePromise;
        },
        {
            onMutate: async ({
                ids,
                resource,
                mutationMode,
                dataProviderName,
            }) => {
                const queryKey = queryKeys(resource, dataProviderName);

                const mutationModePropOrContext =
                    mutationMode ?? mutationModeContext;

                await queryClient.cancelQueries(
                    queryKey.resourceAll,
                    undefined,
                    {
                        silent: true,
                    },
                );

                const previousQueries: PreviousQuery<TData>[] =
                    queryClient.getQueriesData(queryKey.resourceAll);

                if (!(mutationModePropOrContext === "pessimistic")) {
                    // Set the previous queries to the new ones:
                    queryClient.setQueriesData(
                        queryKey.list(),
                        (previous?: GetListResponse<TData> | null) => {
                            if (!previous) {
                                return null;
                            }

                            const data = previous.data.filter(
                                (item) =>
                                    item.id &&
                                    !ids
                                        .map(String)
                                        .includes(item.id.toString()),
                            );

                            return {
                                data,
                                total: previous.total - 1,
                            };
                        },
                    );

                    queryClient.setQueriesData(
                        queryKey.many(),
                        (previous?: GetListResponse<TData> | null) => {
                            if (!previous) {
                                return null;
                            }

                            const data = previous.data.filter(
                                (record: TData) => {
                                    if (record.id) {
                                        return !ids
                                            .map(String)
                                            .includes(record.id.toString());
                                    }
                                    return false;
                                },
                            );

                            return {
                                ...previous,
                                data,
                            };
                        },
                    );

                    for (const id of ids) {
                        queryClient.setQueriesData(
                            queryKey.detail(id),
                            (previous?: any | null) => {
                                if (!previous || previous.data.id == id) {
                                    return null;
                                }
                                return {
                                    ...previous,
                                };
                            },
                        );
                    }
                }

                return {
                    previousQueries,
                    queryKey,
                };
            },
            // Always refetch after error or success:
            onSettled: (_data, _error, { resource, ids }, context) => {
                // invalidate the cache for the list and many queries:
                queryClient.invalidateQueries(context?.queryKey.list());
                queryClient.invalidateQueries(context?.queryKey.many());

                notificationDispatch({
                    type: ActionTypes.REMOVE,
                    payload: { id: ids, resource },
                });
            },
<<<<<<< HEAD
            onSuccess: (data, { ids, resource, successNotification }) => {
=======
            onSuccess: (
                _data,
                { ids, resource, successNotification },
                context,
            ) => {
                // Remove the queries from the cache:
                ids.forEach((id) =>
                    queryClient.removeQueries(context.queryKey.detail(id)),
                );

>>>>>>> fe8e41af
                handleNotification(successNotification, {
                    key: `${ids}-${resource}-notification`,
                    description: translate("notifications.success", "Success"),
                    message: translate(
                        "notifications.deleteSuccess",
                        {
                            resource: translate(
                                `${resource}.${resource}`,
                                resource,
                            ),
                        },
                        `Successfully deleted ${resource}`,
                    ),
                    type: "success",
                });

                publish?.({
                    channel: `resources/${resource}`,
                    type: "deleted",
                    payload: { ids },
                    date: new Date(),
                });

                logEvent({
                    action: "deleteMany",
                    resource,
                    data,
                    meta: {
                        ids,
                    },
                });
            },
            onError: (err, { ids, resource, errorNotification }, context) => {
                // set back the queries to the context:
                if (context) {
                    for (const query of context.previousQueries) {
                        queryClient.setQueryData(query[0], query[1]);
                    }
                }

                if (err.message !== "mutationCancelled") {
                    checkError(err);
                    const resourceSingular = pluralize.singular(resource);

                    handleNotification(errorNotification, {
                        key: `${ids}-${resource}-notification`,
                        message: translate(
                            "notifications.deleteError",
                            {
                                resource: resourceSingular,
                                statusCode: err.statusCode,
                            },
                            `Error (status code: ${err.statusCode})`,
                        ),
                        description: err.message,
                        type: "error",
                    });
                }
            },
        },
    );

    return mutation;
};<|MERGE_RESOLUTION|>--- conflicted
+++ resolved
@@ -241,11 +241,8 @@
                     payload: { id: ids, resource },
                 });
             },
-<<<<<<< HEAD
-            onSuccess: (data, { ids, resource, successNotification }) => {
-=======
             onSuccess: (
-                _data,
+                data,
                 { ids, resource, successNotification },
                 context,
             ) => {
@@ -254,7 +251,6 @@
                     queryClient.removeQueries(context.queryKey.detail(id)),
                 );
 
->>>>>>> fe8e41af
                 handleNotification(successNotification, {
                     key: `${ids}-${resource}-notification`,
                     description: translate("notifications.success", "Success"),
