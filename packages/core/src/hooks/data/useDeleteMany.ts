--- conflicted
+++ resolved
@@ -144,14 +144,7 @@
             dataProviderName,
             values,
         }: DeleteManyParams<TData, TError, TVariables>) => {
-<<<<<<< HEAD
-            const resource = select(resourceName);
-
-            const resourceIdentifierOrName =
-                resource.identifier ?? resource.name;
-=======
             const { resource, identifier } = select(resourceName);
->>>>>>> 84c30d33
 
             const combinedMeta = getMeta({
                 resource,
@@ -165,15 +158,7 @@
                 undoableTimeout ?? undoableTimeoutContext;
 
             const selectedDataProvider = dataProvider(
-<<<<<<< HEAD
-                pickDataProvider(
-                    resourceIdentifierOrName,
-                    dataProviderName,
-                    resources,
-                ),
-=======
                 pickDataProvider(identifier, dataProviderName, resources),
->>>>>>> 84c30d33
             );
 
             const mutationFn = () => {
@@ -224,11 +209,7 @@
                         type: ActionTypes.ADD,
                         payload: {
                             id: ids,
-<<<<<<< HEAD
-                            resource: resourceIdentifierOrName,
-=======
                             resource: identifier,
->>>>>>> 84c30d33
                             cancelMutation: cancelMutation,
                             doMutation: doMutation,
                             seconds: undoableTimeoutPropOrContext,
@@ -248,29 +229,13 @@
                 meta,
                 metaData,
             }) => {
-<<<<<<< HEAD
-                const resource = select(resourceName);
-
-                const resourceIdentifierOrName =
-                    resource.identifier ?? resource.name;
-=======
                 const { identifier } = select(resourceName);
->>>>>>> 84c30d33
 
                 const preferredMeta = pickNotDeprecated(meta, metaData);
 
                 const queryKey = queryKeys(
-<<<<<<< HEAD
-                    resourceIdentifierOrName,
-                    pickDataProvider(
-                        resourceIdentifierOrName,
-                        dataProviderName,
-                        resources,
-                    ),
-=======
                     identifier,
                     pickDataProvider(identifier, dataProviderName, resources),
->>>>>>> 84c30d33
                     preferredMeta,
                 );
 
@@ -368,18 +333,6 @@
                     invalidates = ["list", "many"],
                 },
             ) => {
-<<<<<<< HEAD
-                const resource = select(resourceName);
-
-                const resourceIdentifierOrName =
-                    resource.identifier ?? resource.name;
-
-                // invalidate the cache for the list and many queries:
-                invalidateStore({
-                    resource: resourceIdentifierOrName,
-                    dataProviderName: pickDataProvider(
-                        resourceIdentifierOrName,
-=======
                 const { identifier } = select(resourceName);
 
                 // invalidate the cache for the list and many queries:
@@ -387,7 +340,6 @@
                     resource: identifier,
                     dataProviderName: pickDataProvider(
                         identifier,
->>>>>>> 84c30d33
                         dataProviderName,
                         resources,
                     ),
@@ -396,11 +348,7 @@
 
                 notificationDispatch({
                     type: ActionTypes.REMOVE,
-<<<<<<< HEAD
-                    payload: { id: ids, resource: resourceIdentifierOrName },
-=======
                     payload: { id: ids, resource: identifier },
->>>>>>> 84c30d33
                 });
             },
             onSuccess: (
@@ -415,14 +363,7 @@
                 },
                 context,
             ) => {
-<<<<<<< HEAD
-                const resource = select(resourceName);
-
-                const resourceIdentifierOrName =
-                    resource.identifier ?? resource.name;
-=======
                 const { resource, identifier } = select(resourceName);
->>>>>>> 84c30d33
 
                 // Remove the queries from the cache:
                 ids.forEach((id) =>
@@ -431,41 +372,21 @@
 
                 const notificationConfig =
                     typeof successNotification === "function"
-<<<<<<< HEAD
-                        ? successNotification(
-                              _data,
-                              ids,
-                              resourceIdentifierOrName,
-                          )
-                        : successNotification;
-
-                handleNotification(notificationConfig, {
-                    key: `${ids}-${resourceIdentifierOrName}-notification`,
-=======
                         ? successNotification(_data, ids, identifier)
                         : successNotification;
 
                 handleNotification(notificationConfig, {
                     key: `${ids}-${identifier}-notification`,
->>>>>>> 84c30d33
                     description: translate("notifications.success", "Success"),
                     message: translate(
                         "notifications.deleteSuccess",
                         {
                             resource: translate(
-<<<<<<< HEAD
-                                `${resourceIdentifierOrName}.${resourceIdentifierOrName}`,
-                                resourceIdentifierOrName,
-                            ),
-                        },
-                        `Successfully deleted ${resourceIdentifierOrName}`,
-=======
                                 `${identifier}.${identifier}`,
                                 identifier,
                             ),
                         },
                         `Successfully deleted ${identifier}`,
->>>>>>> 84c30d33
                     ),
                     type: "success",
                 });
@@ -491,11 +412,7 @@
                     meta: {
                         ids,
                         dataProviderName: pickDataProvider(
-<<<<<<< HEAD
-                            resourceIdentifierOrName,
-=======
                             identifier,
->>>>>>> 84c30d33
                             dataProviderName,
                             resources,
                         ),
@@ -513,14 +430,7 @@
                 { ids, resource: resourceName, errorNotification },
                 context,
             ) => {
-<<<<<<< HEAD
-                const resource = select(resourceName);
-
-                const resourceIdentifierOrName =
-                    resource.identifier ?? resource.name;
-=======
                 const { identifier } = select(resourceName);
->>>>>>> 84c30d33
 
                 // set back the queries to the context:
                 if (context) {
@@ -531,23 +441,6 @@
 
                 if (err.message !== "mutationCancelled") {
                     checkError(err);
-<<<<<<< HEAD
-                    const resourceSingular = pluralize.singular(
-                        resourceIdentifierOrName,
-                    );
-
-                    const notificationConfig =
-                        typeof errorNotification === "function"
-                            ? errorNotification(
-                                  err,
-                                  ids,
-                                  resourceIdentifierOrName,
-                              )
-                            : errorNotification;
-
-                    handleNotification(notificationConfig, {
-                        key: `${ids}-${resourceIdentifierOrName}-notification`,
-=======
                     const resourceSingular = pluralize.singular(identifier);
 
                     const notificationConfig =
@@ -557,7 +450,6 @@
 
                     handleNotification(notificationConfig, {
                         key: `${ids}-${identifier}-notification`,
->>>>>>> 84c30d33
                         message: translate(
                             "notifications.deleteError",
                             {
