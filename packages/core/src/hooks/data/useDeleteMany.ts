--- conflicted
+++ resolved
@@ -271,15 +271,11 @@
         }) => {
             const { identifier } = select(resourceName);
 
-<<<<<<< HEAD
-            const preferredMeta = pickNotDeprecated(meta, metaData);
-=======
-                const {
-                    gqlMutation: _,
-                    gqlQuery: __,
-                    ...preferredMeta
-                } = pickNotDeprecated(meta, metaData) ?? {};
->>>>>>> 75bb61dd
+            const {
+                gqlMutation: _,
+                gqlQuery: __,
+                ...preferredMeta
+            } = pickNotDeprecated(meta, metaData) ?? {};
 
             const queryKey = queryKeysReplacement(preferLegacyKeys)(
                 identifier,
