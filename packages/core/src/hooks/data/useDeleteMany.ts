--- conflicted
+++ resolved
@@ -167,45 +167,15 @@
                                             !ids.includes(item.id.toString()),
                                     );
 
-<<<<<<< HEAD
                                     return {
                                         data,
                                         total: previous.total - 1,
                                     };
                                 },
                             );
-                        } else {
-                            queryClient.removeQueries([
-                                resource,
-                                "detail",
-                                ids,
-                            ]);
-                            queryClient.removeQueries([
-                                resource,
-                                "getMany",
-                                ids,
-                            ]);
-=======
-                                queryClient.setQueryData(queryKey, {
-                                    ...previousQuery,
-                                    data: (data ?? []).filter(
-                                        (record: TData) =>
-                                            !ids
-                                                .filter(
-                                                    (id) => id !== undefined,
-                                                )
-                                                .map(String)
-                                                .includes(
-                                                    record.id!.toString(),
-                                                ),
-                                    ),
-                                    total: total - ids.length,
-                                });
-                            } else {
-                                queryClient.removeQueries(queryKey);
-                            }
->>>>>>> bfb9f0f7
                         }
+                        queryClient.removeQueries([resource, "detail", ids]);
+                        queryClient.removeQueries([resource, "getMany", ids]);
                     }
                 }
 
