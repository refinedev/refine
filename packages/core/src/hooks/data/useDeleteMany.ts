import { useContext } from "react";
import { useQueryClient, useMutation, UseMutationResult } from "react-query";

import { DataContext } from "@contexts/data";
import {
    DeleteManyResponse,
    IDataContext,
    HttpError,
    BaseRecord,
<<<<<<< HEAD
    MutationMode,
    ContextQuery,
    QueryResponse,
    GetListResponse,
    Context as DeleteContext,
=======
    Identifier,
>>>>>>> a64db725
} from "../../interfaces";
import {
    useNotification,
    useTranslate,
    useMutationMode,
    useCancelNotification,
    useCacheQueries,
} from "@hooks";
import { ActionTypes } from "@contexts/notification";

type DeleteParams = {
    ids: (string | number)[];
};

<<<<<<< HEAD
type UseDeleteManyReturnType<T> = UseMutationResult<
    DeleteManyResponse<T>,
    unknown,
    DeleteParams,
    DeleteContext
=======
type UseDeleteManyReturnType<
    TData extends BaseRecord = BaseRecord,
    TError = HttpError
> = UseMutationResult<
    DeleteManyResponse<TData>,
    TError,
    { ids: Identifier[] },
    unknown
>>>>>>> a64db725
>;

export const useDeleteMany = <
    TData extends BaseRecord = BaseRecord,
    TError extends HttpError = HttpError
>(
    resource: string,
<<<<<<< HEAD
    mutationModeProp?: MutationMode,
    undoableTimeoutProp?: number,
    onCancel?: (cancelMutation: () => void) => void,
): UseDeleteManyReturnType<RecordType> => {
=======
): UseDeleteManyReturnType<TData, TError> => {
>>>>>>> a64db725
    const { deleteMany } = useContext<IDataContext>(DataContext);
    const {
        mutationMode: mutationModeContext,
        undoableTimeout: undoableTimeoutContext,
    } = useMutationMode();

    const { notificationDispatch } = useCancelNotification();
    const notification = useNotification();
    const translate = useTranslate();
    const cacheQueries = useCacheQueries();

    const mutationMode = mutationModeProp ?? mutationModeContext;

    const undoableTimeout = undoableTimeoutProp ?? undoableTimeoutContext;

    if (!resource) {
        throw new Error("'resource' is required for useDelete hook.");
    }

    const queryClient = useQueryClient();

    const mutation = useMutation<
        DeleteManyResponse<RecordType>,
        HttpError,
        DeleteParams,
        DeleteContext
    >(
        ({ ids }: { ids: (string | number)[] }) => {
            console.log("mode", mutationMode);

<<<<<<< HEAD
            if (!(mutationMode === "undoable")) {
                return deleteMany<RecordType>(resource, ids);
            }

            const updatePromise = new Promise<DeleteManyResponse<RecordType>>(
                (resolve, reject) => {
                    const updateTimeout = setTimeout(() => {
                        deleteMany<RecordType>(resource, ids)
                            .then((result) => resolve(result))
                            .catch((err) => reject(err));
                    }, undoableTimeout);

                    const cancelMutation = () => {
                        clearTimeout(updateTimeout);
                        reject({ message: "mutationCancelled" });
                    };

                    if (onCancel) {
                        onCancel(cancelMutation);
                    } else {
                        notificationDispatch({
                            type: ActionTypes.ADD,
                            payload: {
                                id: ids.toString(),
                                resource: resource,
                                cancelMutation: cancelMutation,
                                seconds: undoableTimeout,
                            },
                        });
                    }
                },
            );
            return updatePromise;
        },
        {
            onMutate: async (deleteParams) => {
                const previousQueries: ContextQuery[] = [];

                const allQueries = cacheQueries(
                    resource,
                    deleteParams.ids.map(toString),
                );

                for (const queryItem of allQueries) {
                    const { queryKey } = queryItem;
                    await queryClient.cancelQueries(queryKey);

                    const previousQuery = queryClient.getQueryData<
                        QueryResponse<RecordType>
                    >(queryKey);

                    if (!(mutationMode === "pessimistic")) {
                        if (previousQuery) {
                            previousQueries.push({
                                query: previousQuery,
                                queryKey,
                            });

                            if (
                                queryKey.includes(`resource/list/${resource}`)
                            ) {
                                const {
                                    data,
                                    total,
                                    // eslint-disable-next-line prettier/prettier
                                } = previousQuery as GetListResponse<RecordType>;

                                queryClient.setQueryData(queryKey, {
                                    ...previousQuery,
                                    data: (data ?? []).filter(
                                        (record: RecordType) =>
                                            !deleteParams.ids.includes(
                                                record.id!.toString(),
                                            ),
                                    ),
                                    total: total - deleteParams.ids.length,
                                });
                            } else {
                                queryClient.removeQueries(queryKey);
                            }
                        }
                    }
                }

                return {
                    previousQueries: previousQueries,
                };
            },
            // Always refetch after error or success:
            onSettled: (_data, _error, variables) => {
                const allQueries = cacheQueries(
                    resource,
                    variables.ids.map(toString),
                );
                for (const query of allQueries) {
                    if (
                        !query.queryKey.includes(`resource/getOne/${resource}`)
                    ) {
                        queryClient.invalidateQueries(query.queryKey);
                    }
                }
            },
            onSuccess: (_data, { ids }) => {
                notification.success({
                    key: `${ids}-${resource}-notification`,
                    message: translate(
                        "common:notifications.success",
                        "Success",
                    ),
                    description: translate(
                        "common:notifications.deleteSuccess",
                        { resource },
                        `Successfully deleted ${resource}`,
                    ),
                });
            },
            onError: (err: HttpError, { ids }, context) => {
                if (context) {
                    for (const query of context.previousQueries) {
                        queryClient.setQueryData(query.queryKey, query.query);
                    }
                }

                notificationDispatch({
                    type: ActionTypes.REMOVE,
                    payload: {
                        id: ids.toString(),
                    },
                });
                notification.error({
                    key: `${ids}-${resource}-notification`,
                    message: translate(
                        "common:notifications.error",
                        { statusCode: err.statusCode },
                        `Error (status code: ${err.statusCode})`,
                    ),
                    description: err.message,
                });
            },
=======
    const mutation = useMutation<
        DeleteManyResponse<TData>,
        TError,
        {
            ids: Identifier[];
        }
    >(({ ids }: { ids: Identifier[] }) => deleteMany<TData>(resource, ids), {
        // Always refetch after error or success:
        onSettled: () => {
            queryClient.invalidateQueries(queryResource);
>>>>>>> a64db725
        },
        onSuccess: (_data, id) => {
            notification.success({
                key: `${id}-${resource}-notification`,
                message: translate("common:notifications.success", "Success"),
                description: translate(
                    "common:notifications.deleteSuccess",
                    { resource },
                    `Successfully deleted ${resource}`,
                ),
            });
        },
        onError: (err: TError, id) => {
            notification.error({
                key: `${id}-${resource}-notification`,
                message: translate(
                    "common:notifications.error",
                    { statusCode: err.statusCode },
                    `Error (status code: ${err.statusCode})`,
                ),
                description: err.message,
            });
        },
    });

    return mutation;
};<|MERGE_RESOLUTION|>--- conflicted
+++ resolved
@@ -7,15 +7,12 @@
     IDataContext,
     HttpError,
     BaseRecord,
-<<<<<<< HEAD
     MutationMode,
     ContextQuery,
     QueryResponse,
     GetListResponse,
     Context as DeleteContext,
-=======
     Identifier,
->>>>>>> a64db725
 } from "../../interfaces";
 import {
     useNotification,
@@ -30,13 +27,6 @@
     ids: (string | number)[];
 };
 
-<<<<<<< HEAD
-type UseDeleteManyReturnType<T> = UseMutationResult<
-    DeleteManyResponse<T>,
-    unknown,
-    DeleteParams,
-    DeleteContext
-=======
 type UseDeleteManyReturnType<
     TData extends BaseRecord = BaseRecord,
     TError = HttpError
@@ -45,7 +35,6 @@
     TError,
     { ids: Identifier[] },
     unknown
->>>>>>> a64db725
 >;
 
 export const useDeleteMany = <
@@ -53,14 +42,10 @@
     TError extends HttpError = HttpError
 >(
     resource: string,
-<<<<<<< HEAD
     mutationModeProp?: MutationMode,
     undoableTimeoutProp?: number,
     onCancel?: (cancelMutation: () => void) => void,
-): UseDeleteManyReturnType<RecordType> => {
-=======
 ): UseDeleteManyReturnType<TData, TError> => {
->>>>>>> a64db725
     const { deleteMany } = useContext<IDataContext>(DataContext);
     const {
         mutationMode: mutationModeContext,
@@ -83,23 +68,22 @@
     const queryClient = useQueryClient();
 
     const mutation = useMutation<
-        DeleteManyResponse<RecordType>,
-        HttpError,
+        DeleteManyResponse<TData>,
+        TError,
         DeleteParams,
         DeleteContext
     >(
         ({ ids }: { ids: (string | number)[] }) => {
             console.log("mode", mutationMode);
 
-<<<<<<< HEAD
             if (!(mutationMode === "undoable")) {
-                return deleteMany<RecordType>(resource, ids);
+                return deleteMany<TData>(resource, ids);
             }
 
-            const updatePromise = new Promise<DeleteManyResponse<RecordType>>(
+            const updatePromise = new Promise<DeleteManyResponse<TData>>(
                 (resolve, reject) => {
                     const updateTimeout = setTimeout(() => {
-                        deleteMany<RecordType>(resource, ids)
+                        deleteMany<TData>(resource, ids)
                             .then((result) => resolve(result))
                             .catch((err) => reject(err));
                     }, undoableTimeout);
@@ -140,7 +124,7 @@
                     await queryClient.cancelQueries(queryKey);
 
                     const previousQuery = queryClient.getQueryData<
-                        QueryResponse<RecordType>
+                        QueryResponse<TData>
                     >(queryKey);
 
                     if (!(mutationMode === "pessimistic")) {
@@ -157,12 +141,12 @@
                                     data,
                                     total,
                                     // eslint-disable-next-line prettier/prettier
-                                } = previousQuery as GetListResponse<RecordType>;
+                                } = previousQuery as GetListResponse<TData>;
 
                                 queryClient.setQueryData(queryKey, {
                                     ...previousQuery,
                                     data: (data ?? []).filter(
-                                        (record: RecordType) =>
+                                        (record: TData) =>
                                             !deleteParams.ids.includes(
                                                 record.id!.toString(),
                                             ),
@@ -208,7 +192,7 @@
                     ),
                 });
             },
-            onError: (err: HttpError, { ids }, context) => {
+            onError: (err, { ids }, context) => {
                 if (context) {
                     for (const query of context.previousQueries) {
                         queryClient.setQueryData(query.queryKey, query.query);
@@ -231,42 +215,8 @@
                     description: err.message,
                 });
             },
-=======
-    const mutation = useMutation<
-        DeleteManyResponse<TData>,
-        TError,
-        {
-            ids: Identifier[];
-        }
-    >(({ ids }: { ids: Identifier[] }) => deleteMany<TData>(resource, ids), {
-        // Always refetch after error or success:
-        onSettled: () => {
-            queryClient.invalidateQueries(queryResource);
->>>>>>> a64db725
         },
-        onSuccess: (_data, id) => {
-            notification.success({
-                key: `${id}-${resource}-notification`,
-                message: translate("common:notifications.success", "Success"),
-                description: translate(
-                    "common:notifications.deleteSuccess",
-                    { resource },
-                    `Successfully deleted ${resource}`,
-                ),
-            });
-        },
-        onError: (err: TError, id) => {
-            notification.error({
-                key: `${id}-${resource}-notification`,
-                message: translate(
-                    "common:notifications.error",
-                    { statusCode: err.statusCode },
-                    `Error (status code: ${err.statusCode})`,
-                ),
-                description: err.message,
-            });
-        },
-    });
+    );
 
     return mutation;
 };