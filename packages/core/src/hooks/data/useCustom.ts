--- conflicted
+++ resolved
@@ -34,12 +34,7 @@
     queryOptions?: UseQueryOptions<CustomResponse<TData>, TError>,
 ): QueryObserverResult<CustomResponse<TData>, TError> => {
     const { custom } = useContext<IDataContext>(DataContext);
-<<<<<<< HEAD
-    const notification = useNotification();
     const { mutate: checkError } = useCheckError();
-=======
-    const checkError = useCheckError();
->>>>>>> e0f1cbd0
     const translate = useTranslate();
 
     const queryResponse = useQuery<CustomResponse<TData>, TError>(
