import { useContext } from "react";
import { useMutation, UseMutationResult, useQueryClient } from "react-query";
import pluralize from "pluralize";
import { notification } from "antd";

import { DataContext } from "@contexts/data";
import {
    useCacheQueries,
    useCancelNotification,
    useCheckError,
    useMutationMode,
    useTranslate,
} from "@hooks";
import { ActionTypes } from "@contexts/notification";
import {
    IDataContext,
    BaseRecord,
    UpdateManyResponse,
    HttpError,
    MutationMode,
    ContextQuery,
    QueryResponse,
    Context as UpdateContext,
} from "../../interfaces";

type UpdateManyParams<TVariables> = {
    ids: string[];
    resource: string;
    mutationMode?: MutationMode;
    undoableTimeout?: number;
    onCancel?: (cancelMutation: () => void) => void;
    values: TVariables;
};

type UseUpdateManyReturnType<
    TData extends BaseRecord = BaseRecord,
    TError extends HttpError = HttpError,
    TVariables = {},
> = UseMutationResult<
    UpdateManyResponse<TData>,
    TError,
    UpdateManyParams<TVariables>,
    UpdateContext
>;

export const useUpdateMany = <
    TData extends BaseRecord = BaseRecord,
    TError extends HttpError = HttpError,
    TVariables = {},
>(): UseUpdateManyReturnType<TData, TError, TVariables> => {
    const queryClient = useQueryClient();
    const translate = useTranslate();
    const { updateMany } = useContext<IDataContext>(DataContext);
    const {
        mutationMode: mutationModeContext,
        undoableTimeout: undoableTimeoutContext,
    } = useMutationMode();
    const { mutate: checkError } = useCheckError();

    const { notificationDispatch } = useCancelNotification();

    const getAllQueries = useCacheQueries();

    const mutation = useMutation<
        UpdateManyResponse<TData>,
        TError,
        UpdateManyParams<TVariables>,
        UpdateContext
    >(
        ({
            ids,
            values,
            resource,
            onCancel,
            mutationMode,
            undoableTimeout,
        }: UpdateManyParams<TVariables>) => {
            const mutationModePropOrContext =
                mutationMode ?? mutationModeContext;

            const undoableTimeoutPropOrContext =
                undoableTimeout ?? undoableTimeoutContext;

            if (!(mutationModePropOrContext === "undoable")) {
                return updateMany<TData, TVariables>(resource, ids, values);
            }

            const updatePromise = new Promise<UpdateManyResponse<TData>>(
                (resolve, reject) => {
                    const updateTimeout = setTimeout(() => {
                        updateMany<TData, TVariables>(resource, ids, values)
                            .then((result) => resolve(result))
                            .catch((err) => reject(err));
                    }, undoableTimeoutPropOrContext);

                    const cancelMutation = () => {
                        clearTimeout(updateTimeout);
                        reject({ message: "mutationCancelled" });
                    };

                    if (onCancel) {
                        onCancel(cancelMutation);
                    } else {
                        notificationDispatch({
                            type: ActionTypes.ADD,
                            payload: {
                                id: ids,
                                resource: resource,
                                cancelMutation: cancelMutation,
                                seconds: undoableTimeoutPropOrContext,
                            },
                        });
                    }
                },
            );
            return updatePromise;
        },

        {
            onMutate: async ({ resource, ids, values, mutationMode }) => {
                const previousQueries: ContextQuery[] = [];
                const mutationModePropOrContext =
                    mutationMode ?? mutationModeContext;

                const allQueries = getAllQueries(resource, ids);

                for (const queryItem of allQueries) {
                    const { queryKey } = queryItem;
                    await queryClient.cancelQueries(queryKey);

                    const previousQuery =
                        queryClient.getQueryData<QueryResponse<TData>>(
                            queryKey,
                        );

                    if (!(mutationModePropOrContext === "pessimistic")) {
                        if (previousQuery) {
                            previousQueries.push({
                                query: previousQuery,
                                queryKey,
                            });

                            if (
                                queryKey.includes(`resource/list/${resource}`)
                            ) {
                                const { data } = previousQuery;

                                queryClient.setQueryData(queryKey, {
                                    ...previousQuery,
                                    data: data.map((record: TData) => {
<<<<<<< HEAD
                                        if (ids.includes(record.id!)) {
=======
                                        if (
                                            variables.ids.includes(
                                                record.id!.toString(),
                                            )
                                        ) {
>>>>>>> 6566edc1
                                            return {
                                                ...record,
                                                ...values,
                                            };
                                        }
                                        return record;
                                    }),
                                });
                            } else {
                                queryClient.setQueryData(queryKey, {
                                    data: {
                                        ...previousQuery.data,
                                        ...values,
                                    },
                                });
                            }
                        }
                    }
                }

                return {
                    previousQueries: previousQueries,
                };
            },
            onError: (err: TError, { ids, resource }, context) => {
                if (context) {
                    for (const query of context.previousQueries) {
                        queryClient.setQueryData(query.queryKey, query.query);
                    }
                }

                notificationDispatch({
                    type: ActionTypes.REMOVE,
                    payload: {
                        ids,
                    },
                });

                if (err.message !== "mutationCancelled") {
                    checkError?.(err);

                    const resourceSingular = pluralize.singular(resource);

                    notification.error({
                        key: `${ids}-${resource}-notification`,
                        message: translate(
                            "notifications.editError",
                            {
                                resource: resourceSingular,
                                statusCode: err.statusCode,
                            },
                            `Error when updating ${resourceSingular} (status code: ${err.statusCode})`,
                        ),
                        description: err.message,
                    });
                }
            },
            onSettled: (_data, _error, { ids, resource }) => {
                const allQueries = getAllQueries(resource, ids);
                for (const query of allQueries) {
                    queryClient.invalidateQueries(query.queryKey);
                }
            },
            onSuccess: (_data, { ids, resource }) => {
                const resourceSingular = pluralize.singular(resource);

                notification.success({
                    key: `${ids}-${resource}-notification`,
                    message: translate("notifications.success", "Successful"),
                    description: translate(
                        "notifications.editSuccess",
                        { resource: resourceSingular },
                        `Successfully updated ${resourceSingular}`,
                    ),
                });
            },
        },
    );

    return mutation;
};<|MERGE_RESOLUTION|>--- conflicted
+++ resolved
@@ -148,15 +148,9 @@
                                 queryClient.setQueryData(queryKey, {
                                     ...previousQuery,
                                     data: data.map((record: TData) => {
-<<<<<<< HEAD
-                                        if (ids.includes(record.id!)) {
-=======
                                         if (
-                                            variables.ids.includes(
-                                                record.id!.toString(),
-                                            )
+                                            ids.includes(record.id!.toString())
                                         ) {
->>>>>>> 6566edc1
                                             return {
                                                 ...record,
                                                 ...values,
