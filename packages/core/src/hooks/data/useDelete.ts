--- conflicted
+++ resolved
@@ -220,15 +220,11 @@
                     payload: { id, resource },
                 });
             },
-<<<<<<< HEAD
-            onSuccess: (data, { id, resource, successNotification }) => {
-=======
             onSuccess: (
-                _data,
+                data,
                 { id, resource, successNotification },
                 context,
             ) => {
->>>>>>> fe8e41af
                 const resourceSingular = pluralize.singular(resource);
 
                 // Remove the queries from the cache:
