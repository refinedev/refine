--- conflicted
+++ resolved
@@ -9,11 +9,8 @@
     usePublish,
     useHandleNotification,
     useDataProvider,
-<<<<<<< HEAD
     useLog,
-=======
     useInvalidate,
->>>>>>> 03e64f5b
 } from "@hooks";
 import { ActionTypes } from "@contexts/undoableQueue";
 import {
@@ -237,17 +234,12 @@
                 },
             ) => {
                 // invalidate the cache for the list and many queries:
-<<<<<<< HEAD
-                queryClient.invalidateQueries(context?.queryKey.list());
-                queryClient.invalidateQueries(context?.queryKey.many());
-=======
 
                 invalidateStore({
                     resource,
                     dataProviderName,
                     invalidates,
                 });
->>>>>>> 03e64f5b
 
                 notificationDispatch({
                     type: ActionTypes.REMOVE,
