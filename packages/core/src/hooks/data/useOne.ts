import {
    QueryObserverResult,
    useQuery,
    UseQueryOptions,
} from "@tanstack/react-query";

import {
    GetOneResponse,
    HttpError,
    BaseRecord,
    BaseKey,
    LiveModeProps,
    SuccessErrorNotification,
    MetaQuery,
    Prettify,
} from "../../interfaces";
import {
    useResource,
    useTranslate,
    useResourceSubscription,
    useHandleNotification,
    useDataProvider,
    useOnError,
    useMeta,
} from "@hooks";
import {
    queryKeys,
    pickDataProvider,
    pickNotDeprecated,
    useActiveAuthProvider,
} from "@definitions";

export type UseOneProps<TQueryFnData, TError, TData> = {
    /**
     * Resource name for API data interactions
     */
    resource?: string;
    /**
     * id of the item in the resource
     * @type [`BaseKey`](/docs/api-reference/core/interfaceReferences/#basekey)
     */
    id?: BaseKey;
    /**
     * react-query's [useQuery](https://tanstack.com/query/v4/docs/reference/useQuery) options
     */
    queryOptions?: UseQueryOptions<
        GetOneResponse<TQueryFnData>,
        TError,
        GetOneResponse<TData>
    >;
    /**
     * Metadata query for `dataProvider`,
     */
    meta?: MetaQuery;
    /**
     * Meta data query for `dataProvider`,
     * @deprecated `metaData` is deprecated with refine@4, refine will pass `meta` instead, however, we still support `metaData` for backward compatibility.
     */
    metaData?: MetaQuery;
    /**
     * If there is more than one `dataProvider`, you should use the `dataProviderName` that you will use.
     * @default `"default"``
     */
    dataProviderName?: string;
} & SuccessErrorNotification<
    GetOneResponse<TData>,
    TError,
    Prettify<{ id?: BaseKey } & MetaQuery>
> &
    LiveModeProps;

/**
 * `useOne` is a modified version of `react-query`'s {@link https://react-query.tanstack.com/guides/queries `useQuery`} used for retrieving single items from a `resource`.
 *
 * It uses `getOne` method as query function from the `dataProvider` which is passed to `<Refine>`.
 *
 * @see {@link https://refine.dev/docs/api-reference/core/hooks/data/useOne} for more details.
 *
 * @typeParam TQueryFnData - Result data returned by the query function. Extends {@link https://refine.dev/docs/api-reference/core/interfaceReferences#baserecord `BaseRecord`}
 * @typeParam TError - Custom error object that extends {@link https://refine.dev/docs/api-reference/core/interfaceReferences#httperror `HttpError`}
 * @typeParam TData - Result data returned by the `select` function. Extends {@link https://refine.dev/docs/api-reference/core/interfaceReferences#baserecord `BaseRecord`}. Defaults to `TQueryFnData`
 *
 */

export const useOne = <
    TQueryFnData extends BaseRecord = BaseRecord,
    TError extends HttpError = HttpError,
    TData extends BaseRecord = TQueryFnData,
>({
    resource: resourceFromProp,
    id,
    queryOptions,
    successNotification,
    errorNotification,
    meta,
    metaData,
    liveMode,
    onLiveEvent,
    liveParams,
    dataProviderName,
}: UseOneProps<TQueryFnData, TError, TData>): QueryObserverResult<
    GetOneResponse<TData>
> => {
<<<<<<< HEAD
    const { resources, resource } = useResource(resourceFromProp);
    const resourceIdentifierOrName = resource?.identifier ?? resource?.name;
=======
    const { resources, resource, identifier } = useResource(resourceFromProp);
>>>>>>> 84c30d33

    const dataProvider = useDataProvider();
    const translate = useTranslate();
    const authProvider = useActiveAuthProvider();
    const { mutate: checkError } = useOnError({
        v3LegacyAuthProviderCompatible: Boolean(authProvider?.isLegacy),
    });
    const handleNotification = useHandleNotification();
    const getMeta = useMeta();

    const preferredMeta = pickNotDeprecated(meta, metaData);
    const pickedDataProvider = pickDataProvider(
<<<<<<< HEAD
        resourceIdentifierOrName,
        dataProviderName,
        resources,
    );

    const queryKey = queryKeys(
        resourceIdentifierOrName,
        pickedDataProvider,
        preferredMeta,
    );

=======
        identifier,
        dataProviderName,
        resources,
    );

    const queryKey = queryKeys(identifier, pickedDataProvider, preferredMeta);

>>>>>>> 84c30d33
    const { getOne } = dataProvider(pickedDataProvider);

    const combinedMeta = getMeta({ resource, meta: preferredMeta });

    useResourceSubscription({
<<<<<<< HEAD
        resource: resourceIdentifierOrName,
=======
        resource: identifier,
>>>>>>> 84c30d33
        types: ["*"],
        channel: `resources/${resource?.name}`,
        params: {
            ids: id ? [id] : [],
            id: id,
            meta: combinedMeta,
            metaData: combinedMeta,
            subscriptionType: "useOne",
            ...liveParams,
        },
        enabled:
            typeof queryOptions?.enabled !== "undefined"
                ? queryOptions?.enabled
                : typeof resource?.name !== "undefined" &&
                  typeof id !== "undefined",
        liveMode,
        onLiveEvent,
    });

    const queryResponse = useQuery<
        GetOneResponse<TQueryFnData>,
        TError,
        GetOneResponse<TData>
    >(
        queryKey.detail(id),
        ({ queryKey, pageParam, signal }) =>
            getOne<TQueryFnData>({
                resource: resource?.name ?? "",
                id: id!,
                meta: {
                    ...combinedMeta,
                    queryContext: {
                        queryKey,
                        pageParam,
                        signal,
                    },
                },
                metaData: {
                    ...combinedMeta,
                    queryContext: {
                        queryKey,
                        pageParam,
                        signal,
                    },
                },
            }),
        {
            ...queryOptions,
            enabled:
                typeof queryOptions?.enabled !== "undefined"
                    ? queryOptions?.enabled
                    : typeof id !== "undefined",
            onSuccess: (data) => {
                queryOptions?.onSuccess?.(data);

                const notificationConfig =
                    typeof successNotification === "function"
                        ? successNotification(
                              data,
                              {
                                  id,
                                  ...combinedMeta,
                              },
<<<<<<< HEAD
                              resourceIdentifierOrName,
=======
                              identifier,
>>>>>>> 84c30d33
                          )
                        : successNotification;

                handleNotification(notificationConfig);
            },
            onError: (err: TError) => {
                checkError(err);
                queryOptions?.onError?.(err);

                const notificationConfig =
                    typeof errorNotification === "function"
                        ? errorNotification(
                              err,
                              {
                                  id,
                                  ...combinedMeta,
                              },
<<<<<<< HEAD
                              resourceIdentifierOrName,
=======
                              identifier,
>>>>>>> 84c30d33
                          )
                        : errorNotification;

                handleNotification(notificationConfig, {
<<<<<<< HEAD
                    key: `${id}-${resourceIdentifierOrName}-getOne-notification`,
=======
                    key: `${id}-${identifier}-getOne-notification`,
>>>>>>> 84c30d33
                    message: translate(
                        "notifications.error",
                        { statusCode: err.statusCode },
                        `Error (status code: ${err.statusCode})`,
                    ),
                    description: err.message,
                    type: "error",
                });
            },
        },
    );

    return queryResponse;
};<|MERGE_RESOLUTION|>--- conflicted
+++ resolved
@@ -101,12 +101,7 @@
 }: UseOneProps<TQueryFnData, TError, TData>): QueryObserverResult<
     GetOneResponse<TData>
 > => {
-<<<<<<< HEAD
-    const { resources, resource } = useResource(resourceFromProp);
-    const resourceIdentifierOrName = resource?.identifier ?? resource?.name;
-=======
     const { resources, resource, identifier } = useResource(resourceFromProp);
->>>>>>> 84c30d33
 
     const dataProvider = useDataProvider();
     const translate = useTranslate();
@@ -119,19 +114,6 @@
 
     const preferredMeta = pickNotDeprecated(meta, metaData);
     const pickedDataProvider = pickDataProvider(
-<<<<<<< HEAD
-        resourceIdentifierOrName,
-        dataProviderName,
-        resources,
-    );
-
-    const queryKey = queryKeys(
-        resourceIdentifierOrName,
-        pickedDataProvider,
-        preferredMeta,
-    );
-
-=======
         identifier,
         dataProviderName,
         resources,
@@ -139,17 +121,12 @@
 
     const queryKey = queryKeys(identifier, pickedDataProvider, preferredMeta);
 
->>>>>>> 84c30d33
     const { getOne } = dataProvider(pickedDataProvider);
 
     const combinedMeta = getMeta({ resource, meta: preferredMeta });
 
     useResourceSubscription({
-<<<<<<< HEAD
-        resource: resourceIdentifierOrName,
-=======
         resource: identifier,
->>>>>>> 84c30d33
         types: ["*"],
         channel: `resources/${resource?.name}`,
         params: {
@@ -213,11 +190,7 @@
                                   id,
                                   ...combinedMeta,
                               },
-<<<<<<< HEAD
-                              resourceIdentifierOrName,
-=======
                               identifier,
->>>>>>> 84c30d33
                           )
                         : successNotification;
 
@@ -235,20 +208,12 @@
                                   id,
                                   ...combinedMeta,
                               },
-<<<<<<< HEAD
-                              resourceIdentifierOrName,
-=======
                               identifier,
->>>>>>> 84c30d33
                           )
                         : errorNotification;
 
                 handleNotification(notificationConfig, {
-<<<<<<< HEAD
-                    key: `${id}-${resourceIdentifierOrName}-getOne-notification`,
-=======
                     key: `${id}-${identifier}-getOne-notification`,
->>>>>>> 84c30d33
                     message: translate(
                         "notifications.error",
                         { statusCode: err.statusCode },
