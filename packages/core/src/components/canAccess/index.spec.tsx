--- conflicted
+++ resolved
@@ -1,9 +1,5 @@
 import React from "react";
-<<<<<<< HEAD
-import { render, TestWrapper, waitFor } from "@test";
-=======
 import { render, TestWrapper } from "@test";
->>>>>>> fa3f4876
 
 import { CanAccess } from ".";
 
@@ -28,11 +24,7 @@
         );
 
         expect(container).toBeTruthy();
-<<<<<<< HEAD
-        await waitFor(() => getByText("Accessible"));
-=======
         await findByText("Accessible");
->>>>>>> fa3f4876
     });
 
     it("should not render children", async () => {
@@ -50,13 +42,7 @@
         );
 
         expect(container).toBeTruthy();
-<<<<<<< HEAD
-        await waitFor(() =>
-            expect(queryByText("Accessible")).not.toBeInTheDocument(),
-        );
-=======
         expect(queryByText("Accessible")).not.toBeInTheDocument();
->>>>>>> fa3f4876
     });
 
     it("should successfully pass the own attirbute to its children", async () => {
@@ -75,17 +61,9 @@
 
         expect(container).toBeTruthy();
 
-<<<<<<< HEAD
-        await waitFor(() =>
-            expect(
-                getByText("Accessible").closest("p")?.getAttribute("data-id"),
-            ).toBe("refine"),
-        );
-=======
         const el = await findByText("Accessible");
 
         expect(el.closest("p")?.getAttribute("data-id"));
->>>>>>> fa3f4876
     });
 
     it("should fallback successfully render when not accessible", async () => {
@@ -108,14 +86,7 @@
 
         expect(container).toBeTruthy();
 
-<<<<<<< HEAD
-        await waitFor(() =>
-            expect(queryByText("Accessible")).not.toBeInTheDocument(),
-        );
-        await waitFor(() => getByText("Access Denied"));
-=======
         expect(queryByText("Accessible")).not.toBeInTheDocument();
         await findByText("Access Denied");
->>>>>>> fa3f4876
     });
 });