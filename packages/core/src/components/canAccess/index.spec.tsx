--- conflicted
+++ resolved
@@ -1,29 +1,17 @@
 import React from "react";
-<<<<<<< HEAD
-=======
+
+import { act } from "react-dom/test-utils";
+
 import {
   mockLegacyRouterProvider,
-  mockRouterBindings,
+  mockRouterProvider,
   render,
   TestWrapper,
   waitFor,
 } from "@test";
->>>>>>> d66fde4e
-
-import { act } from "react-dom/test-utils";
-
-<<<<<<< HEAD
-import { TestWrapper, render, waitFor } from "@test";
-
+
+import * as UseCanHook from "../../hooks/accessControl/useCan";
 import { CanAccess } from ".";
-import * as RouterPicker from "../../contexts/router/picker";
-import * as PickResource from "../../definitions/helpers/pick-resource";
-import * as UseCanHook from "../../hooks/accessControl/useCan";
-import * as LegacyRouterContext from "../../hooks/legacy-router/useRouterContext";
-import * as UseParsedHook from "../../hooks/router/use-parsed";
-=======
-import * as UseCanHook from "../../hooks/accessControl/useCan";
->>>>>>> d66fde4e
 
 describe("CanAccess Component", () => {
   beforeEach(() => {
@@ -164,7 +152,7 @@
         {
           wrapper: TestWrapper({
             resources: [{ name: "posts", list: "/posts" }],
-            routerProvider: mockRouterBindings({
+            routerProvider: mockRouterProvider({
               resource: { name: "posts", list: "/posts" },
               action: "list",
               id: undefined,
@@ -231,7 +219,7 @@
               {
                 wrapper: TestWrapper({
                   resources: [{ name: "posts", list: "/posts" }],
-                  routerProvider: mockRouterBindings({
+                  routerProvider: mockRouterProvider({
                     resource: { name: "posts", list: "/posts" },
                     action: "list",
                     id: undefined,
@@ -281,7 +269,7 @@
                     resources: [
                       { name: "posts", list: "/posts", identifier: "posts" },
                     ],
-                    routerProvider: mockRouterBindings({
+                    routerProvider: mockRouterProvider({
                       action: "list",
                       id: undefined,
                       resource: {
@@ -330,7 +318,7 @@
                 </CanAccess>,
                 {
                   wrapper: TestWrapper({
-                    routerProvider: mockRouterBindings({
+                    routerProvider: mockRouterProvider({
                       id: undefined,
                       action: "list",
                       resource: undefined,
