/* eslint-disable @typescript-eslint/ban-ts-ignore */
import React, { FC, useContext } from "react";
import { Layout, Menu } from "antd";
import {
    DashboardOutlined,
    LogoutOutlined,
    UnorderedListOutlined,
} from "@ant-design/icons";
import { MenuClickEventHandler } from "rc-menu/lib/interface";
import { Link, useLocation } from "react-router-dom";
import humanizeString from "humanize-string";

import { AuthContext } from "@contexts/auth";
import { AdminContext } from "@contexts/admin";
import {
    IAuthContext,
    IAdminContext,
    SiderProps,
    IResourceItem,
    IMenuItem,
} from "../../../../interfaces";
import {
    useNavigation,
    useTranslate,
    useResource,
    useWarnAboutChange,
} from "@hooks";

export type useMenu = {
    (): {
        selectedKey: string;
        resources: IResourceItem[];
        menuItems: IMenuItem[];
    };
};

<<<<<<< HEAD
const useMenu: useMenu = () => {
=======
export const Sider: FC<SiderProps> = ({ dashboard }) => {
    const [collapsed, setCollapsed] = React.useState(false);
    const { push } = useNavigation();
    const { logout, isProvided } = useContext<IAuthContext>(AuthContext);
    const translate = useTranslate();
>>>>>>> fdf4d370
    const { resources } = useResource();
    const { setWarnWhen } = useWarnAboutChange();
    const translate = useTranslate();
    const location = useLocation();
    const { hasDashboard } = useContext<IAdminContext>(AdminContext);

    const selectedResource = resources.find((el) =>
        location.pathname.startsWith(`/resources/${el.route}`),
    );

    setWarnWhen(false);
    const selectedKey = `/resources/${selectedResource?.route ?? ""}`;

    const menuItems: IMenuItem[] = React.useMemo(
        () => [
            ...(hasDashboard
                ? [
                      {
                          name: "Dashboard",
                          icon: <DashboardOutlined />,
                          route: `/`,
                          key: "dashboard",
                          label: translate(
                              "common:resources.dashboard.title",
                              "Dashboard",
                          ),
                      },
                  ]
                : []),
            ...resources.map((resource) => {
                const route = `/resources/${resource.route}`;

                return {
                    ...resource,
                    icon: resource.icon ?? <UnorderedListOutlined />,
                    route: route,
                    key: route,
                    label: translate(
                        `common:resources.${resource.name}.${
                            resource.label ?? humanizeString(resource.name)
                        }`,
                        resource.label ?? humanizeString(resource.name),
                    ),
                };
            }),
        ],
        [resources, hasDashboard],
    );

    return {
        selectedKey,
        resources,
        menuItems,
    };
};

export const Sider: FC<SiderProps> = () => {
    const [collapsed, setCollapsed] = React.useState(false);
    const { logout } = useContext<IAuthContext>(AuthContext);
    const { Title } = useContext<IAdminContext>(AdminContext);
    const { push } = useNavigation();
    const translate = useTranslate();
    const { menuItems, selectedKey } = useMenu();

    const onLogout: MenuClickEventHandler = ({ key }) => {
        if (key === "logout") {
            logout().then(() => push("/login"));
        }
    };

    return (
        <Layout.Sider
            collapsible
            collapsed={collapsed}
            onCollapse={(collapsed: boolean): void => setCollapsed(collapsed)}
        >
            <Title collapsed={collapsed} />
            <Menu
                theme="dark"
                defaultSelectedKeys={["dashboard"]}
                selectedKeys={[selectedKey]}
                mode="inline"
                onClick={onLogout}
            >
                {menuItems.map(({ icon, route, label }) => (
                    <Menu.Item key={route} icon={icon}>
                        <Link to={route}>{label}</Link>
                    </Menu.Item>
                ))}

                {isProvided && (
                    <Menu.Item key="logout" icon={<LogoutOutlined />}>
                        {translate("common:buttons.logout", "Logout")}
                    </Menu.Item>
                )}
            </Menu>
        </Layout.Sider>
    );
};<|MERGE_RESOLUTION|>--- conflicted
+++ resolved
@@ -34,15 +34,7 @@
     };
 };
 
-<<<<<<< HEAD
 const useMenu: useMenu = () => {
-=======
-export const Sider: FC<SiderProps> = ({ dashboard }) => {
-    const [collapsed, setCollapsed] = React.useState(false);
-    const { push } = useNavigation();
-    const { logout, isProvided } = useContext<IAuthContext>(AuthContext);
-    const translate = useTranslate();
->>>>>>> fdf4d370
     const { resources } = useResource();
     const { setWarnWhen } = useWarnAboutChange();
     const translate = useTranslate();
