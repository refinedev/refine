--- conflicted
+++ resolved
@@ -143,11 +143,7 @@
                         <div style={signupSection}>
                             <Text>
                                 {translate(
-<<<<<<< HEAD
-                                    "pages.login.noAccountText",
-=======
                                     "pages.login.noAccount",
->>>>>>> b7194254
                                     "Still no account? Please go to",
                                 )}{" "}
                                 <a href="">
