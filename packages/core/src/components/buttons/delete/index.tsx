--- conflicted
+++ resolved
@@ -44,16 +44,9 @@
 
     const resource = resourceWithRoute(resourceName);
 
-<<<<<<< HEAD
-    const { mutateAsync, isLoading } = useDelete();
-=======
-    const { mutateAsync, isLoading, variables } = useDelete(
-        resource.name,
-        mutationMode,
-    );
+    const { mutateAsync, isLoading, variables } = useDelete();
 
     const id = recordItemId ?? idFromRoute;
->>>>>>> 6566edc1
 
     return (
         <Popconfirm
@@ -64,15 +57,11 @@
             title={translate("buttons.confirm", "Are you sure?")}
             okButtonProps={{ disabled: isLoading }}
             onConfirm={(): void => {
-<<<<<<< HEAD
                 mutateAsync({
-                    id: recordItemId ?? idFromRoute,
+                    id: id,
                     resource: resource.name,
                     mutationMode,
                 }).then((value) => {
-=======
-                mutateAsync({ id }).then((value) => {
->>>>>>> 6566edc1
                     onSuccess && onSuccess(value);
                 });
             }}
