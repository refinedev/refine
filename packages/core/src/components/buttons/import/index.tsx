import React, { FC } from "react";
import { Button, ButtonProps, Upload } from "antd";
import { UploadChangeParam } from "antd/lib/upload";
import { ImportOutlined } from "@ant-design/icons";
import {
    useCreate,
    useCreateMany,
    useResourceWithRoute,
    useTranslate,
} from "@hooks";
import { useParams } from "react-router-dom";
import { HttpError, ResourceRouterParams } from "../../../interfaces";
import { parse, ParseConfig } from "papaparse";
import { importCSVMapper } from "@definitions";
import chunk from "lodash/chunk";

export interface MapDataFn {
<<<<<<< HEAD
    (
        value: any,
        index?: number,
        array?: any[],
        data?: any[][],
    ): any;
=======
    (value: any, index?: number, array?: any[], data?: any[][]): any;
>>>>>>> ee7c05e5
}

type ImportButtonProps = ButtonProps & {
    resourceName?: string;
    mapData?: MapDataFn;
    paparseOptions?: ParseConfig;
    batchSize?: number | null;
};

export const ImportButton: FC<ImportButtonProps> = ({
    resourceName,
    mapData = (data) => data,
    batchSize = 1,
    paparseOptions,
    ...rest
}) => {
    const translate = useTranslate();
    const resourceWithRoute = useResourceWithRoute();
    const { resource: routeResourceName } = useParams<ResourceRouterParams>();
    let { name: resource } = resourceWithRoute(routeResourceName);
    const {
        mutate: mutateCreateMany,
        isLoading: createManyIsLoading,
    } = useCreateMany<any, HttpError, unknown>();
<<<<<<< HEAD
    const { mutate: mutateCreate, isLoading: createIsLoading } = useCreate<any, HttpError, unknown>();
=======
    const { mutate: mutateCreate, isLoading: createIsLoading } = useCreate<
        any,
        HttpError,
        unknown
    >();
>>>>>>> ee7c05e5

    if (resourceName) {
        resource = resourceName;
    }

    const handleChange = ({ file }: UploadChangeParam) => {
        parse((file as unknown) as File, {
            complete: ({ data }: { data: unknown[][] }) => {
                const values = importCSVMapper(data, mapData);

                if (batchSize === null) {
                    mutateCreateMany({
                        resource,
                        values,
                    });
                } else if (batchSize === 1) {
                    values.forEach((value) => {
                        mutateCreate({
                            resource,
                            values: value,
                        });
                    });
                } else {
                    chunk(values, batchSize).forEach((batch) => {
                        mutateCreateMany({
                            resource,
                            values: batch,
                        });
                    });
                }
            },
            ...paparseOptions,
        });
    };

    return (
        <Upload
            onChange={handleChange}
            showUploadList={false}
            beforeUpload={() => false}
            accept=".csv"
        >
            <Button
                type="default"
                icon={<ImportOutlined />}
                loading={createIsLoading || createManyIsLoading}
                {...rest}
            >
                {translate("buttons.import", "Import")}
            </Button>
        </Upload>
    );
};<|MERGE_RESOLUTION|>--- conflicted
+++ resolved
@@ -15,16 +15,7 @@
 import chunk from "lodash/chunk";
 
 export interface MapDataFn {
-<<<<<<< HEAD
-    (
-        value: any,
-        index?: number,
-        array?: any[],
-        data?: any[][],
-    ): any;
-=======
     (value: any, index?: number, array?: any[], data?: any[][]): any;
->>>>>>> ee7c05e5
 }
 
 type ImportButtonProps = ButtonProps & {
@@ -49,15 +40,11 @@
         mutate: mutateCreateMany,
         isLoading: createManyIsLoading,
     } = useCreateMany<any, HttpError, unknown>();
-<<<<<<< HEAD
-    const { mutate: mutateCreate, isLoading: createIsLoading } = useCreate<any, HttpError, unknown>();
-=======
     const { mutate: mutateCreate, isLoading: createIsLoading } = useCreate<
         any,
         HttpError,
         unknown
     >();
->>>>>>> ee7c05e5
 
     if (resourceName) {
         resource = resourceName;
