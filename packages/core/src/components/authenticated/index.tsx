--- conflicted
+++ resolved
@@ -1,16 +1,12 @@
 import React from "react";
 
-<<<<<<< HEAD
 import {
-    useAuthenticated,
     useGo,
     useNavigation,
     useParsed,
     useRouterContext,
     useRouterType,
 } from "@hooks";
-=======
-import { useNavigation, useRouterContext } from "@hooks";
 import { useIsAuthenticated } from "@hooks/auth/useIsAuthenticated";
 
 export type LegacyAuthenticatedProps = {
@@ -25,7 +21,6 @@
     children: React.ReactNode;
     v3LegacyAuthProviderCompatible: true;
 };
->>>>>>> 1abc51a8
 
 export type AuthenticatedProps = {
     /**
@@ -75,8 +70,10 @@
         legacyIsAuthenticatedProps.isLoading ||
         isAuthenticatedProps.isLoading ||
         loadingFromProps;
+
     const hasError =
         isAuthenticatedProps.data?.error || legacyIsAuthenticatedProps.isError;
+
     const isAuthenticated =
         legacyIsAuthenticatedProps.isSuccess ||
         isAuthenticatedProps.data?.authenticated;
@@ -85,11 +82,7 @@
         return <>{loading}</> || null;
     }
 
-<<<<<<< HEAD
-    if (isError) {
-=======
     if (hasError) {
->>>>>>> 1abc51a8
         if (!fallback) {
             if (routerType === "legacy") {
                 const toURL = `${pathname}${search}`;
