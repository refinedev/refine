--- conflicted
+++ resolved
@@ -10,12 +10,7 @@
 
     useEffect(() => {
         checkAuth().catch(() => false);
-<<<<<<< HEAD
-    }, [location.pathname]);
-=======
-        setWarnWhen(false);
     }, [location?.pathname]);
->>>>>>> f09e16df
 
     return null;
 };