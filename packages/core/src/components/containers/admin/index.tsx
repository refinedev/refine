import React, { ReactNode } from "react";
import { ConfigProvider } from "antd";
import { ConfigProviderProps } from "antd/lib/config-provider";
import { BrowserRouter as Router, RouteProps } from "react-router-dom";
import { QueryClientProvider, QueryClient } from "react-query";
import { ReactQueryDevtools } from "react-query/devtools";
import "antd/dist/antd.css";

import { AuthContextProvider } from "@contexts/auth";
import { DataContextProvider } from "@contexts/data";
import {
    defaultProvider,
    TranslationContextProvider,
} from "@contexts/translation";
import { ResourceContextProvider, IResourceItem } from "@contexts/resource";
import { AdminContextProvider } from "@contexts/admin";
import { NotificationContextProvider } from "@contexts/notification";
import { ComponentsContextProvider } from "@contexts/components";
import { RouteProvider, ReadyPage as DefaultReadyPage } from "@components";
import { OptionalComponent, defaultConfigProviderProps } from "@definitions";
import {
    MutationMode,
    IDataContext,
    IAuthContext,
    I18nProvider,
} from "../../../interfaces";

export interface AdminProps {
    authProvider: IAuthContext;
    dataProvider: IDataContext;
    i18nProvider?: I18nProvider;
    catchAll?: React.ReactNode;
    title?: ReactNode;
    loginPage?: React.FC | false;
    dashboard?: React.FC;
    ready?: React.FC;
    mutationMode?: MutationMode;
    syncWithLocation?: boolean;
    warnWhenUnsavedChanges?: boolean;
    routes?: RouteProps[];
    configProviderProps?: ConfigProviderProps;
    components?: ReactNode;
    undoableTimeout?: number;
}

export const Admin: React.FC<AdminProps> = ({
    authProvider,
    dataProvider,
    title,
    dashboard,
    ready,
    loginPage,
    catchAll,
    children,
    i18nProvider = defaultProvider.i18nProvider,
    mutationMode = "pessimistic",
    syncWithLocation = false,
    warnWhenUnsavedChanges = false,
    routes = [],
    configProviderProps = defaultConfigProviderProps,
    components,
    undoableTimeout = 5000,
}) => {
    const queryClient = new QueryClient({
        defaultOptions: {
            queries: {
                refetchOnWindowFocus: false,
            },
        },
    });

    const resources: IResourceItem[] = [];
    React.Children.map(children, (child: any) => {
        resources.push({
            name: child.props.name,
            label: child.props.options?.label,
            icon: child.props.icon,
            route: child.props.options?.route ?? child.props.name,
            canCreate: !!child.props.create,
            canEdit: !!child.props.edit,
            canShow: !!child.props.show,
            canDelete: child.props.canDelete,
            create: child.props.create,
            show: child.props.show,
            list: child.props.list,
            edit: child.props.edit,
        });
    });

    if (resources.length === 0) {
        return (
            <OptionalComponent optional={ready}>
                <DefaultReadyPage />
            </OptionalComponent>
        );
    }

    return (
        <QueryClientProvider client={queryClient}>
            <AuthContextProvider {...authProvider}>
                <DataContextProvider {...dataProvider}>
                    <ResourceContextProvider resources={resources}>
                        <TranslationContextProvider i18nProvider={i18nProvider}>
                            <ConfigProvider {...configProviderProps}>
                                <NotificationContextProvider>
                                    <AdminContextProvider
                                        mutationMode={mutationMode}
                                        warnWhenUnsavedChanges={
                                            warnWhenUnsavedChanges
                                        }
                                        syncWithLocation={syncWithLocation}
<<<<<<< HEAD
                                        title={title}
=======
                                        undoableTimeout={undoableTimeout}
>>>>>>> bbc16ab7
                                    >
                                        <ComponentsContextProvider
                                            components={components}
                                        >
                                            <Router>
                                                <RouteProvider
                                                    resources={resources}
                                                    catchAll={catchAll}
                                                    dashboard={dashboard}
                                                    loginPage={loginPage}
                                                    ready={ready}
                                                    customRoutes={routes}
                                                />
                                            </Router>
                                        </ComponentsContextProvider>
                                    </AdminContextProvider>
                                </NotificationContextProvider>
                            </ConfigProvider>
                        </TranslationContextProvider>
                    </ResourceContextProvider>
                </DataContextProvider>
            </AuthContextProvider>
            <ReactQueryDevtools initialIsOpen={false} position="bottom-right" />
        </QueryClientProvider>
    );
};<|MERGE_RESOLUTION|>--- conflicted
+++ resolved
@@ -109,11 +109,8 @@
                                             warnWhenUnsavedChanges
                                         }
                                         syncWithLocation={syncWithLocation}
-<<<<<<< HEAD
                                         title={title}
-=======
                                         undoableTimeout={undoableTimeout}
->>>>>>> bbc16ab7
                                     >
                                         <ComponentsContextProvider
                                             components={components}
