--- conflicted
+++ resolved
@@ -1,8 +1,11 @@
 /* eslint-disable react/display-name */
 import React, { useContext, ReactNode } from "react";
 import { Switch, Route, RouteProps, Redirect } from "react-router-dom";
-import { LayoutWrapper, ErrorComponent } from "@components";
-import { LoginPage as DefaultLoginPage } from "@components";
+import {
+    LoginPage as DefaultLoginPage,
+    ErrorComponent,
+    LayoutWrapper,
+} from "@components";
 import { AuthContext } from "@contexts/auth";
 import { IAuthContext } from "../../../interfaces";
 import { OptionalComponent } from "@definitions";
@@ -11,15 +14,9 @@
 export interface RouteProviderProps {
     resources: IResourceItem[];
     catchAll?: React.ReactNode;
-<<<<<<< HEAD
-    dashboardPage?: React.ElementType;
-    loginPage?: React.FC | false;
-    ready?: React.FC;
-=======
     DashboardPage?: React.ElementType;
     LoginPage?: React.FC | false;
     ReadyPage?: React.FC;
->>>>>>> 6063bcbf
     customRoutes: RouteProps[];
 }
 
@@ -28,13 +25,8 @@
 const RouteProviderBase: React.FC<RouteProviderProps> = ({
     resources,
     catchAll,
-<<<<<<< HEAD
-    dashboardPage,
-    loginPage,
-=======
     DashboardPage,
     LoginPage,
->>>>>>> 6063bcbf
     customRoutes,
 }) => {
     const { isAuthenticated, checkAuth } = useContext<IAuthContext>(
@@ -146,13 +138,8 @@
                     path="/"
                     exact
                     component={() =>
-<<<<<<< HEAD
-                        dashboardPage ? (
-                            React.createElement(dashboardPage, null)
-=======
                         DashboardPage ? (
                             <DashboardPage />
->>>>>>> 6063bcbf
                         ) : (
                             <Redirect to={`/resources/${resources[0].route}`} />
                         )
