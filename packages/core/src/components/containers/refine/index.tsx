--- conflicted
+++ resolved
@@ -142,11 +142,7 @@
 
     notification.config({ ...notifcationConfig });
 
-<<<<<<< HEAD
-    let isSSr = false;
-=======
     let isSSr = true;
->>>>>>> a0dd7450
     const resources: IResourceItem[] = [];
 
     resourcesFromProps?.map((resource) => {
@@ -171,31 +167,6 @@
             return;
         }
 
-<<<<<<< HEAD
-        if (child.type !== Resource && child.type !== NextRouteComponent) {
-            throw new Error(
-                "You must either pass a Resource or NextRouteComponent to Refine",
-            );
-        }
-
-        if (child.type === NextRouteComponent) {
-            isSSr = true;
-            resourcesFromProps?.map((resource) => {
-                resources.push({
-                    name: resource.name,
-                    label: resource.options?.label,
-                    icon: resource.icon,
-                    route: resource.options?.route ?? resource.name,
-                    canCreate: !!resource.create,
-                    canEdit: !!resource.edit,
-                    canShow: !!resource.show,
-                    canDelete: resource.canDelete,
-                    create: resource.create,
-                    show: resource.show,
-                    list: resource.list,
-                    edit: resource.edit,
-                });
-=======
         if (child.type === Resource) {
             isSSr = false;
 
@@ -212,26 +183,8 @@
                 show: child.props.show,
                 list: child.props.list,
                 edit: child.props.edit,
->>>>>>> a0dd7450
             });
         }
-<<<<<<< HEAD
-        resources.push({
-            name: child.props.name,
-            label: child.props.options?.label,
-            icon: child.props.icon,
-            route: child.props.options?.route ?? child.props.name,
-            canCreate: !!child.props.create,
-            canEdit: !!child.props.edit,
-            canShow: !!child.props.show,
-            canDelete: child.props.canDelete,
-            create: child.props.create,
-            show: child.props.show,
-            list: child.props.list,
-            edit: child.props.edit,
-        });
-=======
->>>>>>> a0dd7450
     });
 
     if (resources.length === 0) {
