import React from "react";
import {
    QueryClientProvider,
    QueryClient,
    QueryCache,
    MutationCache,
    DefaultOptions,
} from "@tanstack/react-query";
import { ReactQueryDevtools } from "@tanstack/react-query-devtools";

import { AuthContextProvider } from "@contexts/auth";
import { DataContextProvider } from "@contexts/data";
import { LiveContextProvider } from "@contexts/live";
import { TranslationContextProvider } from "@contexts/translation";
import { ResourceContextProvider, IResourceItem } from "@contexts/resource";
import { RefineContextProvider } from "@contexts/refine";
import { UndoableQueueContextProvider } from "@contexts/undoableQueue";
import { UnsavedWarnContextProvider } from "@contexts/unsavedWarn";
import { RouterContextProvider } from "@contexts/router";
import { AccessControlContextProvider } from "@contexts/accessControl";
import { NotificationContextProvider } from "@contexts/notification";
import { AuditLogContextProvider } from "@contexts/auditLog";
import { ReadyPage as DefaultReadyPage, RouteChangeHandler } from "@components";
import { handleRefineOptions, routeGenerator } from "@definitions";
import { Telemetry } from "@components/telemetry";
import { useDeepMemo } from "@hooks/deepMemo";

import {
    MutationMode,
    IDataContextProvider,
    I18nProvider,
    LayoutProps,
    TitleProps,
    IRouterProvider,
    ResourceProps,
    ILiveContext,
    LiveModeProps,
    IDataMultipleContextProvider,
    AuthProvider,
    NotificationProvider,
    AccessControlProvider,
    AuditLogProvider,
<<<<<<< HEAD
    DashboardPageProps,
=======
    IRefineOptions,
>>>>>>> f284bf2e
} from "../../../interfaces";

interface QueryClientConfig {
    queryCache?: QueryCache;
    mutationCache?: MutationCache;
    defaultOptions?: DefaultOptions;
}
export interface RefineProps {
    authProvider?: AuthProvider;
    dataProvider: IDataContextProvider | IDataMultipleContextProvider;
    liveProvider?: ILiveContext;
    routerProvider: IRouterProvider;
    notificationProvider?: NotificationProvider | (() => NotificationProvider);
    accessControlProvider?: AccessControlProvider;
    auditLogProvider?: AuditLogProvider;
    resources?: ResourceProps[];
    i18nProvider?: I18nProvider;
    catchAll?: React.ReactNode;
    LoginPage?: React.FC;
    DashboardPage?: React.FC<DashboardPageProps>;
    ReadyPage?: React.FC;
    /** 
        @deprecated `mutationMode` property is deprecated at this level. Use it from within `options` instead.
        @example  `options={{ mutationMode: "optimistic" }}`
        @see https://refine.dev/docs/core/components/refine-config/#mutationmode
     */
    mutationMode?: MutationMode;
    /** 
        @deprecated `syncWithLocation` property is deprecated at this level. Use it from within `options` instead.
        @example  `options={{ syncWithLocation: true }}`
        @see https://refine.dev/docs/core/components/refine-config/#syncwithlocation
     */
    syncWithLocation?: boolean;
    /** 
        @deprecated `warnwhenunsavedchanges` property is deprecated at this level. Use it from within `options` instead.
        @example  `options={{ warnwhenunsavedchanges: true }}`
        @see https://refine.dev/docs/core/components/refine-config/#warnwhenunsavedchanges
     */
    warnWhenUnsavedChanges?: boolean;
    /** 
        @deprecated `undoableTimeout` property is deprecated at this level. Use it from within `options` instead.
        @example  `options={{ undoableTimeout: 5000 }}`
        @see https://refine.dev/docs/core/components/refine-config/#undoabletimeout
     */
    undoableTimeout?: number;
    Layout?: React.FC<LayoutProps>;
    Sider?: React.FC;
    Header?: React.FC;
    Footer?: React.FC;
    OffLayoutArea?: React.FC;
    Title?: React.FC<TitleProps>;
    /** 
        @deprecated `reactQueryClientConfig` property is deprecated. Use `clientConfig` in `reactQuery` in `options` instead.
        @example  `options={{ reactQuery: { clientConfig: { queryCache: new QueryCache() } } }}`
        @see https://refine.dev/docs/core/components/refine-config/#clientconfig
     */
    reactQueryClientConfig?: QueryClientConfig;
    /** 
        @deprecated `reactQueryDevtoolConfig` property is deprecated. Use `devtoolConfig` in `reactQuery` in `options` instead.
        @example  `options={{ reactQuery: { devtoolConfig: false } }}`
        @see https://refine.dev/docs/core/components/refine-config/#devtoolConfig
     */
    reactQueryDevtoolConfig?:
        | React.ComponentProps<typeof ReactQueryDevtools>
        | false;

    /** 
        @deprecated `liveMode` property is deprecated. Use it from within `options` instead.
        @example  `options={{ liveMode: "auto" }}`
        @see https://refine.dev/docs/core/components/refine-config/#livemode
     */
    liveMode?: LiveModeProps["liveMode"];
    onLiveEvent?: LiveModeProps["onLiveEvent"];
    children?: React.ReactNode;
    /** 
        @deprecated `disableTelemetry` property is deprecated. Use it from within `options` instead.
        @example  `options={{ disableTelemetry: true }}`
     */
    disableTelemetry?: boolean;
    options?: IRefineOptions;
}

/**
 * {@link https://refine.dev/docs/api-references/components/refine-config `<Refine> component`} is the entry point of a refine app.
 * It is where the highest level of configuration of the app occurs.
 * Only a dataProvider is required to bootstrap the app. After adding a dataProvider, resources can be added as property.
 *
 * @see {@link https://refine.dev/docs/api-references/components/refine-config} for more details.
 */
export const Refine: React.FC<RefineProps> = ({
    authProvider,
    dataProvider,
    routerProvider,
    notificationProvider,
    accessControlProvider,
    auditLogProvider,
    resources: resourcesFromProps,
    DashboardPage,
    ReadyPage,
    LoginPage,
    catchAll,
    children,
    liveProvider,
    i18nProvider,
    mutationMode,
    syncWithLocation,
    warnWhenUnsavedChanges,
    undoableTimeout,
    Title,
    Layout,
    Sider,
    Header,
    Footer,
    OffLayoutArea,
    reactQueryClientConfig,
    reactQueryDevtoolConfig,
    liveMode,
    onLiveEvent,
    disableTelemetry,
    options,
}) => {
    const {
        optionsWithDefaults,
        disableTelemetryWithDefault,
        reactQueryWithDefaults,
    } = handleRefineOptions({
        options,
        disableTelemetry,
        liveMode,
        mutationMode,
        reactQueryClientConfig,
        reactQueryDevtoolConfig,
        syncWithLocation,
        warnWhenUnsavedChanges,
        undoableTimeout,
    });

    const queryClient = useDeepMemo(() => {
        return new QueryClient({
            ...reactQueryWithDefaults.clientConfig,
            defaultOptions: {
                ...reactQueryWithDefaults.clientConfig.defaultOptions,
                queries: {
                    refetchOnWindowFocus: false,
                    keepPreviousData: true,
                    ...reactQueryWithDefaults.clientConfig.defaultOptions
                        ?.queries,
                },
            },
        });
    }, [reactQueryWithDefaults.clientConfig]);

    const notificationProviderContextValues = React.useMemo(() => {
        return typeof notificationProvider === "function"
            ? notificationProvider()
            : notificationProvider ?? {};
    }, [notificationProvider]);

    const resources: IResourceItem[] = useDeepMemo(() => {
        const _resources: IResourceItem[] = [];

        resourcesFromProps?.forEach((resource) => {
            _resources.push({
                key: resource.key,
                name: resource.name,
                label: resource.options?.label,
                icon: resource.icon,
                route:
                    resource.options?.route ??
                    routeGenerator(resource, resourcesFromProps),
                canCreate: !!resource.create,
                canEdit: !!resource.edit,
                canShow: !!resource.show,
                canDelete: resource.canDelete,
                create: resource.create,
                show: resource.show,
                list: resource.list,
                edit: resource.edit,
                options: resource.options,
                parentName: resource.parentName,
            });
        });

        return _resources;
    }, [resourcesFromProps]);

    if (resources.length === 0) {
        return ReadyPage ? <ReadyPage /> : <DefaultReadyPage />;
    }

    const { RouterComponent = React.Fragment } = routerProvider;

    return (
        <QueryClientProvider client={queryClient}>
            <NotificationContextProvider {...notificationProviderContextValues}>
                <AuthContextProvider
                    {...(authProvider ?? {})}
                    isProvided={Boolean(authProvider)}
                >
                    <DataContextProvider {...dataProvider}>
                        <LiveContextProvider liveProvider={liveProvider}>
                            <RouterContextProvider {...routerProvider}>
                                <ResourceContextProvider resources={resources}>
                                    <TranslationContextProvider
                                        i18nProvider={i18nProvider}
                                    >
                                        <AccessControlContextProvider
                                            {...(accessControlProvider ?? {})}
                                        >
                                            <AuditLogContextProvider
                                                {...(auditLogProvider ?? {})}
                                            >
                                                <UndoableQueueContextProvider>
                                                    <RefineContextProvider
                                                        mutationMode={
                                                            optionsWithDefaults.mutationMode
                                                        }
                                                        warnWhenUnsavedChanges={
                                                            optionsWithDefaults.warnWhenUnsavedChanges
                                                        }
                                                        syncWithLocation={
                                                            optionsWithDefaults.syncWithLocation
                                                        }
                                                        Title={Title}
                                                        undoableTimeout={
                                                            optionsWithDefaults.undoableTimeout
                                                        }
                                                        catchAll={catchAll}
                                                        DashboardPage={
                                                            DashboardPage
                                                        }
                                                        LoginPage={LoginPage}
                                                        Layout={Layout}
                                                        Sider={Sider}
                                                        Footer={Footer}
                                                        Header={Header}
                                                        OffLayoutArea={
                                                            OffLayoutArea
                                                        }
                                                        hasDashboard={
                                                            !!DashboardPage
                                                        }
                                                        liveMode={
                                                            optionsWithDefaults.liveMode
                                                        }
                                                        onLiveEvent={
                                                            onLiveEvent
                                                        }
                                                        options={
                                                            optionsWithDefaults
                                                        }
                                                    >
                                                        <UnsavedWarnContextProvider>
                                                            <RouterComponent>
                                                                {children}
                                                                {!disableTelemetryWithDefault && (
                                                                    <Telemetry />
                                                                )}
                                                                <RouteChangeHandler />
                                                            </RouterComponent>
                                                        </UnsavedWarnContextProvider>
                                                    </RefineContextProvider>
                                                </UndoableQueueContextProvider>
                                            </AuditLogContextProvider>
                                        </AccessControlContextProvider>
                                    </TranslationContextProvider>
                                </ResourceContextProvider>
                            </RouterContextProvider>
                        </LiveContextProvider>
                    </DataContextProvider>
                </AuthContextProvider>
            </NotificationContextProvider>
            {reactQueryWithDefaults.devtoolConfig === false ? null : (
                <ReactQueryDevtools
                    initialIsOpen={false}
                    position="bottom-right"
                    {...reactQueryWithDefaults.devtoolConfig}
                />
            )}
        </QueryClientProvider>
    );
};<|MERGE_RESOLUTION|>--- conflicted
+++ resolved
@@ -40,11 +40,8 @@
     NotificationProvider,
     AccessControlProvider,
     AuditLogProvider,
-<<<<<<< HEAD
     DashboardPageProps,
-=======
     IRefineOptions,
->>>>>>> f284bf2e
 } from "../../../interfaces";
 
 interface QueryClientConfig {
