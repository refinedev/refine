import React from "react";
import { ConfigProvider, notification } from "antd";
import { ConfigProviderProps } from "antd/lib/config-provider";
import { ConfigProps } from "antd/lib/notification";
import {
    QueryClientProvider,
    QueryClient,
    QueryCache,
    MutationCache,
    DefaultOptions,
} from "react-query";

import { ReactQueryDevtools } from "react-query/devtools";

import { AuthContextProvider } from "@contexts/auth";
import { DataContextProvider } from "@contexts/data";
import { LiveContextProvider, LiveModeContextProvider } from "@contexts/live";
import {
    defaultProvider,
    TranslationContextProvider,
} from "@contexts/translation";
import { ResourceContextProvider, IResourceItem } from "@contexts/resource";
import { RefineContextProvider } from "@contexts/refine";
import { NotificationContextProvider } from "@contexts/notification";
import { UnsavedWarnContextProvider } from "@contexts/unsavedWarn";
import { RouterContextProvider } from "@contexts/router";
import {
    defaultAccessControlContext,
    AccessControlContextProvider,
} from "@contexts/accessControl";
import { ReadyPage as DefaultReadyPage, RouteChangeHandler } from "@components";
import { defaultConfigProviderProps } from "@definitions";
import {
    MutationMode,
    IDataContextProvider,
    IAuthContext,
    I18nProvider,
    LayoutProps,
    TitleProps,
    IRouterProvider,
    ResourceProps,
<<<<<<< HEAD
    ILiveContext,
    LiveModeProps,
=======
    IAccessControlContext,
>>>>>>> ad3984be
} from "../../../interfaces";

interface QueryClientConfig {
    queryCache?: QueryCache;
    mutationCache?: MutationCache;
    defaultOptions?: DefaultOptions;
}

interface IResource extends IResourceItem, ResourceProps {}
export interface RefineProps extends LiveModeProps {
    authProvider?: IAuthContext;
    dataProvider: IDataContextProvider;
    liveProvider?: ILiveContext;
    routerProvider: IRouterProvider;
    accessControlProvider?: IAccessControlContext;
    resources?: IResource[];
    i18nProvider?: I18nProvider;
    catchAll?: React.ReactNode;
    LoginPage?: React.FC;
    DashboardPage?: React.FC;
    ReadyPage?: React.FC;
    mutationMode?: MutationMode;
    syncWithLocation?: boolean;
    warnWhenUnsavedChanges?: boolean;
    configProviderProps?: ConfigProviderProps;
    undoableTimeout?: number;
    Layout?: React.FC<LayoutProps>;
    Sider?: React.FC;
    Header?: React.FC;
    Footer?: React.FC;
    OffLayoutArea?: React.FC;
    Title?: React.FC<TitleProps>;
    reactQueryClientConfig?: QueryClientConfig;
    notifcationConfig?: ConfigProps;
    reactQueryDevtoolConfig?: any;
}

/**
 * {@link https://refine.dev/docs/api-references/components/refine-config `<Refine> component`} is the entry point of a refine app.
 * It is where the highest level of configuration of the app occurs.
 * Only a dataProvider is required to bootstrap the app. After adding a dataProvider, resources can be added as property.
 *
 * @see {@link https://refine.dev/docs/api-references/components/refine-config} for more details.
 */
export const Refine: React.FC<RefineProps> = ({
    authProvider,
    dataProvider,
    routerProvider,
    accessControlProvider = defaultAccessControlContext,
    resources: resourcesFromProps,
    DashboardPage,
    ReadyPage,
    LoginPage,
    catchAll,
    children,
    liveProvider,
    i18nProvider = defaultProvider.i18nProvider,
    mutationMode = "pessimistic",
    syncWithLocation = false,
    warnWhenUnsavedChanges = false,
    configProviderProps = defaultConfigProviderProps,
    undoableTimeout = 5000,
    Title,
    Layout,
    Sider,
    Header,
    Footer,
    OffLayoutArea,
    reactQueryClientConfig,
    reactQueryDevtoolConfig,
    notifcationConfig,
    liveMode,
    onLiveEvent,
}) => {
    const queryClient = new QueryClient({
        ...reactQueryClientConfig,
        defaultOptions: {
            ...reactQueryClientConfig?.defaultOptions,
            queries: {
                refetchOnWindowFocus: false,
                keepPreviousData: true,
                ...reactQueryClientConfig?.defaultOptions?.queries,
            },
        },
    });

    notification.config({ ...notifcationConfig });

    const resources: IResourceItem[] = [];

    resourcesFromProps?.map((resource) => {
        resources.push({
            name: resource.name,
            label: resource.options?.label,
            icon: resource.icon,
            route: resource.options?.route ?? resource.name,
            canCreate: !!resource.create,
            canEdit: !!resource.edit,
            canShow: !!resource.show,
            canDelete: resource.canDelete,
            create: resource.create,
            show: resource.show,
            list: resource.list,
            edit: resource.edit,
        });
    });

    if (resources.length === 0) {
        return ReadyPage ? <ReadyPage /> : <DefaultReadyPage />;
    }

    const { RouterComponent } = routerProvider;

    return (
        <QueryClientProvider client={queryClient}>
            <AuthContextProvider {...authProvider} isProvided={!!authProvider}>
                <DataContextProvider {...dataProvider}>
<<<<<<< HEAD
                    <LiveModeContextProvider
                        liveMode={liveMode}
                        onLiveEvent={onLiveEvent}
                    >
                        <LiveContextProvider liveProvider={liveProvider}>
                            <RouterContextProvider {...routerProvider}>
                                <ResourceContextProvider resources={resources}>
                                    <TranslationContextProvider
                                        i18nProvider={i18nProvider}
                                    >
                                        <ConfigProvider
                                            {...configProviderProps}
                                        >
                                            <NotificationContextProvider>
                                                <RefineContextProvider
                                                    mutationMode={mutationMode}
                                                    warnWhenUnsavedChanges={
                                                        warnWhenUnsavedChanges
                                                    }
                                                    syncWithLocation={
                                                        syncWithLocation
                                                    }
                                                    Title={Title}
                                                    undoableTimeout={
                                                        undoableTimeout
                                                    }
                                                    catchAll={catchAll}
                                                    DashboardPage={
                                                        DashboardPage
                                                    }
                                                    LoginPage={LoginPage}
                                                    Layout={Layout}
                                                    Sider={Sider}
                                                    Footer={Footer}
                                                    Header={Header}
                                                    OffLayoutArea={
                                                        OffLayoutArea
                                                    }
                                                    hasDashboard={
                                                        !!DashboardPage
                                                    }
                                                >
                                                    <UnsavedWarnContextProvider>
                                                        <>
                                                            {children}
                                                            {RouterComponent ? (
                                                                <RouterComponent>
                                                                    <RouteChangeHandler />
                                                                </RouterComponent>
                                                            ) : (
                                                                <RouteChangeHandler />
                                                            )}
                                                        </>
                                                    </UnsavedWarnContextProvider>
                                                </RefineContextProvider>
                                            </NotificationContextProvider>
                                        </ConfigProvider>
                                    </TranslationContextProvider>
                                </ResourceContextProvider>
                            </RouterContextProvider>
                        </LiveContextProvider>
                    </LiveModeContextProvider>
=======
                    <RouterContextProvider {...routerProvider}>
                        <ResourceContextProvider resources={resources}>
                            <TranslationContextProvider
                                i18nProvider={i18nProvider}
                            >
                                <AccessControlContextProvider
                                    {...accessControlProvider}
                                >
                                    <ConfigProvider {...configProviderProps}>
                                        <NotificationContextProvider>
                                            <RefineContextProvider
                                                mutationMode={mutationMode}
                                                warnWhenUnsavedChanges={
                                                    warnWhenUnsavedChanges
                                                }
                                                syncWithLocation={
                                                    syncWithLocation
                                                }
                                                Title={Title}
                                                undoableTimeout={
                                                    undoableTimeout
                                                }
                                                catchAll={catchAll}
                                                DashboardPage={DashboardPage}
                                                LoginPage={LoginPage}
                                                Layout={Layout}
                                                Sider={Sider}
                                                Footer={Footer}
                                                Header={Header}
                                                OffLayoutArea={OffLayoutArea}
                                                hasDashboard={!!DashboardPage}
                                            >
                                                <UnsavedWarnContextProvider>
                                                    <>
                                                        {children}
                                                        {RouterComponent ? (
                                                            <RouterComponent>
                                                                <RouteChangeHandler />
                                                            </RouterComponent>
                                                        ) : (
                                                            <RouteChangeHandler />
                                                        )}
                                                    </>
                                                </UnsavedWarnContextProvider>
                                            </RefineContextProvider>
                                        </NotificationContextProvider>
                                    </ConfigProvider>
                                </AccessControlContextProvider>
                            </TranslationContextProvider>
                        </ResourceContextProvider>
                    </RouterContextProvider>
>>>>>>> ad3984be
                </DataContextProvider>
            </AuthContextProvider>
            <ReactQueryDevtools
                initialIsOpen={false}
                position="bottom-right"
                {...reactQueryDevtoolConfig}
            />
        </QueryClientProvider>
    );
};<|MERGE_RESOLUTION|>--- conflicted
+++ resolved
@@ -39,12 +39,9 @@
     TitleProps,
     IRouterProvider,
     ResourceProps,
-<<<<<<< HEAD
     ILiveContext,
     LiveModeProps,
-=======
     IAccessControlContext,
->>>>>>> ad3984be
 } from "../../../interfaces";
 
 interface QueryClientConfig {
@@ -162,7 +159,6 @@
         <QueryClientProvider client={queryClient}>
             <AuthContextProvider {...authProvider} isProvided={!!authProvider}>
                 <DataContextProvider {...dataProvider}>
-<<<<<<< HEAD
                     <LiveModeContextProvider
                         liveMode={liveMode}
                         onLiveEvent={onLiveEvent}
@@ -173,111 +169,64 @@
                                     <TranslationContextProvider
                                         i18nProvider={i18nProvider}
                                     >
-                                        <ConfigProvider
-                                            {...configProviderProps}
+                                        <AccessControlContextProvider
+                                            {...accessControlProvider}
                                         >
-                                            <NotificationContextProvider>
-                                                <RefineContextProvider
-                                                    mutationMode={mutationMode}
-                                                    warnWhenUnsavedChanges={
-                                                        warnWhenUnsavedChanges
-                                                    }
-                                                    syncWithLocation={
-                                                        syncWithLocation
-                                                    }
-                                                    Title={Title}
-                                                    undoableTimeout={
-                                                        undoableTimeout
-                                                    }
-                                                    catchAll={catchAll}
-                                                    DashboardPage={
-                                                        DashboardPage
-                                                    }
-                                                    LoginPage={LoginPage}
-                                                    Layout={Layout}
-                                                    Sider={Sider}
-                                                    Footer={Footer}
-                                                    Header={Header}
-                                                    OffLayoutArea={
-                                                        OffLayoutArea
-                                                    }
-                                                    hasDashboard={
-                                                        !!DashboardPage
-                                                    }
-                                                >
-                                                    <UnsavedWarnContextProvider>
-                                                        <>
-                                                            {children}
-                                                            {RouterComponent ? (
-                                                                <RouterComponent>
+                                            <ConfigProvider
+                                                {...configProviderProps}
+                                            >
+                                                <NotificationContextProvider>
+                                                    <RefineContextProvider
+                                                        mutationMode={
+                                                            mutationMode
+                                                        }
+                                                        warnWhenUnsavedChanges={
+                                                            warnWhenUnsavedChanges
+                                                        }
+                                                        syncWithLocation={
+                                                            syncWithLocation
+                                                        }
+                                                        Title={Title}
+                                                        undoableTimeout={
+                                                            undoableTimeout
+                                                        }
+                                                        catchAll={catchAll}
+                                                        DashboardPage={
+                                                            DashboardPage
+                                                        }
+                                                        LoginPage={LoginPage}
+                                                        Layout={Layout}
+                                                        Sider={Sider}
+                                                        Footer={Footer}
+                                                        Header={Header}
+                                                        OffLayoutArea={
+                                                            OffLayoutArea
+                                                        }
+                                                        hasDashboard={
+                                                            !!DashboardPage
+                                                        }
+                                                    >
+                                                        <UnsavedWarnContextProvider>
+                                                            <>
+                                                                {children}
+                                                                {RouterComponent ? (
+                                                                    <RouterComponent>
+                                                                        <RouteChangeHandler />
+                                                                    </RouterComponent>
+                                                                ) : (
                                                                     <RouteChangeHandler />
-                                                                </RouterComponent>
-                                                            ) : (
-                                                                <RouteChangeHandler />
-                                                            )}
-                                                        </>
-                                                    </UnsavedWarnContextProvider>
-                                                </RefineContextProvider>
-                                            </NotificationContextProvider>
-                                        </ConfigProvider>
+                                                                )}
+                                                            </>
+                                                        </UnsavedWarnContextProvider>
+                                                    </RefineContextProvider>
+                                                </NotificationContextProvider>
+                                            </ConfigProvider>
+                                        </AccessControlContextProvider>
                                     </TranslationContextProvider>
                                 </ResourceContextProvider>
                             </RouterContextProvider>
                         </LiveContextProvider>
                     </LiveModeContextProvider>
-=======
-                    <RouterContextProvider {...routerProvider}>
-                        <ResourceContextProvider resources={resources}>
-                            <TranslationContextProvider
-                                i18nProvider={i18nProvider}
-                            >
-                                <AccessControlContextProvider
-                                    {...accessControlProvider}
-                                >
-                                    <ConfigProvider {...configProviderProps}>
-                                        <NotificationContextProvider>
-                                            <RefineContextProvider
-                                                mutationMode={mutationMode}
-                                                warnWhenUnsavedChanges={
-                                                    warnWhenUnsavedChanges
-                                                }
-                                                syncWithLocation={
-                                                    syncWithLocation
-                                                }
-                                                Title={Title}
-                                                undoableTimeout={
-                                                    undoableTimeout
-                                                }
-                                                catchAll={catchAll}
-                                                DashboardPage={DashboardPage}
-                                                LoginPage={LoginPage}
-                                                Layout={Layout}
-                                                Sider={Sider}
-                                                Footer={Footer}
-                                                Header={Header}
-                                                OffLayoutArea={OffLayoutArea}
-                                                hasDashboard={!!DashboardPage}
-                                            >
-                                                <UnsavedWarnContextProvider>
-                                                    <>
-                                                        {children}
-                                                        {RouterComponent ? (
-                                                            <RouterComponent>
-                                                                <RouteChangeHandler />
-                                                            </RouterComponent>
-                                                        ) : (
-                                                            <RouteChangeHandler />
-                                                        )}
-                                                    </>
-                                                </UnsavedWarnContextProvider>
-                                            </RefineContextProvider>
-                                        </NotificationContextProvider>
-                                    </ConfigProvider>
-                                </AccessControlContextProvider>
-                            </TranslationContextProvider>
-                        </ResourceContextProvider>
-                    </RouterContextProvider>
->>>>>>> ad3984be
                 </DataContextProvider>
             </AuthContextProvider>
             <ReactQueryDevtools
