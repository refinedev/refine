--- conflicted
+++ resolved
@@ -72,7 +72,6 @@
         canDelete ?? (resource.canDelete || deleteButtonProps);
 
     return (
-<<<<<<< HEAD
         <Row gutter={[16, 16]}>
             <Col flex="1 1 200px">
                 <PageHeader
@@ -89,56 +88,10 @@
                         <Row>
                             <Space>
                                 {!recordItemId && (
-                                    <ListButton resourceName={resource.name} />
-=======
-        <PageHeader
-            ghost={false}
-            onBack={goBack}
-            title={
-                title ??
-                translate(
-                    `${resource.name}.titles.edit`,
-                    `Edit ${pluralize.singular(resource.name)}`,
-                )
-            }
-            extra={
-                <Row>
-                    <Space>
-                        {!recordItemId && (
-                            <ListButton
-                                data-testid="edit-list-button"
-                                resourceName={resource.name}
-                            />
-                        )}
-                        <RefreshButton
-                            resourceName={resource.name}
-                            recordItemId={recordItemId ?? idFromRoute}
-                        />
-                    </Space>
-                </Row>
-            }
-            {...pageHeaderProps}
-        >
-            <Card
-                actions={[
-                    <Space
-                        key="action-buttons"
-                        style={{ float: "right", marginRight: 24 }}
-                    >
-                        {actionButtons ?? (
-                            <>
-                                {isDeleteButtonVisible && (
-                                    <DeleteButton
-                                        data-testid="edit-delete-button"
-                                        mutationMode={mutationMode}
-                                        onSuccess={() => {
-                                            list(
-                                                resource.route ?? resource.name,
-                                            );
-                                        }}
-                                        {...deleteButtonProps}
+                                    <ListButton
+                                        data-testid="edit-list-button"
+                                        resourceName={resource.name}
                                     />
->>>>>>> 224c5ff8
                                 )}
                                 <RefreshButton
                                     resourceName={resource.name}
@@ -159,6 +112,7 @@
                                     <>
                                         {isDeleteButtonVisible && (
                                             <DeleteButton
+                                                data-testid="edit-delete-button"
                                                 mutationMode={mutationMode}
                                                 onSuccess={() => {
                                                     list(
