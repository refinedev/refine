--- conflicted
+++ resolved
@@ -85,8 +85,6 @@
 
 export * from "./prettify";
 
-<<<<<<< HEAD
 export * from "./autoSave";
-=======
-export * from "./textTransformers";
->>>>>>> 8c2b3be3
+
+export * from "./textTransformers";