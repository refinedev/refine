--- conflicted
+++ resolved
@@ -72,11 +72,7 @@
 
 ## Key features
 
-<<<<<<< HEAD
-🔥 **Headless** : All out-of-the-box features, it can be used without being tied to any UI elements or framework.
-=======
 🔥 **Headless** : So you can bring your own UI and fuel it with Refine for top speed development.
->>>>>>> f16e0c4b
 
 ⚙️ **Zero-configuration**: One-line setup with [superplate](https://github.com/pankod/superplate). It takes less than a minute to start a project.
 
@@ -86,11 +82,7 @@
 
 📝 **Native Typescript Core** : You can always opt out for plain JavaScript.
 
-<<<<<<< HEAD
-🐜 **Enterprise UI** : Works seamlessly with integrated Ant Design System. (Support for multiple UI frameworks is on the Roadmap)
-=======
 🐜 **Enterprise UI** : Works seamlessly with Ant Design System. (Support for multiple UI frameworks is on the Roadmap)
->>>>>>> f16e0c4b
 
 📝 **Boilerplate-free Code** : Keeps your codebase clean and readable.
 
