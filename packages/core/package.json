{
<<<<<<< HEAD
    "name": "@refinedev/core",
    "version": "3.101.2",
=======
    "name": "@pankod/refine-core",
    "version": "3.102.0",
>>>>>>> e188a73c
    "description": "refine is a React-based framework for building internal tools, rapidly. It ships with Ant Design System, an enterprise-level UI toolkit.",
    "private": false,
    "main": "dist/index.js",
    "module": "dist/esm/index.js",
    "typings": "dist/index.d.ts",
    "scripts": {
        "start": "tsup --watch --format esm,cjs,iife --legacy-output",
        "build": "tsup --format esm,cjs,iife --minify --legacy-output",
        "test": "jest --passWithNoTests --runInBand",
        "prepare": "npm run build",
        "postinstall": "echo \"refine v4 is released 🎉 \nThe new version is 100% backward compatible. You can upgrade to v4 with a single command! \nSee the migration guide here: https://refine.dev/docs/migration-guide/3x-to-4x \n\""
    },
    "peerDependencies": {
        "react": "^17.0.0 || ^18.0.0",
        "@tanstack/react-query": "^4.10.1",
        "react-dom": "^17.0.0 || ^18.0.0",
        "@types/react": "^17.0.0 || ^18.0.0",
        "@types/react-dom": "^17.0.0 || ^18.0.0"
    },
    "devDependencies": {
        "@esbuild-plugins/node-resolve": "^0.1.4",
        "@testing-library/jest-dom": "^5.16.4",
        "@testing-library/react": "^13.1.1",
        "@testing-library/react-hooks": "^8.0.0",
        "@testing-library/user-event": "^14.1.1",
        "@types/jest": "^29.2.4",
        "@types/lodash": "^4.14.171",
        "@types/papaparse": "^5.2.5",
        "@types/pluralize": "^0.0.29",
        "@types/qs": "^6.9.7",
        "@types/react": "^18.0.0",
        "@types/react-dom": "^18.0.0",
        "@types/react-router-dom": "^5.1.8",
        "@types/testing-library__jest-dom": "^5.14.3",
        "identity-obj-proxy": "^3.0.0",
        "jest": "^29.3.1",
        "jest-environment-jsdom": "^29.3.1",
        "ts-jest": "^29.0.3",
        "tsup": "^5.11.13",
        "typescript": "^4.7.4"
    },
    "dependencies": {
        "export-to-csv-fix-source-map": "^0.2.1",
        "lodash-es": "^4.17.21",
        "lodash": "^4.17.21",
        "papaparse": "^5.3.0",
        "pluralize": "^8.0.0",
        "qs": "^6.10.1",
        "@tanstack/react-query-devtools": "^4.10.1",
        "@tanstack/react-query": "^4.10.1",
        "tslib": "^2.3.1",
        "warn-once": "^0.1.0"
    },
    "repository": {
        "type": "git",
        "url": "https://github.com/refinedev/refine.git",
        "directory": "packages/core"
    },
    "author": "refine",
    "license": "MIT",
    "gitHead": "17dd5af3e4c9f7f09e1e707362c6f5a9d1cab8a8",
    "publishConfig": {
        "access": "public"
    }
}<|MERGE_RESOLUTION|>--- conflicted
+++ resolved
@@ -1,11 +1,6 @@
 {
-<<<<<<< HEAD
     "name": "@refinedev/core",
     "version": "3.101.2",
-=======
-    "name": "@pankod/refine-core",
-    "version": "3.102.0",
->>>>>>> e188a73c
     "description": "refine is a React-based framework for building internal tools, rapidly. It ships with Ant Design System, an enterprise-level UI toolkit.",
     "private": false,
     "main": "dist/index.js",
