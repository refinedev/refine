--- conflicted
+++ resolved
@@ -28,16 +28,10 @@
         "@types/papaparse": "^5.2.5",
         "@types/pluralize": "^0.0.29",
         "@types/qs": "^6.9.7",
-<<<<<<< HEAD
         "@types/react": "^18.0.0",
         "@types/react-dom": "^18.0.0",
         "@types/react-router-dom": "^5.1.8",
         "@types/testing-library__jest-dom": "^5.14.3",
-=======
-        "@types/react": "^17.0.4",
-        "@types/react-dom": "^17.0.4",
-        "@types/testing-library__jest-dom": "^5.9.5",
->>>>>>> 84bd8fd8
         "identity-obj-proxy": "^3.0.0",
         "jest": "^27.5.1",
         "react-router-dom": "^6.0.0",
