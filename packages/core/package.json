--- conflicted
+++ resolved
@@ -1,10 +1,6 @@
 {
     "name": "@pankod/refine-core",
-<<<<<<< HEAD
-    "version": "3.57.1",
-=======
     "version": "3.58.0",
->>>>>>> 985e5a87
     "description": "refine is a React-based framework for building internal tools, rapidly. It ships with Ant Design System, an enterprise-level UI toolkit.",
     "private": false,
     "main": "dist/index.js",
