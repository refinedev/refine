--- conflicted
+++ resolved
@@ -1,10 +1,6 @@
 {
   "name": "@refinedev/core",
-<<<<<<< HEAD
-  "version": "4.21.0",
-=======
   "version": "4.22.0",
->>>>>>> d0520ce9
   "description": "refine is a React-based framework for building internal tools, rapidly. It ships with Ant Design System, an enterprise-level UI toolkit.",
   "private": false,
   "main": "dist/index.js",
