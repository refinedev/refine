--- conflicted
+++ resolved
@@ -1,10 +1,6 @@
 {
   "name": "@refinedev/core",
-<<<<<<< HEAD
-  "version": "4.57.1",
-=======
   "version": "4.57.5",
->>>>>>> 85c54ba6
   "private": false,
   "description": "Refine is a React meta-framework for building enterprise-level, data-intensive applications rapidly with support for modern UI libraries and headless integrations.",
   "repository": {
