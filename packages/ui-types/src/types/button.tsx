import { PropsWithChildren } from "react";
import {
    BaseKey,
    DeleteOneResponse,
    IQueryKeys,
    MetaDataQuery,
    MutationMode,
    SuccessErrorNotification,
} from "@pankod/refine-core";
import { ReactNode } from "react";

export type RefineButtonCommonProps = PropsWithChildren<{
    hideText?: boolean;
<<<<<<< HEAD
    children?: ReactNode;
};
=======
}>;
>>>>>>> 9f543f1d

export type RefineButtonResourceProps = {
    resourceNameOrRouteName?: string;
    ignoreAccessControlProvider?: boolean;
};

export type RefineButtonLinkingProps = {
    onClick?: React.PointerEventHandler<HTMLButtonElement>;
};

export type RefineButtonSingleProps = {
    recordItemId?: BaseKey;
};

export type RefineButtonDataProps = {
    dataProviderName?: string;
};

export type RefineCloneButtonProps<
    TComponentProps extends {} = Record<string, unknown>,
    TExtraProps extends {} = {},
> = RefineButtonCommonProps &
    RefineButtonResourceProps &
    RefineButtonLinkingProps &
    RefineButtonSingleProps &
    TComponentProps &
    TExtraProps & {};

export type RefineCreateButtonProps<
    TComponentProps extends {} = Record<string, unknown>,
    TExtraProps extends {} = {},
> = RefineButtonCommonProps &
    RefineButtonResourceProps &
    RefineButtonLinkingProps &
    TComponentProps &
    TExtraProps & {};

export type RefineDeleteButtonProps<
    TComponentProps extends {} = Record<string, unknown>,
    TExtraProps extends {} = {},
> = RefineButtonCommonProps &
    RefineButtonResourceProps &
    RefineButtonSingleProps &
    SuccessErrorNotification &
    TComponentProps &
    TExtraProps & {
        onSuccess?: (value: DeleteOneResponse) => void;
        mutationMode?: MutationMode;
        hideText?: boolean;
        metaData?: MetaDataQuery;
        dataProviderName?: string;
        confirmTitle?: string;
        confirmOkText?: string;
        confirmCancelText?: string;
        invalidates?: Array<keyof IQueryKeys>;
    };

export type RefineEditButtonProps<
    TComponentProps extends {} = Record<string, unknown>,
    TExtraProps extends {} = {},
> = RefineButtonCommonProps &
    RefineButtonResourceProps &
    RefineButtonLinkingProps &
    RefineButtonSingleProps &
    TComponentProps &
    TExtraProps & {};

export type RefineExportButtonProps<
    TComponentProps extends {} = Record<string, unknown>,
    TExtraProps extends {} = {},
> = RefineButtonCommonProps &
    RefineButtonLinkingProps &
    TComponentProps &
    TExtraProps & {
        loading?: boolean;
    };

export type RefineImportButtonProps<
    TComponentProps extends {} = Record<string, unknown>,
    TExtraProps extends {} = {},
> = RefineButtonCommonProps &
    TComponentProps &
    TExtraProps & {
        loading?: boolean;
    };

export type RefineListButtonProps<
    TComponentProps extends {} = Record<string, unknown>,
    TExtraProps extends {} = {},
> = RefineButtonCommonProps &
    RefineButtonResourceProps &
    RefineButtonLinkingProps &
    TComponentProps &
    TExtraProps & {};

export type RefineRefreshButtonProps<
    TComponentProps extends {} = Record<string, unknown>,
    TExtraProps extends {} = {},
> = RefineButtonCommonProps &
    RefineButtonResourceProps &
    RefineButtonSingleProps &
    RefineButtonDataProps &
    RefineButtonLinkingProps &
    TComponentProps &
    TExtraProps & {
        metaData?: MetaDataQuery;
    };

export type RefineSaveButtonProps<
    TComponentProps extends {} = Record<string, unknown>,
    TExtraProps extends {} = {},
> = RefineButtonCommonProps &
    RefineButtonLinkingProps &
    TComponentProps &
    TExtraProps & {};

export type RefineShowButtonProps<
    TComponentProps extends {} = Record<string, unknown>,
    TExtraProps extends {} = {},
> = RefineButtonCommonProps &
    RefineButtonResourceProps &
    RefineButtonSingleProps &
    RefineButtonLinkingProps &
    TComponentProps &
    TExtraProps & {};<|MERGE_RESOLUTION|>--- conflicted
+++ resolved
@@ -7,16 +7,10 @@
     MutationMode,
     SuccessErrorNotification,
 } from "@pankod/refine-core";
-import { ReactNode } from "react";
 
 export type RefineButtonCommonProps = PropsWithChildren<{
     hideText?: boolean;
-<<<<<<< HEAD
-    children?: ReactNode;
-};
-=======
 }>;
->>>>>>> 9f543f1d
 
 export type RefineButtonResourceProps = {
     resourceNameOrRouteName?: string;
