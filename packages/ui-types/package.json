{
<<<<<<< HEAD
    "name": "@pankod/refine-ui-types",
    "version": "0.16.0",
    "description": "refine is a React-based framework for building internal tools, rapidly. It ships with Ant Design System, an enterprise-level UI toolkit.",
    "private": false,
    "main": "dist/index.js",
    "module": "dist/esm/index.js",
    "typings": "dist/index.d.ts",
    "scripts": {
        "start": "tsup --watch --format esm,cjs,iife --legacy-output",
        "build": "tsup --format esm,cjs,iife --minify --legacy-output",
        "test": "echo \"no tests\"",
        "prepare": "npm run build",
        "postinstall": "echo \"refine v4 is released 🎉 \nThe new version is 100% backward compatible. You can upgrade to v4 with a single command! \nSee the migration guide here: https://refine.dev/docs/migration-guide/3x-to-4x \n\""
    },
    "peerDependencies": {
        "@pankod/refine-core": "^3.36.0",
        "react": "^17.0.0 || ^18.0.0",
        "react-dom": "^17.0.0 || ^18.0.0"
    },
    "devDependencies": {
        "@esbuild-plugins/node-resolve": "^0.1.4",
        "@types/react": "^18.0.0",
        "@types/react-dom": "^18.0.0",
        "tsup": "^5.11.13",
        "typescript": "^4.7.4"
    },
    "dependencies": {
        "@pankod/refine-core": "^3.103.0",
        "dayjs": "^1.10.7",
        "tslib": "^2.3.1"
    },
    "author": "refine",
    "license": "MIT",
    "gitHead": "829f5a516f98c06f666d6be3e6e6099c75c07719",
    "publishConfig": {
        "access": "public"
    }
=======
  "name": "@refinedev/ui-types",
  "version": "1.0.0",
  "description": "refine is a React-based framework for building internal tools, rapidly. It ships with Ant Design System, an enterprise-level UI toolkit.",
  "private": false,
  "main": "dist/index.js",
  "module": "dist/esm/index.js",
  "typings": "dist/index.d.ts",
  "scripts": {
    "start": "tsup --watch --format esm,cjs,iife --legacy-output",
    "build": "tsup --format esm,cjs,iife --minify --legacy-output",
    "test": "echo \"no tests\"",
    "prepare": "npm run build"
  },
  "peerDependencies": {
    "@refinedev/core": "^4.0.0",
    "react": "^17.0.0 || ^18.0.0",
    "react-dom": "^17.0.0 || ^18.0.0"
  },
  "devDependencies": {
    "@esbuild-plugins/node-resolve": "^0.1.4",
    "@types/react": "^18.0.0",
    "@types/react-dom": "^18.0.0",
    "tsup": "^5.11.13",
    "typescript": "^4.7.4"
  },
  "dependencies": {
    "@refinedev/core": "^4.0.0",
    "dayjs": "^1.10.7",
    "tslib": "^2.3.1"
  },
  "author": "refine",
  "license": "MIT",
  "gitHead": "829f5a516f98c06f666d6be3e6e6099c75c07719",
  "publishConfig": {
    "access": "public"
  }
>>>>>>> ea7bb9b5
}<|MERGE_RESOLUTION|>--- conflicted
+++ resolved
@@ -1,43 +1,4 @@
 {
-<<<<<<< HEAD
-    "name": "@pankod/refine-ui-types",
-    "version": "0.16.0",
-    "description": "refine is a React-based framework for building internal tools, rapidly. It ships with Ant Design System, an enterprise-level UI toolkit.",
-    "private": false,
-    "main": "dist/index.js",
-    "module": "dist/esm/index.js",
-    "typings": "dist/index.d.ts",
-    "scripts": {
-        "start": "tsup --watch --format esm,cjs,iife --legacy-output",
-        "build": "tsup --format esm,cjs,iife --minify --legacy-output",
-        "test": "echo \"no tests\"",
-        "prepare": "npm run build",
-        "postinstall": "echo \"refine v4 is released 🎉 \nThe new version is 100% backward compatible. You can upgrade to v4 with a single command! \nSee the migration guide here: https://refine.dev/docs/migration-guide/3x-to-4x \n\""
-    },
-    "peerDependencies": {
-        "@pankod/refine-core": "^3.36.0",
-        "react": "^17.0.0 || ^18.0.0",
-        "react-dom": "^17.0.0 || ^18.0.0"
-    },
-    "devDependencies": {
-        "@esbuild-plugins/node-resolve": "^0.1.4",
-        "@types/react": "^18.0.0",
-        "@types/react-dom": "^18.0.0",
-        "tsup": "^5.11.13",
-        "typescript": "^4.7.4"
-    },
-    "dependencies": {
-        "@pankod/refine-core": "^3.103.0",
-        "dayjs": "^1.10.7",
-        "tslib": "^2.3.1"
-    },
-    "author": "refine",
-    "license": "MIT",
-    "gitHead": "829f5a516f98c06f666d6be3e6e6099c75c07719",
-    "publishConfig": {
-        "access": "public"
-    }
-=======
   "name": "@refinedev/ui-types",
   "version": "1.0.0",
   "description": "refine is a React-based framework for building internal tools, rapidly. It ships with Ant Design System, an enterprise-level UI toolkit.",
@@ -74,5 +35,4 @@
   "publishConfig": {
     "access": "public"
   }
->>>>>>> ea7bb9b5
 }