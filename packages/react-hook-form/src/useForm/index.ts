import React, { useEffect } from "react";
import {
    useForm as useHookForm,
    UseFormProps as UseHookFormProps,
    UseFormReturn,
    FieldValues,
    UseFormHandleSubmit,
    Path,
} from "react-hook-form";
import {
    BaseRecord,
    HttpError,
    useForm as useFormCore,
    useWarnAboutChange,
    UseFormProps as UseFormCoreProps,
    UseFormReturnType as UseFormReturnTypeCore,
    useTranslate,
} from "@refinedev/core";

export type UseFormReturnType<
    TQueryFnData extends BaseRecord = BaseRecord,
    TError extends HttpError = HttpError,
    TVariables extends FieldValues = FieldValues,
    TContext extends object = {},
    TData extends BaseRecord = TQueryFnData,
    TResponse extends BaseRecord = TData,
    TResponseError extends HttpError = TError,
> = UseFormReturn<TVariables, TContext> & {
    refineCore: UseFormReturnTypeCore<
        TQueryFnData,
        TError,
        TVariables,
        TData,
        TResponse,
        TResponseError
    >;
    saveButtonProps: {
        disabled: boolean;
        onClick: (e: React.BaseSyntheticEvent) => void;
    };
};

export type UseFormProps<
    TQueryFnData extends BaseRecord = BaseRecord,
    TError extends HttpError = HttpError,
    TVariables extends FieldValues = FieldValues,
    TContext extends object = {},
    TData extends BaseRecord = TQueryFnData,
    TResponse extends BaseRecord = TData,
    TResponseError extends HttpError = TError,
> = {
    /**
     * Configuration object for the core of the [useForm](/docs/api-reference/core/hooks/useForm/)
     * @type [`UseFormCoreProps<TQueryFnData, TError, TVariables, TData, TResponse, TResponseError>`](/docs/api-reference/core/hooks/useForm/#properties)
     */
    refineCoreProps?: UseFormCoreProps<
        TQueryFnData,
        TError,
        TVariables,
        TData,
        TResponse,
        TResponseError
    >;
    /**
     * When you have unsaved changes and try to leave the current page, **refine** shows a confirmation modal box.
     * @default `false*`
     */
    warnWhenUnsavedChanges?: boolean;
} & UseHookFormProps<TVariables, TContext>;

export const useForm = <
    TQueryFnData extends BaseRecord = BaseRecord,
    TError extends HttpError = HttpError,
    TVariables extends FieldValues = FieldValues,
    TContext extends object = {},
    TData extends BaseRecord = TQueryFnData,
    TResponse extends BaseRecord = TData,
    TResponseError extends HttpError = TError,
>({
    refineCoreProps,
    warnWhenUnsavedChanges: warnWhenUnsavedChangesProp,
    ...rest
}: UseFormProps<
    TQueryFnData,
    TError,
    TVariables,
    TContext,
    TData,
    TResponse,
    TResponseError
> = {}): UseFormReturnType<
    TQueryFnData,
    TError,
    TVariables,
    TContext,
    TData,
    TResponse,
    TResponseError
> => {
    const translate = useTranslate();

    const {
        warnWhenUnsavedChanges: warnWhenUnsavedChangesRefine,
        setWarnWhen,
    } = useWarnAboutChange();
    const warnWhenUnsavedChanges =
        warnWhenUnsavedChangesProp ?? warnWhenUnsavedChangesRefine;

    const useHookFormResult = useHookForm<TVariables, TContext>({
        ...rest,
    });

    const {
        watch,
        setValue,
        getValues,
        handleSubmit: handleSubmitReactHookForm,
        setError,
    } = useHookFormResult;

    const useFormCoreResult = useFormCore<
        TQueryFnData,
        TError,
        TVariables,
        TData,
        TResponse,
        TResponseError
    >({
        ...refineCoreProps,
        onMutationError: (error, _variables, _context) => {
            const errors = error?.errors;

            for (const key in errors) {
<<<<<<< HEAD
                // when the key is not in the variables, react-hook-form not working
=======
                // when the key is not registered in the form, react-hook-form not working
>>>>>>> 80026108
                const isKeyInVariables = Object.keys(_variables).includes(
                    key.split(".")[0],
                );
                if (!isKeyInVariables) {
                    continue;
                }

                const fieldError = errors[key];

                let newError = "";

                if (Array.isArray(fieldError)) {
                    newError = fieldError.join(" ");
                }

                if (typeof fieldError === "string") {
                    newError = fieldError;
                }

                if (typeof fieldError === "boolean" && fieldError) {
                    newError = "Field is not valid.";
                }

                if (typeof fieldError === "object" && "key" in fieldError) {
                    const translatedMessage = translate(
                        fieldError.key,
                        fieldError.message,
                    );

                    newError = translatedMessage;
                }

                setError(key as Path<TVariables>, {
                    message: newError,
                });
            }

            refineCoreProps?.onMutationError?.(error, _variables, _context);
        },
    });

    const { queryResult, onFinish, formLoading } = useFormCoreResult;

    useEffect(() => {
        const data = queryResult?.data?.data;
        if (!data) return;

        const registeredFields = Object.keys(getValues());

        Object.entries(data).forEach(([key, value]) => {
            const name = key as Path<TVariables>;

            if (registeredFields.includes(name)) {
                setValue(name, value);
            }
        });
    }, [queryResult?.data, setValue, getValues]);

    useEffect(() => {
        const subscription = watch((values: any, { type }: { type?: any }) => {
            if (type === "change") {
                onValuesChange(values);
            }
        });
        return () => subscription.unsubscribe();
    }, [watch]);

    const onValuesChange = (changeValues: Record<string, any>) => {
        if (warnWhenUnsavedChanges) {
            setWarnWhen(true);
        }
        return changeValues;
    };

    const handleSubmit: UseFormHandleSubmit<TVariables> =
        (onValid, onInvalid) => async (e) => {
            setWarnWhen(false);
            return handleSubmitReactHookForm(onValid, onInvalid)(e);
        };

    const saveButtonProps = {
        disabled: formLoading,
        onClick: (e: React.BaseSyntheticEvent) => {
            handleSubmit(onFinish, () => false)(e);
        },
    };

    return {
        ...useHookFormResult,
        handleSubmit,
        refineCore: useFormCoreResult,
        saveButtonProps,
    };
};<|MERGE_RESOLUTION|>--- conflicted
+++ resolved
@@ -131,11 +131,7 @@
             const errors = error?.errors;
 
             for (const key in errors) {
-<<<<<<< HEAD
-                // when the key is not in the variables, react-hook-form not working
-=======
                 // when the key is not registered in the form, react-hook-form not working
->>>>>>> 80026108
                 const isKeyInVariables = Object.keys(_variables).includes(
                     key.split(".")[0],
                 );
