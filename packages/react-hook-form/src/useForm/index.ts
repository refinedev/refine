--- conflicted
+++ resolved
@@ -10,11 +10,7 @@
     HttpError,
     useForm as useFormCore,
     useWarnAboutChange,
-<<<<<<< HEAD
-    UseFormProps as UseFormPropsCore,
-=======
     UseFormProps as UseFormCoreProps,
->>>>>>> b63488ac
     UseFormReturnType as UseFormReturnTypeCore,
 } from "@pankod/refine-core";
 
@@ -33,11 +29,7 @@
     TVariables extends FieldValues = FieldValues,
     TContext extends object = {},
 > = {
-<<<<<<< HEAD
-    useFormCoreProps?: UseFormPropsCore<TData, TError, TVariables>;
-=======
     useFormCoreProps?: UseFormCoreProps<TData, TError, TVariables>;
->>>>>>> b63488ac
 } & UseHookFormProps<TVariables, TContext>;
 
 export const useForm = <
