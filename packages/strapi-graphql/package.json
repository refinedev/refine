{
  "name": "@refinedev/strapi-graphql",
  "description": "refine Strapi GraphQL data provider. refine is a React-based framework for building internal tools, rapidly. It ships with Ant Design System, an enterprise-level UI toolkit.",
<<<<<<< HEAD
  "version": "4.11.0",
=======
  "version": "5.0.0",
>>>>>>> ea7bb9b5
  "license": "MIT",
  "main": "dist/index.js",
  "typings": "dist/index.d.ts",
  "private": false,
  "files": [
    "dist",
    "src"
  ],
  "engines": {
    "node": ">=10"
  },
  "scripts": {
    "start": "tsup --watch --format esm,cjs,iife --legacy-output",
    "build": "tsup --format esm,cjs,iife --minify --legacy-output",
    "test": "jest --passWithNoTests --runInBand",
    "prepare": "npm run build"
  },
  "author": "refine",
  "module": "dist/esm/index.js",
  "devDependencies": {
<<<<<<< HEAD
    "@pankod/refine-core": "^3.103.0",
=======
    "@refinedev/core": "^4.0.0",
>>>>>>> ea7bb9b5
    "@esbuild-plugins/node-resolve": "^0.1.4",
    "@types/pluralize": "^0.0.29",
    "@types/jest": "^29.2.4",
    "jest": "^29.3.1",
    "jest-environment-jsdom": "^29.3.1",
    "nock": "^13.1.3",
    "ts-jest": "^29.0.3",
    "tslib": "^2.3.1",
    "tsup": "^5.11.13"
  },
  "dependencies": {
    "camelcase": "^6.2.0",
    "gql-query-builder": "^3.5.5",
    "graphql": "^15.6.1",
    "graphql-request": "^4.3.0",
    "pluralize": "^8.0.0",
    "query-string": "^7.1.1"
  },
  "peerDependencies": {
    "@refinedev/core": "^4.0.0",
    "graphql-request": "^4.3.0",
    "gql-query-builder": "^3.5.5"
  },
  "repository": {
    "type": "git",
    "url": "https://github.com/refinedev/refine.git",
    "directory": "packages/strapi-graphql"
  },
  "gitHead": "829f5a516f98c06f666d6be3e6e6099c75c07719",
  "publishConfig": {
    "access": "public"
  }
}<|MERGE_RESOLUTION|>--- conflicted
+++ resolved
@@ -1,11 +1,7 @@
 {
   "name": "@refinedev/strapi-graphql",
   "description": "refine Strapi GraphQL data provider. refine is a React-based framework for building internal tools, rapidly. It ships with Ant Design System, an enterprise-level UI toolkit.",
-<<<<<<< HEAD
-  "version": "4.11.0",
-=======
   "version": "5.0.0",
->>>>>>> ea7bb9b5
   "license": "MIT",
   "main": "dist/index.js",
   "typings": "dist/index.d.ts",
@@ -26,11 +22,7 @@
   "author": "refine",
   "module": "dist/esm/index.js",
   "devDependencies": {
-<<<<<<< HEAD
-    "@pankod/refine-core": "^3.103.0",
-=======
     "@refinedev/core": "^4.0.0",
->>>>>>> ea7bb9b5
     "@esbuild-plugins/node-resolve": "^0.1.4",
     "@types/pluralize": "^0.0.29",
     "@types/jest": "^29.2.4",
