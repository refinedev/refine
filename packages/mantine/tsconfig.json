{
<<<<<<< HEAD
    "include": ["src"],
    "extends": "../../tsconfig.build.json",
    "compilerOptions": {
        "rootDir": "./src",
        "baseUrl": ".",
        "allowSyntheticDefaultImports": true,
        "paths": {
            "@components/*": ["src/components/*"],
            "@components": ["src/components"],
            "@containers/*": ["src/containers/*"],
            "@containers": ["src/containers"],
            "@pages/*": ["src/pages/*"],
            "@pages": ["src/pages"],
            "@contexts/*": ["src/contexts/*"],
            "@contexts": ["src/contexts"],
            "@dataProviders/*": ["src/dataProviders/*"],
            "@dataProviders": ["src/dataProviders"],
            "@hooks/*": ["src/hooks/*"],
            "@hooks": ["src/hooks"],
            "@test/*": ["test/*"],
            "@test": ["test"],
            "@definitions/*": ["src/definitions/*"],
            "@definitions": ["src/definitions"],
            "@theme/*": ["src/theme/*"],
            "@theme": ["src/theme"]
        },
        "typeRoots": ["./src/types", "../../node_modules/@types"]
    }
=======
  "include": ["src"],
  "extends": "../../tsconfig.build.json",
  "compilerOptions": {
    "rootDir": "./src",
    "baseUrl": ".",
    "allowSyntheticDefaultImports": true,
    "paths": {
      "@components/*": ["src/components/*"],
      "@components": ["src/components"],
      "@containers/*": ["src/containers/*"],
      "@containers": ["src/containers"],
      "@pages/*": ["src/pages/*"],
      "@pages": ["src/pages"],
      "@contexts/*": ["src/contexts/*"],
      "@contexts": ["src/contexts"],
      "@dataProviders/*": ["src/dataProviders/*"],
      "@dataProviders": ["src/dataProviders"],
      "@hooks/*": ["src/hooks/*"],
      "@hooks": ["src/hooks"],
      "@test/*": ["test/*"],
      "@test": ["test"],
      "@definitions/*": ["src/definitions/*"],
      "@definitions": ["src/definitions"]
    },
    "typeRoots": ["./src/types", "../../node_modules/@types"]
  }
>>>>>>> 16eefc49
}<|MERGE_RESOLUTION|>--- conflicted
+++ resolved
@@ -1,34 +1,4 @@
 {
-<<<<<<< HEAD
-    "include": ["src"],
-    "extends": "../../tsconfig.build.json",
-    "compilerOptions": {
-        "rootDir": "./src",
-        "baseUrl": ".",
-        "allowSyntheticDefaultImports": true,
-        "paths": {
-            "@components/*": ["src/components/*"],
-            "@components": ["src/components"],
-            "@containers/*": ["src/containers/*"],
-            "@containers": ["src/containers"],
-            "@pages/*": ["src/pages/*"],
-            "@pages": ["src/pages"],
-            "@contexts/*": ["src/contexts/*"],
-            "@contexts": ["src/contexts"],
-            "@dataProviders/*": ["src/dataProviders/*"],
-            "@dataProviders": ["src/dataProviders"],
-            "@hooks/*": ["src/hooks/*"],
-            "@hooks": ["src/hooks"],
-            "@test/*": ["test/*"],
-            "@test": ["test"],
-            "@definitions/*": ["src/definitions/*"],
-            "@definitions": ["src/definitions"],
-            "@theme/*": ["src/theme/*"],
-            "@theme": ["src/theme"]
-        },
-        "typeRoots": ["./src/types", "../../node_modules/@types"]
-    }
-=======
   "include": ["src"],
   "extends": "../../tsconfig.build.json",
   "compilerOptions": {
@@ -51,9 +21,10 @@
       "@test/*": ["test/*"],
       "@test": ["test"],
       "@definitions/*": ["src/definitions/*"],
-      "@definitions": ["src/definitions"]
+      "@definitions": ["src/definitions"],
+      "@theme/*": ["src/theme/*"],
+      "@theme": ["src/theme"]
     },
     "typeRoots": ["./src/types", "../../node_modules/@types"]
   }
->>>>>>> 16eefc49
 }