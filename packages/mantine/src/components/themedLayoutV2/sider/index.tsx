--- conflicted
+++ resolved
@@ -15,22 +15,10 @@
   useWarnAboutChange,
 } from "@refinedev/core";
 import {
-  AppShell,
   NavLink,
-<<<<<<< HEAD
-=======
-  type NavLinkStylesNames,
-  type NavLinkStylesParams,
->>>>>>> b91275c5
   ScrollArea,
   Tooltip,
-<<<<<<< HEAD
-  TooltipProps,
-=======
   type TooltipProps,
-  type Styles,
-  useMantineTheme,
->>>>>>> b91275c5
   Flex,
   Burger,
   Box,
@@ -41,12 +29,8 @@
 import { ThemedTitleV2 as DefaultTitle } from "@components";
 import { useThemedLayoutContext } from "@hooks";
 
-<<<<<<< HEAD
-import { RefineThemedLayoutV2SiderProps } from "../types";
+import type { RefineThemedLayoutV2SiderProps } from "../types";
 import { useColorScheme, useMediaQuery } from "@mantine/hooks";
-=======
-import type { RefineThemedLayoutV2SiderProps } from "../types";
->>>>>>> b91275c5
 
 const defaultNavIcon = <IconList size={20} />;
 
