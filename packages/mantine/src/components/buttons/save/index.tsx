import React from "react";
import { useSaveButton } from "@refinedev/core";
import {
  RefineButtonClassNames,
  RefineButtonTestIds,
} from "@refinedev/ui-types";
import { ActionIcon, Button } from "@mantine/core";
import { IconDeviceFloppy } from "@tabler/icons-react";

import { mapButtonVariantToActionIconVariant } from "@definitions/button";
import type { SaveButtonProps } from "../types";

/**
 * `<SaveButton>` uses Mantine {@link https://mantine.dev/core/button `<Button> `}.
 * It uses it for presantation purposes only. Some of the hooks that refine has adds features to this button.
 *
 * @see {@link https://refine.dev/docs/api-reference/mantine/components/buttons/save-button} for more details.
 */
export const SaveButton: React.FC<SaveButtonProps> = ({
  hideText = false,
  svgIconProps,
  children,
  ...rest
}) => {
  const { label } = useSaveButton();

  const { variant, styles, vars, ...commonProps } = rest;

  return hideText ? (
    <ActionIcon
<<<<<<< HEAD
      variant={mapButtonVariantToActionIconVariant(variant, "filled")}
=======
      {...(variant
        ? {
            variant: mapButtonVariantToActionIconVariant(variant),
          }
        : { variant: "filled", color: "primary" })}
      aria-label={label}
>>>>>>> b91275c5
      data-testid={RefineButtonTestIds.SaveButton}
      className={RefineButtonClassNames.SaveButton}
      {...commonProps}
    >
      <IconDeviceFloppy size={18} {...svgIconProps} />
    </ActionIcon>
  ) : (
    <Button
      variant={variant || "filled"}
      leftSection={<IconDeviceFloppy size={18} {...svgIconProps} />}
      data-testid={RefineButtonTestIds.SaveButton}
      className={RefineButtonClassNames.SaveButton}
      vars={vars}
      {...rest}
    >
      {children ?? label}
    </Button>
  );
};<|MERGE_RESOLUTION|>--- conflicted
+++ resolved
@@ -28,16 +28,8 @@
 
   return hideText ? (
     <ActionIcon
-<<<<<<< HEAD
       variant={mapButtonVariantToActionIconVariant(variant, "filled")}
-=======
-      {...(variant
-        ? {
-            variant: mapButtonVariantToActionIconVariant(variant),
-          }
-        : { variant: "filled", color: "primary" })}
       aria-label={label}
->>>>>>> b91275c5
       data-testid={RefineButtonTestIds.SaveButton}
       className={RefineButtonClassNames.SaveButton}
       {...commonProps}
