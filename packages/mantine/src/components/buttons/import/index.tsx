--- conflicted
+++ resolved
@@ -33,16 +33,8 @@
       <input {...inputProps} multiple hidden />
       {hideText ? (
         <ActionIcon
-<<<<<<< HEAD
           variant={mapButtonVariantToActionIconVariant(variant, "default")}
-=======
-          {...(variant
-            ? {
-                variant: mapButtonVariantToActionIconVariant(variant),
-              }
-            : { variant: "default" })}
           aria-label={label}
->>>>>>> b91275c5
           component="span"
           loading={loading}
           data-testid={RefineButtonTestIds.ImportButton}
