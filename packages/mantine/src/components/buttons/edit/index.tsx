--- conflicted
+++ resolved
@@ -70,18 +70,11 @@
         </ActionIcon>
       ) : (
         <Button
-<<<<<<< HEAD
           variant={variant || "filled"}
-          disabled={data?.can === false}
+          disabled={disabled}
           leftSection={<IconPencil size={18} {...svgIconProps} />}
-          title={disabledTitle()}
+          title={title}
           vars={vars}
-=======
-          variant="default"
-          disabled={disabled}
-          leftIcon={<IconPencil size={18} {...svgIconProps} />}
-          title={title}
->>>>>>> b91275c5
           data-testid={RefineButtonTestIds.EditButton}
           className={RefineButtonClassNames.EditButton}
           {...rest}
