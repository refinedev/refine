import React from "react";
import { useRefreshButton } from "@refinedev/core";
import {
  RefineButtonClassNames,
  RefineButtonTestIds,
} from "@refinedev/ui-types";
import { ActionIcon, Button } from "@mantine/core";
import { IconRefresh } from "@tabler/icons-react";

import { mapButtonVariantToActionIconVariant } from "@definitions/button";
import type { RefreshButtonProps } from "../types";

/**
 * `<RefreshButton>` uses Mantine {@link https://mantine.dev/core/button `<Button> `} component.
 * to update the data shown on the page via the {@link https://refine.dev/docs/api-reference/core/hooks/invalidate/useInvalidate `useInvalidate`} hook.
 *
 * @see {@link https://refine.dev/docs/api-reference/mantine/components/buttons/refresh-button} for more details.
 */
export const RefreshButton: React.FC<RefreshButtonProps> = ({
  resource: resourceNameFromProps,
  resourceNameOrRouteName: propResourceNameOrRouteName,
  recordItemId,
  hideText = false,
  dataProviderName,
  svgIconProps,
  children,
  onClick,
  meta: _meta,
  metaData: _metaData,
  ...rest
}) => {
  const {
    onClick: onRefresh,
    label,
    loading,
  } = useRefreshButton({
    resource: resourceNameFromProps ?? propResourceNameOrRouteName,
    id: recordItemId,
    dataProviderName,
  });

<<<<<<< HEAD
  const handleInvalidate = () => {
    invalidates({
      id: recordItemId ?? id,
      invalidates: ["detail"],
      dataProviderName,
      resource: identifier,
    });
  };

  const { variant, styles: _styles, vars, ...commonProps } = rest;
=======
  const { variant, styles: _styles, ...commonProps } = rest;
>>>>>>> b91275c5

  return hideText ? (
    <ActionIcon
      onClick={onClick ? onClick : onRefresh}
      loading={loading}
      aria-label={label}
      data-testid={RefineButtonTestIds.RefreshButton}
      className={RefineButtonClassNames.RefreshButton}
      variant={mapButtonVariantToActionIconVariant(variant, "default")}
      {...commonProps}
    >
      <IconRefresh size={18} {...svgIconProps} />
    </ActionIcon>
  ) : (
    <Button
<<<<<<< HEAD
      variant={variant || "default"}
      leftSection={<IconRefresh size={18} {...svgIconProps} />}
      loading={isInvalidating}
      onClick={(e: React.PointerEvent<HTMLButtonElement>) => {
        onClick ? onClick(e) : handleInvalidate();
      }}
=======
      variant="default"
      leftIcon={<IconRefresh size={18} {...svgIconProps} />}
      loading={loading}
      onClick={onClick ? onClick : onRefresh}
>>>>>>> b91275c5
      data-testid={RefineButtonTestIds.RefreshButton}
      className={RefineButtonClassNames.RefreshButton}
      vars={vars}
      {...rest}
    >
      {children ?? label}
    </Button>
  );
};<|MERGE_RESOLUTION|>--- conflicted
+++ resolved
@@ -39,20 +39,7 @@
     dataProviderName,
   });
 
-<<<<<<< HEAD
-  const handleInvalidate = () => {
-    invalidates({
-      id: recordItemId ?? id,
-      invalidates: ["detail"],
-      dataProviderName,
-      resource: identifier,
-    });
-  };
-
   const { variant, styles: _styles, vars, ...commonProps } = rest;
-=======
-  const { variant, styles: _styles, ...commonProps } = rest;
->>>>>>> b91275c5
 
   return hideText ? (
     <ActionIcon
@@ -68,19 +55,10 @@
     </ActionIcon>
   ) : (
     <Button
-<<<<<<< HEAD
       variant={variant || "default"}
       leftSection={<IconRefresh size={18} {...svgIconProps} />}
-      loading={isInvalidating}
-      onClick={(e: React.PointerEvent<HTMLButtonElement>) => {
-        onClick ? onClick(e) : handleInvalidate();
-      }}
-=======
-      variant="default"
-      leftIcon={<IconRefresh size={18} {...svgIconProps} />}
       loading={loading}
       onClick={onClick ? onClick : onRefresh}
->>>>>>> b91275c5
       data-testid={RefineButtonTestIds.RefreshButton}
       className={RefineButtonClassNames.RefreshButton}
       vars={vars}
