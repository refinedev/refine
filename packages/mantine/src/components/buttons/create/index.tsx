--- conflicted
+++ resolved
@@ -51,21 +51,10 @@
     >
       {hideText ? (
         <ActionIcon
-<<<<<<< HEAD
-          title={disabledTitle()}
-          disabled={data?.can === false}
-          variant={mapButtonVariantToActionIconVariant(variant, "default")}
-=======
           title={title}
           disabled={disabled}
           aria-label={label}
-          color="primary"
-          {...(variant
-            ? {
-                variant: mapButtonVariantToActionIconVariant(variant),
-              }
-            : { variant: "filled" })}
->>>>>>> b91275c5
+          variant={mapButtonVariantToActionIconVariant(variant, "default")}
           data-testid={RefineButtonTestIds.CreateButton}
           className={RefineButtonClassNames.CreateButton}
           {...commonProps}
@@ -74,16 +63,10 @@
         </ActionIcon>
       ) : (
         <Button
-<<<<<<< HEAD
-          disabled={data?.can === false}
+          disabled={disabled}
           leftSection={<IconSquarePlus size={18} {...svgIconProps} />}
-          title={disabledTitle()}
+          title={title}
           vars={vars}
-=======
-          disabled={disabled}
-          leftIcon={<IconSquarePlus size={18} {...svgIconProps} />}
-          title={title}
->>>>>>> b91275c5
           data-testid={RefineButtonTestIds.CreateButton}
           className={RefineButtonClassNames.CreateButton}
           variant={variant || "filled"}
