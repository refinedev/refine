import React from "react";
import { useShowButton } from "@refinedev/core";
import {
  RefineButtonClassNames,
  RefineButtonTestIds,
} from "@refinedev/ui-types";
import { ActionIcon, Anchor, Button } from "@mantine/core";
import { IconEye } from "@tabler/icons-react";

import { mapButtonVariantToActionIconVariant } from "@definitions/button";
import type { ShowButtonProps } from "../types";

/**
 * `<ShowButton>` uses Mantine {@link https://mantine.dev/core/button `<Button> `} component.
 * It uses the {@link https://refine.dev/docs/api-reference/core/hooks/navigation/useNavigation#show `show`} method from {@link https://refine.dev/docs/api-reference/core/hooks/navigation/useNavigation `useNavigation`} under the hood.
 * It can be useful when red sirecting the app to the show page with the record id route of resource.
 *
 * @see {@link https://refine.dev/docs/api-reference/mantine/components/buttons/show-button} for more details.
 */
export const ShowButton: React.FC<ShowButtonProps> = ({
  resource: resourceNameFromProps,
  resourceNameOrRouteName,
  recordItemId,
  hideText = false,
  accessControl,
  svgIconProps,
  meta,
  children,
  onClick,
  ...rest
}) => {
  const { to, label, title, hidden, disabled, LinkComponent } = useShowButton({
    resource: resourceNameFromProps ?? resourceNameOrRouteName,
    id: recordItemId,
    accessControl,
    meta,
  });

<<<<<<< HEAD
  const disabledTitle = () => {
    if (data?.can) return "";
    if (data?.reason) return data.reason;

    return translate(
      "buttons.notAccessTitle",
      "You don't have permission to access",
    );
  };

  const showUrl =
    resource && (recordItemId || id)
      ? generateShowUrl(resource, recordItemId! ?? id!, meta)
      : "";

  const { variant, styles, vars, ...commonProps } = rest;
=======
  const { variant, styles, ...commonProps } = rest;
>>>>>>> b91275c5

  if (hidden) return null;

  return (
    <Anchor
      component={LinkComponent as any}
      to={to}
      replace={false}
      onClick={(e: React.PointerEvent<HTMLButtonElement>) => {
        if (disabled) {
          e.preventDefault();
          return;
        }
        if (onClick) {
          e.preventDefault();
          onClick(e);
        }
      }}
    >
      {hideText ? (
        <ActionIcon
<<<<<<< HEAD
          variant={mapButtonVariantToActionIconVariant(variant, "default")}
          disabled={data?.can === false}
          title={disabledTitle()}
=======
          {...(variant
            ? {
                variant: mapButtonVariantToActionIconVariant(variant),
              }
            : { variant: "default" })}
          disabled={disabled}
          title={title}
>>>>>>> b91275c5
          data-testid={RefineButtonTestIds.ShowButton}
          className={RefineButtonClassNames.ShowButton}
          {...commonProps}
        >
          <IconEye size={18} {...svgIconProps} />
        </ActionIcon>
      ) : (
        <Button
<<<<<<< HEAD
          variant={variant || "default"}
          disabled={data?.can === false}
          leftSection={<IconEye size={18} {...svgIconProps} />}
          title={disabledTitle()}
=======
          variant="default"
          disabled={disabled}
          leftIcon={<IconEye size={18} {...svgIconProps} />}
          title={title}
>>>>>>> b91275c5
          data-testid={RefineButtonTestIds.ShowButton}
          className={RefineButtonClassNames.ShowButton}
          vars={vars}
          {...rest}
        >
          {children ?? label}
        </Button>
      )}
    </Anchor>
  );
};<|MERGE_RESOLUTION|>--- conflicted
+++ resolved
@@ -36,26 +36,7 @@
     meta,
   });
 
-<<<<<<< HEAD
-  const disabledTitle = () => {
-    if (data?.can) return "";
-    if (data?.reason) return data.reason;
-
-    return translate(
-      "buttons.notAccessTitle",
-      "You don't have permission to access",
-    );
-  };
-
-  const showUrl =
-    resource && (recordItemId || id)
-      ? generateShowUrl(resource, recordItemId! ?? id!, meta)
-      : "";
-
   const { variant, styles, vars, ...commonProps } = rest;
-=======
-  const { variant, styles, ...commonProps } = rest;
->>>>>>> b91275c5
 
   if (hidden) return null;
 
@@ -77,19 +58,9 @@
     >
       {hideText ? (
         <ActionIcon
-<<<<<<< HEAD
           variant={mapButtonVariantToActionIconVariant(variant, "default")}
-          disabled={data?.can === false}
-          title={disabledTitle()}
-=======
-          {...(variant
-            ? {
-                variant: mapButtonVariantToActionIconVariant(variant),
-              }
-            : { variant: "default" })}
           disabled={disabled}
           title={title}
->>>>>>> b91275c5
           data-testid={RefineButtonTestIds.ShowButton}
           className={RefineButtonClassNames.ShowButton}
           {...commonProps}
@@ -98,17 +69,10 @@
         </ActionIcon>
       ) : (
         <Button
-<<<<<<< HEAD
           variant={variant || "default"}
-          disabled={data?.can === false}
+          disabled={disabled}
           leftSection={<IconEye size={18} {...svgIconProps} />}
-          title={disabledTitle()}
-=======
-          variant="default"
-          disabled={disabled}
-          leftIcon={<IconEye size={18} {...svgIconProps} />}
           title={title}
->>>>>>> b91275c5
           data-testid={RefineButtonTestIds.ShowButton}
           className={RefineButtonClassNames.ShowButton}
           vars={vars}
