import React, { useContext } from "react";
import {
  useCan,
  useNavigation,
  useTranslate,
  useResource,
  useRouterContext,
  useRouterType,
  useLink,
  AccessControlContext,
} from "@refinedev/core";
import {
  RefineButtonClassNames,
  RefineButtonTestIds,
} from "@refinedev/ui-types";
<<<<<<< HEAD
import {
  ActionIcon,
  ActionIconCssVariables,
  Anchor,
  Button,
} from "@mantine/core";
import { IconSquarePlus } from "@tabler/icons";
=======
import { ActionIcon, Anchor, Button } from "@mantine/core";
import { IconSquarePlus } from "@tabler/icons-react";
>>>>>>> 2b5ac6f5

import { mapButtonVariantToActionIconVariant } from "@definitions/button";
import { CloneButtonProps } from "../types";

/**
 * `<CloneButton>` uses Mantine {@link https://mantine.dev/core/button `<Button> component`}.
 * It uses the {@link https://refine.dev/docs/api-reference/core/hooks/navigation/useNavigation#clone `clone`} method from {@link https://refine.dev/docs/api-reference/core/hooks/navigation/useNavigation useNavigation} under the hood.
 * It can be useful when redirecting the app to the create page with the record id route of resource.
 *
 * @see {@link https://refine.dev/docs/api-reference/mantine/components/buttons/clone-button} for more details.
 *
 */
export const CloneButton: React.FC<CloneButtonProps> = ({
  resource: resourceNameFromProps,
  resourceNameOrRouteName,
  recordItemId,
  hideText = false,
  accessControl,
  svgIconProps,
  meta,
  children,
  onClick,
  ...rest
}) => {
  const accessControlContext = useContext(AccessControlContext);

  const accessControlEnabled =
    accessControl?.enabled ??
    accessControlContext.options.buttons.enableAccessControl;

  const hideIfUnauthorized =
    accessControl?.hideIfUnauthorized ??
    accessControlContext.options.buttons.hideIfUnauthorized;

  const { cloneUrl: generateCloneUrl } = useNavigation();
  const routerType = useRouterType();
  const Link = useLink();
  const { Link: LegacyLink } = useRouterContext();

  const ActiveLink = routerType === "legacy" ? LegacyLink : Link;

  const translate = useTranslate();

  const { id, resource } = useResource(
    resourceNameFromProps ?? resourceNameOrRouteName,
  );

  const { data } = useCan({
    resource: resource?.name,
    action: "create",
    params: { id: recordItemId ?? id, resource },
    queryOptions: {
      enabled: accessControlEnabled,
    },
  });

  const disabledTitle = () => {
    if (data?.can) return "";
    if (data?.reason) return data.reason;

    return translate(
      "buttons.notAccessTitle",
      "You don't have permission to access",
    );
  };

  const cloneUrl =
    resource && (recordItemId || id)
      ? generateCloneUrl(resource, recordItemId! ?? id!, meta)
      : "";

  const { variant, styles, vars, ...commonProps } = rest;

  if (accessControlEnabled && hideIfUnauthorized && !data?.can) {
    return null;
  }

  return (
    <Anchor
      component={ActiveLink as any}
      to={cloneUrl}
      replace={false}
      onClick={(e: React.PointerEvent<HTMLButtonElement>) => {
        if (data?.can === false) {
          e.preventDefault();
          return;
        }
        if (onClick) {
          e.preventDefault();
          onClick(e);
        }
      }}
    >
      {hideText ? (
        <ActionIcon
          disabled={data?.can === false}
          title={disabledTitle()}
          variant={mapButtonVariantToActionIconVariant(variant, "default")}
          data-testid={RefineButtonTestIds.CloneButton}
          className={RefineButtonClassNames.CloneButton}
          {...commonProps}
        >
          <IconSquarePlus size={18} {...svgIconProps} />
        </ActionIcon>
      ) : (
        <Button
          disabled={data?.can === false}
          variant={variant || "default"}
          leftSection={<IconSquarePlus size={18} {...svgIconProps} />}
          title={disabledTitle()}
          vars={vars}
          data-testid={RefineButtonTestIds.CloneButton}
          className={RefineButtonClassNames.CloneButton}
          {...rest}
        >
          {children ?? translate("buttons.clone", "Clone")}
        </Button>
      )}
    </Anchor>
  );
};<|MERGE_RESOLUTION|>--- conflicted
+++ resolved
@@ -13,18 +13,8 @@
   RefineButtonClassNames,
   RefineButtonTestIds,
 } from "@refinedev/ui-types";
-<<<<<<< HEAD
-import {
-  ActionIcon,
-  ActionIconCssVariables,
-  Anchor,
-  Button,
-} from "@mantine/core";
-import { IconSquarePlus } from "@tabler/icons";
-=======
 import { ActionIcon, Anchor, Button } from "@mantine/core";
 import { IconSquarePlus } from "@tabler/icons-react";
->>>>>>> 2b5ac6f5
 
 import { mapButtonVariantToActionIconVariant } from "@definitions/button";
 import { CloneButtonProps } from "../types";
