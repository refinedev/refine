--- conflicted
+++ resolved
@@ -59,20 +59,10 @@
     >
       {hideText ? (
         <ActionIcon
-<<<<<<< HEAD
-          disabled={data?.can === false}
-          title={disabledTitle()}
-          variant={mapButtonVariantToActionIconVariant(variant, "default")}
-=======
           disabled={disabled}
           title={title}
           aria-label={label}
-          {...(variant
-            ? {
-                variant: mapButtonVariantToActionIconVariant(variant),
-              }
-            : { variant: "default" })}
->>>>>>> b91275c5
+          variant={mapButtonVariantToActionIconVariant(variant, "default")}
           data-testid={RefineButtonTestIds.CloneButton}
           className={RefineButtonClassNames.CloneButton}
           {...commonProps}
@@ -81,18 +71,11 @@
         </ActionIcon>
       ) : (
         <Button
-<<<<<<< HEAD
-          disabled={data?.can === false}
+          disabled={disabled}
           variant={variant || "default"}
           leftSection={<IconSquarePlus size={18} {...svgIconProps} />}
-          title={disabledTitle()}
+          title={title}
           vars={vars}
-=======
-          disabled={disabled}
-          variant="default"
-          leftIcon={<IconSquarePlus size={18} {...svgIconProps} />}
-          title={title}
->>>>>>> b91275c5
           data-testid={RefineButtonTestIds.CloneButton}
           className={RefineButtonClassNames.CloneButton}
           {...rest}
