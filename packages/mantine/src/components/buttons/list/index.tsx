--- conflicted
+++ resolved
@@ -32,21 +32,12 @@
     accessControl,
     meta,
   });
-<<<<<<< HEAD
-  const isDisabled = disabled || rest.disabled;
-  const isHidden = hidden || rest.hidden;
-
-  if (isHidden) return null;
-
-  const { variant, ...commonProps } = rest;
-=======
   const { variant, styles, ...commonProps } = rest;
 
   const isDisabled = disabled || rest.disabled;
   const isHidden = hidden || rest.hidden;
 
   if (isHidden) return null;
->>>>>>> 85c54ba6
 
   return (
     <Anchor
@@ -77,15 +68,9 @@
         </ActionIcon>
       ) : (
         <Button
-<<<<<<< HEAD
           variant={variant || "default"}
           disabled={isDisabled}
           leftSection={<IconList size={18} {...svgIconProps} />}
-=======
-          variant="default"
-          disabled={isDisabled}
-          leftIcon={<IconList size={18} {...svgIconProps} />}
->>>>>>> 85c54ba6
           title={title}
           data-testid={RefineButtonTestIds.ListButton}
           className={RefineButtonClassNames.ListButton}
