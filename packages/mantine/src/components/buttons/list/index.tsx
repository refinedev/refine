--- conflicted
+++ resolved
@@ -8,14 +8,9 @@
     useRouterContext,
     useRouterType,
     useLink,
-<<<<<<< HEAD
     pickNotDeprecated,
-} from "@pankod/refine-core";
-import { RefineButtonTestIds } from "@pankod/refine-ui-types";
-=======
 } from "@refinedev/core";
 import { RefineButtonTestIds } from "@refinedev/ui-types";
->>>>>>> a38e3dc9
 import { ActionIcon, Anchor, Button } from "@mantine/core";
 import { IconList } from "@tabler/icons";
 
