--- conflicted
+++ resolved
@@ -34,25 +34,9 @@
     meta,
   });
 
-<<<<<<< HEAD
-  const disabledTitle = () => {
-    if (data?.can) return "";
-    if (data?.reason) return data.reason;
-
-    return translate(
-      "buttons.notAccessTitle",
-      "You don't have permission to access",
-    );
-  };
-
-  const listUrl = resource ? generateListUrl(resource, meta) : "";
+  if (hidden) return null;
 
   const { variant, styles, vars, ...commonProps } = rest;
-=======
-  const { variant, styles, ...commonProps } = rest;
->>>>>>> b91275c5
-
-  if (hidden) return null;
 
   return (
     <Anchor
@@ -72,20 +56,9 @@
     >
       {hideText ? (
         <ActionIcon
-<<<<<<< HEAD
           variant={mapButtonVariantToActionIconVariant(variant, "default")}
-          disabled={data?.can === false}
-          title={disabledTitle()}
-=======
-          {...(variant
-            ? {
-                variant: mapButtonVariantToActionIconVariant(variant),
-              }
-            : { variant: "default" })}
-          aria-label={label}
           disabled={disabled}
           title={title}
->>>>>>> b91275c5
           data-testid={RefineButtonTestIds.ListButton}
           className={RefineButtonClassNames.ListButton}
           {...commonProps}
@@ -94,17 +67,10 @@
         </ActionIcon>
       ) : (
         <Button
-<<<<<<< HEAD
           variant={variant || "default"}
-          disabled={data?.can === false}
+          disabled={disabled}
           leftSection={<IconList size={18} {...svgIconProps} />}
-          title={disabledTitle()}
-=======
-          variant="default"
-          disabled={disabled}
-          leftIcon={<IconList size={18} {...svgIconProps} />}
           title={title}
->>>>>>> b91275c5
           data-testid={RefineButtonTestIds.ListButton}
           className={RefineButtonClassNames.ListButton}
           vars={vars}
