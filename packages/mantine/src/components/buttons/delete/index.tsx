import React, { useState } from "react";
import { useDeleteButton } from "@refinedev/core";
import {
  RefineButtonClassNames,
  RefineButtonTestIds,
} from "@refinedev/ui-types";
import { Group, Text, Button, Popover, ActionIcon } from "@mantine/core";
import { IconTrash } from "@tabler/icons-react";

import { mapButtonVariantToActionIconVariant } from "@definitions/button";
import type { DeleteButtonProps } from "../types";

/**
 * `<DeleteButton>` uses Mantine {@link https://mantine.dev/core/button `<Button>`} and {@link https://mantine.dev/core/modal `<Modal>`} components.
 * When you try to delete something, a dialog modal shows up and asks for confirmation. When confirmed it executes the `useDelete` method provided by your `dataProvider`.
 *
 * @see {@link https://refine.dev/docs/api-reference/mantine/components/buttons/delete-button} for more details.
 */
export const DeleteButton: React.FC<DeleteButtonProps> = ({
  resource: resourceNameFromProps,
  resourceNameOrRouteName,
  recordItemId,
  onSuccess,
  mutationMode,
  invalidates,
  children,
  successNotification,
  errorNotification,
  hideText = false,
  accessControl,
  meta,
  metaData,
  dataProviderName,
  confirmTitle,
  confirmOkText,
  confirmCancelText,
  svgIconProps,
  ...rest
}) => {
  const {
    title,
    label,
    hidden,
    disabled,
    loading,
    confirmTitle: defaultConfirmTitle,
    confirmOkLabel: defaultConfirmOkLabel,
    cancelLabel: defaultCancelLabel,
    onConfirm,
  } = useDeleteButton({
    resource: resourceNameFromProps ?? resourceNameOrRouteName,
    id: recordItemId,
    dataProviderName,
    errorNotification,
    successNotification,
    invalidates,
    mutationMode,
    accessControl,
    meta,
    onSuccess,
  });

  const [opened, setOpened] = useState(false);

<<<<<<< HEAD
  const onConfirm = () => {
    if ((recordItemId ?? id) && identifier) {
      setWarnWhen(false);
      setOpened(false);
      mutate(
        {
          id: recordItemId ?? id ?? "",
          resource: identifier,
          mutationMode,
          successNotification,
          errorNotification,
          meta: pickNotDeprecated(meta, metaData),
          metaData: pickNotDeprecated(meta, metaData),
          dataProviderName,
        },
        {
          onSuccess: (value) => {
            onSuccess?.(value);
          },
        },
      );
    }
  };

  const { variant, styles, vars, ...commonProps } = rest;
=======
  const { variant, styles, ...commonProps } = rest;
>>>>>>> b91275c5

  if (hidden) return null;

  return (
    <Popover
      opened={opened}
      onChange={setOpened}
      withArrow
      withinPortal
      disabled={
        typeof rest?.disabled !== "undefined" ? rest.disabled : disabled
      }
    >
      <Popover.Target>
        {hideText ? (
          <ActionIcon
            color="red"
            onClick={() => setOpened((o) => !o)}
            disabled={loading || disabled}
            loading={loading}
            data-testid={RefineButtonTestIds.DeleteButton}
            className={RefineButtonClassNames.DeleteButton}
            variant={mapButtonVariantToActionIconVariant(variant, "outline")}
            {...commonProps}
          >
            <IconTrash size={18} {...svgIconProps} />
          </ActionIcon>
        ) : (
          <Button
            color="red"
            variant="outline"
            onClick={() => setOpened((o) => !o)}
<<<<<<< HEAD
            disabled={isLoading || data?.can === false}
            loading={(recordItemId ?? id) === variables?.id && isLoading}
            title={disabledTitle()}
            leftSection={<IconTrash size={18} {...svgIconProps} />}
=======
            disabled={loading || disabled}
            loading={loading}
            title={title}
            leftIcon={<IconTrash size={18} {...svgIconProps} />}
>>>>>>> b91275c5
            data-testid={RefineButtonTestIds.DeleteButton}
            className={RefineButtonClassNames.DeleteButton}
            vars={vars}
            {...rest}
          >
            {children ?? label}
          </Button>
        )}
      </Popover.Target>
      <Popover.Dropdown py="xs">
<<<<<<< HEAD
        <Text>
          {confirmTitle ?? translate("buttons.confirm", "Are you sure?")}
=======
        <Text size="sm" weight="bold">
          {confirmTitle ?? defaultConfirmTitle}
>>>>>>> b91275c5
        </Text>
        <Group mt="xs">
          <Button onClick={() => setOpened(false)} variant="default" size="xs">
            {confirmCancelText ?? defaultCancelLabel}
          </Button>
          <Button
            color="red"
            onClick={() => {
              onConfirm();
              setOpened(false);
            }}
            autoFocus
            size="xs"
          >
            {confirmOkText ?? defaultConfirmOkLabel}
          </Button>
        </Group>
      </Popover.Dropdown>
    </Popover>
  );
};<|MERGE_RESOLUTION|>--- conflicted
+++ resolved
@@ -62,35 +62,31 @@
 
   const [opened, setOpened] = useState(false);
 
-<<<<<<< HEAD
-  const onConfirm = () => {
-    if ((recordItemId ?? id) && identifier) {
-      setWarnWhen(false);
-      setOpened(false);
-      mutate(
-        {
-          id: recordItemId ?? id ?? "",
-          resource: identifier,
-          mutationMode,
-          successNotification,
-          errorNotification,
-          meta: pickNotDeprecated(meta, metaData),
-          metaData: pickNotDeprecated(meta, metaData),
-          dataProviderName,
-        },
-        {
-          onSuccess: (value) => {
-            onSuccess?.(value);
-          },
-        },
-      );
-    }
-  };
+  // const onConfirm = () => {
+  //   if ((recordItemId ?? id) && identifier) {
+  //     setWarnWhen(false);
+  //     setOpened(false);
+  //     mutate(
+  //       {
+  //         id: recordItemId ?? id ?? "",
+  //         resource: identifier,
+  //         mutationMode,
+  //         successNotification,
+  //         errorNotification,
+  //         meta: pickNotDeprecated(meta, metaData),
+  //         metaData: pickNotDeprecated(meta, metaData),
+  //         dataProviderName,
+  //       },
+  //       {
+  //         onSuccess: (value) => {
+  //           onSuccess?.(value);
+  //         },
+  //       },
+  //     );
+  //   }
+  // };
 
   const { variant, styles, vars, ...commonProps } = rest;
-=======
-  const { variant, styles, ...commonProps } = rest;
->>>>>>> b91275c5
 
   if (hidden) return null;
 
@@ -123,17 +119,10 @@
             color="red"
             variant="outline"
             onClick={() => setOpened((o) => !o)}
-<<<<<<< HEAD
-            disabled={isLoading || data?.can === false}
-            loading={(recordItemId ?? id) === variables?.id && isLoading}
-            title={disabledTitle()}
-            leftSection={<IconTrash size={18} {...svgIconProps} />}
-=======
             disabled={loading || disabled}
             loading={loading}
             title={title}
-            leftIcon={<IconTrash size={18} {...svgIconProps} />}
->>>>>>> b91275c5
+            leftSection={<IconTrash size={18} {...svgIconProps} />}
             data-testid={RefineButtonTestIds.DeleteButton}
             className={RefineButtonClassNames.DeleteButton}
             vars={vars}
@@ -144,14 +133,7 @@
         )}
       </Popover.Target>
       <Popover.Dropdown py="xs">
-<<<<<<< HEAD
-        <Text>
-          {confirmTitle ?? translate("buttons.confirm", "Are you sure?")}
-=======
-        <Text size="sm" weight="bold">
-          {confirmTitle ?? defaultConfirmTitle}
->>>>>>> b91275c5
-        </Text>
+        <Text>{confirmTitle ?? defaultConfirmTitle}</Text>
         <Group mt="xs">
           <Button onClick={() => setOpened(false)} variant="default" size="xs">
             {confirmCancelText ?? defaultCancelLabel}
