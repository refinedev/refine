--- conflicted
+++ resolved
@@ -2,12 +2,9 @@
 import {
     LoginPageProps,
     LoginFormTypes,
-<<<<<<< HEAD
     useRouterType,
     useLink,
-=======
     useActiveAuthProvider,
->>>>>>> 1abc51a8
 } from "@pankod/refine-core";
 import { useLogin, useTranslate, useRouterContext } from "@pankod/refine-core";
 import {
