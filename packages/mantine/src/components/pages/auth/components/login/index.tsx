--- conflicted
+++ resolved
@@ -142,77 +142,6 @@
             <Space h="sm" />
             <Space h="lg" />
             {renderProviders()}
-<<<<<<< HEAD
-            <FormProvider form={form}>
-                <form
-                    onSubmit={onSubmit((values: any) => {
-                        if (onSubmitProp) {
-                            return onSubmitProp(values);
-                        }
-                        return login(values);
-                    })}
-                >
-                    <TextInput
-                        name="email"
-                        label={translate("pages.login.fields.email", "Email")}
-                        placeholder={translate(
-                            "pages.login.fields.email",
-                            "Email",
-                        )}
-                        {...getInputProps("email")}
-                        autoComplete="email"
-                    />
-                    <PasswordInput
-                        name="password"
-                        mt="md"
-                        label={translate(
-                            "pages.login.fields.password",
-                            "Password",
-                        )}
-                        placeholder="●●●●●●●●"
-                        {...getInputProps("password")}
-                        autoComplete="current-password"
-                    />
-                    <Box
-                        mt="md"
-                        sx={{
-                            display: "flex",
-                            alignItems: "center",
-                            justifyContent: "space-between",
-                        }}
-                    >
-                        {rememberMe ?? (
-                            <Checkbox
-                                label={translate(
-                                    "pages.login.buttons.rememberMe",
-                                    "Remember me",
-                                )}
-                                size="xs"
-                                {...getInputProps("remember", {
-                                    type: "checkbox",
-                                })}
-                            />
-                        )}
-                        {forgotPasswordLink ?? (
-                            <Anchor
-                                component={ActiveLink as any}
-                                to="/forgot-password"
-                                size="xs"
-                            >
-                                {translate(
-                                    "pages.login.buttons.forgotPassword",
-                                    "Forgot password?",
-                                )}
-                            </Anchor>
-                        )}
-                    </Box>
-                    <Button
-                        mt="md"
-                        fullWidth
-                        size="md"
-                        type="submit"
-                        loading={isLoading}
-=======
             {!hideForm && (
                 <FormProvider form={form}>
                     <form
@@ -222,7 +151,6 @@
                             }
                             return login(values);
                         })}
->>>>>>> 30a2834a
                     >
                         <TextInput
                             name="email"
@@ -238,6 +166,7 @@
                         />
                         <PasswordInput
                             name="password"
+                            autoComplete="current-password"
                             mt="md"
                             label={translate(
                                 "pages.login.fields.password",
