--- conflicted
+++ resolved
@@ -17,44 +17,28 @@
   elements: {
     success = (
       <Message
-<<<<<<< HEAD
         tkey="autoSave.success"
-=======
-        translationKey="autoSave.success"
->>>>>>> b91275c5
         defaultMessage="saved"
         icon={<IconCircleCheck size="18px" />}
       />
     ),
     error = (
       <Message
-<<<<<<< HEAD
         tkey="autoSave.error"
-=======
-        translationKey="autoSave.error"
->>>>>>> b91275c5
         defaultMessage="auto save failure"
         icon={<IconExclamationCircle size="18px" />}
       />
     ),
     loading = (
       <Message
-<<<<<<< HEAD
         tkey="autoSave.loading"
-=======
-        translationKey="autoSave.loading"
->>>>>>> b91275c5
         defaultMessage="saving..."
         icon={<IconRefresh size="18px" />}
       />
     ),
     idle = (
       <Message
-<<<<<<< HEAD
         tkey="autoSave.idle"
-=======
-        translationKey="autoSave.idle"
->>>>>>> b91275c5
         defaultMessage="waiting for changes"
         icon={<IconDots size="18px" />}
       />
@@ -75,32 +59,19 @@
 };
 
 const Message = ({
-<<<<<<< HEAD
   tkey,
   defaultMessage,
   icon,
 }: {
   tkey: string;
-=======
-  translationKey,
-  defaultMessage,
-  icon,
-}: {
-  translationKey: string;
->>>>>>> b91275c5
   defaultMessage: string;
   icon: React.ReactNode;
 }) => {
   const translate = useTranslate();
 
   return (
-<<<<<<< HEAD
     <Text size="sm" display="flex" ta="center" mr="2" color="gray">
       {translate(tkey, defaultMessage)}
-=======
-    <Text size="sm" display="flex" align="center" mr="2" color="gray">
-      {translate(translationKey, defaultMessage)}
->>>>>>> b91275c5
       <span style={{ position: "relative", top: "3px", marginLeft: "3px" }}>
         {icon}
       </span>
