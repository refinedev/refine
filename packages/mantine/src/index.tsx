<<<<<<< HEAD
export * from "./components";
export * from "./providers";
export * from "./hooks";
export * from "./theme";
export * from "./definitions";
export * from "./contexts";
=======
import "./types/theme.js";

export * from "./components/index.js";
export * from "./providers/index.js";
export * from "./hooks/index.js";
export * from "./theme/index.js";
export * from "./definitions/index.js";
export * from "./contexts/index.js";
>>>>>>> b91275c5
<|MERGE_RESOLUTION|>--- conflicted
+++ resolved
@@ -1,17 +1,6 @@
-<<<<<<< HEAD
-export * from "./components";
-export * from "./providers";
-export * from "./hooks";
-export * from "./theme";
-export * from "./definitions";
-export * from "./contexts";
-=======
-import "./types/theme.js";
-
 export * from "./components/index.js";
 export * from "./providers/index.js";
 export * from "./hooks/index.js";
 export * from "./theme/index.js";
 export * from "./definitions/index.js";
-export * from "./contexts/index.js";
->>>>>>> b91275c5
+export * from "./contexts/index.js";