<<<<<<< HEAD
import {
  MantineProvider,
  createTheme,
  MantineColorsTuple,
  MantineThemeOverride,
  MantineTheme,
  MantineThemeColors,
} from "@mantine/core";
=======
import type { MantineTheme, MantineThemeOverride } from "@mantine/core";
>>>>>>> b91275c5

const commonThemeProperties: MantineThemeOverride = {
  fontFamily: [
    "Montserrat",
    "-apple-system",
    "BlinkMacSystemFont",
    '"Segoe UI"',
    "Roboto",
    '"Helvetica Neue"',
    "Arial",
    "sans-serif",
    '"Apple Color Emoji"',
    '"Segoe UI Emoji"',
    '"Segoe UI Symbol"',
  ].join(","),
  colors: {
    primary: [
      "#F1FBE9",
      "#D8F4C3",
      "#BFED9C",
      "#A7E675",
      "#8EDE4E",
      "#75D728",
      "#5DAC20",
      "#468118",
      "#2F5610",
      "#172B08",
    ],
  },
  black: "#626262",
  primaryColor: "primary",
  defaultRadius: 6,
  headings: {
    fontFamily: [
      "Montserrat",
      "-apple-system",
      "BlinkMacSystemFont",
      '"Segoe UI"',
      "Roboto",
      '"Helvetica Neue"',
      "Arial",
      "sans-serif",
      '"Apple Color Emoji"',
      '"Segoe UI Emoji"',
      '"Segoe UI Symbol"',
    ].join(","),
  },
};

const refineColors = {
  Blue: {
    colors: [
      "#E7F5FF",
      "#D0EBFF",
      "#A5D8FF",
      "#74C0FC",
      "#4DABF7",
      "#339AF0",
      "#228BE6",
      "#1C7ED6",
      "#1971C2",
      "#1864AB",
    ],
  },
  Purple: {
    colors: [
      "#F3F0FF",
      "#E5DBFF",
      "#D0BFFF",
      "#B197FC",
      "#9775FA",
      "#845EF7",
      "#7950F2",
      "#7048E8",
      "#6741D9",
      "#5F3DC4",
    ],
  },
  Magenta: {
    colors: [
      "#FFF0F6",
      "#FFDEEB",
      "#FCC2D7",
      "#FAA2C1",
      "#F783AC",
      "#F06595",
      "#E64980",
      "#D6336C",
      "#C2255C",
      "#A61E4D",
    ],
  },
  Red: {
    colors: [
      "#FFF5F5",
      "#FFE3E3",
      "#FFC9C9",
      "#FFA8A8",
      "#FF8787",
      "#FF6B6B",
      "#FA5252",
      "#F03E3E",
      "#E03131",
      "#C92A2A",
    ],
  },
  Orange: {
    colors: [
      "#FFF4E6",
      "#FFE8CC",
      "#FFD8A8",
      "#FFC078",
      "#FFA94D",
      "#FF922B",
      "#FD7E14",
      "#F76707",
      "#E8590C",
      "#D9480F",
    ],
  },
  Yellow: {
    colors: [
      "#FFF9DB",
      "#FFF3BF",
      "#FFEC99",
      "#FFE066",
      "#FFD43B",
      "#FCC419",
      "#FAB005",
      "#F59F00",
      "#F08C00",
      "#E67700",
    ],
  },
  Green: {
    colors: [
      "#EBFBEE",
      "#D3F9D8",
      "#B2F2BB",
      "#8CE99A",
      "#69DB7C",
      "#51CF66",
      "#40C057",
      "#37B24D",
      "#2F9E44",
      "#2B8A3E",
    ],
  },
} as const;

export const defaultTheme: MantineThemeOverride = createTheme(
  commonThemeProperties,
);

export const LightTheme: MantineThemeOverride = createTheme({
  ...commonThemeProperties,
});

const RefineThemes: Record<string, MantineThemeOverride> = Object.keys(
  refineColors,
).reduce((acc, key) => {
  const themeName = key as keyof typeof refineColors;

  return {
    ...acc,
    [themeName]: createTheme({
      ...commonThemeProperties,
      colors: {
        primary: refineColors[themeName].colors as MantineColorsTuple,
      },
      primaryColor: "primary",
    }),
  };
}, {});

export { RefineThemes };<|MERGE_RESOLUTION|>--- conflicted
+++ resolved
@@ -1,15 +1,11 @@
-<<<<<<< HEAD
 import {
   MantineProvider,
   createTheme,
-  MantineColorsTuple,
-  MantineThemeOverride,
-  MantineTheme,
+  type MantineColorsTuple,
+  type MantineThemeOverride,
+  type MantineTheme,
   MantineThemeColors,
 } from "@mantine/core";
-=======
-import type { MantineTheme, MantineThemeOverride } from "@mantine/core";
->>>>>>> b91275c5
 
 const commonThemeProperties: MantineThemeOverride = {
   fontFamily: [
