{
    "name": "@pankod/refine-mantine",
    "version": "1.0.2",
    "description": "refine is a React-based framework for building internal tools, rapidly.",
    "private": true,
    "main": "dist/index.js",
    "module": "dist/esm/index.js",
    "typings": "dist/index.d.ts",
    "scripts": {
        "start": "tsup --watch --format esm,cjs,iife --legacy-output",
        "build": "tsup --format esm,cjs,iife --minify --legacy-output",
        "test": "jest --passWithNoTests --runInBand",
        "prepare": "npm run build"
    },
    "peerDependencies": {
        "@pankod/refine-core": "^3.58.3",
        "@types/react": "^17.0.0 || ^18.0.0",
        "@types/react-dom": "^17.0.0 || ^18.0.0",
        "react": "^17.0.0 || ^18.0.0",
        "react-dom": "^17.0.0 || ^18.0.0"
    },
    "devDependencies": {
        "@esbuild-plugins/node-resolve": "^0.1.4",
        "@pankod/refine-core": "^3.69.9",
        "@pankod/refine-ui-tests": "^0.7.0",
        "@testing-library/jest-dom": "^5.16.4",
        "@testing-library/react": "^13.1.1",
        "@testing-library/react-hooks": "^8.0.0",
        "@testing-library/user-event": "^14.1.1",
        "@types/jest": "^26.0.24",
        "@types/react": "^18.0.0",
        "@types/react-dom": "^18.0.0",
        "@types/testing-library__jest-dom": "^5.14.3",
        "esbuild-copy-static-files": "^0.1.0",
        "esbuild-plugin-inline-image": "^0.0.8",
        "identity-obj-proxy": "^3.0.0",
        "jest": "^27.5.1",
        "postcss": "^8.1.4",
        "react-router-dom": "6.3.0",
        "ts-jest": "^27.1.3",
        "tsup": "^5.11.13",
        "typescript": "^4.7.4"
    },
    "dependencies": {
        "@emotion/react": "^11.8.2",
        "@mantine/carousel": "^5.2.3",
        "@mantine/core": "^5.2.3",
        "@mantine/dates": "^5.2.3",
        "@mantine/dropzone": "^5.2.3",
        "@mantine/form": "^5.2.3",
        "@mantine/hooks": "^5.2.3",
        "@mantine/modals": "^5.2.3",
        "@mantine/notifications": "^5.2.3",
        "@mantine/nprogress": "^5.2.3",
        "@mantine/prism": "^5.2.3",
        "@mantine/rte": "^5.2.3",
        "@mantine/spotlight": "^5.2.3",
<<<<<<< HEAD
        "@pankod/refine-ui-types": "^0.6.1",
        "@tanstack/react-query": "^4.0.10",
=======
        "@pankod/refine-ui-types": "^0.7.0",
>>>>>>> c9a30684
        "dayjs": "^1.10.7",
        "embla-carousel-react": "^7.0.1",
        "react-markdown": "^6.0.1",
        "remark-gfm": "^1.0.0",
        "tabler-icons-react": "^1.54.0",
        "tslib": "^2.3.1"
    },
    "author": "Pankod",
    "license": "MIT",
    "gitHead": "829f5a516f98c06f666d6be3e6e6099c75c07719",
    "repository": {
        "type": "git",
        "url": "https://github.com/pankod/refine.git",
        "directory": "packages/mantine"
    },
    "publishConfig": {
        "access": "public"
    }
}<|MERGE_RESOLUTION|>--- conflicted
+++ resolved
@@ -55,12 +55,7 @@
         "@mantine/prism": "^5.2.3",
         "@mantine/rte": "^5.2.3",
         "@mantine/spotlight": "^5.2.3",
-<<<<<<< HEAD
-        "@pankod/refine-ui-types": "^0.6.1",
-        "@tanstack/react-query": "^4.0.10",
-=======
         "@pankod/refine-ui-types": "^0.7.0",
->>>>>>> c9a30684
         "dayjs": "^1.10.7",
         "embla-carousel-react": "^7.0.1",
         "react-markdown": "^6.0.1",
