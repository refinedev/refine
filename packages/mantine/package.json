{
  "name": "@refinedev/mantine",
  "version": "2.33.0",
  "private": false,
  "description": "refine is a React-based framework for building internal tools, rapidly.",
  "repository": {
    "type": "git",
    "url": "https://github.com/refinedev/refine.git",
    "directory": "packages/mantine"
  },
  "license": "MIT",
  "author": "refine",
  "sideEffects": false,
  "exports": {
    ".": {
      "import": {
        "types": "./dist/index.d.mts",
        "default": "./dist/index.mjs"
      },
      "require": {
        "types": "./dist/index.d.cts",
        "default": "./dist/index.cjs"
      }
    }
  },
  "main": "dist/index.cjs",
  "module": "dist/index.mjs",
  "typings": "dist/index.d.ts",
  "scripts": {
    "attw": "attw --pack .",
    "build": "tsup && node ../shared/generate-declarations.js",
    "dev": "tsup --watch",
    "prepare": "pnpm build",
    "publint": "publint --strict=true --level=suggestion",
    "test": "jest --passWithNoTests --runInBand",
    "types": "node ../shared/generate-declarations.js"
  },
  "dependencies": {
    "@emotion/react": "^11.8.2",
<<<<<<< HEAD
    "@mantine/core": "^7.5.1",
    "@mantine/form": "^7.5.1",
    "@mantine/hooks": "^7.5.1",
    "@mantine/notifications": "^7.5.1",
    "@refinedev/ui-types": "^1.22.4",
=======
    "@mantine/core": "^5.10.4",
    "@mantine/form": "^5.10.4",
    "@mantine/hooks": "^5.10.4",
    "@mantine/notifications": "^5.10.4",
    "@refinedev/ui-types": "^1.22.9",
>>>>>>> b91275c5
    "@tabler/icons-react": "^3.1.0",
    "@tanstack/react-query": "^4.10.1",
    "dayjs": "^1.10.7",
    "lodash": "^4.17.21",
    "lodash-es": "^4.17.21",
    "react-markdown": "^6.0.1",
    "remark-gfm": "^1.0.0",
    "tslib": "^2.6.2"
  },
  "devDependencies": {
    "@esbuild-plugins/node-resolve": "^0.1.4",
    "@refinedev/cli": "^2.16.37",
    "@refinedev/core": "^4.54.0",
    "@refinedev/ui-tests": "^1.14.9",
    "@testing-library/jest-dom": "^5.16.4",
    "@testing-library/react": "^13.1.1",
    "@testing-library/react-hooks": "^8.0.0",
    "@testing-library/user-event": "^14.1.1",
    "@types/jest": "^29.2.4",
    "@types/lodash": "^4.14.171",
    "@types/react": "^18.0.0",
    "@types/react-dom": "^18.0.0",
    "@types/testing-library__jest-dom": "^5.14.3",
    "esbuild-copy-static-files": "^0.1.0",
    "esbuild-plugin-inline-image": "^0.0.8",
    "identity-obj-proxy": "^3.0.0",
    "jest": "^29.3.1",
    "jest-environment-jsdom": "^29.3.1",
    "react-router-dom": "^6.8.1",
    "ts-jest": "^29.1.2",
    "tsup": "^6.7.0",
    "typescript": "^5.4.2"
  },
  "peerDependencies": {
    "@emotion/react": "^11.8.2",
    "@mantine/core": "^7.5.1",
    "@mantine/form": "^7.5.1",
    "@mantine/hooks": "^7.5.1",
    "@mantine/notifications": "^7.5.1",
    "@refinedev/cli": "^2.0.0",
    "@refinedev/core": "^4.46.1",
    "@types/react": "^17.0.0 || ^18.0.0",
    "@types/react-dom": "^17.0.0 || ^18.0.0",
    "dayjs": "^1.10.7",
    "react": "^17.0.0 || ^18.0.0",
    "react-dom": "^17.0.0 || ^18.0.0"
  },
  "publishConfig": {
    "access": "public"
  }
}<|MERGE_RESOLUTION|>--- conflicted
+++ resolved
@@ -37,19 +37,11 @@
   },
   "dependencies": {
     "@emotion/react": "^11.8.2",
-<<<<<<< HEAD
     "@mantine/core": "^7.5.1",
     "@mantine/form": "^7.5.1",
     "@mantine/hooks": "^7.5.1",
     "@mantine/notifications": "^7.5.1",
-    "@refinedev/ui-types": "^1.22.4",
-=======
-    "@mantine/core": "^5.10.4",
-    "@mantine/form": "^5.10.4",
-    "@mantine/hooks": "^5.10.4",
-    "@mantine/notifications": "^5.10.4",
     "@refinedev/ui-types": "^1.22.9",
->>>>>>> b91275c5
     "@tabler/icons-react": "^3.1.0",
     "@tanstack/react-query": "^4.10.1",
     "dayjs": "^1.10.7",
