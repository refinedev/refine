--- conflicted
+++ resolved
@@ -29,7 +29,7 @@
     "devDependencies": {
         "@esbuild-plugins/node-resolve": "^0.1.4",
         "@refinedev/cli": "^1.11.0",
-        "@refinedev/core": "^3.99.6",
+        "@refinedev/core": "^3.101.0",
         "@refinedev/ui-tests": "^0.11.6",
         "@testing-library/jest-dom": "^5.16.4",
         "@testing-library/react": "^13.1.1",
@@ -55,11 +55,7 @@
         "@mantine/hooks": "5.10.4",
         "@mantine/form": "5.10.4",
         "@mantine/notifications": "5.10.4",
-<<<<<<< HEAD
         "@refinedev/ui-types": "^0.14.2",
-=======
-        "@pankod/refine-ui-types": "^0.14.2",
->>>>>>> b5a7f99e
         "dayjs": "^1.10.7",
         "react-markdown": "^6.0.1",
         "remark-gfm": "^1.0.0",
