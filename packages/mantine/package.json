{
    "name": "@pankod/refine-mantine",
<<<<<<< HEAD
    "version": "1.11.4",
=======
    "version": "1.11.5",
>>>>>>> e93df6f8
    "description": "refine is a React-based framework for building internal tools, rapidly.",
    "private": false,
    "main": "dist/index.js",
    "module": "dist/esm/index.js",
    "typings": "dist/index.d.ts",
    "scripts": {
        "start": "tsup --watch --format esm,cjs,iife --legacy-output",
        "build": "tsup --format esm,cjs,iife --minify --legacy-output",
        "test": "jest --passWithNoTests --runInBand",
        "prepare": "npm run build"
    },
    "peerDependencies": {
        "@pankod/refine-core": "^3.58.3",
        "@mantine/core": "^5.5.6",
        "@mantine/hooks": "^5.5.6",
        "@mantine/form": "^5.5.6",
        "@mantine/notifications": "^5.5.6",
        "dayjs": "^1.10.7",
        "@types/react": "^17.0.0 || ^18.0.0",
        "@types/react-dom": "^17.0.0 || ^18.0.0",
        "react": "^17.0.0 || ^18.0.0",
        "react-dom": "^17.0.0 || ^18.0.0"
    },
    "devDependencies": {
        "@esbuild-plugins/node-resolve": "^0.1.4",
        "@pankod/refine-core": "^3.88.4",
        "@pankod/refine-ui-tests": "^0.11.0",
        "@testing-library/jest-dom": "^5.16.4",
        "@testing-library/react": "^13.1.1",
        "@testing-library/react-hooks": "^8.0.0",
        "@testing-library/user-event": "^14.1.1",
        "@types/jest": "^26.0.24",
        "@types/react": "^18.0.0",
        "@types/react-dom": "^18.0.0",
        "@types/testing-library__jest-dom": "^5.14.3",
        "esbuild-copy-static-files": "^0.1.0",
        "esbuild-plugin-inline-image": "^0.0.8",
        "identity-obj-proxy": "^3.0.0",
        "jest": "^27.5.1",
        "react-router-dom": "6.3.0",
        "ts-jest": "^27.1.3",
        "tsup": "^5.11.13",
        "typescript": "^4.7.4"
    },
    "dependencies": {
        "@emotion/react": "^11.8.2",
        "@mantine/core": "^5.5.6",
        "@mantine/hooks": "^5.5.6",
        "@mantine/form": "^5.5.6",
        "@mantine/notifications": "^5.5.6",
        "@pankod/refine-ui-types": "^0.14.0",
        "dayjs": "^1.10.7",
        "react-markdown": "^6.0.1",
        "remark-gfm": "^1.0.0",
        "@tabler/icons": "^1.1.0",
        "tslib": "^2.3.1"
    },
    "author": "refine",
    "license": "MIT",
    "gitHead": "829f5a516f98c06f666d6be3e6e6099c75c07719",
    "repository": {
        "type": "git",
        "url": "https://github.com/refinedev/refine.git",
        "directory": "packages/mantine"
    },
    "publishConfig": {
        "access": "public"
    }
}<|MERGE_RESOLUTION|>--- conflicted
+++ resolved
@@ -1,10 +1,6 @@
 {
     "name": "@pankod/refine-mantine",
-<<<<<<< HEAD
-    "version": "1.11.4",
-=======
     "version": "1.11.5",
->>>>>>> e93df6f8
     "description": "refine is a React-based framework for building internal tools, rapidly.",
     "private": false,
     "main": "dist/index.js",
