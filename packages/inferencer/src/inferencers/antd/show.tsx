--- conflicted
+++ resolved
@@ -147,18 +147,13 @@
                     accessor(recordName, field.key) + "?.length";
                 imports.push(["TagField", "@refinedev/antd"]);
                 return jsx`
-<<<<<<< HEAD
-                <Title level={5}>${prettyString(field.key)}</Title>
+                <Title level={5}>${translatePrettyString({
+                    resource,
+                    field,
+                    i18n,
+                    noQuotes: true,
+                })}</Title>
                 {${variableIsLoading} && ${variableDataLength} ? <>Loading...</> : (
-=======
-                <Title level={5}>${translatePrettyString({
-                    resource,
-                    field,
-                    i18n,
-                    noQuotes: true,
-                })}</Title>
-                {${variableIsLoading} ? <>Loading...</> : (
->>>>>>> 63de3789
                     <>
                     ${(() => {
                         if (field.relationInfer) {
