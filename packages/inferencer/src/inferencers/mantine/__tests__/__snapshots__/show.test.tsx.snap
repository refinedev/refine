--- conflicted
+++ resolved
@@ -752,16 +752,7 @@
                 class="token punctuation"
                 style="color: rgb(212, 212, 212);"
               >
-<<<<<<< HEAD
                 (
-=======
-                {
-              </span>
-              <span
-                class="token plain"
-              >
-                 query 
->>>>>>> b91275c5
               </span>
               <span
                 class="token punctuation"
@@ -915,11 +906,7 @@
               <span
                 class="token plain"
               >
-<<<<<<< HEAD
-                 
-=======
-                 query
->>>>>>> b91275c5
+                 
               </span>
               <span
                 class="token punctuation"
@@ -1023,7 +1010,7 @@
               <span
                 class="token plain"
               >
-                 queryResult 
+                 query 
               </span>
               <span
                 class="token punctuation"
@@ -1137,7 +1124,7 @@
               <span
                 class="token plain"
               >
-                 queryResult
+                 query
               </span>
               <span
                 class="token punctuation"
