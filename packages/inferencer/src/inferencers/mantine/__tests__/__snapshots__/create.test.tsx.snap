--- conflicted
+++ resolved
@@ -2,74 +2,23 @@
 
 exports[`MantineCreateInferencer should match the snapshot 1`] = `
 <DocumentFragment>
-  <style
-    data-mantine-styles="classes"
-  >
-    @media (max-width: 35.99375em) {.mantine-visible-from-xs {display: none !important;}}@media (min-width: 36em) {.mantine-hidden-from-xs {display: none !important;}}@media (max-width: 47.99375em) {.mantine-visible-from-sm {display: none !important;}}@media (min-width: 48em) {.mantine-hidden-from-sm {display: none !important;}}@media (max-width: 61.99375em) {.mantine-visible-from-md {display: none !important;}}@media (min-width: 62em) {.mantine-hidden-from-md {display: none !important;}}@media (max-width: 74.99375em) {.mantine-visible-from-lg {display: none !important;}}@media (min-width: 75em) {.mantine-hidden-from-lg {display: none !important;}}@media (max-width: 87.99375em) {.mantine-visible-from-xl {display: none !important;}}@media (min-width: 88em) {.mantine-hidden-from-xl {display: none !important;}}
-  </style>
   <div>
     <div
-      class="mantine-Card-root mantine-Paper-root"
+      class="mantine-Paper-root mantine-Card-root mantine-xoj88x"
     >
       <div
-        class="mantine-Group-root"
-        style="--group-gap: var(--mantine-spacing-md); --group-align: center; --group-justify: flex-start; --group-wrap: wrap;"
+        class="mantine-Group-root mantine-1dn2tzg"
       >
         <div
-          class="mantine-Stack-root"
-          style="--stack-gap: var(--mantine-spacing-xs); --stack-align: stretch; --stack-justify: flex-start;"
+          class="mantine-Stack-root mantine-zyu68o"
         >
           <div
-            class="mantine-Group-root"
-            style="--group-gap: var(--mantine-spacing-xs); --group-align: center; --group-justify: flex-start; --group-wrap: wrap;"
+            class="mantine-Group-root mantine-1g4q40w"
           >
             <button
-              class="mantine-focus-auto mantine-active mantine-ActionIcon-root mantine-UnstyledButton-root"
-              style="--ai-color: var(--mantine-color-white);"
+              class="mantine-UnstyledButton-root mantine-ActionIcon-root mantine-1lgihd9"
               type="button"
             >
-<<<<<<< HEAD
-              <span
-                class="mantine-ActionIcon-icon"
-              >
-                <svg
-                  class="icon icon-tabler icon-tabler-arrow-left"
-                  fill="none"
-                  height="24"
-                  stroke="currentColor"
-                  stroke-linecap="round"
-                  stroke-linejoin="round"
-                  stroke-width="2"
-                  viewBox="0 0 24 24"
-                  width="24"
-                  xmlns="http://www.w3.org/2000/svg"
-                >
-                  <path
-                    d="M0 0h24v24H0z"
-                    fill="none"
-                    stroke="none"
-                  />
-                  <line
-                    x1="5"
-                    x2="19"
-                    y1="12"
-                    y2="12"
-                  />
-                  <line
-                    x1="5"
-                    x2="11"
-                    y1="12"
-                    y2="18"
-                  />
-                  <line
-                    x1="5"
-                    x2="11"
-                    y1="12"
-                    y2="6"
-                  />
-                </svg>
-              </span>
-=======
               <svg
                 class="tabler-icon tabler-icon-arrow-left "
                 fill="none"
@@ -92,138 +41,125 @@
                   d="M5 12l6 -6"
                 />
               </svg>
->>>>>>> 2b5ac6f5
             </button>
             <h3
-              class="refine-pageHeader-title mantine-Title-root"
-              data-order="3"
-              style="--title-fw: var(--mantine-h3-font-weight); --title-lh: var(--mantine-h3-line-height); --title-fz: var(--mantine-h3-font-size);"
+              class="mantine-Text-root mantine-Title-root refine-pageHeader-title mantine-6hw97m"
             >
               Create Post
             </h3>
           </div>
         </div>
         <div
-          class="mantine-Group-root"
-          style="--group-gap: var(--mantine-spacing-xs); --group-align: center; --group-justify: flex-start; --group-wrap: wrap;"
+          class="mantine-Group-root mantine-1g4q40w"
         />
       </div>
       <div
-        class=""
+        class="mantine-1r0zdw0"
       >
         <div
-          class="mantine-InputWrapper-root mantine-TextInput-root"
+          class="mantine-InputWrapper-root mantine-TextInput-root mantine-e8sh7b"
         >
           <label
-            class="mantine-InputWrapper-label mantine-TextInput-label"
-            for=""
-            id=""
+            class="mantine-InputWrapper-label mantine-TextInput-label mantine-ittua2"
+            for="mantine-r0"
+            id="mantine-r0-label"
           >
             Title
           </label>
           <div
-            class="mantine-Input-wrapper mantine-TextInput-wrapper"
-            data-variant="default"
+            class="mantine-Input-wrapper mantine-TextInput-wrapper mantine-12sbrde"
           >
             <input
               aria-invalid="false"
-              class="mantine-Input-input mantine-TextInput-input"
-              data-variant="default"
-              id=""
+              class="mantine-Input-input mantine-TextInput-input mantine-1g14e8k"
+              id="mantine-r0"
+              type="text"
               value=""
             />
           </div>
         </div>
         <div
-          class="mantine-InputWrapper-root mantine-TextInput-root"
+          class="mantine-InputWrapper-root mantine-TextInput-root mantine-e8sh7b"
         >
           <label
-            class="mantine-InputWrapper-label mantine-TextInput-label"
-            for=""
-            id=""
+            class="mantine-InputWrapper-label mantine-TextInput-label mantine-ittua2"
+            for="mantine-r1"
+            id="mantine-r1-label"
           >
             Slug
           </label>
           <div
-            class="mantine-Input-wrapper mantine-TextInput-wrapper"
-            data-variant="default"
+            class="mantine-Input-wrapper mantine-TextInput-wrapper mantine-12sbrde"
           >
             <input
               aria-invalid="false"
-              class="mantine-Input-input mantine-TextInput-input"
-              data-variant="default"
-              id=""
+              class="mantine-Input-input mantine-TextInput-input mantine-1g14e8k"
+              id="mantine-r1"
+              type="text"
               value=""
             />
           </div>
         </div>
         <div
-          class="mantine-InputWrapper-root mantine-Textarea-root"
+          class="mantine-InputWrapper-root mantine-Textarea-root mantine-e8sh7b"
         >
           <label
-            class="mantine-InputWrapper-label mantine-Textarea-label"
-            for=""
-            id=""
+            class="mantine-InputWrapper-label mantine-Textarea-label mantine-ittua2"
+            for="mantine-r2"
+            id="mantine-r2-label"
           >
             Content
           </label>
           <div
-            class="mantine-Input-wrapper mantine-Textarea-wrapper"
-            data-multiline="true"
-            data-variant="default"
+            class="mantine-Input-wrapper mantine-Textarea-wrapper mantine-12sbrde"
           >
             <textarea
               aria-invalid="false"
-              class="mantine-Input-input mantine-Textarea-input"
-              data-no-overflow="true"
-              data-variant="default"
-              id=""
+              class="mantine-Input-input mantine-Textarea-input mantine-1cp6ct5"
+              id="mantine-r2"
             />
           </div>
         </div>
         <div
-          class="mantine-InputWrapper-root mantine-NumberInput-root"
+          class="mantine-InputWrapper-root mantine-NumberInput-root mantine-e8sh7b"
         >
           <label
-            class="mantine-InputWrapper-label mantine-NumberInput-label"
-            for=""
-            id=""
+            class="mantine-InputWrapper-label mantine-NumberInput-label mantine-ittua2"
+            for="mantine-r3"
+            id="mantine-r3-label"
           >
             Hit
           </label>
           <div
-            class="mantine-Input-wrapper mantine-NumberInput-wrapper"
-            data-variant="default"
-            data-with-right-section="true"
-            style="--input-right-section-width: var(--ni-right-section-width-sm);"
+            class="mantine-Input-wrapper mantine-NumberInput-wrapper mantine-12sbrde"
           >
             <input
               aria-invalid="false"
-              class="mantine-Input-input mantine-NumberInput-input"
-              data-variant="default"
-              id=""
+              class="mantine-Input-input mantine-NumberInput-input mantine-rum3t1"
+              id="mantine-r3"
               inputmode="numeric"
+              step="1"
               type="text"
               value=""
             />
             <div
-              class="mantine-Input-section mantine-NumberInput-section"
-              data-position="right"
+              class="mantine-1cwybh2 mantine-Input-rightSection mantine-NumberInput-rightSection"
             >
               <div
-                class="mantine-NumberInput-controls"
+                class="mantine-1mzslog mantine-NumberInput-rightSection"
               >
                 <button
                   aria-hidden="true"
-                  class="mantine-focus-auto mantine-NumberInput-control mantine-UnstyledButton-root"
-                  data-direction="up"
+                  class="mantine-NumberInput-control mantine-NumberInput-controlUp mantine-f73we9"
                   tabindex="-1"
                   type="button"
                 >
                   <svg
                     fill="none"
+                    height="14"
                     style="transform: rotate(180deg);"
                     viewBox="0 0 15 15"
+                    width="14"
                     xmlns="http://www.w3.org/2000/svg"
                   >
                     <path
@@ -236,14 +172,15 @@
                 </button>
                 <button
                   aria-hidden="true"
-                  class="mantine-focus-auto mantine-NumberInput-control mantine-UnstyledButton-root"
-                  data-direction="down"
+                  class="mantine-NumberInput-control mantine-NumberInput-controlDown mantine-1kz3j3d"
                   tabindex="-1"
                   type="button"
                 >
                   <svg
                     fill="none"
+                    height="14"
                     viewBox="0 0 15 15"
+                    width="14"
                     xmlns="http://www.w3.org/2000/svg"
                   >
                     <path
@@ -259,304 +196,315 @@
           </div>
         </div>
         <div
-          class="mantine-InputWrapper-root mantine-Select-root"
+          class="mantine-InputWrapper-root mantine-Select-root mantine-e8sh7b"
         >
           <label
-            class="mantine-InputWrapper-label mantine-Select-label"
-            for=""
-            id=""
+            class="mantine-InputWrapper-label mantine-Select-label mantine-ittua2"
+            for="mantine-r4"
+            id="mantine-r4-label"
           >
             Category
           </label>
           <div
-            class="mantine-Input-wrapper mantine-Select-wrapper"
-            data-variant="default"
-            data-with-right-section="true"
-            style="--input-right-section-pointer-events: none;"
+            aria-controls="mantine-r4"
+            aria-expanded="false"
+            aria-haspopup="listbox"
+            class=""
+            role="combobox"
+            tabindex="-1"
           >
             <input
-              aria-controls=""
-              aria-haspopup="listbox"
-              aria-invalid="false"
-              autocomplete="off"
-              class="mantine-Input-input mantine-Select-input"
-              data-variant="default"
-              id=""
+              type="hidden"
               value=""
             />
             <div
-              class="mantine-Input-section mantine-Select-section"
-              data-position="right"
-            >
-              <svg
-                class="mantine-ComboboxChevron-chevron"
-                data-combobox-chevron="true"
-                fill="none"
-                viewBox="0 0 15 15"
-                xmlns="http://www.w3.org/2000/svg"
-              >
-                <path
-                  clip-rule="evenodd"
-                  d="M4.93179 5.43179C4.75605 5.60753 4.75605 5.89245 4.93179 6.06819C5.10753 6.24392 5.39245 6.24392 5.56819 6.06819L7.49999 4.13638L9.43179 6.06819C9.60753 6.24392 9.89245 6.24392 10.0682 6.06819C10.2439 5.89245 10.2439 5.60753 10.0682 5.43179L7.81819 3.18179C7.73379 3.0974 7.61933 3.04999 7.49999 3.04999C7.38064 3.04999 7.26618 3.0974 7.18179 3.18179L4.93179 5.43179ZM10.0682 9.56819C10.2439 9.39245 10.2439 9.10753 10.0682 8.93179C9.89245 8.75606 9.60753 8.75606 9.43179 8.93179L7.49999 10.8636L5.56819 8.93179C5.39245 8.75606 5.10753 8.75606 4.93179 8.93179C4.75605 9.10753 4.75605 9.39245 4.93179 9.56819L7.18179 11.8182C7.35753 11.9939 7.64245 11.9939 7.81819 11.8182L10.0682 9.56819Z"
-                  fill="currentColor"
-                  fill-rule="evenodd"
-                />
-              </svg>
+              class="mantine-Input-wrapper mantine-Select-wrapper mantine-12sbrde"
+            >
+              <input
+                aria-autocomplete="list"
+                aria-invalid="false"
+                autocomplete="off"
+                class="mantine-Input-input mantine-Select-input mantine-149ccxv"
+                data-mantine-stop-propagation="false"
+                id="mantine-r4"
+                type="search"
+                value=""
+              />
+              <div
+                class="mantine-uquezq mantine-Input-rightSection mantine-Select-rightSection"
+              >
+                <svg
+                  data-chevron="true"
+                  fill="none"
+                  height="18"
+                  style="color: rgb(134, 142, 150);"
+                  viewBox="0 0 15 15"
+                  width="18"
+                  xmlns="http://www.w3.org/2000/svg"
+                >
+                  <path
+                    clip-rule="evenodd"
+                    d="M4.93179 5.43179C4.75605 5.60753 4.75605 5.89245 4.93179 6.06819C5.10753 6.24392 5.39245 6.24392 5.56819 6.06819L7.49999 4.13638L9.43179 6.06819C9.60753 6.24392 9.89245 6.24392 10.0682 6.06819C10.2439 5.89245 10.2439 5.60753 10.0682 5.43179L7.81819 3.18179C7.73379 3.0974 7.61933 3.04999 7.49999 3.04999C7.38064 3.04999 7.26618 3.0974 7.18179 3.18179L4.93179 5.43179ZM10.0682 9.56819C10.2439 9.39245 10.2439 9.10753 10.0682 8.93179C9.89245 8.75606 9.60753 8.75606 9.43179 8.93179L7.49999 10.8636L5.56819 8.93179C5.39245 8.75606 5.10753 8.75606 4.93179 8.93179C4.75605 9.10753 4.75605 9.39245 4.93179 9.56819L7.18179 11.8182C7.35753 11.9939 7.64245 11.9939 7.81819 11.8182L10.0682 9.56819Z"
+                    fill="currentColor"
+                    fill-rule="evenodd"
+                  />
+                </svg>
+              </div>
             </div>
           </div>
         </div>
-        <input
-          type="hidden"
-          value=""
-        />
         <div
-          class="mantine-InputWrapper-root mantine-Select-root"
+          class="mantine-InputWrapper-root mantine-Select-root mantine-e8sh7b"
         >
           <label
-            class="mantine-InputWrapper-label mantine-Select-label"
-            for=""
-            id=""
+            class="mantine-InputWrapper-label mantine-Select-label mantine-ittua2"
+            for="mantine-r6"
+            id="mantine-r6-label"
           >
             User
           </label>
           <div
-            class="mantine-Input-wrapper mantine-Select-wrapper"
-            data-variant="default"
-            data-with-right-section="true"
-            style="--input-right-section-pointer-events: none;"
+            aria-controls="mantine-r6"
+            aria-expanded="false"
+            aria-haspopup="listbox"
+            class=""
+            role="combobox"
+            tabindex="-1"
           >
             <input
-              aria-controls=""
-              aria-haspopup="listbox"
-              aria-invalid="false"
-              autocomplete="off"
-              class="mantine-Input-input mantine-Select-input"
-              data-variant="default"
-              id=""
+              type="hidden"
               value=""
             />
             <div
-              class="mantine-Input-section mantine-Select-section"
-              data-position="right"
-            >
-              <svg
-                class="mantine-ComboboxChevron-chevron"
-                data-combobox-chevron="true"
-                fill="none"
-                viewBox="0 0 15 15"
-                xmlns="http://www.w3.org/2000/svg"
-              >
-                <path
-                  clip-rule="evenodd"
-                  d="M4.93179 5.43179C4.75605 5.60753 4.75605 5.89245 4.93179 6.06819C5.10753 6.24392 5.39245 6.24392 5.56819 6.06819L7.49999 4.13638L9.43179 6.06819C9.60753 6.24392 9.89245 6.24392 10.0682 6.06819C10.2439 5.89245 10.2439 5.60753 10.0682 5.43179L7.81819 3.18179C7.73379 3.0974 7.61933 3.04999 7.49999 3.04999C7.38064 3.04999 7.26618 3.0974 7.18179 3.18179L4.93179 5.43179ZM10.0682 9.56819C10.2439 9.39245 10.2439 9.10753 10.0682 8.93179C9.89245 8.75606 9.60753 8.75606 9.43179 8.93179L7.49999 10.8636L5.56819 8.93179C5.39245 8.75606 5.10753 8.75606 4.93179 8.93179C4.75605 9.10753 4.75605 9.39245 4.93179 9.56819L7.18179 11.8182C7.35753 11.9939 7.64245 11.9939 7.81819 11.8182L10.0682 9.56819Z"
-                  fill="currentColor"
-                  fill-rule="evenodd"
-                />
-              </svg>
+              class="mantine-Input-wrapper mantine-Select-wrapper mantine-12sbrde"
+            >
+              <input
+                aria-autocomplete="list"
+                aria-invalid="false"
+                autocomplete="off"
+                class="mantine-Input-input mantine-Select-input mantine-149ccxv"
+                data-mantine-stop-propagation="false"
+                id="mantine-r6"
+                type="search"
+                value=""
+              />
+              <div
+                class="mantine-uquezq mantine-Input-rightSection mantine-Select-rightSection"
+              >
+                <svg
+                  data-chevron="true"
+                  fill="none"
+                  height="18"
+                  style="color: rgb(134, 142, 150);"
+                  viewBox="0 0 15 15"
+                  width="18"
+                  xmlns="http://www.w3.org/2000/svg"
+                >
+                  <path
+                    clip-rule="evenodd"
+                    d="M4.93179 5.43179C4.75605 5.60753 4.75605 5.89245 4.93179 6.06819C5.10753 6.24392 5.39245 6.24392 5.56819 6.06819L7.49999 4.13638L9.43179 6.06819C9.60753 6.24392 9.89245 6.24392 10.0682 6.06819C10.2439 5.89245 10.2439 5.60753 10.0682 5.43179L7.81819 3.18179C7.73379 3.0974 7.61933 3.04999 7.49999 3.04999C7.38064 3.04999 7.26618 3.0974 7.18179 3.18179L4.93179 5.43179ZM10.0682 9.56819C10.2439 9.39245 10.2439 9.10753 10.0682 8.93179C9.89245 8.75606 9.60753 8.75606 9.43179 8.93179L7.49999 10.8636L5.56819 8.93179C5.39245 8.75606 5.10753 8.75606 4.93179 8.93179C4.75605 9.10753 4.75605 9.39245 4.93179 9.56819L7.18179 11.8182C7.35753 11.9939 7.64245 11.9939 7.81819 11.8182L10.0682 9.56819Z"
+                    fill="currentColor"
+                    fill-rule="evenodd"
+                  />
+                </svg>
+              </div>
             </div>
           </div>
         </div>
-        <input
-          type="hidden"
-          value=""
-        />
         <div
-          class="mantine-InputWrapper-root mantine-TextInput-root"
+          class="mantine-InputWrapper-root mantine-TextInput-root mantine-e8sh7b"
         >
           <label
-            class="mantine-InputWrapper-label mantine-TextInput-label"
-            for=""
-            id=""
+            class="mantine-InputWrapper-label mantine-TextInput-label mantine-ittua2"
+            for="mantine-r8"
+            id="mantine-r8-label"
           >
             Status
           </label>
           <div
-            class="mantine-Input-wrapper mantine-TextInput-wrapper"
-            data-variant="default"
+            class="mantine-Input-wrapper mantine-TextInput-wrapper mantine-12sbrde"
           >
             <input
               aria-invalid="false"
-              class="mantine-Input-input mantine-TextInput-input"
-              data-variant="default"
-              id=""
+              class="mantine-Input-input mantine-TextInput-input mantine-1g14e8k"
+              id="mantine-r8"
+              type="text"
               value=""
             />
           </div>
         </div>
         <div
-          class="mantine-InputWrapper-root mantine-TextInput-root"
+          class="mantine-InputWrapper-root mantine-TextInput-root mantine-e8sh7b"
         >
           <label
-            class="mantine-InputWrapper-label mantine-TextInput-label"
-            for=""
-            id=""
+            class="mantine-InputWrapper-label mantine-TextInput-label mantine-ittua2"
+            for="mantine-r9"
+            id="mantine-r9-label"
           >
             Status Color
           </label>
           <div
-            class="mantine-Input-wrapper mantine-TextInput-wrapper"
-            data-variant="default"
+            class="mantine-Input-wrapper mantine-TextInput-wrapper mantine-12sbrde"
           >
             <input
               aria-invalid="false"
-              class="mantine-Input-input mantine-TextInput-input"
-              data-variant="default"
-              id=""
+              class="mantine-Input-input mantine-TextInput-input mantine-1g14e8k"
+              id="mantine-r9"
+              type="text"
               value=""
             />
           </div>
         </div>
         <div
-          class="mantine-InputWrapper-root mantine-TextInput-root"
+          class="mantine-InputWrapper-root mantine-TextInput-root mantine-e8sh7b"
         >
           <label
-            class="mantine-InputWrapper-label mantine-TextInput-label"
-            for=""
-            id=""
+            class="mantine-InputWrapper-label mantine-TextInput-label mantine-ittua2"
+            for="mantine-ra"
+            id="mantine-ra-label"
           >
             Created At
           </label>
           <div
-            class="mantine-Input-wrapper mantine-TextInput-wrapper"
-            data-variant="default"
+            class="mantine-Input-wrapper mantine-TextInput-wrapper mantine-12sbrde"
           >
             <input
               aria-invalid="false"
-              class="mantine-Input-input mantine-TextInput-input"
-              data-variant="default"
-              id=""
+              class="mantine-Input-input mantine-TextInput-input mantine-1g14e8k"
+              id="mantine-ra"
+              type="text"
               value=""
             />
           </div>
         </div>
         <div
-          class="mantine-InputWrapper-root mantine-TextInput-root"
+          class="mantine-InputWrapper-root mantine-TextInput-root mantine-e8sh7b"
         >
           <label
-            class="mantine-InputWrapper-label mantine-TextInput-label"
-            for=""
-            id=""
+            class="mantine-InputWrapper-label mantine-TextInput-label mantine-ittua2"
+            for="mantine-rb"
+            id="mantine-rb-label"
           >
             Published At
           </label>
           <div
-            class="mantine-Input-wrapper mantine-TextInput-wrapper"
-            data-variant="default"
+            class="mantine-Input-wrapper mantine-TextInput-wrapper mantine-12sbrde"
           >
             <input
               aria-invalid="false"
-              class="mantine-Input-input mantine-TextInput-input"
-              data-variant="default"
-              id=""
+              class="mantine-Input-input mantine-TextInput-input mantine-1g14e8k"
+              id="mantine-rb"
+              type="text"
               value=""
             />
           </div>
         </div>
         <div
-          class="mantine-InputWrapper-root mantine-MultiSelect-root"
+          class="mantine-InputWrapper-root mantine-MultiSelect-root mantine-e8sh7b"
         >
           <label
-            class="mantine-InputWrapper-label mantine-MultiSelect-label"
-            for=""
-            id=""
+            class="mantine-InputWrapper-label mantine-MultiSelect-label mantine-ittua2"
+            for="mantine-rc"
+            id="mantine-rc-label"
           >
             Tags
           </label>
           <div
-            class="mantine-Input-wrapper mantine-MultiSelect-wrapper"
-            data-multiline="true"
-            data-variant="default"
-            data-with-right-section="true"
-            style="--input-right-section-pointer-events: none;"
+            aria-controls="mantine-rc"
+            aria-expanded="false"
+            aria-haspopup="listbox"
+            class="mantine-qqmv3w mantine-MultiSelect-wrapper"
+            role="combobox"
+            tabindex="-1"
           >
-            <div
-              class="mantine-Input-input mantine-MultiSelect-input"
-              data-variant="default"
+            <input
+              type="hidden"
+              value=""
+            />
+            <div
+              class="mantine-Input-wrapper mantine-MultiSelect-wrapper mantine-12sbrde"
+              style="overflow: hidden;"
             >
               <div
-                class="mantine-MultiSelect-pillsList mantine-PillGroup-group"
-              >
-                <input
-                  aria-controls=""
-                  aria-haspopup="listbox"
-                  aria-invalid="false"
-                  autocomplete="off"
-                  class="mantine-MultiSelect-inputField mantine-PillsInputField-field"
-                  data-type="visible"
-                  id=""
-                  type="text"
-                  value=""
-                />
+                aria-invalid="false"
+                class="mantine-Input-input mantine-MultiSelect-input mantine-zunujd"
+              >
+                <div
+                  class="mantine-j220w7 mantine-MultiSelect-values"
+                >
+                  <input
+                    autocomplete="off"
+                    class="mantine-MultiSelect-searchInput mantine-MultiSelect-searchInputEmpty mantine-zmh4e"
+                    data-mantine-stop-propagation="false"
+                    id="mantine-rc"
+                    type="search"
+                    value=""
+                  />
+                </div>
               </div>
-            </div>
-            <div
-              class="mantine-Input-section mantine-MultiSelect-section"
-              data-position="right"
-            >
-              <svg
-                class="mantine-ComboboxChevron-chevron"
-                data-combobox-chevron="true"
-                fill="none"
-                viewBox="0 0 15 15"
-                xmlns="http://www.w3.org/2000/svg"
-              >
-                <path
-                  clip-rule="evenodd"
-                  d="M4.93179 5.43179C4.75605 5.60753 4.75605 5.89245 4.93179 6.06819C5.10753 6.24392 5.39245 6.24392 5.56819 6.06819L7.49999 4.13638L9.43179 6.06819C9.60753 6.24392 9.89245 6.24392 10.0682 6.06819C10.2439 5.89245 10.2439 5.60753 10.0682 5.43179L7.81819 3.18179C7.73379 3.0974 7.61933 3.04999 7.49999 3.04999C7.38064 3.04999 7.26618 3.0974 7.18179 3.18179L4.93179 5.43179ZM10.0682 9.56819C10.2439 9.39245 10.2439 9.10753 10.0682 8.93179C9.89245 8.75606 9.60753 8.75606 9.43179 8.93179L7.49999 10.8636L5.56819 8.93179C5.39245 8.75606 5.10753 8.75606 4.93179 8.93179C4.75605 9.10753 4.75605 9.39245 4.93179 9.56819L7.18179 11.8182C7.35753 11.9939 7.64245 11.9939 7.81819 11.8182L10.0682 9.56819Z"
-                  fill="currentColor"
-                  fill-rule="evenodd"
-                />
-              </svg>
+              <div
+                class="mantine-uquezq mantine-Input-rightSection mantine-MultiSelect-rightSection"
+              >
+                <svg
+                  data-chevron="true"
+                  fill="none"
+                  height="18"
+                  style="color: rgb(134, 142, 150);"
+                  viewBox="0 0 15 15"
+                  width="18"
+                  xmlns="http://www.w3.org/2000/svg"
+                >
+                  <path
+                    clip-rule="evenodd"
+                    d="M4.93179 5.43179C4.75605 5.60753 4.75605 5.89245 4.93179 6.06819C5.10753 6.24392 5.39245 6.24392 5.56819 6.06819L7.49999 4.13638L9.43179 6.06819C9.60753 6.24392 9.89245 6.24392 10.0682 6.06819C10.2439 5.89245 10.2439 5.60753 10.0682 5.43179L7.81819 3.18179C7.73379 3.0974 7.61933 3.04999 7.49999 3.04999C7.38064 3.04999 7.26618 3.0974 7.18179 3.18179L4.93179 5.43179ZM10.0682 9.56819C10.2439 9.39245 10.2439 9.10753 10.0682 8.93179C9.89245 8.75606 9.60753 8.75606 9.43179 8.93179L7.49999 10.8636L5.56819 8.93179C5.39245 8.75606 5.10753 8.75606 4.93179 8.93179C4.75605 9.10753 4.75605 9.39245 4.93179 9.56819L7.18179 11.8182C7.35753 11.9939 7.64245 11.9939 7.81819 11.8182L10.0682 9.56819Z"
+                    fill="currentColor"
+                    fill-rule="evenodd"
+                  />
+                </svg>
+              </div>
             </div>
           </div>
         </div>
-        <input
-          type="hidden"
-          value=""
-        />
         <div
-          class="mantine-InputWrapper-root mantine-NumberInput-root"
+          class="mantine-InputWrapper-root mantine-NumberInput-root mantine-e8sh7b"
         >
           <label
-            class="mantine-InputWrapper-label mantine-NumberInput-label"
-            for=""
-            id=""
+            class="mantine-InputWrapper-label mantine-NumberInput-label mantine-ittua2"
+            for="mantine-re"
+            id="mantine-re-label"
           >
             Language
           </label>
           <div
-            class="mantine-Input-wrapper mantine-NumberInput-wrapper"
-            data-variant="default"
-            data-with-right-section="true"
-            style="--input-right-section-width: var(--ni-right-section-width-sm);"
+            class="mantine-Input-wrapper mantine-NumberInput-wrapper mantine-12sbrde"
           >
             <input
               aria-invalid="false"
-              class="mantine-Input-input mantine-NumberInput-input"
-              data-variant="default"
-              id=""
+              class="mantine-Input-input mantine-NumberInput-input mantine-rum3t1"
+              id="mantine-re"
               inputmode="numeric"
+              step="1"
               type="text"
               value=""
             />
             <div
-              class="mantine-Input-section mantine-NumberInput-section"
-              data-position="right"
+              class="mantine-1cwybh2 mantine-Input-rightSection mantine-NumberInput-rightSection"
             >
               <div
-                class="mantine-NumberInput-controls"
+                class="mantine-1mzslog mantine-NumberInput-rightSection"
               >
                 <button
                   aria-hidden="true"
-                  class="mantine-focus-auto mantine-NumberInput-control mantine-UnstyledButton-root"
-                  data-direction="up"
+                  class="mantine-NumberInput-control mantine-NumberInput-controlUp mantine-f73we9"
                   tabindex="-1"
                   type="button"
                 >
                   <svg
                     fill="none"
+                    height="14"
                     style="transform: rotate(180deg);"
                     viewBox="0 0 15 15"
+                    width="14"
                     xmlns="http://www.w3.org/2000/svg"
                   >
                     <path
@@ -569,14 +517,15 @@
                 </button>
                 <button
                   aria-hidden="true"
-                  class="mantine-focus-auto mantine-NumberInput-control mantine-UnstyledButton-root"
-                  data-direction="down"
+                  class="mantine-NumberInput-control mantine-NumberInput-controlDown mantine-1kz3j3d"
                   tabindex="-1"
                   type="button"
                 >
                   <svg
                     fill="none"
+                    height="14"
                     viewBox="0 0 15 15"
+                    width="14"
                     xmlns="http://www.w3.org/2000/svg"
                   >
                     <path
@@ -593,22 +542,18 @@
         </div>
       </div>
       <div
-        class="mantine-Group-root"
-        style="--group-gap: var(--mantine-spacing-xs); --group-align: right; --group-justify: flex-start; --group-wrap: wrap;"
+        class="mantine-Group-root mantine-n0y6vz"
       >
         <button
-          class="mantine-focus-auto mantine-active refine-save-button mantine-Button-root mantine-UnstyledButton-root"
-          data-variant="filled"
-          data-with-left-section="true"
-          style="--button-bg: var(--mantine-color-blue-filled); --button-hover: var(--mantine-color-blue-filled-hover); --button-color: var(--mantine-color-white); --button-bd: calc(0.0625rem * var(--mantine-scale)) solid transparent;"
+          class="mantine-UnstyledButton-root mantine-Button-root refine-save-button mantine-4xmesm"
+          data-button="true"
           type="button"
         >
-          <span
-            class="mantine-Button-inner"
+          <div
+            class="mantine-3xbgk5 mantine-Button-inner"
           >
             <span
-              class="mantine-Button-section"
-              data-position="left"
+              class="mantine-Button-icon mantine-Button-leftIcon mantine-1g4orza"
             >
               <svg
                 class="tabler-icon tabler-icon-device-floppy "
@@ -634,11 +579,11 @@
               </svg>
             </span>
             <span
-              class="mantine-Button-label"
+              class="mantine-qo1k2 mantine-Button-label"
             >
               Save
             </span>
-          </span>
+          </div>
         </button>
       </div>
     </div>
@@ -780,10 +725,48 @@
                  
               </span>
               <span
+                class="token imports punctuation"
+                style="color: rgb(212, 212, 212);"
+              >
+                {
+              </span>
+              <span
+                class="token imports"
+              >
+                 
+              </span>
+              <span
                 class="token imports maybe-class-name"
               >
-<<<<<<< HEAD
-                React
+                Create
+              </span>
+              <span
+                class="token imports punctuation"
+                style="color: rgb(212, 212, 212);"
+              >
+                ,
+              </span>
+              <span
+                class="token imports"
+              >
+                 useForm
+              </span>
+              <span
+                class="token imports punctuation"
+                style="color: rgb(212, 212, 212);"
+              >
+                ,
+              </span>
+              <span
+                class="token imports"
+              >
+                 useSelect 
+              </span>
+              <span
+                class="token imports punctuation"
+                style="color: rgb(212, 212, 212);"
+              >
+                }
               </span>
               <span
                 class="token plain"
@@ -805,7 +788,7 @@
                 class="token string"
                 style="color: rgb(206, 145, 120);"
               >
-                "react"
+                "@refinedev/mantine"
               </span>
               <span
                 class="token punctuation"
@@ -834,45 +817,144 @@
                 class="token plain"
               >
                  
-=======
-                Create
->>>>>>> 2b5ac6f5
               </span>
               <span
                 class="token imports punctuation"
                 style="color: rgb(212, 212, 212);"
               >
-<<<<<<< HEAD
                 {
-=======
+              </span>
+              <span
+                class="token imports"
+              />
+            </div>
+            <div
+              class="token-line"
+              style="color: rgb(156, 220, 254);"
+            >
+              <span
+                class="token imports"
+              >
+                    
+              </span>
+              <span
+                class="token imports maybe-class-name"
+              >
+                TextInput
+              </span>
+              <span
+                class="token imports punctuation"
+                style="color: rgb(212, 212, 212);"
+              >
                 ,
->>>>>>> 2b5ac6f5
               </span>
               <span
                 class="token imports"
-              >
-<<<<<<< HEAD
-                 
+              />
+            </div>
+            <div
+              class="token-line"
+              style="color: rgb(156, 220, 254);"
+            >
+              <span
+                class="token imports"
+              >
+                    
               </span>
               <span
                 class="token imports maybe-class-name"
               >
-                IResourceComponentsProps
-=======
-                 useForm
+                Textarea
               </span>
               <span
                 class="token imports punctuation"
                 style="color: rgb(212, 212, 212);"
               >
                 ,
->>>>>>> 2b5ac6f5
               </span>
               <span
                 class="token imports"
-              >
-                 
-              </span>
+              />
+            </div>
+            <div
+              class="token-line"
+              style="color: rgb(156, 220, 254);"
+            >
+              <span
+                class="token imports"
+              >
+                    
+              </span>
+              <span
+                class="token imports maybe-class-name"
+              >
+                NumberInput
+              </span>
+              <span
+                class="token imports punctuation"
+                style="color: rgb(212, 212, 212);"
+              >
+                ,
+              </span>
+              <span
+                class="token imports"
+              />
+            </div>
+            <div
+              class="token-line"
+              style="color: rgb(156, 220, 254);"
+            >
+              <span
+                class="token imports"
+              >
+                    
+              </span>
+              <span
+                class="token imports maybe-class-name"
+              >
+                Select
+              </span>
+              <span
+                class="token imports punctuation"
+                style="color: rgb(212, 212, 212);"
+              >
+                ,
+              </span>
+              <span
+                class="token imports"
+              />
+            </div>
+            <div
+              class="token-line"
+              style="color: rgb(156, 220, 254);"
+            >
+              <span
+                class="token imports"
+              >
+                    
+              </span>
+              <span
+                class="token imports maybe-class-name"
+              >
+                MultiSelect
+              </span>
+              <span
+                class="token imports punctuation"
+                style="color: rgb(212, 212, 212);"
+              >
+                ,
+              </span>
+              <span
+                class="token imports"
+              />
+            </div>
+            <div
+              class="token-line"
+              style="color: rgb(156, 220, 254);"
+            >
+              <span
+                class="token imports"
+              />
               <span
                 class="token imports punctuation"
                 style="color: rgb(212, 212, 212);"
@@ -899,7 +981,7 @@
                 class="token string"
                 style="color: rgb(206, 145, 120);"
               >
-                "@refinedev/core"
+                "@mantine/core"
               </span>
               <span
                 class="token punctuation"
@@ -910,6 +992,18 @@
               <span
                 class="token plain"
               />
+            </div>
+            <div
+              class="token-line"
+              style="color: rgb(156, 220, 254);"
+            >
+              <span
+                class="token plain"
+                style="display: inline-block;"
+              >
+                
+
+              </span>
             </div>
             <div
               class="token-line"
@@ -922,164 +1016,7 @@
                 class="token keyword"
                 style="color: rgb(86, 156, 214);"
               >
-                import
-              </span>
-              <span
-                class="token plain"
-              >
-                 
-              </span>
-              <span
-                class="token imports punctuation"
-                style="color: rgb(212, 212, 212);"
-              >
-                {
-              </span>
-              <span
-                class="token imports"
-              />
-            </div>
-            <div
-              class="token-line"
-              style="color: rgb(156, 220, 254);"
-            >
-              <span
-                class="token imports"
-              >
-                    
-              </span>
-              <span
-                class="token imports maybe-class-name"
-              >
-                Create
-              </span>
-              <span
-                class="token imports punctuation"
-                style="color: rgb(212, 212, 212);"
-              >
-                ,
-              </span>
-              <span
-                class="token imports"
-              />
-            </div>
-            <div
-              class="token-line"
-              style="color: rgb(156, 220, 254);"
-            >
-              <span
-                class="token imports"
-              >
-                    useForm
-              </span>
-              <span
-                class="token imports punctuation"
-                style="color: rgb(212, 212, 212);"
-              >
-                ,
-              </span>
-              <span
-                class="token imports"
-              />
-            </div>
-            <div
-              class="token-line"
-              style="color: rgb(156, 220, 254);"
-            >
-              <span
-                class="token imports"
-              >
-                    useSelect
-              </span>
-              <span
-                class="token imports punctuation"
-                style="color: rgb(212, 212, 212);"
-              >
-                ,
-              </span>
-              <span
-                class="token imports"
-              />
-            </div>
-            <div
-              class="token-line"
-              style="color: rgb(156, 220, 254);"
-            >
-              <span
-                class="token imports"
-              >
-                    useMultiSelect
-              </span>
-              <span
-                class="token imports punctuation"
-                style="color: rgb(212, 212, 212);"
-              >
-                ,
-              </span>
-              <span
-                class="token imports"
-              />
-            </div>
-            <div
-              class="token-line"
-              style="color: rgb(156, 220, 254);"
-            >
-              <span
-                class="token imports"
-              >
-                    
-              </span>
-              <span
-                class="token imports maybe-class-name"
-              >
-                Select
-              </span>
-              <span
-                class="token imports punctuation"
-                style="color: rgb(212, 212, 212);"
-              >
-                ,
-              </span>
-              <span
-                class="token imports"
-              />
-            </div>
-            <div
-              class="token-line"
-              style="color: rgb(156, 220, 254);"
-            >
-              <span
-                class="token imports"
-              >
-                    
-              </span>
-              <span
-                class="token imports maybe-class-name"
-              >
-                MultiSelect
-              </span>
-              <span
-                class="token imports punctuation"
-                style="color: rgb(212, 212, 212);"
-              >
-                ,
-              </span>
-              <span
-                class="token imports"
-              />
-            </div>
-            <div
-              class="token-line"
-              style="color: rgb(156, 220, 254);"
-            >
-              <span
-                class="token imports"
-              />
-              <span
-                class="token imports punctuation"
-                style="color: rgb(212, 212, 212);"
-              >
-                }
+                export
               </span>
               <span
                 class="token plain"
@@ -1090,7 +1027,304 @@
                 class="token keyword"
                 style="color: rgb(86, 156, 214);"
               >
-                from
+                const
+              </span>
+              <span
+                class="token plain"
+              >
+                 
+              </span>
+              <span
+                class="token function-variable function"
+                style="color: rgb(220, 220, 170);"
+              >
+                PostCreate
+              </span>
+              <span
+                class="token plain"
+              >
+                 
+              </span>
+              <span
+                class="token operator"
+                style="color: rgb(212, 212, 212);"
+              >
+                =
+              </span>
+              <span
+                class="token plain"
+              >
+                 
+              </span>
+              <span
+                class="token punctuation"
+                style="color: rgb(212, 212, 212);"
+              >
+                (
+              </span>
+              <span
+                class="token punctuation"
+                style="color: rgb(212, 212, 212);"
+              >
+                )
+              </span>
+              <span
+                class="token plain"
+              >
+                 
+              </span>
+              <span
+                class="token arrow operator"
+                style="color: rgb(212, 212, 212);"
+              >
+                =&gt;
+              </span>
+              <span
+                class="token plain"
+              >
+                 
+              </span>
+              <span
+                class="token punctuation"
+                style="color: rgb(212, 212, 212);"
+              >
+                {
+              </span>
+              <span
+                class="token plain"
+              />
+            </div>
+            <div
+              class="token-line"
+              style="color: rgb(156, 220, 254);"
+            >
+              <span
+                class="token plain"
+              >
+                    
+              </span>
+              <span
+                class="token keyword"
+                style="color: rgb(86, 156, 214);"
+              >
+                const
+              </span>
+              <span
+                class="token plain"
+              >
+                 
+              </span>
+              <span
+                class="token punctuation"
+                style="color: rgb(212, 212, 212);"
+              >
+                {
+              </span>
+              <span
+                class="token plain"
+              />
+            </div>
+            <div
+              class="token-line"
+              style="color: rgb(156, 220, 254);"
+            >
+              <span
+                class="token plain"
+              >
+                        getInputProps
+              </span>
+              <span
+                class="token punctuation"
+                style="color: rgb(212, 212, 212);"
+              >
+                ,
+              </span>
+              <span
+                class="token plain"
+              />
+            </div>
+            <div
+              class="token-line"
+              style="color: rgb(156, 220, 254);"
+            >
+              <span
+                class="token plain"
+              >
+                        saveButtonProps
+              </span>
+              <span
+                class="token punctuation"
+                style="color: rgb(212, 212, 212);"
+              >
+                ,
+              </span>
+              <span
+                class="token plain"
+              />
+            </div>
+            <div
+              class="token-line"
+              style="color: rgb(156, 220, 254);"
+            >
+              <span
+                class="token plain"
+              >
+                        setFieldValue
+              </span>
+              <span
+                class="token punctuation"
+                style="color: rgb(212, 212, 212);"
+              >
+                ,
+              </span>
+              <span
+                class="token plain"
+              />
+            </div>
+            <div
+              class="token-line"
+              style="color: rgb(156, 220, 254);"
+            >
+              <span
+                class="token plain"
+              >
+                        refineCore
+              </span>
+              <span
+                class="token operator"
+                style="color: rgb(212, 212, 212);"
+              >
+                :
+              </span>
+              <span
+                class="token plain"
+              >
+                 
+              </span>
+              <span
+                class="token punctuation"
+                style="color: rgb(212, 212, 212);"
+              >
+                {
+              </span>
+              <span
+                class="token plain"
+              >
+                 formLoading 
+              </span>
+              <span
+                class="token punctuation"
+                style="color: rgb(212, 212, 212);"
+              >
+                }
+              </span>
+              <span
+                class="token punctuation"
+                style="color: rgb(212, 212, 212);"
+              >
+                ,
+              </span>
+              <span
+                class="token plain"
+              />
+            </div>
+            <div
+              class="token-line"
+              style="color: rgb(156, 220, 254);"
+            >
+              <span
+                class="token plain"
+              >
+                    
+              </span>
+              <span
+                class="token punctuation"
+                style="color: rgb(212, 212, 212);"
+              >
+                }
+              </span>
+              <span
+                class="token plain"
+              >
+                 
+              </span>
+              <span
+                class="token operator"
+                style="color: rgb(212, 212, 212);"
+              >
+                =
+              </span>
+              <span
+                class="token plain"
+              >
+                 
+              </span>
+              <span
+                class="token function"
+                style="color: rgb(220, 220, 170);"
+              >
+                useForm
+              </span>
+              <span
+                class="token punctuation"
+                style="color: rgb(212, 212, 212);"
+              >
+                (
+              </span>
+              <span
+                class="token punctuation"
+                style="color: rgb(212, 212, 212);"
+              >
+                {
+              </span>
+              <span
+                class="token plain"
+              />
+            </div>
+            <div
+              class="token-line"
+              style="color: rgb(156, 220, 254);"
+            >
+              <span
+                class="token plain"
+              >
+                        initialValues
+              </span>
+              <span
+                class="token operator"
+                style="color: rgb(212, 212, 212);"
+              >
+                :
+              </span>
+              <span
+                class="token plain"
+              >
+                 
+              </span>
+              <span
+                class="token punctuation"
+                style="color: rgb(212, 212, 212);"
+              >
+                {
+              </span>
+              <span
+                class="token plain"
+              />
+            </div>
+            <div
+              class="token-line"
+              style="color: rgb(156, 220, 254);"
+            >
+              <span
+                class="token plain"
+              >
+                            title
+              </span>
+              <span
+                class="token operator"
+                style="color: rgb(212, 212, 212);"
+              >
+                :
               </span>
               <span
                 class="token plain"
@@ -1101,7 +1335,531 @@
                 class="token string"
                 style="color: rgb(206, 145, 120);"
               >
-                "@refinedev/mantine"
+                ""
+              </span>
+              <span
+                class="token punctuation"
+                style="color: rgb(212, 212, 212);"
+              >
+                ,
+              </span>
+              <span
+                class="token plain"
+              />
+            </div>
+            <div
+              class="token-line"
+              style="color: rgb(156, 220, 254);"
+            >
+              <span
+                class="token plain"
+              >
+                            slug
+              </span>
+              <span
+                class="token operator"
+                style="color: rgb(212, 212, 212);"
+              >
+                :
+              </span>
+              <span
+                class="token plain"
+              >
+                 
+              </span>
+              <span
+                class="token string"
+                style="color: rgb(206, 145, 120);"
+              >
+                ""
+              </span>
+              <span
+                class="token punctuation"
+                style="color: rgb(212, 212, 212);"
+              >
+                ,
+              </span>
+              <span
+                class="token plain"
+              />
+            </div>
+            <div
+              class="token-line"
+              style="color: rgb(156, 220, 254);"
+            >
+              <span
+                class="token plain"
+              >
+                            content
+              </span>
+              <span
+                class="token operator"
+                style="color: rgb(212, 212, 212);"
+              >
+                :
+              </span>
+              <span
+                class="token plain"
+              >
+                 
+              </span>
+              <span
+                class="token string"
+                style="color: rgb(206, 145, 120);"
+              >
+                ""
+              </span>
+              <span
+                class="token punctuation"
+                style="color: rgb(212, 212, 212);"
+              >
+                ,
+              </span>
+              <span
+                class="token plain"
+              />
+            </div>
+            <div
+              class="token-line"
+              style="color: rgb(156, 220, 254);"
+            >
+              <span
+                class="token plain"
+              >
+                            hit
+              </span>
+              <span
+                class="token operator"
+                style="color: rgb(212, 212, 212);"
+              >
+                :
+              </span>
+              <span
+                class="token plain"
+              >
+                 
+              </span>
+              <span
+                class="token string"
+                style="color: rgb(206, 145, 120);"
+              >
+                ""
+              </span>
+              <span
+                class="token punctuation"
+                style="color: rgb(212, 212, 212);"
+              >
+                ,
+              </span>
+              <span
+                class="token plain"
+              />
+            </div>
+            <div
+              class="token-line"
+              style="color: rgb(156, 220, 254);"
+            >
+              <span
+                class="token plain"
+              >
+                            category
+              </span>
+              <span
+                class="token operator"
+                style="color: rgb(212, 212, 212);"
+              >
+                :
+              </span>
+              <span
+                class="token plain"
+              >
+                 
+              </span>
+              <span
+                class="token punctuation"
+                style="color: rgb(212, 212, 212);"
+              >
+                {
+              </span>
+              <span
+                class="token plain"
+              >
+                 id
+              </span>
+              <span
+                class="token operator"
+                style="color: rgb(212, 212, 212);"
+              >
+                :
+              </span>
+              <span
+                class="token plain"
+              >
+                 
+              </span>
+              <span
+                class="token string"
+                style="color: rgb(206, 145, 120);"
+              >
+                ""
+              </span>
+              <span
+                class="token plain"
+              >
+                 
+              </span>
+              <span
+                class="token punctuation"
+                style="color: rgb(212, 212, 212);"
+              >
+                }
+              </span>
+              <span
+                class="token punctuation"
+                style="color: rgb(212, 212, 212);"
+              >
+                ,
+              </span>
+              <span
+                class="token plain"
+              />
+            </div>
+            <div
+              class="token-line"
+              style="color: rgb(156, 220, 254);"
+            >
+              <span
+                class="token plain"
+              >
+                            user
+              </span>
+              <span
+                class="token operator"
+                style="color: rgb(212, 212, 212);"
+              >
+                :
+              </span>
+              <span
+                class="token plain"
+              >
+                 
+              </span>
+              <span
+                class="token punctuation"
+                style="color: rgb(212, 212, 212);"
+              >
+                {
+              </span>
+              <span
+                class="token plain"
+              >
+                 id
+              </span>
+              <span
+                class="token operator"
+                style="color: rgb(212, 212, 212);"
+              >
+                :
+              </span>
+              <span
+                class="token plain"
+              >
+                 
+              </span>
+              <span
+                class="token string"
+                style="color: rgb(206, 145, 120);"
+              >
+                ""
+              </span>
+              <span
+                class="token plain"
+              >
+                 
+              </span>
+              <span
+                class="token punctuation"
+                style="color: rgb(212, 212, 212);"
+              >
+                }
+              </span>
+              <span
+                class="token punctuation"
+                style="color: rgb(212, 212, 212);"
+              >
+                ,
+              </span>
+              <span
+                class="token plain"
+              />
+            </div>
+            <div
+              class="token-line"
+              style="color: rgb(156, 220, 254);"
+            >
+              <span
+                class="token plain"
+              >
+                            status
+              </span>
+              <span
+                class="token operator"
+                style="color: rgb(212, 212, 212);"
+              >
+                :
+              </span>
+              <span
+                class="token plain"
+              >
+                 
+              </span>
+              <span
+                class="token string"
+                style="color: rgb(206, 145, 120);"
+              >
+                ""
+              </span>
+              <span
+                class="token punctuation"
+                style="color: rgb(212, 212, 212);"
+              >
+                ,
+              </span>
+              <span
+                class="token plain"
+              />
+            </div>
+            <div
+              class="token-line"
+              style="color: rgb(156, 220, 254);"
+            >
+              <span
+                class="token plain"
+              >
+                            status_color
+              </span>
+              <span
+                class="token operator"
+                style="color: rgb(212, 212, 212);"
+              >
+                :
+              </span>
+              <span
+                class="token plain"
+              >
+                 
+              </span>
+              <span
+                class="token string"
+                style="color: rgb(206, 145, 120);"
+              >
+                ""
+              </span>
+              <span
+                class="token punctuation"
+                style="color: rgb(212, 212, 212);"
+              >
+                ,
+              </span>
+              <span
+                class="token plain"
+              />
+            </div>
+            <div
+              class="token-line"
+              style="color: rgb(156, 220, 254);"
+            >
+              <span
+                class="token plain"
+              >
+                            createdAt
+              </span>
+              <span
+                class="token operator"
+                style="color: rgb(212, 212, 212);"
+              >
+                :
+              </span>
+              <span
+                class="token plain"
+              >
+                 
+              </span>
+              <span
+                class="token string"
+                style="color: rgb(206, 145, 120);"
+              >
+                ""
+              </span>
+              <span
+                class="token punctuation"
+                style="color: rgb(212, 212, 212);"
+              >
+                ,
+              </span>
+              <span
+                class="token plain"
+              />
+            </div>
+            <div
+              class="token-line"
+              style="color: rgb(156, 220, 254);"
+            >
+              <span
+                class="token plain"
+              >
+                            publishedAt
+              </span>
+              <span
+                class="token operator"
+                style="color: rgb(212, 212, 212);"
+              >
+                :
+              </span>
+              <span
+                class="token plain"
+              >
+                 
+              </span>
+              <span
+                class="token string"
+                style="color: rgb(206, 145, 120);"
+              >
+                ""
+              </span>
+              <span
+                class="token punctuation"
+                style="color: rgb(212, 212, 212);"
+              >
+                ,
+              </span>
+              <span
+                class="token plain"
+              />
+            </div>
+            <div
+              class="token-line"
+              style="color: rgb(156, 220, 254);"
+            >
+              <span
+                class="token plain"
+              >
+                            tags
+              </span>
+              <span
+                class="token operator"
+                style="color: rgb(212, 212, 212);"
+              >
+                :
+              </span>
+              <span
+                class="token plain"
+              >
+                 
+              </span>
+              <span
+                class="token punctuation"
+                style="color: rgb(212, 212, 212);"
+              >
+                [
+              </span>
+              <span
+                class="token punctuation"
+                style="color: rgb(212, 212, 212);"
+              >
+                ]
+              </span>
+              <span
+                class="token punctuation"
+                style="color: rgb(212, 212, 212);"
+              >
+                ,
+              </span>
+              <span
+                class="token plain"
+              />
+            </div>
+            <div
+              class="token-line"
+              style="color: rgb(156, 220, 254);"
+            >
+              <span
+                class="token plain"
+              >
+                            language
+              </span>
+              <span
+                class="token operator"
+                style="color: rgb(212, 212, 212);"
+              >
+                :
+              </span>
+              <span
+                class="token plain"
+              >
+                 
+              </span>
+              <span
+                class="token string"
+                style="color: rgb(206, 145, 120);"
+              >
+                ""
+              </span>
+              <span
+                class="token punctuation"
+                style="color: rgb(212, 212, 212);"
+              >
+                ,
+              </span>
+              <span
+                class="token plain"
+              />
+            </div>
+            <div
+              class="token-line"
+              style="color: rgb(156, 220, 254);"
+            >
+              <span
+                class="token plain"
+              >
+                        
+              </span>
+              <span
+                class="token punctuation"
+                style="color: rgb(212, 212, 212);"
+              >
+                }
+              </span>
+              <span
+                class="token punctuation"
+                style="color: rgb(212, 212, 212);"
+              >
+                ,
+              </span>
+              <span
+                class="token plain"
+              />
+            </div>
+            <div
+              class="token-line"
+              style="color: rgb(156, 220, 254);"
+            >
+              <span
+                class="token plain"
+              >
+                    
+              </span>
+              <span
+                class="token punctuation"
+                style="color: rgb(212, 212, 212);"
+              >
+                }
+              </span>
+              <span
+                class="token punctuation"
+                style="color: rgb(212, 212, 212);"
+              >
+                )
               </span>
               <span
                 class="token punctuation"
@@ -1119,87 +1877,277 @@
             >
               <span
                 class="token plain"
-              />
+                style="display: inline-block;"
+              >
+                
+
+              </span>
+            </div>
+            <div
+              class="token-line"
+              style="color: rgb(156, 220, 254);"
+            >
+              <span
+                class="token plain"
+              >
+                    
+              </span>
               <span
                 class="token keyword"
                 style="color: rgb(86, 156, 214);"
               >
-                import
-              </span>
-              <span
-                class="token plain"
-              >
-                 
-              </span>
-              <span
-                class="token imports punctuation"
+                const
+              </span>
+              <span
+                class="token plain"
+              >
+                 
+              </span>
+              <span
+                class="token punctuation"
                 style="color: rgb(212, 212, 212);"
               >
                 {
               </span>
               <span
-                class="token imports"
-              >
-                 
-              </span>
-              <span
-                class="token imports maybe-class-name"
-              >
-                TextInput
-              </span>
-              <span
-                class="token imports punctuation"
+                class="token plain"
+              >
+                 selectProps
+              </span>
+              <span
+                class="token operator"
+                style="color: rgb(212, 212, 212);"
+              >
+                :
+              </span>
+              <span
+                class="token plain"
+              >
+                 categorySelectProps 
+              </span>
+              <span
+                class="token punctuation"
+                style="color: rgb(212, 212, 212);"
+              >
+                }
+              </span>
+              <span
+                class="token plain"
+              >
+                 
+              </span>
+              <span
+                class="token operator"
+                style="color: rgb(212, 212, 212);"
+              >
+                =
+              </span>
+              <span
+                class="token plain"
+              >
+                 
+              </span>
+              <span
+                class="token function"
+                style="color: rgb(220, 220, 170);"
+              >
+                useSelect
+              </span>
+              <span
+                class="token punctuation"
+                style="color: rgb(212, 212, 212);"
+              >
+                (
+              </span>
+              <span
+                class="token punctuation"
+                style="color: rgb(212, 212, 212);"
+              >
+                {
+              </span>
+              <span
+                class="token plain"
+              />
+            </div>
+            <div
+              class="token-line"
+              style="color: rgb(156, 220, 254);"
+            >
+              <span
+                class="token plain"
+              >
+                        resource
+              </span>
+              <span
+                class="token operator"
+                style="color: rgb(212, 212, 212);"
+              >
+                :
+              </span>
+              <span
+                class="token plain"
+              >
+                 
+              </span>
+              <span
+                class="token string"
+                style="color: rgb(206, 145, 120);"
+              >
+                "categories"
+              </span>
+              <span
+                class="token punctuation"
                 style="color: rgb(212, 212, 212);"
               >
                 ,
               </span>
               <span
-                class="token imports"
-              >
-                 
-              </span>
-              <span
-                class="token imports maybe-class-name"
-              >
-                Textarea
-              </span>
-              <span
-                class="token imports punctuation"
-                style="color: rgb(212, 212, 212);"
-              >
-                ,
-              </span>
-              <span
-                class="token imports"
-              >
-                 
-              </span>
-              <span
-                class="token imports maybe-class-name"
-              >
-                NumberInput
-              </span>
-              <span
-                class="token imports"
-              >
-                 
-              </span>
-              <span
-                class="token imports punctuation"
+                class="token plain"
+              />
+            </div>
+            <div
+              class="token-line"
+              style="color: rgb(156, 220, 254);"
+            >
+              <span
+                class="token plain"
+              >
+                    
+              </span>
+              <span
+                class="token punctuation"
                 style="color: rgb(212, 212, 212);"
               >
                 }
               </span>
               <span
-                class="token plain"
-              >
-                 
+                class="token punctuation"
+                style="color: rgb(212, 212, 212);"
+              >
+                )
+              </span>
+              <span
+                class="token punctuation"
+                style="color: rgb(212, 212, 212);"
+              >
+                ;
+              </span>
+              <span
+                class="token plain"
+              />
+            </div>
+            <div
+              class="token-line"
+              style="color: rgb(156, 220, 254);"
+            >
+              <span
+                class="token plain"
+                style="display: inline-block;"
+              >
+                
+
+              </span>
+            </div>
+            <div
+              class="token-line"
+              style="color: rgb(156, 220, 254);"
+            >
+              <span
+                class="token plain"
+              >
+                    
               </span>
               <span
                 class="token keyword"
                 style="color: rgb(86, 156, 214);"
               >
-                from
+                const
+              </span>
+              <span
+                class="token plain"
+              >
+                 
+              </span>
+              <span
+                class="token punctuation"
+                style="color: rgb(212, 212, 212);"
+              >
+                {
+              </span>
+              <span
+                class="token plain"
+              >
+                 selectProps
+              </span>
+              <span
+                class="token operator"
+                style="color: rgb(212, 212, 212);"
+              >
+                :
+              </span>
+              <span
+                class="token plain"
+              >
+                 userSelectProps 
+              </span>
+              <span
+                class="token punctuation"
+                style="color: rgb(212, 212, 212);"
+              >
+                }
+              </span>
+              <span
+                class="token plain"
+              >
+                 
+              </span>
+              <span
+                class="token operator"
+                style="color: rgb(212, 212, 212);"
+              >
+                =
+              </span>
+              <span
+                class="token plain"
+              >
+                 
+              </span>
+              <span
+                class="token function"
+                style="color: rgb(220, 220, 170);"
+              >
+                useSelect
+              </span>
+              <span
+                class="token punctuation"
+                style="color: rgb(212, 212, 212);"
+              >
+                (
+              </span>
+              <span
+                class="token punctuation"
+                style="color: rgb(212, 212, 212);"
+              >
+                {
+              </span>
+              <span
+                class="token plain"
+              />
+            </div>
+            <div
+              class="token-line"
+              style="color: rgb(156, 220, 254);"
+            >
+              <span
+                class="token plain"
+              >
+                        resource
+              </span>
+              <span
+                class="token operator"
+                style="color: rgb(212, 212, 212);"
+              >
+                :
               </span>
               <span
                 class="token plain"
@@ -1210,7 +2158,74 @@
                 class="token string"
                 style="color: rgb(206, 145, 120);"
               >
-                "@mantine/core"
+                "users"
+              </span>
+              <span
+                class="token punctuation"
+                style="color: rgb(212, 212, 212);"
+              >
+                ,
+              </span>
+              <span
+                class="token plain"
+              />
+            </div>
+            <div
+              class="token-line"
+              style="color: rgb(156, 220, 254);"
+            >
+              <span
+                class="token plain"
+              >
+                        optionLabel
+              </span>
+              <span
+                class="token operator"
+                style="color: rgb(212, 212, 212);"
+              >
+                :
+              </span>
+              <span
+                class="token plain"
+              >
+                 
+              </span>
+              <span
+                class="token string"
+                style="color: rgb(206, 145, 120);"
+              >
+                "firstName"
+              </span>
+              <span
+                class="token punctuation"
+                style="color: rgb(212, 212, 212);"
+              >
+                ,
+              </span>
+              <span
+                class="token plain"
+              />
+            </div>
+            <div
+              class="token-line"
+              style="color: rgb(156, 220, 254);"
+            >
+              <span
+                class="token plain"
+              >
+                    
+              </span>
+              <span
+                class="token punctuation"
+                style="color: rgb(212, 212, 212);"
+              >
+                }
+              </span>
+              <span
+                class="token punctuation"
+                style="color: rgb(212, 212, 212);"
+              >
+                )
               </span>
               <span
                 class="token punctuation"
@@ -1240,1422 +2255,178 @@
             >
               <span
                 class="token plain"
-              />
+              >
+                    
+              </span>
               <span
                 class="token keyword"
                 style="color: rgb(86, 156, 214);"
               >
-                export
-              </span>
-              <span
-                class="token plain"
-              >
-                 
+                const
+              </span>
+              <span
+                class="token plain"
+              >
+                 
+              </span>
+              <span
+                class="token punctuation"
+                style="color: rgb(212, 212, 212);"
+              >
+                {
+              </span>
+              <span
+                class="token plain"
+              >
+                 selectProps
+              </span>
+              <span
+                class="token operator"
+                style="color: rgb(212, 212, 212);"
+              >
+                :
+              </span>
+              <span
+                class="token plain"
+              >
+                 tagsSelectProps 
+              </span>
+              <span
+                class="token punctuation"
+                style="color: rgb(212, 212, 212);"
+              >
+                }
+              </span>
+              <span
+                class="token plain"
+              >
+                 
+              </span>
+              <span
+                class="token operator"
+                style="color: rgb(212, 212, 212);"
+              >
+                =
+              </span>
+              <span
+                class="token plain"
+              >
+                 
+              </span>
+              <span
+                class="token function"
+                style="color: rgb(220, 220, 170);"
+              >
+                useSelect
+              </span>
+              <span
+                class="token punctuation"
+                style="color: rgb(212, 212, 212);"
+              >
+                (
+              </span>
+              <span
+                class="token punctuation"
+                style="color: rgb(212, 212, 212);"
+              >
+                {
+              </span>
+              <span
+                class="token plain"
+              />
+            </div>
+            <div
+              class="token-line"
+              style="color: rgb(156, 220, 254);"
+            >
+              <span
+                class="token plain"
+              >
+                        resource
+              </span>
+              <span
+                class="token operator"
+                style="color: rgb(212, 212, 212);"
+              >
+                :
+              </span>
+              <span
+                class="token plain"
+              >
+                 
+              </span>
+              <span
+                class="token string"
+                style="color: rgb(206, 145, 120);"
+              >
+                "tags"
+              </span>
+              <span
+                class="token punctuation"
+                style="color: rgb(212, 212, 212);"
+              >
+                ,
+              </span>
+              <span
+                class="token plain"
+              />
+            </div>
+            <div
+              class="token-line"
+              style="color: rgb(156, 220, 254);"
+            >
+              <span
+                class="token plain"
+              >
+                    
+              </span>
+              <span
+                class="token punctuation"
+                style="color: rgb(212, 212, 212);"
+              >
+                }
+              </span>
+              <span
+                class="token punctuation"
+                style="color: rgb(212, 212, 212);"
+              >
+                )
+              </span>
+              <span
+                class="token punctuation"
+                style="color: rgb(212, 212, 212);"
+              >
+                ;
+              </span>
+              <span
+                class="token plain"
+              />
+            </div>
+            <div
+              class="token-line"
+              style="color: rgb(156, 220, 254);"
+            >
+              <span
+                class="token plain"
+                style="display: inline-block;"
+              >
+                
+
+              </span>
+            </div>
+            <div
+              class="token-line"
+              style="color: rgb(156, 220, 254);"
+            >
+              <span
+                class="token plain"
+              >
+                    
               </span>
               <span
                 class="token keyword"
                 style="color: rgb(86, 156, 214);"
               >
-                const
-              </span>
-              <span
-                class="token plain"
-              >
-                 
-              </span>
-              <span
-                class="token function-variable function"
-                style="color: rgb(220, 220, 170);"
-              >
-                PostCreate
-              </span>
-              <span
-                class="token plain"
-              >
-                 
-              </span>
-              <span
-                class="token operator"
-                style="color: rgb(212, 212, 212);"
-              >
-                =
-              </span>
-              <span
-                class="token plain"
-              >
-                 
-              </span>
-              <span
-                class="token punctuation"
-                style="color: rgb(212, 212, 212);"
-              >
-                (
-              </span>
-              <span
-                class="token punctuation"
-                style="color: rgb(212, 212, 212);"
-              >
-                )
-              </span>
-              <span
-                class="token plain"
-              >
-                 
-              </span>
-              <span
-                class="token arrow operator"
-                style="color: rgb(212, 212, 212);"
-              >
-                =&gt;
-              </span>
-              <span
-                class="token plain"
-              >
-                 
-              </span>
-              <span
-                class="token punctuation"
-                style="color: rgb(212, 212, 212);"
-              >
-                {
-              </span>
-              <span
-                class="token plain"
-              />
-            </div>
-            <div
-              class="token-line"
-              style="color: rgb(156, 220, 254);"
-            >
-              <span
-                class="token plain"
-              >
-                    
-              </span>
-              <span
-                class="token keyword"
-                style="color: rgb(86, 156, 214);"
-              >
-                const
-              </span>
-              <span
-                class="token plain"
-              >
-                 
-              </span>
-              <span
-                class="token punctuation"
-                style="color: rgb(212, 212, 212);"
-              >
-                {
-              </span>
-              <span
-                class="token plain"
-              />
-            </div>
-            <div
-              class="token-line"
-              style="color: rgb(156, 220, 254);"
-            >
-              <span
-                class="token plain"
-              >
-                        getInputProps
-              </span>
-              <span
-                class="token punctuation"
-                style="color: rgb(212, 212, 212);"
-              >
-                ,
-              </span>
-              <span
-                class="token plain"
-              />
-            </div>
-            <div
-              class="token-line"
-              style="color: rgb(156, 220, 254);"
-            >
-              <span
-                class="token plain"
-              >
-                        saveButtonProps
-              </span>
-              <span
-                class="token punctuation"
-                style="color: rgb(212, 212, 212);"
-              >
-                ,
-              </span>
-              <span
-                class="token plain"
-              />
-            </div>
-            <div
-              class="token-line"
-              style="color: rgb(156, 220, 254);"
-            >
-              <span
-                class="token plain"
-              >
-                        setFieldValue
-              </span>
-              <span
-                class="token punctuation"
-                style="color: rgb(212, 212, 212);"
-              >
-                ,
-              </span>
-              <span
-                class="token plain"
-              />
-            </div>
-            <div
-              class="token-line"
-              style="color: rgb(156, 220, 254);"
-            >
-              <span
-                class="token plain"
-              >
-                        refineCore
-              </span>
-              <span
-                class="token operator"
-                style="color: rgb(212, 212, 212);"
-              >
-                :
-              </span>
-              <span
-                class="token plain"
-              >
-                 
-              </span>
-              <span
-                class="token punctuation"
-                style="color: rgb(212, 212, 212);"
-              >
-                {
-              </span>
-              <span
-                class="token plain"
-              >
-                 formLoading 
-              </span>
-              <span
-                class="token punctuation"
-                style="color: rgb(212, 212, 212);"
-              >
-                }
-              </span>
-              <span
-                class="token punctuation"
-                style="color: rgb(212, 212, 212);"
-              >
-                ,
-              </span>
-              <span
-                class="token plain"
-              />
-            </div>
-            <div
-              class="token-line"
-              style="color: rgb(156, 220, 254);"
-            >
-              <span
-                class="token plain"
-              >
-                    
-              </span>
-              <span
-                class="token punctuation"
-                style="color: rgb(212, 212, 212);"
-              >
-                }
-              </span>
-              <span
-                class="token plain"
-              >
-                 
-              </span>
-              <span
-                class="token operator"
-                style="color: rgb(212, 212, 212);"
-              >
-                =
-              </span>
-              <span
-                class="token plain"
-              >
-                 
-              </span>
-              <span
-                class="token function"
-                style="color: rgb(220, 220, 170);"
-              >
-                useForm
-              </span>
-              <span
-                class="token punctuation"
-                style="color: rgb(212, 212, 212);"
-              >
-                (
-              </span>
-              <span
-                class="token punctuation"
-                style="color: rgb(212, 212, 212);"
-              >
-                {
-              </span>
-              <span
-                class="token plain"
-              />
-            </div>
-            <div
-              class="token-line"
-              style="color: rgb(156, 220, 254);"
-            >
-              <span
-                class="token plain"
-              >
-                        initialValues
-              </span>
-              <span
-                class="token operator"
-                style="color: rgb(212, 212, 212);"
-              >
-                :
-              </span>
-              <span
-                class="token plain"
-              >
-                 
-              </span>
-              <span
-                class="token punctuation"
-                style="color: rgb(212, 212, 212);"
-              >
-                {
-              </span>
-              <span
-                class="token plain"
-              />
-            </div>
-            <div
-              class="token-line"
-              style="color: rgb(156, 220, 254);"
-            >
-              <span
-                class="token plain"
-              >
-                            title
-              </span>
-              <span
-                class="token operator"
-                style="color: rgb(212, 212, 212);"
-              >
-                :
-              </span>
-              <span
-                class="token plain"
-              >
-                 
-              </span>
-              <span
-                class="token string"
-                style="color: rgb(206, 145, 120);"
-              >
-                ""
-              </span>
-              <span
-                class="token punctuation"
-                style="color: rgb(212, 212, 212);"
-              >
-                ,
-              </span>
-              <span
-                class="token plain"
-              />
-            </div>
-            <div
-              class="token-line"
-              style="color: rgb(156, 220, 254);"
-            >
-              <span
-                class="token plain"
-              >
-                            slug
-              </span>
-              <span
-                class="token operator"
-                style="color: rgb(212, 212, 212);"
-              >
-                :
-              </span>
-              <span
-                class="token plain"
-              >
-                 
-              </span>
-              <span
-                class="token string"
-                style="color: rgb(206, 145, 120);"
-              >
-                ""
-              </span>
-              <span
-                class="token punctuation"
-                style="color: rgb(212, 212, 212);"
-              >
-                ,
-              </span>
-              <span
-                class="token plain"
-              />
-            </div>
-            <div
-              class="token-line"
-              style="color: rgb(156, 220, 254);"
-            >
-              <span
-                class="token plain"
-              >
-                            content
-              </span>
-              <span
-                class="token operator"
-                style="color: rgb(212, 212, 212);"
-              >
-                :
-              </span>
-              <span
-                class="token plain"
-              >
-                 
-              </span>
-              <span
-                class="token string"
-                style="color: rgb(206, 145, 120);"
-              >
-                ""
-              </span>
-              <span
-                class="token punctuation"
-                style="color: rgb(212, 212, 212);"
-              >
-                ,
-              </span>
-              <span
-                class="token plain"
-              />
-            </div>
-            <div
-              class="token-line"
-              style="color: rgb(156, 220, 254);"
-            >
-              <span
-                class="token plain"
-              >
-                            hit
-              </span>
-              <span
-                class="token operator"
-                style="color: rgb(212, 212, 212);"
-              >
-                :
-              </span>
-              <span
-                class="token plain"
-              >
-                 
-              </span>
-              <span
-                class="token string"
-                style="color: rgb(206, 145, 120);"
-              >
-                ""
-              </span>
-              <span
-                class="token punctuation"
-                style="color: rgb(212, 212, 212);"
-              >
-                ,
-              </span>
-              <span
-                class="token plain"
-              />
-            </div>
-            <div
-              class="token-line"
-              style="color: rgb(156, 220, 254);"
-            >
-              <span
-                class="token plain"
-              >
-                            category
-              </span>
-              <span
-                class="token operator"
-                style="color: rgb(212, 212, 212);"
-              >
-                :
-              </span>
-              <span
-                class="token plain"
-              >
-                 
-              </span>
-              <span
-                class="token punctuation"
-                style="color: rgb(212, 212, 212);"
-              >
-                {
-              </span>
-              <span
-                class="token plain"
-              >
-                 id
-              </span>
-              <span
-                class="token operator"
-                style="color: rgb(212, 212, 212);"
-              >
-                :
-              </span>
-              <span
-                class="token plain"
-              >
-                 
-              </span>
-              <span
-                class="token string"
-                style="color: rgb(206, 145, 120);"
-              >
-                ""
-              </span>
-              <span
-                class="token plain"
-              >
-                 
-              </span>
-              <span
-                class="token punctuation"
-                style="color: rgb(212, 212, 212);"
-              >
-                }
-              </span>
-              <span
-                class="token punctuation"
-                style="color: rgb(212, 212, 212);"
-              >
-                ,
-              </span>
-              <span
-                class="token plain"
-              />
-            </div>
-            <div
-              class="token-line"
-              style="color: rgb(156, 220, 254);"
-            >
-              <span
-                class="token plain"
-              >
-                            user
-              </span>
-              <span
-                class="token operator"
-                style="color: rgb(212, 212, 212);"
-              >
-                :
-              </span>
-              <span
-                class="token plain"
-              >
-                 
-              </span>
-              <span
-                class="token punctuation"
-                style="color: rgb(212, 212, 212);"
-              >
-                {
-              </span>
-              <span
-                class="token plain"
-              >
-                 id
-              </span>
-              <span
-                class="token operator"
-                style="color: rgb(212, 212, 212);"
-              >
-                :
-              </span>
-              <span
-                class="token plain"
-              >
-                 
-              </span>
-              <span
-                class="token string"
-                style="color: rgb(206, 145, 120);"
-              >
-                ""
-              </span>
-              <span
-                class="token plain"
-              >
-                 
-              </span>
-              <span
-                class="token punctuation"
-                style="color: rgb(212, 212, 212);"
-              >
-                }
-              </span>
-              <span
-                class="token punctuation"
-                style="color: rgb(212, 212, 212);"
-              >
-                ,
-              </span>
-              <span
-                class="token plain"
-              />
-            </div>
-            <div
-              class="token-line"
-              style="color: rgb(156, 220, 254);"
-            >
-              <span
-                class="token plain"
-              >
-                            status
-              </span>
-              <span
-                class="token operator"
-                style="color: rgb(212, 212, 212);"
-              >
-                :
-              </span>
-              <span
-                class="token plain"
-              >
-                 
-              </span>
-              <span
-                class="token string"
-                style="color: rgb(206, 145, 120);"
-              >
-                ""
-              </span>
-              <span
-                class="token punctuation"
-                style="color: rgb(212, 212, 212);"
-              >
-                ,
-              </span>
-              <span
-                class="token plain"
-              />
-            </div>
-            <div
-              class="token-line"
-              style="color: rgb(156, 220, 254);"
-            >
-              <span
-                class="token plain"
-              >
-                            status_color
-              </span>
-              <span
-                class="token operator"
-                style="color: rgb(212, 212, 212);"
-              >
-                :
-              </span>
-              <span
-                class="token plain"
-              >
-                 
-              </span>
-              <span
-                class="token string"
-                style="color: rgb(206, 145, 120);"
-              >
-                ""
-              </span>
-              <span
-                class="token punctuation"
-                style="color: rgb(212, 212, 212);"
-              >
-                ,
-              </span>
-              <span
-                class="token plain"
-              />
-            </div>
-            <div
-              class="token-line"
-              style="color: rgb(156, 220, 254);"
-            >
-              <span
-                class="token plain"
-              >
-                            createdAt
-              </span>
-              <span
-                class="token operator"
-                style="color: rgb(212, 212, 212);"
-              >
-                :
-              </span>
-              <span
-                class="token plain"
-              >
-                 
-              </span>
-              <span
-                class="token string"
-                style="color: rgb(206, 145, 120);"
-              >
-                ""
-              </span>
-              <span
-                class="token punctuation"
-                style="color: rgb(212, 212, 212);"
-              >
-                ,
-              </span>
-              <span
-                class="token plain"
-              />
-            </div>
-            <div
-              class="token-line"
-              style="color: rgb(156, 220, 254);"
-            >
-              <span
-                class="token plain"
-              >
-                            publishedAt
-              </span>
-              <span
-                class="token operator"
-                style="color: rgb(212, 212, 212);"
-              >
-                :
-              </span>
-              <span
-                class="token plain"
-              >
-                 
-              </span>
-              <span
-                class="token string"
-                style="color: rgb(206, 145, 120);"
-              >
-                ""
-              </span>
-              <span
-                class="token punctuation"
-                style="color: rgb(212, 212, 212);"
-              >
-                ,
-              </span>
-              <span
-                class="token plain"
-              />
-            </div>
-            <div
-              class="token-line"
-              style="color: rgb(156, 220, 254);"
-            >
-              <span
-                class="token plain"
-              >
-                            tags
-              </span>
-              <span
-                class="token operator"
-                style="color: rgb(212, 212, 212);"
-              >
-                :
-              </span>
-              <span
-                class="token plain"
-              >
-                 
-              </span>
-              <span
-                class="token punctuation"
-                style="color: rgb(212, 212, 212);"
-              >
-                [
-              </span>
-              <span
-                class="token punctuation"
-                style="color: rgb(212, 212, 212);"
-              >
-                ]
-              </span>
-              <span
-                class="token punctuation"
-                style="color: rgb(212, 212, 212);"
-              >
-                ,
-              </span>
-              <span
-                class="token plain"
-              />
-            </div>
-            <div
-              class="token-line"
-              style="color: rgb(156, 220, 254);"
-            >
-              <span
-                class="token plain"
-              >
-                            language
-              </span>
-              <span
-                class="token operator"
-                style="color: rgb(212, 212, 212);"
-              >
-                :
-              </span>
-              <span
-                class="token plain"
-              >
-                 
-              </span>
-              <span
-                class="token string"
-                style="color: rgb(206, 145, 120);"
-              >
-                ""
-              </span>
-              <span
-                class="token punctuation"
-                style="color: rgb(212, 212, 212);"
-              >
-                ,
-              </span>
-              <span
-                class="token plain"
-              />
-            </div>
-            <div
-              class="token-line"
-              style="color: rgb(156, 220, 254);"
-            >
-              <span
-                class="token plain"
-              >
-                        
-              </span>
-              <span
-                class="token punctuation"
-                style="color: rgb(212, 212, 212);"
-              >
-                }
-              </span>
-              <span
-                class="token punctuation"
-                style="color: rgb(212, 212, 212);"
-              >
-                ,
-              </span>
-              <span
-                class="token plain"
-              />
-            </div>
-            <div
-              class="token-line"
-              style="color: rgb(156, 220, 254);"
-            >
-              <span
-                class="token plain"
-              >
-                    
-              </span>
-              <span
-                class="token punctuation"
-                style="color: rgb(212, 212, 212);"
-              >
-                }
-              </span>
-              <span
-                class="token punctuation"
-                style="color: rgb(212, 212, 212);"
-              >
-                )
-              </span>
-              <span
-                class="token punctuation"
-                style="color: rgb(212, 212, 212);"
-              >
-                ;
-              </span>
-              <span
-                class="token plain"
-              />
-            </div>
-            <div
-              class="token-line"
-              style="color: rgb(156, 220, 254);"
-            >
-              <span
-                class="token plain"
-                style="display: inline-block;"
-              >
-                
-
-              </span>
-            </div>
-            <div
-              class="token-line"
-              style="color: rgb(156, 220, 254);"
-            >
-              <span
-                class="token plain"
-              >
-                    
-              </span>
-              <span
-                class="token keyword"
-                style="color: rgb(86, 156, 214);"
-              >
-                const
-              </span>
-              <span
-                class="token plain"
-              >
-                 
-              </span>
-              <span
-                class="token punctuation"
-                style="color: rgb(212, 212, 212);"
-              >
-                {
-              </span>
-              <span
-                class="token plain"
-              >
-                 selectProps
-              </span>
-              <span
-                class="token operator"
-                style="color: rgb(212, 212, 212);"
-              >
-                :
-              </span>
-              <span
-                class="token plain"
-              >
-                 categorySelectProps 
-              </span>
-              <span
-                class="token punctuation"
-                style="color: rgb(212, 212, 212);"
-              >
-                }
-              </span>
-              <span
-                class="token plain"
-              >
-                 
-              </span>
-              <span
-                class="token operator"
-                style="color: rgb(212, 212, 212);"
-              >
-                =
-              </span>
-              <span
-                class="token plain"
-              >
-                 
-              </span>
-              <span
-                class="token function"
-                style="color: rgb(220, 220, 170);"
-              >
-                useSelect
-              </span>
-              <span
-                class="token punctuation"
-                style="color: rgb(212, 212, 212);"
-              >
-                (
-              </span>
-              <span
-                class="token punctuation"
-                style="color: rgb(212, 212, 212);"
-              >
-                {
-              </span>
-              <span
-                class="token plain"
-              />
-            </div>
-            <div
-              class="token-line"
-              style="color: rgb(156, 220, 254);"
-            >
-              <span
-                class="token plain"
-              >
-                        resource
-              </span>
-              <span
-                class="token operator"
-                style="color: rgb(212, 212, 212);"
-              >
-                :
-              </span>
-              <span
-                class="token plain"
-              >
-                 
-              </span>
-              <span
-                class="token string"
-                style="color: rgb(206, 145, 120);"
-              >
-                "categories"
-              </span>
-              <span
-                class="token punctuation"
-                style="color: rgb(212, 212, 212);"
-              >
-                ,
-              </span>
-              <span
-                class="token plain"
-              />
-            </div>
-            <div
-              class="token-line"
-              style="color: rgb(156, 220, 254);"
-            >
-              <span
-                class="token plain"
-              >
-                    
-              </span>
-              <span
-                class="token punctuation"
-                style="color: rgb(212, 212, 212);"
-              >
-                }
-              </span>
-              <span
-                class="token punctuation"
-                style="color: rgb(212, 212, 212);"
-              >
-                )
-              </span>
-              <span
-                class="token punctuation"
-                style="color: rgb(212, 212, 212);"
-              >
-                ;
-              </span>
-              <span
-                class="token plain"
-              />
-            </div>
-            <div
-              class="token-line"
-              style="color: rgb(156, 220, 254);"
-            >
-              <span
-                class="token plain"
-                style="display: inline-block;"
-              >
-                
-
-              </span>
-            </div>
-            <div
-              class="token-line"
-              style="color: rgb(156, 220, 254);"
-            >
-              <span
-                class="token plain"
-              >
-                    
-              </span>
-              <span
-                class="token keyword"
-                style="color: rgb(86, 156, 214);"
-              >
-                const
-              </span>
-              <span
-                class="token plain"
-              >
-                 
-              </span>
-              <span
-                class="token punctuation"
-                style="color: rgb(212, 212, 212);"
-              >
-                {
-              </span>
-              <span
-                class="token plain"
-              >
-                 selectProps
-              </span>
-              <span
-                class="token operator"
-                style="color: rgb(212, 212, 212);"
-              >
-                :
-              </span>
-              <span
-                class="token plain"
-              >
-                 userSelectProps 
-              </span>
-              <span
-                class="token punctuation"
-                style="color: rgb(212, 212, 212);"
-              >
-                }
-              </span>
-              <span
-                class="token plain"
-              >
-                 
-              </span>
-              <span
-                class="token operator"
-                style="color: rgb(212, 212, 212);"
-              >
-                =
-              </span>
-              <span
-                class="token plain"
-              >
-                 
-              </span>
-              <span
-                class="token function"
-                style="color: rgb(220, 220, 170);"
-              >
-                useSelect
-              </span>
-              <span
-                class="token punctuation"
-                style="color: rgb(212, 212, 212);"
-              >
-                (
-              </span>
-              <span
-                class="token punctuation"
-                style="color: rgb(212, 212, 212);"
-              >
-                {
-              </span>
-              <span
-                class="token plain"
-              />
-            </div>
-            <div
-              class="token-line"
-              style="color: rgb(156, 220, 254);"
-            >
-              <span
-                class="token plain"
-              >
-                        resource
-              </span>
-              <span
-                class="token operator"
-                style="color: rgb(212, 212, 212);"
-              >
-                :
-              </span>
-              <span
-                class="token plain"
-              >
-                 
-              </span>
-              <span
-                class="token string"
-                style="color: rgb(206, 145, 120);"
-              >
-                "users"
-              </span>
-              <span
-                class="token punctuation"
-                style="color: rgb(212, 212, 212);"
-              >
-                ,
-              </span>
-              <span
-                class="token plain"
-              />
-            </div>
-            <div
-              class="token-line"
-              style="color: rgb(156, 220, 254);"
-            >
-              <span
-                class="token plain"
-              >
-                        optionLabel
-              </span>
-              <span
-                class="token operator"
-                style="color: rgb(212, 212, 212);"
-              >
-                :
-              </span>
-              <span
-                class="token plain"
-              >
-                 
-              </span>
-              <span
-                class="token string"
-                style="color: rgb(206, 145, 120);"
-              >
-                "firstName"
-              </span>
-              <span
-                class="token punctuation"
-                style="color: rgb(212, 212, 212);"
-              >
-                ,
-              </span>
-              <span
-                class="token plain"
-              />
-            </div>
-            <div
-              class="token-line"
-              style="color: rgb(156, 220, 254);"
-            >
-              <span
-                class="token plain"
-              >
-                    
-              </span>
-              <span
-                class="token punctuation"
-                style="color: rgb(212, 212, 212);"
-              >
-                }
-              </span>
-              <span
-                class="token punctuation"
-                style="color: rgb(212, 212, 212);"
-              >
-                )
-              </span>
-              <span
-                class="token punctuation"
-                style="color: rgb(212, 212, 212);"
-              >
-                ;
-              </span>
-              <span
-                class="token plain"
-              />
-            </div>
-            <div
-              class="token-line"
-              style="color: rgb(156, 220, 254);"
-            >
-              <span
-                class="token plain"
-                style="display: inline-block;"
-              >
-                
-
-              </span>
-            </div>
-            <div
-              class="token-line"
-              style="color: rgb(156, 220, 254);"
-            >
-              <span
-                class="token plain"
-              >
-                    
-              </span>
-              <span
-                class="token keyword"
-                style="color: rgb(86, 156, 214);"
-              >
-                const
-              </span>
-              <span
-                class="token plain"
-              >
-                 
-              </span>
-              <span
-                class="token punctuation"
-                style="color: rgb(212, 212, 212);"
-              >
-                {
-              </span>
-              <span
-                class="token plain"
-              >
-                 selectProps
-              </span>
-              <span
-                class="token operator"
-                style="color: rgb(212, 212, 212);"
-              >
-                :
-              </span>
-              <span
-                class="token plain"
-              >
-                 tagsSelectProps 
-              </span>
-              <span
-                class="token punctuation"
-                style="color: rgb(212, 212, 212);"
-              >
-                }
-              </span>
-              <span
-                class="token plain"
-              >
-                 
-              </span>
-              <span
-                class="token operator"
-                style="color: rgb(212, 212, 212);"
-              >
-                =
-              </span>
-              <span
-                class="token plain"
-              >
-                 
-              </span>
-              <span
-                class="token function"
-                style="color: rgb(220, 220, 170);"
-              >
-                useMultiSelect
-              </span>
-              <span
-                class="token punctuation"
-                style="color: rgb(212, 212, 212);"
-              >
-                (
-              </span>
-              <span
-                class="token punctuation"
-                style="color: rgb(212, 212, 212);"
-              >
-                {
-              </span>
-              <span
-                class="token plain"
-              />
-            </div>
-            <div
-              class="token-line"
-              style="color: rgb(156, 220, 254);"
-            >
-              <span
-                class="token plain"
-              >
-                        resource
-              </span>
-              <span
-                class="token operator"
-                style="color: rgb(212, 212, 212);"
-              >
-                :
-              </span>
-              <span
-                class="token plain"
-              >
-                 
-              </span>
-              <span
-                class="token string"
-                style="color: rgb(206, 145, 120);"
-              >
-                "tags"
-              </span>
-              <span
-                class="token punctuation"
-                style="color: rgb(212, 212, 212);"
-              >
-                ,
-              </span>
-              <span
-                class="token plain"
-              />
-            </div>
-            <div
-              class="token-line"
-              style="color: rgb(156, 220, 254);"
-            >
-              <span
-                class="token plain"
-              >
-                    
-              </span>
-              <span
-                class="token punctuation"
-                style="color: rgb(212, 212, 212);"
-              >
-                }
-              </span>
-              <span
-                class="token punctuation"
-                style="color: rgb(212, 212, 212);"
-              >
-                )
-              </span>
-              <span
-                class="token punctuation"
-                style="color: rgb(212, 212, 212);"
-              >
-                ;
-              </span>
-              <span
-                class="token plain"
-              />
-            </div>
-            <div
-              class="token-line"
-              style="color: rgb(156, 220, 254);"
-            >
-              <span
-                class="token plain"
-                style="display: inline-block;"
-              >
-                
-
-              </span>
-            </div>
-            <div
-              class="token-line"
-              style="color: rgb(156, 220, 254);"
-            >
-              <span
-                class="token plain"
-              >
-                    
-              </span>
-              <span
-                class="token keyword"
-                style="color: rgb(86, 156, 214);"
-              >
                 return
               </span>
               <span
@@ -4294,7 +4065,7 @@
                 class="token comment"
                 style="color: rgb(106, 153, 85);"
               >
-                /*
+                /* 
               </span>
             </div>
             <div
@@ -4325,10 +4096,9 @@
             >
               <span
                 class="token comment"
-                style="display: inline-block; color: rgb(106, 153, 85);"
-              >
-                
-
+                style="color: rgb(106, 153, 85);"
+              >
+                                    
               </span>
             </div>
             <div
@@ -4574,7 +4344,7 @@
                 class="token comment"
                 style="color: rgb(106, 153, 85);"
               >
-                /*
+                /* 
               </span>
             </div>
             <div
@@ -4605,10 +4375,9 @@
             >
               <span
                 class="token comment"
-                style="display: inline-block; color: rgb(106, 153, 85);"
-              >
-                
-
+                style="color: rgb(106, 153, 85);"
+              >
+                                    
               </span>
             </div>
             <div
@@ -4854,7 +4623,7 @@
                 class="token comment"
                 style="color: rgb(106, 153, 85);"
               >
-                /*
+                /* 
               </span>
             </div>
             <div
@@ -4885,10 +4654,9 @@
             >
               <span
                 class="token comment"
-                style="display: inline-block; color: rgb(106, 153, 85);"
-              >
-                
-
+                style="color: rgb(106, 153, 85);"
+              >
+                                
               </span>
             </div>
             <div
@@ -5125,6 +4893,51 @@
               </span>
               <span
                 class="token tag spread punctuation"
+                style="color: rgb(212, 212, 212);"
+              >
+                }
+              </span>
+              <span
+                class="token tag"
+                style="color: rgb(78, 201, 176);"
+              />
+            </div>
+            <div
+              class="token-line"
+              style="color: rgb(156, 220, 254);"
+            >
+              <span
+                class="token tag"
+                style="color: rgb(78, 201, 176);"
+              >
+                                
+              </span>
+              <span
+                class="token tag attr-name"
+                style="color: rgb(156, 220, 254);"
+              >
+                filterDataOnExactSearchMatch
+              </span>
+              <span
+                class="token tag script language-javascript script-punctuation punctuation"
+                style="color: rgb(212, 212, 212);"
+              >
+                =
+              </span>
+              <span
+                class="token tag script language-javascript punctuation"
+                style="color: rgb(212, 212, 212);"
+              >
+                {
+              </span>
+              <span
+                class="token tag script language-javascript keyword"
+                style="color: rgb(86, 156, 214);"
+              >
+                undefined
+              </span>
+              <span
+                class="token tag script language-javascript punctuation"
                 style="color: rgb(212, 212, 212);"
               >
                 }
