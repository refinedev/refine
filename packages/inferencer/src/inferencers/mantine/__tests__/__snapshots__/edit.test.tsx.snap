--- conflicted
+++ resolved
@@ -70,14 +70,9 @@
           style="--group-gap: var(--mantine-spacing-xs); --group-align: center; --group-justify: flex-start; --group-wrap: wrap;"
         >
           <a
-<<<<<<< HEAD
             class="mantine-focus-auto m_849cf0da m_b6d8b162 mantine-Text-root mantine-Anchor-root"
             data-discover="true"
             data-underline="hover"
-=======
-            class="mantine-Text-root mantine-Anchor-root mantine-1ut1du9"
-            data-discover="true"
->>>>>>> 85c54ba6
             href="/posts"
           >
             <button
@@ -428,11 +423,9 @@
           <div
             class="m_6c018570 mantine-Input-wrapper mantine-Select-wrapper"
             data-variant="default"
-            data-with-right-section="true"
-            style="--input-right-section-pointer-events: none;"
+            style="--input-right-section-pointer-events: all;"
           >
             <input
-              aria-controls=""
               aria-haspopup="listbox"
               aria-invalid="false"
               autocomplete="off"
@@ -480,11 +473,9 @@
           <div
             class="m_6c018570 mantine-Input-wrapper mantine-Select-wrapper"
             data-variant="default"
-            data-with-right-section="true"
-            style="--input-right-section-pointer-events: none;"
+            style="--input-right-section-pointer-events: all;"
           >
             <input
-              aria-controls=""
               aria-haspopup="listbox"
               aria-invalid="false"
               autocomplete="off"
@@ -629,8 +620,7 @@
             class="m_6c018570 mantine-Input-wrapper mantine-MultiSelect-wrapper"
             data-multiline="true"
             data-variant="default"
-            data-with-right-section="true"
-            style="--input-right-section-pointer-events: none;"
+            style="--input-right-section-pointer-events: all;"
           >
             <div
               class="m_8fb7ebe7 mantine-Input-input mantine-MultiSelect-input"
@@ -640,7 +630,6 @@
                 class="mantine-MultiSelect-pillsList m_1dcfd90b mantine-PillGroup-group"
               >
                 <input
-                  aria-controls=""
                   aria-haspopup="listbox"
                   aria-invalid="false"
                   autocomplete="off"
