--- conflicted
+++ resolved
@@ -755,30 +755,8 @@
                  
               </span>
               <span
-<<<<<<< HEAD
                 class="token keyword"
                 style="color: rgb(86, 156, 214);"
-=======
-                class="token punctuation"
-                style="color: rgb(212, 212, 212);"
-              >
-                {
-              </span>
-              <span
-                class="token plain"
-              >
-                 query 
-              </span>
-              <span
-                class="token punctuation"
-                style="color: rgb(212, 212, 212);"
-              >
-                }
-              </span>
-              <span
-                class="token punctuation"
-                style="color: rgb(212, 212, 212);"
->>>>>>> b91275c5
               >
                 const
               </span>
@@ -994,7 +972,7 @@
               <span
                 class="token plain"
               >
-                 queryResult 
+                 query 
               </span>
               <span
                 class="token punctuation"
