import React from "react";
import { Affix, Button, Modal, Group, ActionIcon } from "@mantine/core";
import {
  IconCode,
  IconMessageCircle,
  IconX,
  IconCopy,
  IconCheck,
} from "@tabler/icons";

import { prettierFormat } from "../../utilities";
import { CreateInferencerConfig } from "../../types";
import { CodeHighlight } from "../../components";

/**
 * @deprecated Please use `SharedCodeViewer` instead
 */
export const CodeViewerComponent: CreateInferencerConfig["codeViewerComponent"] =
  ({ code: rawCode, loading }) => {
    const code = React.useMemo(() => {
      return prettierFormat(rawCode ?? "");
    }, [rawCode]);

    const inputRef = React.useRef<HTMLTextAreaElement>(null);

    const [visible, setVisible] = React.useState(false);
    const [isCopied, setIsCopied] = React.useState(false);

    if (loading) {
      return null;
    }

    const copyCode = () => {
      inputRef?.current?.select();
      inputRef?.current?.setSelectionRange(0, Number.MAX_SAFE_INTEGER);
      if (typeof navigator !== "undefined") {
        navigator.clipboard.writeText(inputRef?.current?.value ?? "");
        setIsCopied(true);
        setTimeout(() => {
          setIsCopied(false);
        }, 1000);
      }
    };

    if (code) {
      return (
        <>
          <Affix position={{ bottom: 12, right: 60 }}>
            <Group gap="xs">
              <Button
                leftSection={<IconCode size={18} />}
                variant="filled"
                color="primary"
                onClick={() => setVisible(true)}
              >
                Show Code
              </Button>
              <Button
                leftSection={<IconMessageCircle size={18} />}
                variant="default"
                component="a"
                target="_blank"
                href="https://github.com/refinedev/refine/discussions/3046"
              >
                Give Feedback
              </Button>
            </Group>
          </Affix>
<<<<<<< HEAD
          <div style={{ height: "50px" }}></div>
          <Modal size={800} opened={visible} onClose={() => setVisible(false)}>
=======
          <div style={{ height: "50px" }} />
          <Modal
            size={800}
            opened={visible}
            onClose={() => setVisible(false)}
            styles={{
              modal: {
                padding: "0px !important",
                borderRadius: 0,
              },
              header: { display: "none" },
            }}
          >
>>>>>>> 5b2aee56
            <ActionIcon
              onClick={() => setVisible(false)}
              variant="transparent"
              style={{
                position: "absolute",
                right: 0,
                top: 0,
                height: 56,
                width: 56,
              }}
            >
              <IconX size={18} style={{ color: "#666b7a" }} />
            </ActionIcon>
            <CodeHighlight code={code} />
            <textarea
              ref={inputRef}
              defaultValue={(code ?? "").replace(/\\n/g, "\r\n")}
              id="code-input"
              style={{
                padding: 0,
                margin: 0,
                width: 0,
                height: 0,
                opacity: 0,
                border: "none",
                display: "block",
              }}
            />
            <Button
              style={{
                position: "absolute",
                bottom: 12,
                right: 12,
                width: 115,
              }}
              key="copy"
              variant="default"
              leftSection={
                isCopied ? (
                  <IconCheck size={18} style={{ color: "green" }} />
                ) : (
                  <IconCopy size={18} />
                )
              }
              onClick={copyCode}
            >
              {isCopied ? "Copied" : "Copy"}
            </Button>
          </Modal>
        </>
      );
    }

    return null;
  };<|MERGE_RESOLUTION|>--- conflicted
+++ resolved
@@ -66,24 +66,12 @@
               </Button>
             </Group>
           </Affix>
-<<<<<<< HEAD
-          <div style={{ height: "50px" }}></div>
-          <Modal size={800} opened={visible} onClose={() => setVisible(false)}>
-=======
           <div style={{ height: "50px" }} />
           <Modal
             size={800}
             opened={visible}
             onClose={() => setVisible(false)}
-            styles={{
-              modal: {
-                padding: "0px !important",
-                borderRadius: 0,
-              },
-              header: { display: "none" },
-            }}
           >
->>>>>>> 5b2aee56
             <ActionIcon
               onClick={() => setVisible(false)}
               variant="transparent"
