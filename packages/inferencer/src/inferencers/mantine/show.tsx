--- conflicted
+++ resolved
@@ -185,11 +185,7 @@
                               field.relationInfer.accessor,
                             );
                             return `
-<<<<<<< HEAD
                                     {record?.${field.key}?.length ? <Group gap="xs">
-=======
-                                    {record?.${field.key}?.length ? <Group spacing="xs">
->>>>>>> 16eefc49
                                         {${variableName}?.data?.map((${mapItemName}: any) => <TagField key={${val}} value={${val}} />)}
                                     </Group> : <></>}
                                     `;
@@ -281,7 +277,7 @@
                     })()}
                     </>
                 )}
-                
+
                 `;
     }
     return undefined;
@@ -478,11 +474,7 @@
                   i18n,
                   noQuotes: true,
                 })}</Title>
-<<<<<<< HEAD
                 <Group gap="xs">
-=======
-                <Group spacing="xs">
->>>>>>> 16eefc49
                     {${accessor(recordName, field.key)}?.map((item: any, index: number) => (
                         <TagField value={${val}} key={index} />
                     ))}
@@ -654,13 +646,13 @@
 
   return jsx`
     ${printImports(imports)}
-    
+
     export const ${COMPONENT_NAME}: React.FC<IResourceComponentsProps> = () => {
         ${useTranslateHook}
         const { queryResult } = useShow(${
           isCustomPage
-            ? `{ 
-                    resource: "${resource.name}", 
+            ? `{
+                    resource: "${resource.name}",
                     id: ${idQuoteWrapper(id)},
                     ${getMetaProps(
                       resource?.identifier ?? resource?.name,
@@ -679,9 +671,9 @@
               : ""
         });
         const { data, isLoading } = queryResult;
-    
+
         const ${recordName} = data?.data;
-    
+
         ${relationHooksCode}
 
         return (
