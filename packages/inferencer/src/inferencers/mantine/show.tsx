import {
  Show,
  TagField,
  TextField,
  EmailField,
  UrlField,
  BooleanField,
  DateField,
  MarkdownField,
  NumberField,
} from "@refinedev/mantine";
import { Title, Group, Image } from "@mantine/core";

import { createInferencer } from "../../create-inferencer";
import {
  jsx,
  componentName,
  accessor,
  printImports,
  toSingular,
  noOp,
  getVariableName,
  translatePrettyString,
  getMetaProps,
  idQuoteWrapper,
  deepHasKey,
} from "../../utilities";

import { ErrorComponent } from "./error";
import { LoadingComponent } from "./loading";
import { SharedCodeViewer } from "../../components/shared-code-viewer";

import type {
  ImportElement,
  InferencerResultComponent,
  InferField,
  RendererContext,
} from "../../types";

/**
 * a renderer function for show page in Mantine
 * @internal used internally from inferencer components
 */
export const renderer = ({
  resource,
  fields,
  meta,
  isCustomPage,
  id,
  i18n,
}: RendererContext) => {
  const COMPONENT_NAME = componentName(resource.label ?? resource.name, "show");
  const recordName = "record";
  const imports: Array<ImportElement> = [
    ["React", "react", true],
    ["useShow", "@refinedev/core"],
    ["Show", "@refinedev/mantine"],
    ["Title", "@mantine/core"],
  ];

  if (i18n) {
    imports.push(["useTranslate", "@refinedev/core"]);
  }

  // has gqlQuery or gqlMutation in "meta"
  const hasGql = deepHasKey(meta || {}, ["gqlQuery", "gqlMutation"]);
  if (hasGql) {
    imports.push(["gql", "graphql-tag", true]);
  }

  const relationFields: (InferField | null)[] = fields.filter(
    (field) => field?.relation && !field?.fieldable && field?.resource,
  );

  const relationHooksCode = relationFields
    .filter(Boolean)
    .map((field) => {
      if (field?.relation && !field.fieldable && field.resource) {
        if (field.multiple) {
          imports.push(["useMany", "@refinedev/core"]);

          let ids = accessor(recordName, field.key);

          if (field.accessor) {
            ids = `${accessor(
              recordName,
              field.key,
            )}?.map((item: any) => ${accessor(
              "item",
              undefined,
              field.accessor,
            )})`;
          }

          return `
                const { data: ${getVariableName(
                  field.key,
                  "Data",
                )}, isLoading: ${getVariableName(field.key, "IsLoading")} } =
                useMany({
                    resource: "${field.resource.name}",
                    ids: ${ids} || [],
                    queryOptions: {
                        enabled: !!${recordName} && !!${ids}?.length,
                    },
                    ${getMetaProps(
                      field?.resource?.identifier ?? field?.resource?.name,
                      meta,
                      ["getMany"],
                    )}
                });
                `;
        }
        imports.push(["useOne", "@refinedev/core"]);

        return `
                const { data: ${getVariableName(
                  field.key,
                  "Data",
                )}, isLoading: ${getVariableName(field.key, "IsLoading")} } =
                useOne({
                    resource: "${field.resource.name}",
                    id: ${accessor(
                      recordName,
                      field.key,
                      field.accessor,
                      false,
                    )} || "",
                    queryOptions: {
                        enabled: !!${recordName},
                    },
                    ${getMetaProps(
                      field?.resource?.identifier ?? field?.resource?.name,
                      meta,
                      ["getOne"],
                    )}
                });
            `;
      }
      return undefined;
    })
    .filter(Boolean);

  const renderRelationFields = (field: InferField) => {
    if (field.relation && field.resource) {
      const variableName = getVariableName(field.key, "Data");
      const variableIsLoading = getVariableName(field.key, "IsLoading");

      if (field.multiple) {
        const variableDataLength = `${accessor(recordName, field.key)}?.length`;
        imports.push(
          ["TagField", "@refinedev/mantine"],
          ["Group", "@mantine/core"],
        );

        return jsx`
                <Title my="xs" order={5}>${translatePrettyString({
                  resource,
                  field,
                  i18n,
                  noQuotes: true,
                })}</Title>
                {${variableIsLoading} && ${variableDataLength} ? <>Loading...</> : (
                    <>
                    ${(() => {
                      if (field.relationInfer) {
                        if (field.relationInfer?.accessor) {
                          if (Array.isArray(field.relationInfer.accessor)) {
                            console.log(
                              "@refinedev/inferencer: Inferencer failed to render this field",
                              {
                                key: field.key,
                                relation: field.relationInfer,
                              },
                            );

                            return `<span title="Inferencer failed to render this field. (Unsupported nesting)">Cannot Render</span>`;
                          }
                          const mapItemName = toSingular(field.resource?.name);
                          const val = accessor(
                            mapItemName,
                            undefined,
                            field.relationInfer.accessor,
                          );
                          return `
                                    {record?.${field.key}?.length ? <Group gap="xs">
                                        {${variableName}?.data?.map((${mapItemName}: any) => <TagField key={${val}} value={${val}} />)}
                                    </Group> : <></>}
                                    `;
                        }
                        console.log(
                          "@refinedev/inferencer: Inferencer failed to render this field",
                          {
                            key: field.key,
                            relation: field.relationInfer,
                          },
                        );

                        return `<span title="Inferencer failed to render this field (Cannot find key)">Cannot Render</span>`;
                      }
                      console.log(
                        "@refinedev/inferencer: Inferencer failed to render this field",
                        { key: field.key },
                      );

                      return `<span title="Inferencer failed to render this field (Cannot find relation)">Cannot Render</span>`;
                    })()}
                    </>
                )}
                `;
      }

      if (field.fieldable) {
        return jsx`
                <Title my="xs" order={5}>${translatePrettyString({
                  resource,
                  field,
                  i18n,
                  noQuotes: true,
                })}</Title>
                <TextField value={${accessor(
                  recordName,
                  field.key,
                  field.accessor,
                )}} />
                `;
      }

      return jsx`
                <Title my="xs" order={5}>${translatePrettyString({
                  resource,
                  field,
                  i18n,
                  noQuotes: true,
                })}</Title>
                {${variableIsLoading} ? <>Loading...</> : (
                    <>
                    ${(() => {
                      if (field.relationInfer) {
                        if (field.relationInfer?.accessor) {
                          if (Array.isArray(field.relationInfer.accessor)) {
                            return `{${accessor(
                              `${variableName}?.data`,
                              undefined,
                              field.relationInfer.accessor,
                              ' + " " + ',
                            )}}`;
                          }
                          return `{${variableName}?.data?.${field.relationInfer.accessor}}`;
                        }
                        const cannotRender =
                          field?.relationInfer?.type === "object" &&
                          !field?.relationInfer?.accessor;

                        if (cannotRender) {
                          console.log(
                            "@refinedev/inferencer: Inferencer failed to render this field",
                            {
                              key: field.key,
                              relation: field.relationInfer,
                            },
                          );

                          return `<span title="Inferencer failed to render this field (Cannot find key)">Cannot Render</span>`;
                        }
                        return `{${variableName}?.data}`;
                      }
                      return `{${variableName}?.data?.id}`;
                    })()}
                    </>
                )}

                `;
    }
    return undefined;
  };

  const textFields = (field: InferField) => {
    if (field.type === "text") {
      imports.push(["TextField", "@refinedev/mantine"]);

      if (field.multiple) {
        imports.push(
          ["TagField", "@refinedev/mantine"],
          ["Group", "@mantine/core"],
        );

        const val = accessor("item", undefined, field.accessor);

        return jsx`
                <Title my="xs" order={5}>${translatePrettyString({
                  resource,
                  field,
                  i18n,
                  noQuotes: true,
                })}</Title>
                <Group gap="xs">
                    {${accessor(recordName, field.key)}?.map((item: any) => (
                        <TagField value={${val}} key={${val}} />
                    ))}
                </Group>
            `;
      }
      return jsx`
                <Title my="xs" order={5}>${translatePrettyString({
                  resource,
                  field,
                  i18n,
                  noQuotes: true,
                })}</Title>
                <TextField value={${accessor(
                  recordName,
                  field.key,
                  field.accessor,
                )}} />
            `;
    }
    return undefined;
  };

  const imageFields = (field: InferField) => {
    if (field.type === "image") {
      imports.push(["Image", "@mantine/core"]);

      if (field.multiple) {
        imports.push(["Group", "@mantine/core"]);

        const val = accessor("item", undefined, field.accessor);

        return jsx`
                <Title my="xs" order={5}>${translatePrettyString({
                  resource,
                  field,
                  i18n,
                  noQuotes: true,
                })}</Title>
                <Group gap="xs">
                    {${accessor(recordName, field.key)}?.map((item: any) => (
                        <Image sx={{ maxWidth: 200 }} src={${val}} key={${val}} />
                    ))}
                </Group>
            `;
      }
      return jsx`
                <Title my="xs" order={5}>${translatePrettyString({
                  resource,
                  field,
                  i18n,
                  noQuotes: true,
                })}</Title>
                <Image sx={{ maxWidth: 200 }} src={${accessor(
                  recordName,
                  field.key,
                  field.accessor,
                  " + ",
                )}} />
                `;
    }
    return undefined;
  };

  const emailFields = (field: InferField) => {
    if (field.type === "email") {
      imports.push(["EmailField", "@refinedev/mantine"]);

      if (field.multiple) {
        imports.push(
          ["TagField", "@refinedev/mantine"],
          ["Group", "@mantine/core"],
        );

        const val = accessor("item", undefined, field.accessor);

        return jsx`
                <Title my="xs" order={5}>${translatePrettyString({
                  resource,
                  field,
                  i18n,
                  noQuotes: true,
                })}</Title>
                <Group gap="xs">
                    {${accessor(recordName, field.key)}?.map((item: any) => (
                        <TagField value={${val}} key={${val}} />
                    ))}
                </Group>
            `;
      }
      return jsx`
                <Title my="xs" order={5}>${translatePrettyString({
                  resource,
                  field,
                  i18n,
                  noQuotes: true,
                })}</Title>
                <EmailField value={${accessor(
                  recordName,
                  field.key,
                  field.accessor,
                  " + ",
                )}} />
            `;
    }
    return undefined;
  };

  const urlFields = (field: InferField) => {
    if (field.type === "url") {
      imports.push(["UrlField", "@refinedev/mantine"]);

      if (field.multiple) {
        imports.push(
          ["TagField", "@refinedev/mantine"],
          ["Group", "@mantine/core"],
        );

        const val = accessor("item", undefined, field.accessor);

        return jsx`
                <Title my="xs" order={5}>${translatePrettyString({
                  resource,
                  field,
                  i18n,
                  noQuotes: true,
                })}</Title>
                <Group gap="xs">
                    {${accessor(recordName, field.key)}?.map((item: any) => (
                        <TagField value={${val}} key={${val}} />
                    ))}
                </Group>
            `;
      }
      return jsx`
                <Title my="xs" order={5}>${translatePrettyString({
                  resource,
                  field,
                  i18n,
                  noQuotes: true,
                })}</Title>
                <UrlField value={${accessor(
                  recordName,
                  field.key,
                  field.accessor,
                  " + ",
                )}} />
            `;
    }
    return undefined;
  };

  const booleanFields = (field: InferField) => {
    if (field.type === "boolean") {
      imports.push(["BooleanField", "@refinedev/mantine"]);

      if (field.multiple) {
        imports.push(
          ["TagField", "@refinedev/mantine"],
          ["Group", "@mantine/core"],
        );

        const val = accessor("item", undefined, field.accessor);

        return jsx`
                <Title my="xs" order={5}>${translatePrettyString({
                  resource,
                  field,
                  i18n,
                  noQuotes: true,
                })}</Title>
                <Group gap="xs">
                    {${accessor(recordName, field.key)}?.map((item: any, index: number) => (
                        <TagField value={${val}} key={index} />
                    ))}
                </Group>
            `;
      }
      return jsx`
                <Title my="xs" order={5}>${translatePrettyString({
                  resource,
                  field,
                  i18n,
                  noQuotes: true,
                })}</Title>
                <BooleanField value={${accessor(
                  recordName,
                  field.key,
                  field.accessor,
                  " && ",
                )}} />
            `;
    }
    return undefined;
  };

  const dateFields = (field: InferField) => {
    if (field.type === "date") {
      imports.push(["DateField", "@refinedev/mantine"]);

      if (field.multiple) {
        imports.push(["Group", "@mantine/core"]);

        const val = accessor("item", undefined, field.accessor);

        return jsx`
                <Title my="xs" order={5}>${translatePrettyString({
                  resource,
                  field,
                  i18n,
                  noQuotes: true,
                })}</Title>
                <Group gap="xs">
                    {${accessor(recordName, field.key)}?.map((item: any) => (
                        <DateField value={${val}} key={${val}} />
                    ))}
                </Group>
            `;
      }
      return jsx`
                <Title my="xs" order={5}>${translatePrettyString({
                  resource,
                  field,
                  i18n,
                  noQuotes: true,
                })}</Title>
                <DateField value={${accessor(
                  recordName,
                  field.key,
                  field.accessor,
                  " + ' ' + ",
                )}} />
            `;
    }
    return undefined;
  };

  const richtextFields = (field: InferField) => {
    if (field.type === "richtext") {
      imports.push(["MarkdownField", "@refinedev/mantine"]);

      return jsx`
                <Title mt="xs" order={5}>${translatePrettyString({
                  resource,
                  field,
                  i18n,
                  noQuotes: true,
                })}</Title>
                <MarkdownField value={${accessor(
                  recordName,
                  field.key,
                  field.accessor,
                  ' + " " + ',
                )}} />
            `;
    }

    return undefined;
  };

  const numberFields = (field: InferField) => {
    if (field.type === "number") {
      imports.push(["NumberField", "@refinedev/mantine"]);

      if (field.multiple) {
        imports.push(
          ["TagField", "@refinedev/mantine"],
          ["Group", "@mantine/core"],
        );

        const val = accessor("item", undefined, field.accessor);

        return jsx`
                <Title my="xs" order={5}>${translatePrettyString({
                  resource,
                  field,
                  i18n,
                  noQuotes: true,
                })}</Title>
                <Group gap="xs">
                    {${accessor(recordName, field.key)}?.map((item: any) => (
                        <TagField value={${val}} key={${val}} />
                    ))}
                </Group>
            `;
      }
      return jsx`
                <Title my="xs" order={5}>${translatePrettyString({
                  resource,
                  field,
                  i18n,
                  noQuotes: true,
                })}</Title>
                <NumberField value={${accessor(
                  recordName,
                  field.key,
                  field.accessor,
                  ' + " " + ',
                )} ?? ""} />
            `;
    }
    return undefined;
  };

  const wrapper = (code?: string) => {
    if (code) {
      return jsx`
                ${code}
            `;
    }
    return undefined;
  };

  const renderedFields: Array<string | undefined> = fields.map((field) => {
    switch (field?.type) {
      case "text":
        return wrapper(textFields(field));
      case "number":
        return wrapper(numberFields(field));
      case "richtext":
        return wrapper(richtextFields(field));
      case "email":
        return wrapper(emailFields(field));
      case "image":
        return wrapper(imageFields(field));
      case "date":
        return wrapper(dateFields(field));
      case "boolean":
        return wrapper(booleanFields(field));
      case "url":
        return wrapper(urlFields(field));
      case "relation":
        return wrapper(renderRelationFields(field));
      default:
        return undefined;
    }
  });

  noOp(imports);
  const useTranslateHook = i18n && "const translate = useTranslate();";

  return jsx`
    ${printImports(imports)}
<<<<<<< HEAD

    export const ${COMPONENT_NAME}: React.FC<IResourceComponentsProps> = () => {
=======

    export const ${COMPONENT_NAME} = () => {
>>>>>>> upstream/releases/april
        ${useTranslateHook}
        const { query } = useShow(${
          isCustomPage
            ? `{
                    resource: "${resource.name}",
                    id: ${idQuoteWrapper(id)},
                    ${getMetaProps(
                      resource?.identifier ?? resource?.name,
                      meta,
                      ["getOne"],
                    )}
                }`
            : getMetaProps(resource?.identifier ?? resource?.name, meta, [
                  "getOne",
                ])
              ? `{ ${getMetaProps(
                  resource?.identifier ?? resource?.name,
                  meta,
                  ["getOne"],
                )} }`
              : ""
        });
<<<<<<< HEAD
        const { data, isLoading } = queryResult;

=======
        const { data, isLoading } = query;
    
>>>>>>> b91275c5
        const ${recordName} = data?.data;

        ${relationHooksCode}

        return (
            <Show isLoading={isLoading}>
                ${renderedFields.join("")}
            </Show>
        );
    };
    `;
};

/**
 * @experimental This is an experimental component
 */
export const ShowInferencer: InferencerResultComponent = createInferencer({
  type: "show",
  additionalScope: [
    [
      "@refinedev/mantine",
      "RefineMantine",
      {
        Show,
        TagField,
        TextField,
        EmailField,
        UrlField,
        BooleanField,
        DateField,
        MarkdownField,
        NumberField,
      },
    ],
    ["@mantine/core", "MantineCore", { Title, Group, Image }],
  ],
  codeViewerComponent: SharedCodeViewer,
  loadingComponent: LoadingComponent,
  errorComponent: ErrorComponent,
  renderer,
});<|MERGE_RESOLUTION|>--- conflicted
+++ resolved
@@ -638,13 +638,8 @@
 
   return jsx`
     ${printImports(imports)}
-<<<<<<< HEAD
-
-    export const ${COMPONENT_NAME}: React.FC<IResourceComponentsProps> = () => {
-=======
 
     export const ${COMPONENT_NAME} = () => {
->>>>>>> upstream/releases/april
         ${useTranslateHook}
         const { query } = useShow(${
           isCustomPage
@@ -667,13 +662,8 @@
                 )} }`
               : ""
         });
-<<<<<<< HEAD
-        const { data, isLoading } = queryResult;
-
-=======
         const { data, isLoading } = query;
     
->>>>>>> b91275c5
         const ${recordName} = data?.data;
 
         ${relationHooksCode}
