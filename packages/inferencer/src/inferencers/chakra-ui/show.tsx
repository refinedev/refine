--- conflicted
+++ resolved
@@ -146,20 +146,13 @@
                     ["HStack", "@chakra-ui/react"],
                 );
                 return jsx`
-<<<<<<< HEAD
-                <Heading as="h5" size="sm" mt={4} >${prettyString(
-                    field.key,
-                )}</Heading>
+                <Heading as="h5" size="sm" mt={4}>${translatePrettyString({
+                    resource,
+                    field,
+                    i18n,
+                    noQuotes: true,
+                })}</Heading>
                 {${variableIsLoading} && ${variableDataLength} ? <>Loading...</> : (
-=======
-                <Heading as="h5" size="sm" mt={4}>${translatePrettyString({
-                    resource,
-                    field,
-                    i18n,
-                    noQuotes: true,
-                })}</Heading>
-                {${variableIsLoading} ? <>Loading...</> : (
->>>>>>> 63de3789
                     <>
                     ${(() => {
                         if (field.relationInfer) {
