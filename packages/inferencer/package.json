{
  "name": "@refinedev/inferencer",
  "version": "4.7.0",
  "private": false,
  "description": "refine is a React-based framework for building internal tools, rapidly.",
  "repository": {
    "type": "git",
    "url": "https://github.com/refinedev/refine.git",
    "directory": "packages/inferencer"
  },
  "license": "MIT",
  "author": "Refine",
  "sideEffects": false,
  "exports": {
    ".": {
      "import": {
        "types": "./dist/index.d.mts",
        "default": "./dist/index.mjs"
      },
      "require": {
        "types": "./dist/index.d.cts",
        "default": "./dist/index.cjs"
      }
    },
    "./headless": {
      "import": {
        "types": "./dist/inferencers/headless/index.d.mts",
        "default": "./dist/headless.mjs"
      },
      "require": {
        "types": "./dist/inferencers/headless/index.d.cts",
        "default": "./dist/headless.cjs"
      }
    },
    "./mantine": {
      "import": {
        "types": "./dist/inferencers/mantine/index.d.mts",
        "default": "./dist/mantine.mjs"
      },
      "require": {
        "types": "./dist/inferencers/mantine/index.d.cts",
        "default": "./dist/mantine.cjs"
      }
    },
    "./antd": {
      "import": {
        "types": "./dist/inferencers/antd/index.d.mts",
        "default": "./dist/antd.mjs"
      },
      "require": {
        "types": "./dist/inferencers/antd/index.d.cts",
        "default": "./dist/antd.cjs"
      }
    },
    "./mui": {
      "import": {
        "types": "./dist/inferencers/mui/index.d.mts",
        "default": "./dist/mui.mjs"
      },
      "require": {
        "types": "./dist/inferencers/mui/index.d.cts",
        "default": "./dist/mui.cjs"
      }
    },
    "./chakra-ui": {
      "import": {
        "types": "./dist/inferencers/chakra-ui/index.d.mts",
        "default": "./dist/chakra-ui.mjs"
      },
      "require": {
        "types": "./dist/inferencers/chakra-ui/index.d.cts",
        "default": "./dist/chakra-ui.cjs"
      }
    }
  },
  "main": "dist/index.cjs",
  "module": "dist/index.mjs",
  "typesVersions": {
    "*": {
      ".": [
        "dist/index.d.ts"
      ],
      "headless": [
        "dist/inferencers/headless/index.d.ts"
      ],
      "mantine": [
        "dist/inferencers/mantine/index.d.ts"
      ],
      "antd": [
        "dist/inferencers/antd/index.d.ts"
      ],
      "mui": [
        "dist/inferencers/mui/index.d.ts"
      ],
      "chakra-ui": [
        "dist/inferencers/chakra-ui/index.d.ts"
      ]
    }
  },
  "typings": "dist/index.d.ts",
  "scripts": {
    "attw": "attw --pack .",
    "build": "tsup && node ../shared/generate-declarations.js",
    "dev": "tsup --watch",
    "prepare": "pnpm build",
    "publint": "publint --strict=true --level=suggestion",
    "test": "jest --passWithNoTests --runInBand",
    "types": "node ../shared/generate-declarations.js"
  },
  "dependencies": {
    "@aliemir/react-live": "^4.0.0",
    "@refinedev/core": "^4.54.0",
    "@tabler/icons-react": "^3.1.0",
    "dayjs": "^1.10.7",
    "graphql": "^15.6.1",
    "graphql-tag": "^2.12.6",
    "lodash": "^4.17.21",
    "lodash-es": "^4.17.21",
    "pluralize": "^8.0.0",
    "prettier": "^2.7.1",
    "prism-react-renderer": "^1.3.5",
    "react-markdown": "^6.0.1",
    "remark-gfm": "^1.0.0",
    "tslib": "^2.6.2"
  },
  "devDependencies": {
    "@esbuild-plugins/node-resolve": "^0.1.4",
    "@refinedev/antd": "^5.43.0",
    "@refinedev/chakra-ui": "^2.32.0",
    "@refinedev/core": "^4.54.0",
    "@refinedev/mantine": "^2.33.0",
    "@refinedev/mui": "^5.20.0",
    "@refinedev/react-hook-form": "^4.9.0",
    "@refinedev/react-table": "^5.6.13",
    "@testing-library/jest-dom": "^5.16.4",
    "@testing-library/react": "^13.1.1",
    "@testing-library/react-hooks": "^8.0.0",
    "@testing-library/user-event": "^14.1.1",
    "@types/jest": "^29.2.4",
    "@types/lodash": "^4.14.171",
    "@types/pluralize": "^0.0.29",
    "@types/prismjs": "^1.26.0",
    "@types/react": "^18.0.0",
    "@types/react-dom": "^18.0.0",
    "@types/react-test-renderer": "^18.0.0",
    "@types/testing-library__jest-dom": "^5.14.3",
    "esbuild-copy-static-files": "^0.1.0",
    "esbuild-plugin-inline-image": "^0.0.8",
    "identity-obj-proxy": "^3.0.0",
    "jest": "^29.3.1",
    "jest-environment-jsdom": "^29.3.1",
    "react-router-dom": "^6.8.1",
    "react-test-renderer": "^18.2.0",
    "ts-jest": "^29.1.2",
    "tsup": "^6.7.0",
    "typescript": "^5.4.2"
  },
  "peerDependencies": {
    "@ant-design/icons": "5.0.1",
    "@chakra-ui/react": "^2.5.1",
    "@emotion/react": "^11.8.2",
    "@emotion/styled": "^11.8.1",
    "@mantine/core": "^7.5.1",
    "@mantine/form": "^7.5.1",
    "@mantine/hooks": "^7.5.1",
    "@mantine/notifications": "^7.5.1",
    "@mui/lab": "^5.0.0-alpha.85",
    "@mui/material": "^5.14.2",
    "@mui/x-data-grid": "^6.6.0",
    "@refinedev/antd": "^5.0.0",
    "@refinedev/chakra-ui": "^2.0.0",
<<<<<<< HEAD
    "@refinedev/core": "^4.46.1",
    "@refinedev/mantine": "^2.29.4",
=======
    "@refinedev/core": "^4.54.0",
    "@refinedev/mantine": "^2.0.0",
>>>>>>> b91275c5
    "@refinedev/mui": "^5.0.0",
    "@refinedev/react-hook-form": "^4.0.0",
    "@refinedev/react-table": "^5.0.0",
    "@tanstack/react-table": "^8.2.6",
    "@types/react": "^17.0.0 || ^18.0.0",
    "@types/react-dom": "^17.0.0 || ^18.0.0",
    "antd": "^5.0.3",
    "dayjs": "^1.10.7",
    "react": "^17.0.0 || ^18.0.0",
    "react-dom": "^17.0.0 || ^18.0.0",
    "react-hook-form": "^7.43.5"
  },
  "peerDependenciesMeta": {
    "@chakra-ui/react": {
      "optional": true
    },
    "@emotion/react": {
      "optional": true
    },
    "@emotion/styled": {
      "optional": true
    },
    "@mantine/core": {
      "optional": true
    },
    "@mantine/form": {
      "optional": true
    },
    "@mantine/hooks": {
      "optional": true
    },
    "@mantine/notifications": {
      "optional": true
    },
    "@mui/lab": {
      "optional": true
    },
    "@mui/material": {
      "optional": true
    },
    "@mui/x-data-grid": {
      "optional": true
    },
    "@refinedev/antd": {
      "optional": true
    },
    "@refinedev/chakra-ui": {
      "optional": true
    },
    "@refinedev/mantine": {
      "optional": true
    },
    "@refinedev/mui": {
      "optional": true
    },
    "@refinedev/react-hook-form": {
      "optional": true
    },
    "@refinedev/react-table": {
      "optional": true
    },
    "@tanstack/react-table": {
      "optional": true
    },
    "antd": {
      "optional": true
    },
    "dayjs": {
      "optional": true
    },
    "react-hook-form": {
      "optional": true
    }
  },
  "publishConfig": {
    "access": "public"
  }
}<|MERGE_RESOLUTION|>--- conflicted
+++ resolved
@@ -169,13 +169,8 @@
     "@mui/x-data-grid": "^6.6.0",
     "@refinedev/antd": "^5.0.0",
     "@refinedev/chakra-ui": "^2.0.0",
-<<<<<<< HEAD
-    "@refinedev/core": "^4.46.1",
+    "@refinedev/core": "^4.54.0",
     "@refinedev/mantine": "^2.29.4",
-=======
-    "@refinedev/core": "^4.54.0",
-    "@refinedev/mantine": "^2.0.0",
->>>>>>> b91275c5
     "@refinedev/mui": "^5.0.0",
     "@refinedev/react-hook-form": "^4.0.0",
     "@refinedev/react-table": "^5.0.0",
