--- conflicted
+++ resolved
@@ -61,14 +61,10 @@
                 <Refine
                     dataProvider={dataProvider ?? MockJSONServer}
                     i18nProvider={i18nProvider}
-<<<<<<< HEAD
-                    routerProvider={MockRouterProvider}
                     authProvider={authProvider}
                     legacyAuthProvider={legacyAuthProvider}
-=======
+                    routerProvider={MockRouterProvider}
                     legacyRouterProvider={MockRouterProvider}
-                    legacyAuthProvider={authProvider}
->>>>>>> 3f10c6e5
                     notificationProvider={notificationProvider}
                     resources={resources ?? [{ name: "posts", list: List }]}
                     accessControlProvider={accessControlProvider}
