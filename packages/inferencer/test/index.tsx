import React from "react";
import { BrowserRouter } from "react-router-dom";

import {
    Refine,
    I18nProvider,
    AccessControlProvider,
    LegacyAuthProvider,
    DataProvider,
    NotificationProvider,
    IResourceItem,
} from "@pankod/refine-core";

import { MockRouterProvider, MockJSONServer } from "@test";

const List = () => {
    return <div>hede</div>;
};
export interface ITestWrapperProps {
    dataProvider?: DataProvider;
    authProvider?: LegacyAuthProvider;
    resources?: IResourceItem[];
    notificationProvider?: NotificationProvider;
    accessControlProvider?: AccessControlProvider;
    i18nProvider?: I18nProvider;
    routerInitialEntries?: string[];
    DashboardPage?: React.FC;
}

export const TestWrapper: (
    props: ITestWrapperProps,
) => React.FC<{ children?: React.ReactNode }> = ({
    dataProvider,
    authProvider,
    resources,
    notificationProvider,
    accessControlProvider,
    routerInitialEntries,
    DashboardPage,
    i18nProvider,
}) => {
    // Previously, MemoryRouter was used in this wrapper. However, the
    // recommendation by react-router developers (see
    // https://github.com/remix-run/react-router/discussions/8241#discussioncomment-159686)
    // is essentially to use the same router as your actual application. Besides
    // that, it's impossible to check for location changes with MemoryRouter if
    // needed.
    if (routerInitialEntries) {
        routerInitialEntries.forEach((route) => {
            window.history.replaceState({}, "", route);
        });
    }

    // eslint-disable-next-line react/display-name
    return ({ children }): React.ReactElement => {
        return (
            <BrowserRouter>
                <Refine
                    dataProvider={dataProvider ?? MockJSONServer}
                    i18nProvider={i18nProvider}
<<<<<<< HEAD
                    legacyRouterProvider={MockRouterProvider}
                    authProvider={authProvider}
=======
                    routerProvider={MockRouterProvider}
                    legacyAuthProvider={authProvider}
>>>>>>> 1abc51a8
                    notificationProvider={notificationProvider}
                    resources={resources ?? [{ name: "posts", list: List }]}
                    accessControlProvider={accessControlProvider}
                    DashboardPage={DashboardPage ?? undefined}
                    options={{
                        disableTelemetry: true,
                        reactQuery: {
                            clientConfig: {
                                defaultOptions: {
                                    queries: {
                                        cacheTime: 0,
                                        staleTime: 0,
                                        networkMode: "always",
                                    },
                                },
                            },
                        },
                    }}
                >
                    {children}
                </Refine>
            </BrowserRouter>
        );
    };
};
export {
    MockJSONServer,
    MockRouterProvider,
    MockAccessControlProvider,
    MockLiveProvider,
} from "./dataMocks";

// re-export everything
export * from "@testing-library/react";<|MERGE_RESOLUTION|>--- conflicted
+++ resolved
@@ -58,13 +58,9 @@
                 <Refine
                     dataProvider={dataProvider ?? MockJSONServer}
                     i18nProvider={i18nProvider}
-<<<<<<< HEAD
                     legacyRouterProvider={MockRouterProvider}
                     authProvider={authProvider}
-=======
-                    routerProvider={MockRouterProvider}
                     legacyAuthProvider={authProvider}
->>>>>>> 1abc51a8
                     notificationProvider={notificationProvider}
                     resources={resources ?? [{ name: "posts", list: List }]}
                     accessControlProvider={accessControlProvider}
