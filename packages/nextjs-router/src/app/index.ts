<<<<<<< HEAD
=======
/// <reference types="next" />
/// <reference types="next/app" />

>>>>>>> eb33024a
export { routerBindings as default, stringifyConfig } from "./bindings";
export { RefineRoutes } from "../pages/refine-routes";
export { NavigateToResource } from "./navigate-to-resource";<|MERGE_RESOLUTION|>--- conflicted
+++ resolved
@@ -1,9 +1,6 @@
-<<<<<<< HEAD
-=======
 /// <reference types="next" />
 /// <reference types="next/app" />
 
->>>>>>> eb33024a
 export { routerBindings as default, stringifyConfig } from "./bindings";
 export { RefineRoutes } from "../pages/refine-routes";
 export { NavigateToResource } from "./navigate-to-resource";