--- conflicted
+++ resolved
@@ -1,9 +1,6 @@
-<<<<<<< HEAD
-=======
 /// <reference types="next" />
 /// <reference types="next/app" />
 
->>>>>>> eb33024a
 export { routerProvider as default } from "./router-provider";
 export { NextRouteComponent } from "./route-component";
 
