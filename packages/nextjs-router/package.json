{
  "version": "2.0.7",
  "license": "MIT",
  "main": "dist/index.js",
  "typings": "dist/index.d.ts",
  "private": false,
  "files": [
    "dist",
    "src"
  ],
  "engines": {
    "node": ">=10"
  },
  "scripts": {
    "start": "tsdx watch --tsconfig tsconfig.json --verbose --noClean",
    "build": "tsdx build --tsconfig tsconfig.json",
    "test": "tsdx test --passWithNoTests --runInBand",
    "prepare": "tsdx build",
    "size": "size-limit",
    "analyze": "size-limit --why"
  },
  "name": "@pankod/refine-nextjs-router",
  "author": "Pankod",
  "module": "dist/refine-nextjs-router.esm.js",
  "size-limit": [
    {
      "path": "dist/refine-nextjs-router.cjs.production.min.js",
      "limit": "10 KB"
    },
    {
      "path": "dist/refine-nextjs-router.esm.js",
      "limit": "10 KB"
    }
  ],
  "devDependencies": {
    "@size-limit/preset-small-lib": "^5.0.5",
    "size-limit": "^5.0.5",
    "tsdx": "^0.14.1",
    "tslib": "^2.3.1"
  },
  "dependencies": {
<<<<<<< HEAD
    "@pankod/refine": "^2.0.0",
=======
    "@pankod/refine": "^2.0.7",
>>>>>>> 51893203
    "@types/qs": "^6.9.7",
    "next": "^11.1.2",
    "qs": "^6.10.1"
  },
  "gitHead": "829f5a516f98c06f666d6be3e6e6099c75c07719",
  "publishConfig": {
    "access": "public"
  }
}<|MERGE_RESOLUTION|>--- conflicted
+++ resolved
@@ -39,11 +39,7 @@
     "tslib": "^2.3.1"
   },
   "dependencies": {
-<<<<<<< HEAD
-    "@pankod/refine": "^2.0.0",
-=======
     "@pankod/refine": "^2.0.7",
->>>>>>> 51893203
     "@types/qs": "^6.9.7",
     "next": "^11.1.2",
     "qs": "^6.10.1"
