{
  "name": "@pankod/refine-nextjs-router",
  "description": "refine Next.js router provider. refine is a React-based headless framework for building data-intensive applications in no time. It ships with Ant Design System, an enterprise-level UI toolkit.",
  "version": "3.1.4",
  "license": "MIT",
  "main": "dist/index.js",
  "typings": "dist/index.d.ts",
  "private": false,
  "files": [
    "dist",
    "src"
  ],
  "engines": {
    "node": ">=10"
  },
  "scripts": {
    "start": "tsdx watch --tsconfig tsconfig.json --verbose --noClean",
    "build": "tsdx build --tsconfig tsconfig.json",
    "test": "tsdx test --passWithNoTests --runInBand",
    "prepare": "tsdx build",
    "size": "size-limit",
    "analyze": "size-limit --why"
  },
  "author": "Pankod",
  "module": "dist/refine-nextjs-router.esm.js",
  "size-limit": [
    {
      "path": "dist/refine-nextjs-router.cjs.production.min.js",
      "limit": "10 KB"
    },
    {
      "path": "dist/refine-nextjs-router.esm.js",
      "limit": "10 KB"
    }
  ],
  "devDependencies": {
    "@types/qs": "^6.9.7",
    "@size-limit/preset-small-lib": "^5.0.5",
    "size-limit": "^5.0.5",
    "tsdx": "^0.14.1",
    "tslib": "^2.3.1",
    "@pankod/refine-core": "^3.1.2",
    "next": "^12.0.3"
  },
  "dependencies": {
<<<<<<< HEAD
=======
    "@pankod/refine-core": "^3.1.4",
    "@types/qs": "^6.9.7",
    "next": "^12.0.3",
>>>>>>> 278bf8b5
    "qs": "^6.10.1"
  },
  "peerDependencies": {
    "next": "^12.0.3"
  },
  "gitHead": "829f5a516f98c06f666d6be3e6e6099c75c07719",
  "publishConfig": {
    "access": "public"
  }
}<|MERGE_RESOLUTION|>--- conflicted
+++ resolved
@@ -43,12 +43,6 @@
     "next": "^12.0.3"
   },
   "dependencies": {
-<<<<<<< HEAD
-=======
-    "@pankod/refine-core": "^3.1.4",
-    "@types/qs": "^6.9.7",
-    "next": "^12.0.3",
->>>>>>> 278bf8b5
     "qs": "^6.10.1"
   },
   "peerDependencies": {
