--- conflicted
+++ resolved
@@ -40,11 +40,7 @@
     "tslib": "^2.3.1"
   },
   "dependencies": {
-<<<<<<< HEAD
-    "@pankod/refine-core": "^2.4.3",
-=======
     "@pankod/refine": "^2.6.0",
->>>>>>> 15e38249
     "@types/qs": "^6.9.7",
     "next": "^12.0.3",
     "qs": "^6.10.1"
