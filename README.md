<br/>

<div align="center" style="margin: 30px;">
<a href="https://refine.dev/">
  <img src="https://raw.githubusercontent.com/refinedev/refine/master/logo.png"   style="width:250px;" align="center" />
</a>
<br />
<br />

<div align="center">
    <a href="https://refine.dev">Home Page</a> |
    <a href="https://discord.gg/refine">Discord</a> |
    <a href="https://refine.dev/examples/">Examples</a> | 
    <a href="https://refine.dev/blog/">Blog</a> | 
    <a href="https://refine.dev/docs/">Documentation</a> | 
    <a href="https://github.com/refinedev/refine/projects/1">Roadmap</a>
</div>

</div>
<br/>

<div align="center"><strong>Build your <a href="https://reactjs.org/">React</a>-based CRUD applications, without constraints.</strong><br>An open source, headless web application framework developed with flexibility in mind.</div>

<br />

<div align="center">

[![Discord](https://img.shields.io/discord/837692625737613362.svg?label=&logo=discord&logoColor=ffffff&color=7389D8&labelColor=6A7EC2)](https://discord.gg/refine)
[![Twitter Follow](https://img.shields.io/twitter/follow/refine_dev?style=social)](https://twitter.com/refine_dev)

<a href="https://www.producthunt.com/posts/refine-3?utm_source=badge-top-post-badge&utm_medium=badge&utm_souce=badge-refine&#0045;3" target="_blank"><img src="https://api.producthunt.com/widgets/embed-image/v1/top-post-badge.svg?post_id=362220&theme=light&period=daily" alt="refine - 100&#0037;&#0032;open&#0032;source&#0032;React&#0032;framework&#0032;to&#0032;build&#0032;web&#0032;apps&#0032;3x&#0032;faster | Product Hunt" style="width: 250px; height: 54px;" width="250" height="54" /></a>

[![Awesome](https://github.com/refinedev/awesome-refine/raw/main/images/badge.svg)](https://github.com/refinedev/awesome-refine)
[![Maintainability](https://api.codeclimate.com/v1/badges/99a65a191bdd26f4601c/maintainability)](https://codeclimate.com/github/pankod/refine/maintainability)
[![Test Coverage](https://api.codeclimate.com/v1/badges/99a65a191bdd26f4601c/test_coverage)](https://codeclimate.com/github/pankod/refine/test_coverage)
[![npm version](https://img.shields.io/npm/v/@pankod/refine-core.svg)](https://www.npmjs.com/package/@pankod/refine-core)
[![npm](https://img.shields.io/npm/dm/@pankod/refine-core)](https://www.npmjs.com/package/@pankod/refine-core)
[![Contributor Covenant](https://img.shields.io/badge/Contributor%20Covenant-2.0-4baaaa.svg)](CODE_OF_CONDUCT.md)


</div>

<br/>
<a href="https://refine.dev/">
<picture>
  <source media="(prefers-color-scheme: dark)" srcset="https://user-images.githubusercontent.com/1110414/197984957-639630c1-03e9-4e18-9a57-63de81124fbd.png">
  <img alt="how-works-refine" src="https://user-images.githubusercontent.com/1110414/197965247-f91f4a0c-f901-4775-b072-abfa736b6e67.png">
</picture>
</a>



## What is refine?
**refine** is a React-based framework for the rapid ✨ development of web applications. 
It eliminates repetitive tasks demanded by **CRUD** operations and provides industry standard solutions for critical parts like **authentication**, **access control**, **routing**, **networking**, **state management**, and **i18n**.

**refine** is *headless by design*, thereby offering unlimited styling and customization options.

## What do you mean by "headless" ?
Instead of being a limited set of pre-styled components, **refine** is a collection of helper `hooks`, `components`, and `providers`. They are all decoupled from *UI components* and *business logic*, so that they never keep you from customizing your *UI* or coding your own flow.

**refine** seamlessly works with any **custom design** or **UI framework** that you favor. For convenience, it ships with ready-made integrations for [Ant Design System](https://ant.design/), [Material UI](https://mui.com/), and [Mantine](https://mantine.dev/).

## Use cases
**refine** shines on *data-intensive* applications like *admin panels*, *dashboards* and *internal tools*. Thanks to the built-in **SSR support**, **refine** can also power *customer-facing* applications like *storefronts*.

## Key Features

⚙️ Zero-config, **one-minute setup** with a **single CLI command**

🔌 Connectors for **15+ backend services** including [REST API](https://github.com/refinedev/refine/tree/master/packages/simple-rest), [GraphQL](https://github.com/refinedev/refine/tree/master/packages/graphql), [NestJs CRUD](https://github.com/refinedev/refine/tree/master/packages/nestjsx-crud), [Airtable](https://github.com/refinedev/refine/tree/master/packages/airtable), [Strapi](https://github.com/refinedev/refine/tree/master/packages/strapi), [Strapi v4](https://github.com/refinedev/refine/tree/master/packages/strapi-v4), [Strapi GraphQL](https://github.com/refinedev/refine/tree/master/packages/strapi-graphql), [Supabase](https://github.com/refinedev/refine/tree/master/packages/supabase), [Hasura](https://github.com/refinedev/refine/tree/master/packages/hasura), [Nhost](https://github.com/refinedev/refine/tree/master/packages/nhost), [Appwrite](https://github.com/refinedev/refine/tree/master/packages/appwrite), [Firebase](https://firebase.google.com/), [Directus](https://directus.io/) and [Altogic](https://github.com/refinedev/refine/tree/master/packages/altogic)

🌐 **SSR support** with **Next.js** or **Remix**

⚛ Perfect **state management** & **mutations** with **React Query**

🔀 **Advanced routing** with any router library of your choice

🔐 Providers for seamless **authentication** and **access control** flows

⚡ Out-of-the-box support for **live / real-time applications**

📄 Easy **audit logs** & **document versioning**

💬 Support for any **i18n** framework

💪 Future-proof, **robust architecture**

✅ Full **test coverage**

## Quick Start

The fastest way to get started with **refine** is by using the [superplate](https://github.com/pankod/superplate) project starter tool.
Run the following command to create a new **refine** project configured with  [Ant Design System](https://ant.design/) as the default UI framework:

```
npx superplate-cli --preset refine-antd my-project
```

Once the setup is complete, navigate to the project folder and start your project with:

```
npm run dev
```

Your **refine** application will be accessible at [http://localhost:3000](http://localhost:3000):
<a href="http://localhost:3000">![Welcome on board](https://github.com/refinedev/refine/blob/master/documentation/static/img/welcome-on-board.png?raw=true)</a>
Let's consume a public `fake REST API` and add two resources (*posts*, *categories*) to our project. Replace the contents of `src/App.tsx` with the following code:

```tsx title="src/App.tsx"

import { Refine, useMany } from "@pankod/refine-core";
import {
    useTable,
    List,
    Table,
    DateField,
    Layout,
    ReadyPage,
    notificationProvider,
    ErrorComponent,
} from "@pankod/refine-antd";
import routerProvider from "@pankod/refine-react-router-v6";
import dataProvider from "@pankod/refine-simple-rest";

import "@pankod/refine-antd/dist/styles.min.css";

const App: React.FC = () => {
    return (
        <Refine
            routerProvider={routerProvider}
            dataProvider={dataProvider("https://api.fake-rest.refine.dev")}
            resources={[{ name: "posts", list: PostList }]}
            Layout={Layout}
            ReadyPage={ReadyPage}
            notificationProvider={notificationProvider}
            catchAll={<ErrorComponent />}
        />
    );
};

export const PostList: React.FC = () => {
    const { tableProps } = useTable<IPost>();

    const categoryIds =
        tableProps?.dataSource?.map((item) => item.category.id) ?? [];

    const { data, isLoading } = useMany<ICategory>({
        resource: "categories",
        ids: categoryIds,
        queryOptions: {
            enabled: categoryIds.length > 0,
        },
    });

    return (
        <List>
            <Table<IPost> {...tableProps} rowKey="id">
                <Table.Column dataIndex="title" title="title" />
                <Table.Column
                    dataIndex={["category", "id"]}
                    title="category"
                    render={(value: number) => {
                        if (isLoading) {
                            return "loading...";
                        }

                        return data?.data.find(
                            (item: ICategory) => item.id === value,
                        )?.title;
                    }}
                />
                <Table.Column
                    dataIndex="createdAt"
                    title="createdAt"
                    render={(value) => <DateField format="LLL" value={value} />}
                />
            </Table>
        </List>
    );
};

export default App;

interface IPost {
  title: string;
  createdAt: string;
  category: { id: number };
}

interface ICategory {
  id: number;
  title: string;
}
```

Now, you should see the output as a table populated with `post` & `category` data:
![First example result](https://github.com/refinedev/refine/blob/master/documentation/static/img/first-example-result.png?raw=true)
## Next Steps

👉 Jump to [Refine<>Ant Design Tutorial](https://refine.dev/docs/ui-frameworks/antd/tutorial/) to continue your work and turn the example into a full-blown CRUD application.

👉 Check out the [Refine<>Tailwind Tutorial](https://refine.dev/docs/tutorials/headless-tutorial/) to learn how to use **refine** in a pure *headless* way.

👉 Visit [Learn the Basics Page](https://refine.dev/docs/getting-started/overview/) to get informed about the fundamental concepts.

👉 Read more on [Advanced Tutorials
](https://refine.dev/docs/advanced-tutorials/) for different usage scenarios.

👉 See the real-life [Finefoods Demo](https://refine.dev/demo/) project.

👉 Play with interactive [Examples](https://refine.dev/docs/examples/)

## Roadmap
You can find refine's <a href="https://github.com/refinedev/refine/projects/1">Public Roadmap here!</a> 

## Stargazers

[![Stargazers repo roster for refinedev/refine](https://reporoster.com/stars/refinedev/refine)](https://github.com/refinedev/refine/stargazers)

## Contribution

If you discover a bug, please file a bug report at [issue](https://github.com/refinedev/refine/issues/new?assignees=&labels=bug&template=bug_report.yml&title=%5BBUG%5D). <br/>
If you want to fix a typo or update documentation, raise an issue [here](https://github.com/refinedev/refine/issues/new?assignees=&labels=documentation&template=documentation.yml&title=%5BDOC%5D). <br/>
If you want to propose a feature, raise a detailed issue with explanation [here](https://github.com/refinedev/refine/issues/new?assignees=&labels=enhancement&template=feature_request.yml&title=%5BFEAT%5D).

If you are willing to fix an issue or propose a feature, all PRs with clear explanations are welcome and encouraged.

know more about the ways to contribute [here](https://refine.dev/docs/contributing/#ways-to-contribute)



If you have any doubts related to the project or want to discuss something, then join our [Discord Server](https://discord.gg/refine).

<<<<<<< HEAD
## Thanks to all contributors ⭐
=======
## Our ♥️ Contributors

>>>>>>> 50240185
<a href="https://github.com/refinedev/refine/graphs/contributors">
  <img src="https://contrib.rocks/image?repo=refinedev/refine" />
</a>

<<<<<<< HEAD
=======
Made with [contrib.rocks](https://contrib.rocks).

>>>>>>> 50240185
## License

Licensed under the MIT License, Copyright © 2021-present Refinedev<|MERGE_RESOLUTION|>--- conflicted
+++ resolved
@@ -232,21 +232,13 @@
 
 If you have any doubts related to the project or want to discuss something, then join our [Discord Server](https://discord.gg/refine).
 
-<<<<<<< HEAD
-## Thanks to all contributors ⭐
-=======
+
 ## Our ♥️ Contributors
 
->>>>>>> 50240185
 <a href="https://github.com/refinedev/refine/graphs/contributors">
   <img src="https://contrib.rocks/image?repo=refinedev/refine" />
 </a>
 
-<<<<<<< HEAD
-=======
-Made with [contrib.rocks](https://contrib.rocks).
-
->>>>>>> 50240185
 ## License
 
 Licensed under the MIT License, Copyright © 2021-present Refinedev