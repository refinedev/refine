--- conflicted
+++ resolved
@@ -85,13 +85,8 @@
 
 ## Quick Start
 
-<<<<<<< HEAD
-The fastest way to get started with **refine** is using the [superplate](https://github.com/pankod/superplate) project starter tool.
-Run the following commands to create a new **refine** project configured with  [Ant Design System](https://ant.design/) as the default UI framework:
-=======
 The fastest way to get started with **refine** is by using the [superplate](https://github.com/pankod/superplate) project starter tool.
 Run the following command to create a new **refine** project configured with  [Ant Design System](https://ant.design/) as the default UI framework:
->>>>>>> 06706ae1
 
 ```
 npx superplate-cli --preset refine-antd my-project
